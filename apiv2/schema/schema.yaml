--- conflicted
+++ resolved
@@ -1089,11 +1089,8 @@
         from_schema: cdp-dataset-config
         inverse: Deposition.datasets
         range: Deposition
-<<<<<<< HEAD
         description: Reference to the deposition this dataset is associated with
-=======
-        required: true
->>>>>>> f04e5f3d
+        required: true
       funding_sources:
         name: funding_sources
         description: Information about how a dataset was funded
@@ -1329,15 +1326,12 @@
         from_schema: cdp-dataset-config
         inverse: Deposition.authors
         range: Deposition
-<<<<<<< HEAD
+        required: true
     slot_usage:
       name:
         description: Full name of a deposition author (e.g. Jane Doe).
       primary_author_status:
         description: Indicates whether an author is the main person creating the deposition
-=======
-        required: true
->>>>>>> f04e5f3d
   Deposition:
     name: Deposition
     description: Deposition metadata
@@ -1410,15 +1404,9 @@
         range: Tomogram
         annotations:
           cascade_delete: true
-<<<<<<< HEAD
       title:
         name: title
         description:  Title for the deposition
-=======
-      deposition_title:
-        name: deposition_title
-        description: Title of a CryoET deposition.
->>>>>>> f04e5f3d
         from_schema: cdp-dataset-config
         exact_mappings:
         - deposition_title
@@ -1438,21 +1426,12 @@
         multivalued: true
         inverse: DepositionType.deposition
         range: DepositionType
-<<<<<<< HEAD
         description: The types of data submitted as a part of this deposition
         annotations:
           cascade_delete: true
       deposition_publications:
         name: deposition_publications
         description: The publications related to this deposition
-=======
-        annotations:
-          cascade_delete: true
-      publications:
-        name: publications
-        description: Comma-separated list of DOIs for publications associated with
-          the dataset.
->>>>>>> f04e5f3d
         from_schema: cdp-dataset-config
         range: string
         recommended: true
@@ -2315,11 +2294,8 @@
         from_schema: cdp-dataset-config
         inverse: Deposition.tomograms
         range: Deposition
-<<<<<<< HEAD
         description: If the tomogram is part of a deposition, the related deposition
-=======
-        required: true
->>>>>>> f04e5f3d
+        required: true
       run:
         name: run
         from_schema: cdp-dataset-config
