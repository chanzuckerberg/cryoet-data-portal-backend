--- conflicted
+++ resolved
@@ -1573,18 +1573,6 @@
         from_schema: cdp-dataset-config
         inverse: Deposition.frames
         range: Deposition
-<<<<<<< HEAD
-=======
-      per_section_parameters:
-        name: per_section_parameters
-        description: Record how frames get mapped to Tiltseries
-        from_schema: cdp-dataset-config
-        multivalued: true
-        inverse: PerSectionParameters.frame
-        range: PerSectionParameters
-        annotations:
-          cascade_delete: true
->>>>>>> 2286dacd
       run:
         name: run
         from_schema: cdp-dataset-config
@@ -1658,72 +1646,6 @@
         - api_https_prefix
         range: string
         required: true
-<<<<<<< HEAD
-=======
-  PerSectionParameters:
-    name: PerSectionParameters
-    annotations:
-      plural:
-        tag: plural
-        value: PerSectionParameters
-    description: Record how frames get mapped to Tiltseries
-    from_schema: cdp-dataset-config
-    mixins:
-    - IDMixin
-    attributes:
-      frame:
-        name: frame
-        from_schema: cdp-dataset-config
-        inverse: Frame.per_section_parameters
-        range: Frame
-        required: true
-      tiltseries:
-        name: tiltseries
-        from_schema: cdp-dataset-config
-        inverse: Tiltseries.per_section_parameters
-        range: Tiltseries
-        required: true
-      z_index:
-        name: z_index
-        description: z-index of the frame in the tiltseries
-        from_schema: cdp-dataset-config
-        exact_mappings:
-        - per_section_z_index
-        range: integer
-        required: true
-        minimum_value: 0
-      defocus:
-        name: defocus
-        description: defocus amount
-        from_schema: cdp-dataset-config
-        exact_mappings:
-        - per_section_defocus
-        range: float
-        minimum_value: 100
-        maximum_value: 100
-        unit:
-          symbol: µm
-          descriptive_name: microns
-      astigmatism:
-        name: astigmatism
-        description: Astigmatism amount for this frame
-        from_schema: cdp-dataset-config
-        exact_mappings:
-        - per_section_astigmatism
-        range: float
-      astigmatic_angle:
-        name: astigmatic_angle
-        description: Angle of ast
-        from_schema: cdp-dataset-config
-        exact_mappings:
-        - per_section_astigmatic_angle
-        range: float
-        minimum_value: -180
-        maximum_value: 180
-        unit:
-          symbol: °
-          descriptive_name: degrees
->>>>>>> 2286dacd
   PerSectionAlignmentParameters:
     name: PerSectionAlignmentParameters
     annotations:
@@ -1843,19 +1765,20 @@
         multivalued: true
         inverse: Frame.run
         range: Frame
-<<<<<<< HEAD
+        annotations:
+          cascade_delete: true
       gain_files:
         multivalued: true
         inverse: GainFile.run
         range: GainFile
+        annotations:
+          cascade_delete: true
       frame_acquisition_files:
         multivalued: true
         inverse: FrameAcquisitionFile.run
         range: FrameAcquisitionFile
-=======
-        annotations:
-          cascade_delete: true
->>>>>>> 2286dacd
+        annotations:
+          cascade_delete: true
       tiltseries:
         name: tiltseries
         from_schema: cdp-dataset-config
@@ -1923,20 +1846,8 @@
         inverse: Alignment.tiltseries
         range: Alignment
         multivalued: true
-<<<<<<< HEAD
-=======
-        annotations:
-          cascade_delete: true
-      per_section_parameters:
-        name: per_section_parameters
-        description: Record how frames get mapped to Tiltseries
-        from_schema: cdp-dataset-config
-        multivalued: true
-        inverse: PerSectionParameters.tiltseries
-        range: PerSectionParameters
-        annotations:
-          cascade_delete: true
->>>>>>> 2286dacd
+        annotations:
+          cascade_delete: true
       run:
         name: run
         from_schema: cdp-dataset-config
@@ -2224,16 +2135,6 @@
         - tiltseries_aligned_tiltseries_binning
         range: integer
         minimum_value: 0
-<<<<<<< HEAD
-=======
-      frames_count:
-        name: frames_count
-        description: Number of frames associated with this tiltseries
-        from_schema: cdp-dataset-config
-        exact_mappings:
-        - frames_count
-        range: integer
->>>>>>> 2286dacd
   TomogramAuthor:
     name: TomogramAuthor
     annotations:
@@ -2451,15 +2352,8 @@
         range: string
         required: true
         description: Name of software used for reconstruction
-<<<<<<< HEAD
       is_portal_standard:
         description: whether this tomogram adheres to portal standards
-=======
-      is_canonical:
-        name: is_canonical
-        description: Is this tomogram considered the canonical tomogram for the run experiment? True=Yes
-        from_schema: cdp-dataset-config
->>>>>>> 2286dacd
         range: boolean
         ifabsent: false
       is_author_submitted:
