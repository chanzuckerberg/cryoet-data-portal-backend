"""Tiltseries Alignment"""
type Alignment implements EntityInterface & Node {
  """The Globally Unique ID of this object"""
  _id: GlobalID!

  """Numeric identifier (May change!)"""
  id: Int!
  annotationFiles(
    where: AnnotationFileWhereClause = null
    orderBy: [AnnotationFileOrderByClause!] = []

    """Returns the items in the list that come before the specified cursor."""
    before: String = null

    """Returns the items in the list that come after the specified cursor."""
    after: String = null

    """Returns the first n items from the list."""
    first: Int = null

    """Returns the items in the list that come after the specified cursor."""
    last: Int = null
  ): AnnotationFileConnection!
  annotationFilesAggregate(where: AnnotationFileWhereClause = null): AnnotationFileAggregate
  perSectionAlignments(
    where: PerSectionAlignmentParametersWhereClause = null
    orderBy: [PerSectionAlignmentParametersOrderByClause!] = []

    """Returns the items in the list that come before the specified cursor."""
    before: String = null

    """Returns the items in the list that come after the specified cursor."""
    after: String = null

    """Returns the first n items from the list."""
    first: Int = null

    """Returns the items in the list that come after the specified cursor."""
    last: Int = null
  ): PerSectionAlignmentParametersConnection!
  perSectionAlignmentsAggregate(where: PerSectionAlignmentParametersWhereClause = null): PerSectionAlignmentParametersAggregate
  deposition(where: DepositionWhereClause = null, orderBy: [DepositionOrderByClause!] = []): Deposition
  depositionId: Int
  tiltseries(where: TiltseriesWhereClause = null, orderBy: [TiltseriesOrderByClause!] = []): Tiltseries
  tiltseriesId: Int
  tomograms(
    where: TomogramWhereClause = null
    orderBy: [TomogramOrderByClause!] = []

    """Returns the items in the list that come before the specified cursor."""
    before: String = null

    """Returns the items in the list that come after the specified cursor."""
    after: String = null

    """Returns the first n items from the list."""
    first: Int = null

    """Returns the items in the list that come after the specified cursor."""
    last: Int = null
  ): TomogramConnection!
  tomogramsAggregate(where: TomogramWhereClause = null): TomogramAggregate
  run(where: RunWhereClause = null, orderBy: [RunOrderByClause!] = []): Run
  runId: Int

  """Whether this a LOCAL or GLOBAL alignment"""
  alignmentType: alignment_type_enum

  """X dimension of the reconstruction volume in angstrom"""
  volumeXDimension: Float

  """Y dimension of the reconstruction volume in angstrom"""
  volumeYDimension: Float

  """Z dimension of the reconstruction volume in angstrom"""
  volumeZDimension: Float

  """X shift of the reconstruction volume in angstrom"""
  volumeXOffset: Float

  """Y shift of the reconstruction volume in angstrom"""
  volumeYOffset: Float

  """Z shift of the reconstruction volume in angstrom"""
  volumeZOffset: Float

  """Additional X rotation of the reconstruction volume in degrees"""
  xRotationOffset: Float

  """Additional tilt offset in degrees"""
  tiltOffset: Float

  """Path to the local alignment file"""
  localAlignmentFile: String

  """A placeholder for the affine transformation matrix."""
  affineTransformationMatrix: String
}

type AlignmentAggregate {
  aggregate: [AlignmentAggregateFunctions!]
}

type AlignmentAggregateFunctions {
  sum: AlignmentNumericalColumns
  avg: AlignmentNumericalColumns
  stddev: AlignmentNumericalColumns
  variance: AlignmentNumericalColumns
  min: AlignmentMinMaxColumns
  max: AlignmentMinMaxColumns
  groupBy: AlignmentGroupByOptions
  count(distinct: Boolean = false, columns: AlignmentCountColumns = null): Int
}

"""A connection to a list of items."""
type AlignmentConnection {
  """Pagination data for this connection"""
  pageInfo: PageInfo!

  """Contains the nodes in this connection"""
  edges: [AlignmentEdge!]!
}

enum AlignmentCountColumns {
  annotationFiles
  perSectionAlignments
  deposition
  tiltseries
  tomograms
  run
  alignmentType
  volumeXDimension
  volumeYDimension
  volumeZDimension
  volumeXOffset
  volumeYOffset
  volumeZOffset
  xRotationOffset
  tiltOffset
  localAlignmentFile
  affineTransformationMatrix
  id
}

input AlignmentCreateInput {
  depositionId: ID = null
  tiltseriesId: ID = null
  runId: ID = null

  """Whether this a LOCAL or GLOBAL alignment"""
  alignmentType: alignment_type_enum = null

  """X dimension of the reconstruction volume in angstrom"""
  volumeXDimension: Float = null

  """Y dimension of the reconstruction volume in angstrom"""
  volumeYDimension: Float = null

  """Z dimension of the reconstruction volume in angstrom"""
  volumeZDimension: Float = null

  """X shift of the reconstruction volume in angstrom"""
  volumeXOffset: Float = null

  """Y shift of the reconstruction volume in angstrom"""
  volumeYOffset: Float = null

  """Z shift of the reconstruction volume in angstrom"""
  volumeZOffset: Float = null

  """Additional X rotation of the reconstruction volume in degrees"""
  xRotationOffset: Float = null

  """Additional tilt offset in degrees"""
  tiltOffset: Float = null

  """Path to the local alignment file"""
  localAlignmentFile: String = null

  """A placeholder for the affine transformation matrix."""
  affineTransformationMatrix: String = null

  """Numeric identifier (May change!)"""
  id: Int!
}

"""An edge in a connection."""
type AlignmentEdge {
  """A cursor for use in pagination"""
  cursor: String!

  """The item at the end of the edge"""
  node: Alignment!
}

type AlignmentGroupByOptions {
  deposition: DepositionGroupByOptions
  tiltseries: TiltseriesGroupByOptions
  run: RunGroupByOptions
  alignmentType: alignment_type_enum
  volumeXDimension: Float
  volumeYDimension: Float
  volumeZDimension: Float
  volumeXOffset: Float
  volumeYOffset: Float
  volumeZOffset: Float
  xRotationOffset: Float
  tiltOffset: Float
  localAlignmentFile: String
  affineTransformationMatrix: String
  id: Int
}

type AlignmentMinMaxColumns {
  volumeXDimension: Float
  volumeYDimension: Float
  volumeZDimension: Float
  volumeXOffset: Float
  volumeYOffset: Float
  volumeZOffset: Float
  xRotationOffset: Float
  tiltOffset: Float
  localAlignmentFile: String
  affineTransformationMatrix: String
  id: Int
}

type AlignmentNumericalColumns {
  volumeXDimension: Float
  volumeYDimension: Float
  volumeZDimension: Float
  volumeXOffset: Float
  volumeYOffset: Float
  volumeZOffset: Float
  xRotationOffset: Float
  tiltOffset: Float
  id: Int
}

input AlignmentOrderByClause {
  deposition: DepositionOrderByClause
  tiltseries: TiltseriesOrderByClause
  run: RunOrderByClause
  alignmentType: orderBy
  volumeXDimension: orderBy
  volumeYDimension: orderBy
  volumeZDimension: orderBy
  volumeXOffset: orderBy
  volumeYOffset: orderBy
  volumeZOffset: orderBy
  xRotationOffset: orderBy
  tiltOffset: orderBy
  localAlignmentFile: orderBy
  affineTransformationMatrix: orderBy
  id: orderBy
}

input AlignmentUpdateInput {
  depositionId: ID = null
  tiltseriesId: ID = null
  runId: ID = null

  """Whether this a LOCAL or GLOBAL alignment"""
  alignmentType: alignment_type_enum = null

  """X dimension of the reconstruction volume in angstrom"""
  volumeXDimension: Float = null

  """Y dimension of the reconstruction volume in angstrom"""
  volumeYDimension: Float = null

  """Z dimension of the reconstruction volume in angstrom"""
  volumeZDimension: Float = null

  """X shift of the reconstruction volume in angstrom"""
  volumeXOffset: Float = null

  """Y shift of the reconstruction volume in angstrom"""
  volumeYOffset: Float = null

  """Z shift of the reconstruction volume in angstrom"""
  volumeZOffset: Float = null

  """Additional X rotation of the reconstruction volume in degrees"""
  xRotationOffset: Float = null

  """Additional tilt offset in degrees"""
  tiltOffset: Float = null

  """Path to the local alignment file"""
  localAlignmentFile: String = null

  """A placeholder for the affine transformation matrix."""
  affineTransformationMatrix: String = null

  """Numeric identifier (May change!)"""
  id: Int
}

input AlignmentWhereClause {
  annotationFiles: AnnotationFileWhereClause
  perSectionAlignments: PerSectionAlignmentParametersWhereClause
  deposition: DepositionWhereClause
  tiltseries: TiltseriesWhereClause
  tomograms: TomogramWhereClause
  run: RunWhereClause
  alignmentType: Alignment_type_enumEnumComparators
  volumeXDimension: FloatComparators
  volumeYDimension: FloatComparators
  volumeZDimension: FloatComparators
  volumeXOffset: FloatComparators
  volumeYOffset: FloatComparators
  volumeZOffset: FloatComparators
  xRotationOffset: FloatComparators
  tiltOffset: FloatComparators
  localAlignmentFile: StrComparators
  affineTransformationMatrix: StrComparators
  id: IntComparators
}

input AlignmentWhereClauseMutations {
  id: IntComparators
}

input Alignment_type_enumEnumComparators {
  _eq: alignment_type_enum
  _neq: alignment_type_enum
  _in: [alignment_type_enum!]
  _nin: [alignment_type_enum!]
  _gt: alignment_type_enum
  _gte: alignment_type_enum
  _lt: alignment_type_enum
  _lte: alignment_type_enum
  _is_null: Boolean
}

"""Metadata for an annotation"""
type Annotation implements EntityInterface & Node {
  """The Globally Unique ID of this object"""
  _id: GlobalID!

  """Numeric identifier (May change!)"""
  id: Int!
  run(where: RunWhereClause = null, orderBy: [RunOrderByClause!] = []): Run
  runId: Int
  annotationShapes(
    where: AnnotationShapeWhereClause = null
    orderBy: [AnnotationShapeOrderByClause!] = []

    """Returns the items in the list that come before the specified cursor."""
    before: String = null

    """Returns the items in the list that come after the specified cursor."""
    after: String = null

    """Returns the first n items from the list."""
    first: Int = null

    """Returns the items in the list that come after the specified cursor."""
    last: Int = null
  ): AnnotationShapeConnection!
  annotationShapesAggregate(where: AnnotationShapeWhereClause = null): AnnotationShapeAggregate
  authors(
    where: AnnotationAuthorWhereClause = null
    orderBy: [AnnotationAuthorOrderByClause!] = []

    """Returns the items in the list that come before the specified cursor."""
    before: String = null

    """Returns the items in the list that come after the specified cursor."""
    after: String = null

    """Returns the first n items from the list."""
    first: Int = null

    """Returns the items in the list that come after the specified cursor."""
    last: Int = null
  ): AnnotationAuthorConnection!
  authorsAggregate(where: AnnotationAuthorWhereClause = null): AnnotationAuthorAggregate
  deposition(where: DepositionWhereClause = null, orderBy: [DepositionOrderByClause!] = []): Deposition
  depositionId: Int

  """S3 path for the metadata json file for this annotation"""
  s3MetadataPath: String!

  """HTTPS path for the metadata json file for this annotation"""
  httpsMetadataPath: String!

  """
  DOIs for publications that describe the dataset. Use a comma to separate multiple DOIs.
  """
  annotationPublication: String

  """
  Describe how the annotation is made (e.g. Manual, crYoLO, Positive Unlabeled Learning, template matching)
  """
  annotationMethod: String!

  """
  Provides links to information on the method used for generating annotation, comma separated
  """
  methodLinks: String

  """
  Whether an annotation is considered ground truth, as determined by the annotator.
  """
  groundTruthStatus: Boolean

  """
  Gene Ontology Cellular Component identifier or UniProtKB accession for the annotation object.
  """
  objectId: String!

  """
  Name of the object being annotated (e.g. ribosome, nuclear pore complex, actin filament, membrane)
  """
  objectName: String!

  """
  A textual description of the annotation object, can be a longer description to include additional information not covered by the Annotation object name and state.
  """
  objectDescription: String

  """Molecule state annotated (e.g. open, closed)"""
  objectState: String

  """Number of objects identified"""
  objectCount: Int

  """
  Describe the confidence level of the annotation. Precision is defined as the % of annotation objects being true positive
  """
  confidencePrecision: Float

  """
  Describe the confidence level of the annotation. Recall is defined as the % of true positives being annotated correctly
  """
  confidenceRecall: Float

  """Annotation filename used as ground truth for precision and recall"""
  groundTruthUsed: String

  """Software used for generating this annotation"""
  annotationSoftware: String

  """
  Data curator’s subjective choice as the best annotation of the same annotation object ID
  """
  isCuratorRecommended: Boolean

  """
  The method type for generating the annotation (e.g. manual, hybrid, automated)
  """
  methodType: annotation_method_type_enum!

  """Date when an annotation set is initially received by the Data Portal."""
  depositionDate: DateTime!

  """Date when annotation data is made public by the Data Portal."""
  releaseDate: DateTime!

  """Date when an annotation was last modified in the Data Portal"""
  lastModifiedDate: DateTime!
}

type AnnotationAggregate {
  aggregate: [AnnotationAggregateFunctions!]
}

type AnnotationAggregateFunctions {
  sum: AnnotationNumericalColumns
  avg: AnnotationNumericalColumns
  stddev: AnnotationNumericalColumns
  variance: AnnotationNumericalColumns
  min: AnnotationMinMaxColumns
  max: AnnotationMinMaxColumns
  groupBy: AnnotationGroupByOptions
  count(distinct: Boolean = false, columns: AnnotationCountColumns = null): Int
}

"""Metadata for an annotation's authors"""
type AnnotationAuthor implements EntityInterface & Node {
  """The Globally Unique ID of this object"""
  _id: GlobalID!

  """Numeric identifier (May change!)"""
  id: Int!
  annotation(where: AnnotationWhereClause = null, orderBy: [AnnotationOrderByClause!] = []): Annotation
  annotationId: Int

  """The order in which the author appears in the publication"""
  authorListOrder: Int!

  """A unique, persistent identifier for researchers, provided by ORCID."""
  orcid: String

  """Full name of an annotation author (e.g. Jane Doe)."""
  name: String!

  """Email address for this author"""
  email: String

  """
  Name of the institution an annotator is affiliated with. Sometimes, one annotator may have multiple affiliations.
  """
  affiliationName: String

  """Address of the institution an annotator is affiliated with."""
  affiliationAddress: String

  """
  A unique identifier assigned to the affiliated institution by The Research Organization Registry (ROR).
  """
  affiliationIdentifier: String

  """Indicates whether an annotator is the corresponding author"""
  correspondingAuthorStatus: Boolean

  """
  Indicates whether an author is the main person executing the annotation, especially on manual annotation
  """
  primaryAuthorStatus: Boolean
}

type AnnotationAuthorAggregate {
  aggregate: [AnnotationAuthorAggregateFunctions!]
}

type AnnotationAuthorAggregateFunctions {
  sum: AnnotationAuthorNumericalColumns
  avg: AnnotationAuthorNumericalColumns
  stddev: AnnotationAuthorNumericalColumns
  variance: AnnotationAuthorNumericalColumns
  min: AnnotationAuthorMinMaxColumns
  max: AnnotationAuthorMinMaxColumns
  groupBy: AnnotationAuthorGroupByOptions
  count(distinct: Boolean = false, columns: AnnotationAuthorCountColumns = null): Int
}

"""A connection to a list of items."""
type AnnotationAuthorConnection {
  """Pagination data for this connection"""
  pageInfo: PageInfo!

  """Contains the nodes in this connection"""
  edges: [AnnotationAuthorEdge!]!
}

enum AnnotationAuthorCountColumns {
  annotation
  id
  authorListOrder
  orcid
  name
  email
  affiliationName
  affiliationAddress
  affiliationIdentifier
  correspondingAuthorStatus
  primaryAuthorStatus
}

input AnnotationAuthorCreateInput {
  """Reference to the annotation this author contributed to"""
  annotationId: ID = null

  """Numeric identifier (May change!)"""
  id: Int!

  """The order in which the author appears in the publication"""
  authorListOrder: Int!

  """A unique, persistent identifier for researchers, provided by ORCID."""
  orcid: String = null

  """Full name of an annotation author (e.g. Jane Doe)."""
  name: String!

  """Email address for this author"""
  email: String = null

  """
  Name of the institution an annotator is affiliated with. Sometimes, one annotator may have multiple affiliations.
  """
  affiliationName: String = null

  """Address of the institution an annotator is affiliated with."""
  affiliationAddress: String = null

  """
  A unique identifier assigned to the affiliated institution by The Research Organization Registry (ROR).
  """
  affiliationIdentifier: String = null

  """Indicates whether an annotator is the corresponding author"""
  correspondingAuthorStatus: Boolean = null

  """
  Indicates whether an author is the main person executing the annotation, especially on manual annotation
  """
  primaryAuthorStatus: Boolean = null
}

"""An edge in a connection."""
type AnnotationAuthorEdge {
  """A cursor for use in pagination"""
  cursor: String!

  """The item at the end of the edge"""
  node: AnnotationAuthor!
}

type AnnotationAuthorGroupByOptions {
  annotation: AnnotationGroupByOptions
  id: Int
  authorListOrder: Int
  orcid: String
  name: String
  email: String
  affiliationName: String
  affiliationAddress: String
  affiliationIdentifier: String
  correspondingAuthorStatus: Boolean
  primaryAuthorStatus: Boolean
}

type AnnotationAuthorMinMaxColumns {
  id: Int
  authorListOrder: Int
  orcid: String
  name: String
  email: String
  affiliationName: String
  affiliationAddress: String
  affiliationIdentifier: String
}

type AnnotationAuthorNumericalColumns {
  id: Int
  authorListOrder: Int
}

input AnnotationAuthorOrderByClause {
  annotation: AnnotationOrderByClause
  id: orderBy
  authorListOrder: orderBy
  orcid: orderBy
  name: orderBy
  email: orderBy
  affiliationName: orderBy
  affiliationAddress: orderBy
  affiliationIdentifier: orderBy
  correspondingAuthorStatus: orderBy
  primaryAuthorStatus: orderBy
}

input AnnotationAuthorUpdateInput {
  """Reference to the annotation this author contributed to"""
  annotationId: ID = null

  """Numeric identifier (May change!)"""
  id: Int

  """The order in which the author appears in the publication"""
  authorListOrder: Int

  """A unique, persistent identifier for researchers, provided by ORCID."""
  orcid: String = null

  """Full name of an annotation author (e.g. Jane Doe)."""
  name: String

  """Email address for this author"""
  email: String = null

  """
  Name of the institution an annotator is affiliated with. Sometimes, one annotator may have multiple affiliations.
  """
  affiliationName: String = null

  """Address of the institution an annotator is affiliated with."""
  affiliationAddress: String = null

  """
  A unique identifier assigned to the affiliated institution by The Research Organization Registry (ROR).
  """
  affiliationIdentifier: String = null

  """Indicates whether an annotator is the corresponding author"""
  correspondingAuthorStatus: Boolean = null

  """
  Indicates whether an author is the main person executing the annotation, especially on manual annotation
  """
  primaryAuthorStatus: Boolean = null
}

input AnnotationAuthorWhereClause {
  annotation: AnnotationWhereClause
  id: IntComparators
  authorListOrder: IntComparators
  orcid: StrComparators
  name: StrComparators
  email: StrComparators
  affiliationName: StrComparators
  affiliationAddress: StrComparators
  affiliationIdentifier: StrComparators
  correspondingAuthorStatus: BoolComparators
  primaryAuthorStatus: BoolComparators
}

input AnnotationAuthorWhereClauseMutations {
  id: IntComparators
}

"""A connection to a list of items."""
type AnnotationConnection {
  """Pagination data for this connection"""
  pageInfo: PageInfo!

  """Contains the nodes in this connection"""
  edges: [AnnotationEdge!]!
}

enum AnnotationCountColumns {
  run
  annotationShapes
  authors
  deposition
  s3MetadataPath
  httpsMetadataPath
  annotationPublication
  annotationMethod
  methodLinks
  groundTruthStatus
  objectId
  objectName
  objectDescription
  objectState
  objectCount
  confidencePrecision
  confidenceRecall
  groundTruthUsed
  annotationSoftware
  isCuratorRecommended
  methodType
  depositionDate
  releaseDate
  lastModifiedDate
  id
}

input AnnotationCreateInput {
  runId: ID = null
  depositionId: ID = null

  """S3 path for the metadata json file for this annotation"""
  s3MetadataPath: String!

  """HTTPS path for the metadata json file for this annotation"""
  httpsMetadataPath: String!

  """
  DOIs for publications that describe the dataset. Use a comma to separate multiple DOIs.
  """
  annotationPublication: String = null

  """
  Describe how the annotation is made (e.g. Manual, crYoLO, Positive Unlabeled Learning, template matching)
  """
  annotationMethod: String!

  """
  Provides links to information on the method used for generating annotation, comma separated
  """
  methodLinks: String = null

  """
  Whether an annotation is considered ground truth, as determined by the annotator.
  """
  groundTruthStatus: Boolean = null

  """
  Gene Ontology Cellular Component identifier or UniProtKB accession for the annotation object.
  """
  objectId: String!

  """
  Name of the object being annotated (e.g. ribosome, nuclear pore complex, actin filament, membrane)
  """
  objectName: String!

  """
  A textual description of the annotation object, can be a longer description to include additional information not covered by the Annotation object name and state.
  """
  objectDescription: String = null

  """Molecule state annotated (e.g. open, closed)"""
  objectState: String = null

  """Number of objects identified"""
  objectCount: Int = null

  """
  Describe the confidence level of the annotation. Precision is defined as the % of annotation objects being true positive
  """
  confidencePrecision: Float = null

  """
  Describe the confidence level of the annotation. Recall is defined as the % of true positives being annotated correctly
  """
  confidenceRecall: Float = null

  """Annotation filename used as ground truth for precision and recall"""
  groundTruthUsed: String = null

  """Software used for generating this annotation"""
  annotationSoftware: String = null

  """
  Data curator’s subjective choice as the best annotation of the same annotation object ID
  """
  isCuratorRecommended: Boolean = null

  """
  The method type for generating the annotation (e.g. manual, hybrid, automated)
  """
  methodType: annotation_method_type_enum!

  """Date when an annotation set is initially received by the Data Portal."""
  depositionDate: DateTime!

  """Date when annotation data is made public by the Data Portal."""
  releaseDate: DateTime!

  """Date when an annotation was last modified in the Data Portal"""
  lastModifiedDate: DateTime!

  """Numeric identifier (May change!)"""
  id: Int!
}

"""An edge in a connection."""
type AnnotationEdge {
  """A cursor for use in pagination"""
  cursor: String!

  """The item at the end of the edge"""
  node: Annotation!
}

"""Metadata for files associated with an annotation"""
type AnnotationFile implements EntityInterface & Node {
  """The Globally Unique ID of this object"""
  _id: GlobalID!

  """Numeric identifier (May change!)"""
  id: Int!
  alignment(where: AlignmentWhereClause = null, orderBy: [AlignmentOrderByClause!] = []): Alignment
  alignmentId: Int
  annotationShape(where: AnnotationShapeWhereClause = null, orderBy: [AnnotationShapeOrderByClause!] = []): AnnotationShape
  annotationShapeId: Int
  tomogramVoxelSpacing(where: TomogramVoxelSpacingWhereClause = null, orderBy: [TomogramVoxelSpacingOrderByClause!] = []): TomogramVoxelSpacing
  tomogramVoxelSpacingId: Int

  """File format for this file"""
  format: String!

  """s3 path of the annotation file"""
  s3Path: String!

  """HTTPS path for this annotation file"""
  httpsPath: String!

  """
  Data curator’s subjective choice of default annotation to display in visualization for an object
  """
  isVisualizationDefault: Boolean

  """
  The source type for the annotation file (dataset_author, community, or portal_standard)
  """
  source: annotation_file_source_enum
}

type AnnotationFileAggregate {
  aggregate: [AnnotationFileAggregateFunctions!]
}

type AnnotationFileAggregateFunctions {
  sum: AnnotationFileNumericalColumns
  avg: AnnotationFileNumericalColumns
  stddev: AnnotationFileNumericalColumns
  variance: AnnotationFileNumericalColumns
  min: AnnotationFileMinMaxColumns
  max: AnnotationFileMinMaxColumns
  groupBy: AnnotationFileGroupByOptions
  count(distinct: Boolean = false, columns: AnnotationFileCountColumns = null): Int
}

"""A connection to a list of items."""
type AnnotationFileConnection {
  """Pagination data for this connection"""
  pageInfo: PageInfo!

  """Contains the nodes in this connection"""
  edges: [AnnotationFileEdge!]!
}

enum AnnotationFileCountColumns {
  alignment
  annotationShape
  tomogramVoxelSpacing
  format
  s3Path
  httpsPath
  isVisualizationDefault
  source
  id
}

input AnnotationFileCreateInput {
  """Tiltseries Alignment"""
  alignmentId: ID = null

  """Shapes associated with an annotation"""
  annotationShapeId: ID = null

  """Voxel spacing that this annotation file is associated with"""
  tomogramVoxelSpacingId: ID = null

  """File format for this file"""
  format: String!

  """s3 path of the annotation file"""
  s3Path: String!

  """HTTPS path for this annotation file"""
  httpsPath: String!

  """
  Data curator’s subjective choice of default annotation to display in visualization for an object
  """
  isVisualizationDefault: Boolean = null

  """
  The source type for the annotation file (dataset_author, community, or portal_standard)
  """
  source: annotation_file_source_enum = null

  """Numeric identifier (May change!)"""
  id: Int!
}

"""An edge in a connection."""
type AnnotationFileEdge {
  """A cursor for use in pagination"""
  cursor: String!

  """The item at the end of the edge"""
  node: AnnotationFile!
}

type AnnotationFileGroupByOptions {
  alignment: AlignmentGroupByOptions
  annotationShape: AnnotationShapeGroupByOptions
  tomogramVoxelSpacing: TomogramVoxelSpacingGroupByOptions
  format: String
  s3Path: String
  httpsPath: String
  isVisualizationDefault: Boolean
  source: annotation_file_source_enum
  id: Int
}

type AnnotationFileMinMaxColumns {
  format: String
  s3Path: String
  httpsPath: String
  id: Int
}

type AnnotationFileNumericalColumns {
  id: Int
}

input AnnotationFileOrderByClause {
  alignment: AlignmentOrderByClause
  annotationShape: AnnotationShapeOrderByClause
  tomogramVoxelSpacing: TomogramVoxelSpacingOrderByClause
  format: orderBy
  s3Path: orderBy
  httpsPath: orderBy
  isVisualizationDefault: orderBy
  source: orderBy
  id: orderBy
}

input AnnotationFileUpdateInput {
  """Tiltseries Alignment"""
  alignmentId: ID = null

  """Shapes associated with an annotation"""
  annotationShapeId: ID = null

  """Voxel spacing that this annotation file is associated with"""
  tomogramVoxelSpacingId: ID = null

  """File format for this file"""
  format: String

  """s3 path of the annotation file"""
  s3Path: String

  """HTTPS path for this annotation file"""
  httpsPath: String

  """
  Data curator’s subjective choice of default annotation to display in visualization for an object
  """
  isVisualizationDefault: Boolean = null

  """
  The source type for the annotation file (dataset_author, community, or portal_standard)
  """
  source: annotation_file_source_enum = null

  """Numeric identifier (May change!)"""
  id: Int
}

input AnnotationFileWhereClause {
  alignment: AlignmentWhereClause
  annotationShape: AnnotationShapeWhereClause
  tomogramVoxelSpacing: TomogramVoxelSpacingWhereClause
  format: StrComparators
  s3Path: StrComparators
  httpsPath: StrComparators
  isVisualizationDefault: BoolComparators
  source: Annotation_file_source_enumEnumComparators
  id: IntComparators
}

input AnnotationFileWhereClauseMutations {
  id: IntComparators
}

type AnnotationGroupByOptions {
  run: RunGroupByOptions
  deposition: DepositionGroupByOptions
  s3MetadataPath: String
  httpsMetadataPath: String
  annotationPublication: String
  annotationMethod: String
  methodLinks: String
  groundTruthStatus: Boolean
  objectId: String
  objectName: String
  objectDescription: String
  objectState: String
  objectCount: Int
  confidencePrecision: Float
  confidenceRecall: Float
  groundTruthUsed: String
  annotationSoftware: String
  isCuratorRecommended: Boolean
  methodType: annotation_method_type_enum
  depositionDate: DateTime
  releaseDate: DateTime
  lastModifiedDate: DateTime
  id: Int
}

type AnnotationMinMaxColumns {
  s3MetadataPath: String
  httpsMetadataPath: String
  annotationPublication: String
  annotationMethod: String
  methodLinks: String
  objectId: String
  objectName: String
  objectDescription: String
  objectState: String
  objectCount: Int
  confidencePrecision: Float
  confidenceRecall: Float
  groundTruthUsed: String
  annotationSoftware: String
  depositionDate: DateTime
  releaseDate: DateTime
  lastModifiedDate: DateTime
  id: Int
}

type AnnotationNumericalColumns {
  objectCount: Int
  confidencePrecision: Float
  confidenceRecall: Float
  id: Int
}

input AnnotationOrderByClause {
  run: RunOrderByClause
  deposition: DepositionOrderByClause
  s3MetadataPath: orderBy
  httpsMetadataPath: orderBy
  annotationPublication: orderBy
  annotationMethod: orderBy
  methodLinks: orderBy
  groundTruthStatus: orderBy
  objectId: orderBy
  objectName: orderBy
  objectDescription: orderBy
  objectState: orderBy
  objectCount: orderBy
  confidencePrecision: orderBy
  confidenceRecall: orderBy
  groundTruthUsed: orderBy
  annotationSoftware: orderBy
  isCuratorRecommended: orderBy
  methodType: orderBy
  depositionDate: orderBy
  releaseDate: orderBy
  lastModifiedDate: orderBy
  id: orderBy
}

"""Shapes associated with an annotation"""
type AnnotationShape implements EntityInterface & Node {
  """The Globally Unique ID of this object"""
  _id: GlobalID!

  """Numeric identifier (May change!)"""
  id: Int!
  annotation(where: AnnotationWhereClause = null, orderBy: [AnnotationOrderByClause!] = []): Annotation
  annotationId: Int
  annotationFiles(
    where: AnnotationFileWhereClause = null
    orderBy: [AnnotationFileOrderByClause!] = []

    """Returns the items in the list that come before the specified cursor."""
    before: String = null

    """Returns the items in the list that come after the specified cursor."""
    after: String = null

    """Returns the first n items from the list."""
    first: Int = null

    """Returns the items in the list that come after the specified cursor."""
    last: Int = null
  ): AnnotationFileConnection!
  annotationFilesAggregate(where: AnnotationFileWhereClause = null): AnnotationFileAggregate

  """
  The shape of the annotation (SegmentationMask, OrientedPoint, Point, InstanceSegmentation, Mesh)
  """
  shapeType: annotation_file_shape_type_enum
}

type AnnotationShapeAggregate {
  aggregate: [AnnotationShapeAggregateFunctions!]
}

type AnnotationShapeAggregateFunctions {
  sum: AnnotationShapeNumericalColumns
  avg: AnnotationShapeNumericalColumns
  stddev: AnnotationShapeNumericalColumns
  variance: AnnotationShapeNumericalColumns
  min: AnnotationShapeMinMaxColumns
  max: AnnotationShapeMinMaxColumns
  groupBy: AnnotationShapeGroupByOptions
  count(distinct: Boolean = false, columns: AnnotationShapeCountColumns = null): Int
}

"""A connection to a list of items."""
type AnnotationShapeConnection {
  """Pagination data for this connection"""
  pageInfo: PageInfo!

  """Contains the nodes in this connection"""
  edges: [AnnotationShapeEdge!]!
}

enum AnnotationShapeCountColumns {
  annotation
  annotationFiles
  shapeType
  id
}

input AnnotationShapeCreateInput {
  """Metadata about an shapes for an annotation"""
  annotationId: ID = null

  """
  The shape of the annotation (SegmentationMask, OrientedPoint, Point, InstanceSegmentation, Mesh)
  """
  shapeType: annotation_file_shape_type_enum = null

  """Numeric identifier (May change!)"""
  id: Int!
}

"""An edge in a connection."""
type AnnotationShapeEdge {
  """A cursor for use in pagination"""
  cursor: String!

  """The item at the end of the edge"""
  node: AnnotationShape!
}

type AnnotationShapeGroupByOptions {
  annotation: AnnotationGroupByOptions
  shapeType: annotation_file_shape_type_enum
  id: Int
}

type AnnotationShapeMinMaxColumns {
  id: Int
}

type AnnotationShapeNumericalColumns {
  id: Int
}

input AnnotationShapeOrderByClause {
  annotation: AnnotationOrderByClause
  shapeType: orderBy
  id: orderBy
}

input AnnotationShapeUpdateInput {
  """Metadata about an shapes for an annotation"""
  annotationId: ID = null

  """
  The shape of the annotation (SegmentationMask, OrientedPoint, Point, InstanceSegmentation, Mesh)
  """
  shapeType: annotation_file_shape_type_enum = null

  """Numeric identifier (May change!)"""
  id: Int
}

input AnnotationShapeWhereClause {
  annotation: AnnotationWhereClause
  annotationFiles: AnnotationFileWhereClause
  shapeType: Annotation_file_shape_type_enumEnumComparators
  id: IntComparators
}

input AnnotationShapeWhereClauseMutations {
  id: IntComparators
}

input AnnotationUpdateInput {
  runId: ID = null
  depositionId: ID = null

  """S3 path for the metadata json file for this annotation"""
  s3MetadataPath: String

  """HTTPS path for the metadata json file for this annotation"""
  httpsMetadataPath: String

  """
  DOIs for publications that describe the dataset. Use a comma to separate multiple DOIs.
  """
  annotationPublication: String = null

  """
  Describe how the annotation is made (e.g. Manual, crYoLO, Positive Unlabeled Learning, template matching)
  """
  annotationMethod: String

  """
  Provides links to information on the method used for generating annotation, comma separated
  """
  methodLinks: String = null

  """
  Whether an annotation is considered ground truth, as determined by the annotator.
  """
  groundTruthStatus: Boolean = null

  """
  Gene Ontology Cellular Component identifier or UniProtKB accession for the annotation object.
  """
  objectId: String

  """
  Name of the object being annotated (e.g. ribosome, nuclear pore complex, actin filament, membrane)
  """
  objectName: String

  """
  A textual description of the annotation object, can be a longer description to include additional information not covered by the Annotation object name and state.
  """
  objectDescription: String = null

  """Molecule state annotated (e.g. open, closed)"""
  objectState: String = null

  """Number of objects identified"""
  objectCount: Int = null

  """
  Describe the confidence level of the annotation. Precision is defined as the % of annotation objects being true positive
  """
  confidencePrecision: Float = null

  """
  Describe the confidence level of the annotation. Recall is defined as the % of true positives being annotated correctly
  """
  confidenceRecall: Float = null

  """Annotation filename used as ground truth for precision and recall"""
  groundTruthUsed: String = null

  """Software used for generating this annotation"""
  annotationSoftware: String = null

  """
  Data curator’s subjective choice as the best annotation of the same annotation object ID
  """
  isCuratorRecommended: Boolean = null

  """
  The method type for generating the annotation (e.g. manual, hybrid, automated)
  """
  methodType: annotation_method_type_enum

  """Date when an annotation set is initially received by the Data Portal."""
  depositionDate: DateTime

  """Date when annotation data is made public by the Data Portal."""
  releaseDate: DateTime

  """Date when an annotation was last modified in the Data Portal"""
  lastModifiedDate: DateTime

  """Numeric identifier (May change!)"""
  id: Int
}

input AnnotationWhereClause {
  run: RunWhereClause
  annotationShapes: AnnotationShapeWhereClause
  authors: AnnotationAuthorWhereClause
  deposition: DepositionWhereClause
  s3MetadataPath: StrComparators
  httpsMetadataPath: StrComparators
  annotationPublication: StrComparators
  annotationMethod: StrComparators
  methodLinks: StrComparators
  groundTruthStatus: BoolComparators
  objectId: StrComparators
  objectName: StrComparators
  objectDescription: StrComparators
  objectState: StrComparators
  objectCount: IntComparators
  confidencePrecision: FloatComparators
  confidenceRecall: FloatComparators
  groundTruthUsed: StrComparators
  annotationSoftware: StrComparators
  isCuratorRecommended: BoolComparators
  methodType: Annotation_method_type_enumEnumComparators
  depositionDate: DatetimeComparators
  releaseDate: DatetimeComparators
  lastModifiedDate: DatetimeComparators
  id: IntComparators
}

input AnnotationWhereClauseMutations {
  id: IntComparators
}

input Annotation_file_shape_type_enumEnumComparators {
  _eq: annotation_file_shape_type_enum
  _neq: annotation_file_shape_type_enum
  _in: [annotation_file_shape_type_enum!]
  _nin: [annotation_file_shape_type_enum!]
  _gt: annotation_file_shape_type_enum
  _gte: annotation_file_shape_type_enum
  _lt: annotation_file_shape_type_enum
  _lte: annotation_file_shape_type_enum
  _is_null: Boolean
}

input Annotation_file_source_enumEnumComparators {
  _eq: annotation_file_source_enum
  _neq: annotation_file_source_enum
  _in: [annotation_file_source_enum!]
  _nin: [annotation_file_source_enum!]
  _gt: annotation_file_source_enum
  _gte: annotation_file_source_enum
  _lt: annotation_file_source_enum
  _lte: annotation_file_source_enum
  _is_null: Boolean
}

input Annotation_method_type_enumEnumComparators {
  _eq: annotation_method_type_enum
  _neq: annotation_method_type_enum
  _in: [annotation_method_type_enum!]
  _nin: [annotation_method_type_enum!]
  _gt: annotation_method_type_enum
  _gte: annotation_method_type_enum
  _lt: annotation_method_type_enum
  _lte: annotation_method_type_enum
  _is_null: Boolean
}

input BoolComparators {
  _eq: Boolean
  _neq: Boolean
  _in: [Boolean!]
  _nin: [Boolean!]
  _is_null: Boolean
}

"""A collection of imaging experiments on the same organism"""
type Dataset implements EntityInterface & Node {
  """The Globally Unique ID of this object"""
  _id: GlobalID!

  """
  An identifier for a CryoET dataset, assigned by the Data Portal. Used to identify the dataset as the directory name in data tree
  """
  id: Int!
  deposition(where: DepositionWhereClause = null, orderBy: [DepositionOrderByClause!] = []): Deposition
  depositionId: Int!
  fundingSources(
    where: DatasetFundingWhereClause = null
    orderBy: [DatasetFundingOrderByClause!] = []

    """Returns the items in the list that come before the specified cursor."""
    before: String = null

    """Returns the items in the list that come after the specified cursor."""
    after: String = null

    """Returns the first n items from the list."""
    first: Int = null

    """Returns the items in the list that come after the specified cursor."""
    last: Int = null
  ): DatasetFundingConnection!
  fundingSourcesAggregate(where: DatasetFundingWhereClause = null): DatasetFundingAggregate
  authors(
    where: DatasetAuthorWhereClause = null
    orderBy: [DatasetAuthorOrderByClause!] = []

    """Returns the items in the list that come before the specified cursor."""
    before: String = null

    """Returns the items in the list that come after the specified cursor."""
    after: String = null

    """Returns the first n items from the list."""
    first: Int = null

    """Returns the items in the list that come after the specified cursor."""
    last: Int = null
  ): DatasetAuthorConnection!
  authorsAggregate(where: DatasetAuthorWhereClause = null): DatasetAuthorAggregate
  runs(
    where: RunWhereClause = null
    orderBy: [RunOrderByClause!] = []

    """Returns the items in the list that come before the specified cursor."""
    before: String = null

    """Returns the items in the list that come after the specified cursor."""
    after: String = null

    """Returns the first n items from the list."""
    first: Int = null

    """Returns the items in the list that come after the specified cursor."""
    last: Int = null
  ): RunConnection!
  runsAggregate(where: RunWhereClause = null): RunAggregate

  """Title of a CryoET dataset"""
  title: String!

  """
  A short description of a CryoET dataset, similar to an abstract for a journal article or dataset.
  """
  description: String!

  """
  Name of the organism from which a biological sample used in a CryoET study is derived from, e.g. homo sapiens
  """
  organismName: String

  """NCBI taxonomy identifier for the organism, e.g. 9606"""
  organismTaxid: Int

  """
  Name of the tissue from which a biological sample used in a CryoET study is derived from.
  """
  tissueName: String

  """UBERON identifier for the tissue"""
  tissueId: String

  """
  Name of the cell from which a biological sample used in a CryoET study is derived from.
  """
  cellName: String

  """Cell Ontology identifier for the cell type"""
  cellTypeId: String

  """Cell line or strain for the sample."""
  cellStrainName: String

  """Link to more information about the cell strain"""
  cellStrainId: String

  """
  Type of samples used in a CryoET study. (cell, tissue, organism, intact organelle, in-vitro mixture, in-silico synthetic data, other)
  """
  sampleType: sample_type_enum

  """Describe how the sample was prepared."""
  samplePreparation: String

  """Describe Cryo-ET grid preparation."""
  gridPreparation: String

  """
  Describe other setup not covered by sample preparation or grid preparation that may make this dataset unique in the same publication
  """
  otherSetup: String

  """URL for the dataset preview image."""
  keyPhotoUrl: String

  """URL for the thumbnail of preview image."""
  keyPhotoThumbnailUrl: String

  """Name of the cellular component"""
  cellComponentName: String

  """
  If the dataset focuses on a specific part of a cell, the subset is included here
  """
  cellComponentId: String

  """Date when a dataset is initially received by the Data Portal."""
  depositionDate: DateTime!

  """Date when a dataset is made available on the Data Portal."""
  releaseDate: DateTime!

  """Date when a released dataset is last modified."""
  lastModifiedDate: DateTime!

  """
  Comma-separated list of DOIs for publications associated with the dataset.
  """
  datasetPublications: String

  """
  If a CryoET dataset is also deposited into another database, enter the database identifier here (e.g. EMPIAR-11445). Use a comma to separate multiple identifiers.
  """
  relatedDatabaseEntries: String

  """The S3 public bucket path where this dataset is contained"""
  s3Prefix: String!

  """The https directory path where this dataset is contained"""
  httpsPrefix: String!
}

type DatasetAggregate {
  aggregate: [DatasetAggregateFunctions!]
}

type DatasetAggregateFunctions {
  sum: DatasetNumericalColumns
  avg: DatasetNumericalColumns
  stddev: DatasetNumericalColumns
  variance: DatasetNumericalColumns
  min: DatasetMinMaxColumns
  max: DatasetMinMaxColumns
  groupBy: DatasetGroupByOptions
  count(distinct: Boolean = false, columns: DatasetCountColumns = null): Int
}

"""An author of a dataset"""
type DatasetAuthor implements EntityInterface & Node {
  """The Globally Unique ID of this object"""
  _id: GlobalID!

  """Numeric identifier (May change!)"""
  id: Int!
  dataset(where: DatasetWhereClause = null, orderBy: [DatasetOrderByClause!] = []): Dataset
  datasetId: Int

  """The order in which the author appears in the publication"""
  authorListOrder: Int!

  """A unique, persistent identifier for researchers, provided by ORCID."""
  orcid: String

  """Full name of an author (e.g. Jane Doe)."""
  name: String!

  """Email address for this author"""
  email: String

  """Name of the institutions an author is affiliated with. Comma separated"""
  affiliationName: String

  """Address of the institution an author is affiliated with."""
  affiliationAddress: String

  """
  A unique identifier assigned to the affiliated institution by The Research Organization Registry (ROR).
  """
  affiliationIdentifier: String

  """Indicates whether an author is the corresponding author"""
  correspondingAuthorStatus: Boolean

  """
  Indicates whether an author is the main person associated with the corresponding dataset
  """
  primaryAuthorStatus: Boolean
}

type DatasetAuthorAggregate {
  aggregate: [DatasetAuthorAggregateFunctions!]
}

type DatasetAuthorAggregateFunctions {
  sum: DatasetAuthorNumericalColumns
  avg: DatasetAuthorNumericalColumns
  stddev: DatasetAuthorNumericalColumns
  variance: DatasetAuthorNumericalColumns
  min: DatasetAuthorMinMaxColumns
  max: DatasetAuthorMinMaxColumns
  groupBy: DatasetAuthorGroupByOptions
  count(distinct: Boolean = false, columns: DatasetAuthorCountColumns = null): Int
}

"""A connection to a list of items."""
type DatasetAuthorConnection {
  """Pagination data for this connection"""
  pageInfo: PageInfo!

  """Contains the nodes in this connection"""
  edges: [DatasetAuthorEdge!]!
}

enum DatasetAuthorCountColumns {
  dataset
  id
  authorListOrder
  orcid
  name
  email
  affiliationName
  affiliationAddress
  affiliationIdentifier
  correspondingAuthorStatus
  primaryAuthorStatus
}

input DatasetAuthorCreateInput {
  """Dataset authored by this person"""
  datasetId: ID = null

  """Numeric identifier (May change!)"""
  id: Int!

  """The order in which the author appears in the publication"""
  authorListOrder: Int!

  """A unique, persistent identifier for researchers, provided by ORCID."""
  orcid: String = null

  """Full name of an author (e.g. Jane Doe)."""
  name: String!

  """Email address for this author"""
  email: String = null

  """Name of the institutions an author is affiliated with. Comma separated"""
  affiliationName: String = null

  """Address of the institution an author is affiliated with."""
  affiliationAddress: String = null

  """
  A unique identifier assigned to the affiliated institution by The Research Organization Registry (ROR).
  """
  affiliationIdentifier: String = null

  """Indicates whether an author is the corresponding author"""
  correspondingAuthorStatus: Boolean = null

  """
  Indicates whether an author is the main person associated with the corresponding dataset
  """
  primaryAuthorStatus: Boolean = null
}

"""An edge in a connection."""
type DatasetAuthorEdge {
  """A cursor for use in pagination"""
  cursor: String!

  """The item at the end of the edge"""
  node: DatasetAuthor!
}

type DatasetAuthorGroupByOptions {
  dataset: DatasetGroupByOptions
  id: Int
  authorListOrder: Int
  orcid: String
  name: String
  email: String
  affiliationName: String
  affiliationAddress: String
  affiliationIdentifier: String
  correspondingAuthorStatus: Boolean
  primaryAuthorStatus: Boolean
}

type DatasetAuthorMinMaxColumns {
  id: Int
  authorListOrder: Int
  orcid: String
  name: String
  email: String
  affiliationName: String
  affiliationAddress: String
  affiliationIdentifier: String
}

type DatasetAuthorNumericalColumns {
  id: Int
  authorListOrder: Int
}

input DatasetAuthorOrderByClause {
  dataset: DatasetOrderByClause
  id: orderBy
  authorListOrder: orderBy
  orcid: orderBy
  name: orderBy
  email: orderBy
  affiliationName: orderBy
  affiliationAddress: orderBy
  affiliationIdentifier: orderBy
  correspondingAuthorStatus: orderBy
  primaryAuthorStatus: orderBy
}

input DatasetAuthorUpdateInput {
  """Dataset authored by this person"""
  datasetId: ID = null

  """Numeric identifier (May change!)"""
  id: Int

  """The order in which the author appears in the publication"""
  authorListOrder: Int

  """A unique, persistent identifier for researchers, provided by ORCID."""
  orcid: String = null

  """Full name of an author (e.g. Jane Doe)."""
  name: String

  """Email address for this author"""
  email: String = null

  """Name of the institutions an author is affiliated with. Comma separated"""
  affiliationName: String = null

  """Address of the institution an author is affiliated with."""
  affiliationAddress: String = null

  """
  A unique identifier assigned to the affiliated institution by The Research Organization Registry (ROR).
  """
  affiliationIdentifier: String = null

  """Indicates whether an author is the corresponding author"""
  correspondingAuthorStatus: Boolean = null

  """
  Indicates whether an author is the main person associated with the corresponding dataset
  """
  primaryAuthorStatus: Boolean = null
}

input DatasetAuthorWhereClause {
  dataset: DatasetWhereClause
  id: IntComparators
  authorListOrder: IntComparators
  orcid: StrComparators
  name: StrComparators
  email: StrComparators
  affiliationName: StrComparators
  affiliationAddress: StrComparators
  affiliationIdentifier: StrComparators
  correspondingAuthorStatus: BoolComparators
  primaryAuthorStatus: BoolComparators
}

input DatasetAuthorWhereClauseMutations {
  id: IntComparators
}

"""A connection to a list of items."""
type DatasetConnection {
  """Pagination data for this connection"""
  pageInfo: PageInfo!

  """Contains the nodes in this connection"""
  edges: [DatasetEdge!]!
}

enum DatasetCountColumns {
  deposition
  fundingSources
  authors
  runs
  title
  description
  organismName
  organismTaxid
  tissueName
  tissueId
  cellName
  cellTypeId
  cellStrainName
  cellStrainId
  sampleType
  samplePreparation
  gridPreparation
  otherSetup
  keyPhotoUrl
  keyPhotoThumbnailUrl
  cellComponentName
  cellComponentId
  depositionDate
  releaseDate
  lastModifiedDate
  datasetPublications
  relatedDatabaseEntries
  s3Prefix
  httpsPrefix
  id
}

input DatasetCreateInput {
<<<<<<< HEAD
  """Reference to the deposition this dataset is associated with"""
  depositionId: ID = null
=======
  depositionId: ID!
>>>>>>> f04e5f3d

  """Title of a CryoET dataset"""
  title: String!

  """
  A short description of a CryoET dataset, similar to an abstract for a journal article or dataset.
  """
  description: String!

  """
  Name of the organism from which a biological sample used in a CryoET study is derived from, e.g. homo sapiens
  """
  organismName: String = null

  """NCBI taxonomy identifier for the organism, e.g. 9606"""
  organismTaxid: Int = null

  """
  Name of the tissue from which a biological sample used in a CryoET study is derived from.
  """
  tissueName: String = null

  """UBERON identifier for the tissue"""
  tissueId: String = null

  """
  Name of the cell from which a biological sample used in a CryoET study is derived from.
  """
  cellName: String = null

  """Cell Ontology identifier for the cell type"""
  cellTypeId: String = null

  """Cell line or strain for the sample."""
  cellStrainName: String = null

  """Link to more information about the cell strain"""
  cellStrainId: String = null

  """
  Type of samples used in a CryoET study. (cell, tissue, organism, intact organelle, in-vitro mixture, in-silico synthetic data, other)
  """
  sampleType: sample_type_enum = null

  """Describe how the sample was prepared."""
  samplePreparation: String = null

  """Describe Cryo-ET grid preparation."""
  gridPreparation: String = null

  """
  Describe other setup not covered by sample preparation or grid preparation that may make this dataset unique in the same publication
  """
  otherSetup: String = null

  """URL for the dataset preview image."""
  keyPhotoUrl: String = null

  """URL for the thumbnail of preview image."""
  keyPhotoThumbnailUrl: String = null

  """Name of the cellular component"""
  cellComponentName: String = null

  """
  If the dataset focuses on a specific part of a cell, the subset is included here
  """
  cellComponentId: String = null

  """Date when a dataset is initially received by the Data Portal."""
  depositionDate: DateTime!

  """Date when a dataset is made available on the Data Portal."""
  releaseDate: DateTime!

  """Date when a released dataset is last modified."""
  lastModifiedDate: DateTime!

  """
  Comma-separated list of DOIs for publications associated with the dataset.
  """
  datasetPublications: String = null

  """
  If a CryoET dataset is also deposited into another database, enter the database identifier here (e.g. EMPIAR-11445). Use a comma to separate multiple identifiers.
  """
  relatedDatabaseEntries: String = null

  """The S3 public bucket path where this dataset is contained"""
  s3Prefix: String!

  """The https directory path where this dataset is contained"""
  httpsPrefix: String!

  """
  An identifier for a CryoET dataset, assigned by the Data Portal. Used to identify the dataset as the directory name in data tree
  """
  id: Int!
}

"""An edge in a connection."""
type DatasetEdge {
  """A cursor for use in pagination"""
  cursor: String!

  """The item at the end of the edge"""
  node: Dataset!
}

"""Metadata for a dataset's funding sources"""
type DatasetFunding implements EntityInterface & Node {
  """The Globally Unique ID of this object"""
  _id: GlobalID!

  """Numeric identifier (May change!)"""
  id: Int!
  dataset(where: DatasetWhereClause = null, orderBy: [DatasetOrderByClause!] = []): Dataset
  datasetId: Int

  """Name of the funding agency."""
  fundingAgencyName: String

  """Grant identifier provided by the funding agency."""
  grantId: String
}

type DatasetFundingAggregate {
  aggregate: [DatasetFundingAggregateFunctions!]
}

type DatasetFundingAggregateFunctions {
  sum: DatasetFundingNumericalColumns
  avg: DatasetFundingNumericalColumns
  stddev: DatasetFundingNumericalColumns
  variance: DatasetFundingNumericalColumns
  min: DatasetFundingMinMaxColumns
  max: DatasetFundingMinMaxColumns
  groupBy: DatasetFundingGroupByOptions
  count(distinct: Boolean = false, columns: DatasetFundingCountColumns = null): Int
}

"""A connection to a list of items."""
type DatasetFundingConnection {
  """Pagination data for this connection"""
  pageInfo: PageInfo!

  """Contains the nodes in this connection"""
  edges: [DatasetFundingEdge!]!
}

enum DatasetFundingCountColumns {
  dataset
  fundingAgencyName
  grantId
  id
}

input DatasetFundingCreateInput {
  """The dataset this dataset funding is a part of"""
  datasetId: ID = null

  """Name of the funding agency."""
  fundingAgencyName: String = null

  """Grant identifier provided by the funding agency."""
  grantId: String = null

  """Numeric identifier (May change!)"""
  id: Int!
}

"""An edge in a connection."""
type DatasetFundingEdge {
  """A cursor for use in pagination"""
  cursor: String!

  """The item at the end of the edge"""
  node: DatasetFunding!
}

type DatasetFundingGroupByOptions {
  dataset: DatasetGroupByOptions
  fundingAgencyName: String
  grantId: String
  id: Int
}

type DatasetFundingMinMaxColumns {
  fundingAgencyName: String
  grantId: String
  id: Int
}

type DatasetFundingNumericalColumns {
  id: Int
}

input DatasetFundingOrderByClause {
  dataset: DatasetOrderByClause
  fundingAgencyName: orderBy
  grantId: orderBy
  id: orderBy
}

input DatasetFundingUpdateInput {
  """The dataset this dataset funding is a part of"""
  datasetId: ID = null

  """Name of the funding agency."""
  fundingAgencyName: String = null

  """Grant identifier provided by the funding agency."""
  grantId: String = null

  """Numeric identifier (May change!)"""
  id: Int
}

input DatasetFundingWhereClause {
  dataset: DatasetWhereClause
  fundingAgencyName: StrComparators
  grantId: StrComparators
  id: IntComparators
}

input DatasetFundingWhereClauseMutations {
  id: IntComparators
}

type DatasetGroupByOptions {
  deposition: DepositionGroupByOptions
  title: String
  description: String
  organismName: String
  organismTaxid: Int
  tissueName: String
  tissueId: String
  cellName: String
  cellTypeId: String
  cellStrainName: String
  cellStrainId: String
  sampleType: sample_type_enum
  samplePreparation: String
  gridPreparation: String
  otherSetup: String
  keyPhotoUrl: String
  keyPhotoThumbnailUrl: String
  cellComponentName: String
  cellComponentId: String
  depositionDate: DateTime
  releaseDate: DateTime
  lastModifiedDate: DateTime
  datasetPublications: String
  relatedDatabaseEntries: String
  s3Prefix: String
  httpsPrefix: String
  id: Int
}

type DatasetMinMaxColumns {
  title: String
  description: String
  organismName: String
  organismTaxid: Int
  tissueName: String
  tissueId: String
  cellName: String
  cellTypeId: String
  cellStrainName: String
  cellStrainId: String
  samplePreparation: String
  gridPreparation: String
  otherSetup: String
  keyPhotoUrl: String
  keyPhotoThumbnailUrl: String
  cellComponentName: String
  cellComponentId: String
  depositionDate: DateTime
  releaseDate: DateTime
  lastModifiedDate: DateTime
  datasetPublications: String
  relatedDatabaseEntries: String
  s3Prefix: String
  httpsPrefix: String
  id: Int
}

type DatasetNumericalColumns {
  organismTaxid: Int
  id: Int
}

input DatasetOrderByClause {
  deposition: DepositionOrderByClause
  title: orderBy
  description: orderBy
  organismName: orderBy
  organismTaxid: orderBy
  tissueName: orderBy
  tissueId: orderBy
  cellName: orderBy
  cellTypeId: orderBy
  cellStrainName: orderBy
  cellStrainId: orderBy
  sampleType: orderBy
  samplePreparation: orderBy
  gridPreparation: orderBy
  otherSetup: orderBy
  keyPhotoUrl: orderBy
  keyPhotoThumbnailUrl: orderBy
  cellComponentName: orderBy
  cellComponentId: orderBy
  depositionDate: orderBy
  releaseDate: orderBy
  lastModifiedDate: orderBy
  datasetPublications: orderBy
  relatedDatabaseEntries: orderBy
  s3Prefix: orderBy
  httpsPrefix: orderBy
  id: orderBy
}

input DatasetUpdateInput {
<<<<<<< HEAD
  """Reference to the deposition this dataset is associated with"""
  depositionId: ID = null
=======
  depositionId: ID
>>>>>>> f04e5f3d

  """Title of a CryoET dataset"""
  title: String

  """
  A short description of a CryoET dataset, similar to an abstract for a journal article or dataset.
  """
  description: String

  """
  Name of the organism from which a biological sample used in a CryoET study is derived from, e.g. homo sapiens
  """
  organismName: String = null

  """NCBI taxonomy identifier for the organism, e.g. 9606"""
  organismTaxid: Int = null

  """
  Name of the tissue from which a biological sample used in a CryoET study is derived from.
  """
  tissueName: String = null

  """UBERON identifier for the tissue"""
  tissueId: String = null

  """
  Name of the cell from which a biological sample used in a CryoET study is derived from.
  """
  cellName: String = null

  """Cell Ontology identifier for the cell type"""
  cellTypeId: String = null

  """Cell line or strain for the sample."""
  cellStrainName: String = null

  """Link to more information about the cell strain"""
  cellStrainId: String = null

  """
  Type of samples used in a CryoET study. (cell, tissue, organism, intact organelle, in-vitro mixture, in-silico synthetic data, other)
  """
  sampleType: sample_type_enum = null

  """Describe how the sample was prepared."""
  samplePreparation: String = null

  """Describe Cryo-ET grid preparation."""
  gridPreparation: String = null

  """
  Describe other setup not covered by sample preparation or grid preparation that may make this dataset unique in the same publication
  """
  otherSetup: String = null

  """URL for the dataset preview image."""
  keyPhotoUrl: String = null

  """URL for the thumbnail of preview image."""
  keyPhotoThumbnailUrl: String = null

  """Name of the cellular component"""
  cellComponentName: String = null

  """
  If the dataset focuses on a specific part of a cell, the subset is included here
  """
  cellComponentId: String = null

  """Date when a dataset is initially received by the Data Portal."""
  depositionDate: DateTime

  """Date when a dataset is made available on the Data Portal."""
  releaseDate: DateTime

  """Date when a released dataset is last modified."""
  lastModifiedDate: DateTime

  """
  Comma-separated list of DOIs for publications associated with the dataset.
  """
  datasetPublications: String = null

  """
  If a CryoET dataset is also deposited into another database, enter the database identifier here (e.g. EMPIAR-11445). Use a comma to separate multiple identifiers.
  """
  relatedDatabaseEntries: String = null

  """The S3 public bucket path where this dataset is contained"""
  s3Prefix: String

  """The https directory path where this dataset is contained"""
  httpsPrefix: String

  """
  An identifier for a CryoET dataset, assigned by the Data Portal. Used to identify the dataset as the directory name in data tree
  """
  id: Int
}

input DatasetWhereClause {
  deposition: DepositionWhereClause
  fundingSources: DatasetFundingWhereClause
  authors: DatasetAuthorWhereClause
  runs: RunWhereClause
  title: StrComparators
  description: StrComparators
  organismName: StrComparators
  organismTaxid: IntComparators
  tissueName: StrComparators
  tissueId: StrComparators
  cellName: StrComparators
  cellTypeId: StrComparators
  cellStrainName: StrComparators
  cellStrainId: StrComparators
  sampleType: Sample_type_enumEnumComparators
  samplePreparation: StrComparators
  gridPreparation: StrComparators
  otherSetup: StrComparators
  keyPhotoUrl: StrComparators
  keyPhotoThumbnailUrl: StrComparators
  cellComponentName: StrComparators
  cellComponentId: StrComparators
  depositionDate: DatetimeComparators
  releaseDate: DatetimeComparators
  lastModifiedDate: DatetimeComparators
  datasetPublications: StrComparators
  relatedDatabaseEntries: StrComparators
  s3Prefix: StrComparators
  httpsPrefix: StrComparators
  id: IntComparators
}

input DatasetWhereClauseMutations {
  id: IntComparators
}

"""Date with time (isoformat)"""
scalar DateTime

input DatetimeComparators {
  _eq: DateTime
  _neq: DateTime
  _in: [DateTime!]
  _nin: [DateTime!]
  _gt: DateTime
  _gte: DateTime
  _lt: DateTime
  _lte: DateTime
  _is_null: Boolean
}

"""Deposition metadata"""
type Deposition implements EntityInterface & Node {
  """The Globally Unique ID of this object"""
  _id: GlobalID!

  """Numeric identifier (May change!)"""
  id: Int!
  authors(
    where: DepositionAuthorWhereClause = null
    orderBy: [DepositionAuthorOrderByClause!] = []

    """Returns the items in the list that come before the specified cursor."""
    before: String = null

    """Returns the items in the list that come after the specified cursor."""
    after: String = null

    """Returns the first n items from the list."""
    first: Int = null

    """Returns the items in the list that come after the specified cursor."""
    last: Int = null
  ): DepositionAuthorConnection!
  authorsAggregate(where: DepositionAuthorWhereClause = null): DepositionAuthorAggregate
  alignments(
    where: AlignmentWhereClause = null
    orderBy: [AlignmentOrderByClause!] = []

    """Returns the items in the list that come before the specified cursor."""
    before: String = null

    """Returns the items in the list that come after the specified cursor."""
    after: String = null

    """Returns the first n items from the list."""
    first: Int = null

    """Returns the items in the list that come after the specified cursor."""
    last: Int = null
  ): AlignmentConnection!
  alignmentsAggregate(where: AlignmentWhereClause = null): AlignmentAggregate
  annotations(
    where: AnnotationWhereClause = null
    orderBy: [AnnotationOrderByClause!] = []

    """Returns the items in the list that come before the specified cursor."""
    before: String = null

    """Returns the items in the list that come after the specified cursor."""
    after: String = null

    """Returns the first n items from the list."""
    first: Int = null

    """Returns the items in the list that come after the specified cursor."""
    last: Int = null
  ): AnnotationConnection!
  annotationsAggregate(where: AnnotationWhereClause = null): AnnotationAggregate
  datasets(
    where: DatasetWhereClause = null
    orderBy: [DatasetOrderByClause!] = []

    """Returns the items in the list that come before the specified cursor."""
    before: String = null

    """Returns the items in the list that come after the specified cursor."""
    after: String = null

    """Returns the first n items from the list."""
    first: Int = null

    """Returns the items in the list that come after the specified cursor."""
    last: Int = null
  ): DatasetConnection!
  datasetsAggregate(where: DatasetWhereClause = null): DatasetAggregate
  frames(
    where: FrameWhereClause = null
    orderBy: [FrameOrderByClause!] = []

    """Returns the items in the list that come before the specified cursor."""
    before: String = null

    """Returns the items in the list that come after the specified cursor."""
    after: String = null

    """Returns the first n items from the list."""
    first: Int = null

    """Returns the items in the list that come after the specified cursor."""
    last: Int = null
  ): FrameConnection!
  framesAggregate(where: FrameWhereClause = null): FrameAggregate
  tiltseries(
    where: TiltseriesWhereClause = null
    orderBy: [TiltseriesOrderByClause!] = []

    """Returns the items in the list that come before the specified cursor."""
    before: String = null

    """Returns the items in the list that come after the specified cursor."""
    after: String = null

    """Returns the first n items from the list."""
    first: Int = null

    """Returns the items in the list that come after the specified cursor."""
    last: Int = null
  ): TiltseriesConnection!
  tiltseriesAggregate(where: TiltseriesWhereClause = null): TiltseriesAggregate
  tomograms(
    where: TomogramWhereClause = null
    orderBy: [TomogramOrderByClause!] = []

    """Returns the items in the list that come before the specified cursor."""
    before: String = null

    """Returns the items in the list that come after the specified cursor."""
    after: String = null

    """Returns the first n items from the list."""
    first: Int = null

    """Returns the items in the list that come after the specified cursor."""
    last: Int = null
  ): TomogramConnection!
  tomogramsAggregate(where: TomogramWhereClause = null): TomogramAggregate

  """Title for the deposition"""
  title: String!

  """Description for the deposition"""
  description: String!
  depositionTypes(
    where: DepositionTypeWhereClause = null
    orderBy: [DepositionTypeOrderByClause!] = []

    """Returns the items in the list that come before the specified cursor."""
    before: String = null

    """Returns the items in the list that come after the specified cursor."""
    after: String = null

    """Returns the first n items from the list."""
    first: Int = null

    """Returns the items in the list that come after the specified cursor."""
    last: Int = null
  ): DepositionTypeConnection!
  depositionTypesAggregate(where: DepositionTypeWhereClause = null): DepositionTypeAggregate

  """The publications related to this deposition"""
  depositionPublications: String

  """The related database entries to this deposition"""
  relatedDatabaseEntries: String

  """The date the deposition was deposited"""
  depositionDate: DateTime!

  """The date the deposition was released"""
  releaseDate: DateTime!

  """The date the deposition was last modified"""
  lastModifiedDate: DateTime!

  """URL for the deposition preview image."""
  keyPhotoUrl: String

  """URL for the deposition thumbnail image."""
  keyPhotoThumbnailUrl: String
}

type DepositionAggregate {
  aggregate: [DepositionAggregateFunctions!]
}

type DepositionAggregateFunctions {
  sum: DepositionNumericalColumns
  avg: DepositionNumericalColumns
  stddev: DepositionNumericalColumns
  variance: DepositionNumericalColumns
  min: DepositionMinMaxColumns
  max: DepositionMinMaxColumns
  groupBy: DepositionGroupByOptions
  count(distinct: Boolean = false, columns: DepositionCountColumns = null): Int
}

"""Authors for a deposition"""
type DepositionAuthor implements EntityInterface & Node {
  """The Globally Unique ID of this object"""
  _id: GlobalID!

  """Numeric identifier (May change!)"""
  id: Int!
  deposition(where: DepositionWhereClause = null, orderBy: [DepositionOrderByClause!] = []): Deposition
  depositionId: Int!

  """The order in which the author appears in the publication"""
  authorListOrder: Int!

  """A unique, persistent identifier for researchers, provided by ORCID."""
  orcid: String

  """Full name of a deposition author (e.g. Jane Doe)."""
  name: String!

  """Email address for this author"""
  email: String

  """Name of the institutions an author is affiliated with. Comma separated"""
  affiliationName: String

  """Address of the institution an author is affiliated with."""
  affiliationAddress: String

  """
  A unique identifier assigned to the affiliated institution by The Research Organization Registry (ROR).
  """
  affiliationIdentifier: String

  """Indicates whether an author is the corresponding author"""
  correspondingAuthorStatus: Boolean

  """Indicates whether an author is the main person creating the deposition"""
  primaryAuthorStatus: Boolean
}

type DepositionAuthorAggregate {
  aggregate: [DepositionAuthorAggregateFunctions!]
}

type DepositionAuthorAggregateFunctions {
  sum: DepositionAuthorNumericalColumns
  avg: DepositionAuthorNumericalColumns
  stddev: DepositionAuthorNumericalColumns
  variance: DepositionAuthorNumericalColumns
  min: DepositionAuthorMinMaxColumns
  max: DepositionAuthorMinMaxColumns
  groupBy: DepositionAuthorGroupByOptions
  count(distinct: Boolean = false, columns: DepositionAuthorCountColumns = null): Int
}

"""A connection to a list of items."""
type DepositionAuthorConnection {
  """Pagination data for this connection"""
  pageInfo: PageInfo!

  """Contains the nodes in this connection"""
  edges: [DepositionAuthorEdge!]!
}

enum DepositionAuthorCountColumns {
  deposition
  id
  authorListOrder
  orcid
  name
  email
  affiliationName
  affiliationAddress
  affiliationIdentifier
  correspondingAuthorStatus
  primaryAuthorStatus
}

input DepositionAuthorCreateInput {
  depositionId: ID!

  """Numeric identifier (May change!)"""
  id: Int!

  """The order in which the author appears in the publication"""
  authorListOrder: Int!

  """A unique, persistent identifier for researchers, provided by ORCID."""
  orcid: String = null

  """Full name of a deposition author (e.g. Jane Doe)."""
  name: String!

  """Email address for this author"""
  email: String = null

  """Name of the institutions an author is affiliated with. Comma separated"""
  affiliationName: String = null

  """Address of the institution an author is affiliated with."""
  affiliationAddress: String = null

  """
  A unique identifier assigned to the affiliated institution by The Research Organization Registry (ROR).
  """
  affiliationIdentifier: String = null

  """Indicates whether an author is the corresponding author"""
  correspondingAuthorStatus: Boolean = null

  """Indicates whether an author is the main person creating the deposition"""
  primaryAuthorStatus: Boolean = null
}

"""An edge in a connection."""
type DepositionAuthorEdge {
  """A cursor for use in pagination"""
  cursor: String!

  """The item at the end of the edge"""
  node: DepositionAuthor!
}

type DepositionAuthorGroupByOptions {
  deposition: DepositionGroupByOptions
  id: Int
  authorListOrder: Int
  orcid: String
  name: String
  email: String
  affiliationName: String
  affiliationAddress: String
  affiliationIdentifier: String
  correspondingAuthorStatus: Boolean
  primaryAuthorStatus: Boolean
}

type DepositionAuthorMinMaxColumns {
  id: Int
  authorListOrder: Int
  orcid: String
  name: String
  email: String
  affiliationName: String
  affiliationAddress: String
  affiliationIdentifier: String
}

type DepositionAuthorNumericalColumns {
  id: Int
  authorListOrder: Int
}

input DepositionAuthorOrderByClause {
  deposition: DepositionOrderByClause
  id: orderBy
  authorListOrder: orderBy
  orcid: orderBy
  name: orderBy
  email: orderBy
  affiliationName: orderBy
  affiliationAddress: orderBy
  affiliationIdentifier: orderBy
  correspondingAuthorStatus: orderBy
  primaryAuthorStatus: orderBy
}

input DepositionAuthorUpdateInput {
  depositionId: ID

  """Numeric identifier (May change!)"""
  id: Int

  """The order in which the author appears in the publication"""
  authorListOrder: Int

  """A unique, persistent identifier for researchers, provided by ORCID."""
  orcid: String = null

  """Full name of a deposition author (e.g. Jane Doe)."""
  name: String

  """Email address for this author"""
  email: String = null

  """Name of the institutions an author is affiliated with. Comma separated"""
  affiliationName: String = null

  """Address of the institution an author is affiliated with."""
  affiliationAddress: String = null

  """
  A unique identifier assigned to the affiliated institution by The Research Organization Registry (ROR).
  """
  affiliationIdentifier: String = null

  """Indicates whether an author is the corresponding author"""
  correspondingAuthorStatus: Boolean = null

  """Indicates whether an author is the main person creating the deposition"""
  primaryAuthorStatus: Boolean = null
}

input DepositionAuthorWhereClause {
  deposition: DepositionWhereClause
  id: IntComparators
  authorListOrder: IntComparators
  orcid: StrComparators
  name: StrComparators
  email: StrComparators
  affiliationName: StrComparators
  affiliationAddress: StrComparators
  affiliationIdentifier: StrComparators
  correspondingAuthorStatus: BoolComparators
  primaryAuthorStatus: BoolComparators
}

input DepositionAuthorWhereClauseMutations {
  id: IntComparators
}

enum DepositionCountColumns {
  authors
  alignments
  annotations
  datasets
  frames
  tiltseries
  tomograms
  title
  description
  depositionTypes
  depositionPublications
  relatedDatabaseEntries
  depositionDate
  releaseDate
  lastModifiedDate
  keyPhotoUrl
  keyPhotoThumbnailUrl
  id
}

input DepositionCreateInput {
  """Title for the deposition"""
  title: String!

  """Description for the deposition"""
  description: String!

  """The publications related to this deposition"""
  depositionPublications: String = null

  """The related database entries to this deposition"""
  relatedDatabaseEntries: String = null

  """The date the deposition was deposited"""
  depositionDate: DateTime!

  """The date the deposition was released"""
  releaseDate: DateTime!

  """The date the deposition was last modified"""
  lastModifiedDate: DateTime!

  """URL for the deposition preview image."""
  keyPhotoUrl: String = null

  """URL for the deposition thumbnail image."""
  keyPhotoThumbnailUrl: String = null

  """Numeric identifier (May change!)"""
  id: Int!
}

type DepositionGroupByOptions {
  title: String
  description: String
  depositionPublications: String
  relatedDatabaseEntries: String
  depositionDate: DateTime
  releaseDate: DateTime
  lastModifiedDate: DateTime
  keyPhotoUrl: String
  keyPhotoThumbnailUrl: String
  id: Int
}

type DepositionMinMaxColumns {
  title: String
  description: String
  depositionPublications: String
  relatedDatabaseEntries: String
  depositionDate: DateTime
  releaseDate: DateTime
  lastModifiedDate: DateTime
  keyPhotoUrl: String
  keyPhotoThumbnailUrl: String
  id: Int
}

type DepositionNumericalColumns {
  id: Int
}

input DepositionOrderByClause {
  title: orderBy
  description: orderBy
  depositionPublications: orderBy
  relatedDatabaseEntries: orderBy
  depositionDate: orderBy
  releaseDate: orderBy
  lastModifiedDate: orderBy
  keyPhotoUrl: orderBy
  keyPhotoThumbnailUrl: orderBy
  id: orderBy
}

type DepositionType implements EntityInterface & Node {
  """The Globally Unique ID of this object"""
  _id: GlobalID!

  """Numeric identifier (May change!)"""
  id: Int!
  deposition(where: DepositionWhereClause = null, orderBy: [DepositionOrderByClause!] = []): Deposition
<<<<<<< HEAD
  depositionId: Int

  """
  The type of data submitted as a part of this deposition (annotation, dataset, tomogram)
  """
=======
  depositionId: Int!
>>>>>>> f04e5f3d
  type: deposition_types_enum
}

type DepositionTypeAggregate {
  aggregate: [DepositionTypeAggregateFunctions!]
}

type DepositionTypeAggregateFunctions {
  sum: DepositionTypeNumericalColumns
  avg: DepositionTypeNumericalColumns
  stddev: DepositionTypeNumericalColumns
  variance: DepositionTypeNumericalColumns
  min: DepositionTypeMinMaxColumns
  max: DepositionTypeMinMaxColumns
  groupBy: DepositionTypeGroupByOptions
  count(distinct: Boolean = false, columns: DepositionTypeCountColumns = null): Int
}

"""A connection to a list of items."""
type DepositionTypeConnection {
  """Pagination data for this connection"""
  pageInfo: PageInfo!

  """Contains the nodes in this connection"""
  edges: [DepositionTypeEdge!]!
}

enum DepositionTypeCountColumns {
  deposition
  type
  id
}

input DepositionTypeCreateInput {
<<<<<<< HEAD
  depositionId: ID = null

  """
  The type of data submitted as a part of this deposition (annotation, dataset, tomogram)
  """
=======
  depositionId: ID!
>>>>>>> f04e5f3d
  type: deposition_types_enum = null

  """Numeric identifier (May change!)"""
  id: Int!
}

"""An edge in a connection."""
type DepositionTypeEdge {
  """A cursor for use in pagination"""
  cursor: String!

  """The item at the end of the edge"""
  node: DepositionType!
}

type DepositionTypeGroupByOptions {
  deposition: DepositionGroupByOptions
  type: deposition_types_enum
  id: Int
}

type DepositionTypeMinMaxColumns {
  id: Int
}

type DepositionTypeNumericalColumns {
  id: Int
}

input DepositionTypeOrderByClause {
  deposition: DepositionOrderByClause
  type: orderBy
  id: orderBy
}

input DepositionTypeUpdateInput {
<<<<<<< HEAD
  depositionId: ID = null

  """
  The type of data submitted as a part of this deposition (annotation, dataset, tomogram)
  """
=======
  depositionId: ID
>>>>>>> f04e5f3d
  type: deposition_types_enum = null

  """Numeric identifier (May change!)"""
  id: Int
}

input DepositionTypeWhereClause {
  deposition: DepositionWhereClause
  type: Deposition_types_enumEnumComparators
  id: IntComparators
}

input DepositionTypeWhereClauseMutations {
  id: IntComparators
}

input DepositionUpdateInput {
  """Title for the deposition"""
  title: String

  """Description for the deposition"""
  description: String

  """The publications related to this deposition"""
  depositionPublications: String = null

  """The related database entries to this deposition"""
  relatedDatabaseEntries: String = null

  """The date the deposition was deposited"""
  depositionDate: DateTime

  """The date the deposition was released"""
  releaseDate: DateTime

  """The date the deposition was last modified"""
  lastModifiedDate: DateTime

  """URL for the deposition preview image."""
  keyPhotoUrl: String = null

  """URL for the deposition thumbnail image."""
  keyPhotoThumbnailUrl: String = null

  """Numeric identifier (May change!)"""
  id: Int
}

input DepositionWhereClause {
  authors: DepositionAuthorWhereClause
  alignments: AlignmentWhereClause
  annotations: AnnotationWhereClause
  datasets: DatasetWhereClause
  frames: FrameWhereClause
  tiltseries: TiltseriesWhereClause
  tomograms: TomogramWhereClause
  title: StrComparators
  description: StrComparators
  depositionTypes: DepositionTypeWhereClause
  depositionPublications: StrComparators
  relatedDatabaseEntries: StrComparators
  depositionDate: DatetimeComparators
  releaseDate: DatetimeComparators
  lastModifiedDate: DatetimeComparators
  keyPhotoUrl: StrComparators
  keyPhotoThumbnailUrl: StrComparators
  id: IntComparators
}

input DepositionWhereClauseMutations {
  id: IntComparators
}

input Deposition_types_enumEnumComparators {
  _eq: deposition_types_enum
  _neq: deposition_types_enum
  _in: [deposition_types_enum!]
  _nin: [deposition_types_enum!]
  _gt: deposition_types_enum
  _gte: deposition_types_enum
  _lt: deposition_types_enum
  _lte: deposition_types_enum
  _is_null: Boolean
}

interface EntityInterface implements Node {
  """The Globally Unique ID of this object"""
  _id: GlobalID!
}

input Fiducial_alignment_status_enumEnumComparators {
  _eq: fiducial_alignment_status_enum
  _neq: fiducial_alignment_status_enum
  _in: [fiducial_alignment_status_enum!]
  _nin: [fiducial_alignment_status_enum!]
  _gt: fiducial_alignment_status_enum
  _gte: fiducial_alignment_status_enum
  _lt: fiducial_alignment_status_enum
  _lte: fiducial_alignment_status_enum
  _is_null: Boolean
}

input FloatComparators {
  _eq: Float
  _neq: Float
  _in: [Float!]
  _nin: [Float!]
  _gt: Float
  _gte: Float
  _lt: Float
  _lte: Float
  _is_null: Boolean
}

type Frame implements EntityInterface & Node {
  """The Globally Unique ID of this object"""
  _id: GlobalID!

  """Numeric identifier (May change!)"""
  id: Int!
  deposition(where: DepositionWhereClause = null, orderBy: [DepositionOrderByClause!] = []): Deposition
  depositionId: Int
  perSectionParameters(
    where: PerSectionParametersWhereClause = null
    orderBy: [PerSectionParametersOrderByClause!] = []

    """Returns the items in the list that come before the specified cursor."""
    before: String = null

    """Returns the items in the list that come after the specified cursor."""
    after: String = null

    """Returns the first n items from the list."""
    first: Int = null

    """Returns the items in the list that come after the specified cursor."""
    last: Int = null
  ): PerSectionParametersConnection!
  perSectionParametersAggregate(where: PerSectionParametersWhereClause = null): PerSectionParametersAggregate
  run(where: RunWhereClause = null, orderBy: [RunOrderByClause!] = []): Run
  runId: Int

  """Camera angle for a frame"""
  rawAngle: Float!

  """Frame's acquistion order within a tilt experiment"""
  acquisitionOrder: Int

  """The raw camera angle for a frame"""
  dose: Float!

  """Whether this frame has been gain corrected"""
  isGainCorrected: Boolean

  """S3 path to the gain file for this frame"""
  s3GainFile: String

  """HTTPS path to the gain file for this frame"""
  httpsGainFile: String

  """Path to a directory containing data for this entity as an S3 url"""
  s3Prefix: String!

  """Path to a directory containing data for this entity as an HTTPS url"""
  httpsPrefix: String!
}

type FrameAggregate {
  aggregate: [FrameAggregateFunctions!]
}

type FrameAggregateFunctions {
  sum: FrameNumericalColumns
  avg: FrameNumericalColumns
  stddev: FrameNumericalColumns
  variance: FrameNumericalColumns
  min: FrameMinMaxColumns
  max: FrameMinMaxColumns
  groupBy: FrameGroupByOptions
  count(distinct: Boolean = false, columns: FrameCountColumns = null): Int
}

"""A connection to a list of items."""
type FrameConnection {
  """Pagination data for this connection"""
  pageInfo: PageInfo!

  """Contains the nodes in this connection"""
  edges: [FrameEdge!]!
}

enum FrameCountColumns {
  deposition
  perSectionParameters
  run
  rawAngle
  acquisitionOrder
  dose
  isGainCorrected
  s3GainFile
  httpsGainFile
  s3Prefix
  httpsPrefix
  id
}

input FrameCreateInput {
  depositionId: ID = null
  runId: ID = null

  """Camera angle for a frame"""
  rawAngle: Float!

  """Frame's acquistion order within a tilt experiment"""
  acquisitionOrder: Int = null

  """The raw camera angle for a frame"""
  dose: Float!

  """Whether this frame has been gain corrected"""
  isGainCorrected: Boolean = null

  """S3 path to the gain file for this frame"""
  s3GainFile: String = null

  """HTTPS path to the gain file for this frame"""
  httpsGainFile: String = null

  """Path to a directory containing data for this entity as an S3 url"""
  s3Prefix: String!

  """Path to a directory containing data for this entity as an HTTPS url"""
  httpsPrefix: String!

  """Numeric identifier (May change!)"""
  id: Int!
}

"""An edge in a connection."""
type FrameEdge {
  """A cursor for use in pagination"""
  cursor: String!

  """The item at the end of the edge"""
  node: Frame!
}

type FrameGroupByOptions {
  deposition: DepositionGroupByOptions
  run: RunGroupByOptions
  rawAngle: Float
  acquisitionOrder: Int
  dose: Float
  isGainCorrected: Boolean
  s3GainFile: String
  httpsGainFile: String
  s3Prefix: String
  httpsPrefix: String
  id: Int
}

type FrameMinMaxColumns {
  rawAngle: Float
  acquisitionOrder: Int
  dose: Float
  s3GainFile: String
  httpsGainFile: String
  s3Prefix: String
  httpsPrefix: String
  id: Int
}

type FrameNumericalColumns {
  rawAngle: Float
  acquisitionOrder: Int
  dose: Float
  id: Int
}

input FrameOrderByClause {
  deposition: DepositionOrderByClause
  run: RunOrderByClause
  rawAngle: orderBy
  acquisitionOrder: orderBy
  dose: orderBy
  isGainCorrected: orderBy
  s3GainFile: orderBy
  httpsGainFile: orderBy
  s3Prefix: orderBy
  httpsPrefix: orderBy
  id: orderBy
}

input FrameUpdateInput {
  depositionId: ID = null
  runId: ID = null

  """Camera angle for a frame"""
  rawAngle: Float

  """Frame's acquistion order within a tilt experiment"""
  acquisitionOrder: Int = null

  """The raw camera angle for a frame"""
  dose: Float

  """Whether this frame has been gain corrected"""
  isGainCorrected: Boolean = null

  """S3 path to the gain file for this frame"""
  s3GainFile: String = null

  """HTTPS path to the gain file for this frame"""
  httpsGainFile: String = null

  """Path to a directory containing data for this entity as an S3 url"""
  s3Prefix: String

  """Path to a directory containing data for this entity as an HTTPS url"""
  httpsPrefix: String

  """Numeric identifier (May change!)"""
  id: Int
}

input FrameWhereClause {
  deposition: DepositionWhereClause
  perSectionParameters: PerSectionParametersWhereClause
  run: RunWhereClause
  rawAngle: FloatComparators
  acquisitionOrder: IntComparators
  dose: FloatComparators
  isGainCorrected: BoolComparators
  s3GainFile: StrComparators
  httpsGainFile: StrComparators
  s3Prefix: StrComparators
  httpsPrefix: StrComparators
  id: IntComparators
}

input FrameWhereClauseMutations {
  id: IntComparators
}

"""
The `ID` scalar type represents a unique identifier, often used to refetch an object or as key for a cache. The ID type appears in a JSON response as a String; however, it is not intended to be human-readable. When expected as an input type, any string (such as `"4"`) or integer (such as `4`) input value will be accepted as an ID.
"""
scalar GlobalID @specifiedBy(url: "https://relay.dev/graphql/objectidentification.htm")

input IntComparators {
  _eq: Int
  _neq: Int
  _in: [Int!]
  _nin: [Int!]
  _gt: Int
  _gte: Int
  _lt: Int
  _lte: Int
  _is_null: Boolean
}

input LimitOffsetClause {
  limit: Int
  offset: Int
}

type Mutation {
  createAlignment(input: AlignmentCreateInput!): Alignment!
  updateAlignment(input: AlignmentUpdateInput!, where: AlignmentWhereClauseMutations!): [Alignment!]!
  deleteAlignment(where: AlignmentWhereClauseMutations!): [Alignment!]!
  createAnnotationAuthor(input: AnnotationAuthorCreateInput!): AnnotationAuthor!
  updateAnnotationAuthor(input: AnnotationAuthorUpdateInput!, where: AnnotationAuthorWhereClauseMutations!): [AnnotationAuthor!]!
  deleteAnnotationAuthor(where: AnnotationAuthorWhereClauseMutations!): [AnnotationAuthor!]!
  createAnnotationFile(input: AnnotationFileCreateInput!): AnnotationFile!
  updateAnnotationFile(input: AnnotationFileUpdateInput!, where: AnnotationFileWhereClauseMutations!): [AnnotationFile!]!
  deleteAnnotationFile(where: AnnotationFileWhereClauseMutations!): [AnnotationFile!]!
  createAnnotationShape(input: AnnotationShapeCreateInput!): AnnotationShape!
  updateAnnotationShape(input: AnnotationShapeUpdateInput!, where: AnnotationShapeWhereClauseMutations!): [AnnotationShape!]!
  deleteAnnotationShape(where: AnnotationShapeWhereClauseMutations!): [AnnotationShape!]!
  createAnnotation(input: AnnotationCreateInput!): Annotation!
  updateAnnotation(input: AnnotationUpdateInput!, where: AnnotationWhereClauseMutations!): [Annotation!]!
  deleteAnnotation(where: AnnotationWhereClauseMutations!): [Annotation!]!
  createDatasetAuthor(input: DatasetAuthorCreateInput!): DatasetAuthor!
  updateDatasetAuthor(input: DatasetAuthorUpdateInput!, where: DatasetAuthorWhereClauseMutations!): [DatasetAuthor!]!
  deleteDatasetAuthor(where: DatasetAuthorWhereClauseMutations!): [DatasetAuthor!]!
  createDatasetFunding(input: DatasetFundingCreateInput!): DatasetFunding!
  updateDatasetFunding(input: DatasetFundingUpdateInput!, where: DatasetFundingWhereClauseMutations!): [DatasetFunding!]!
  deleteDatasetFunding(where: DatasetFundingWhereClauseMutations!): [DatasetFunding!]!
  createDataset(input: DatasetCreateInput!): Dataset!
  updateDataset(input: DatasetUpdateInput!, where: DatasetWhereClauseMutations!): [Dataset!]!
  deleteDataset(where: DatasetWhereClauseMutations!): [Dataset!]!
  createDepositionAuthor(input: DepositionAuthorCreateInput!): DepositionAuthor!
  updateDepositionAuthor(input: DepositionAuthorUpdateInput!, where: DepositionAuthorWhereClauseMutations!): [DepositionAuthor!]!
  deleteDepositionAuthor(where: DepositionAuthorWhereClauseMutations!): [DepositionAuthor!]!
  createDeposition(input: DepositionCreateInput!): Deposition!
  updateDeposition(input: DepositionUpdateInput!, where: DepositionWhereClauseMutations!): [Deposition!]!
  deleteDeposition(where: DepositionWhereClauseMutations!): [Deposition!]!
  createDepositionType(input: DepositionTypeCreateInput!): DepositionType!
  updateDepositionType(input: DepositionTypeUpdateInput!, where: DepositionTypeWhereClauseMutations!): [DepositionType!]!
  deleteDepositionType(where: DepositionTypeWhereClauseMutations!): [DepositionType!]!
  createFrame(input: FrameCreateInput!): Frame!
  updateFrame(input: FrameUpdateInput!, where: FrameWhereClauseMutations!): [Frame!]!
  deleteFrame(where: FrameWhereClauseMutations!): [Frame!]!
  createPerSectionParameters(input: PerSectionParametersCreateInput!): PerSectionParameters!
  updatePerSectionParameters(input: PerSectionParametersUpdateInput!, where: PerSectionParametersWhereClauseMutations!): [PerSectionParameters!]!
  deletePerSectionParameters(where: PerSectionParametersWhereClauseMutations!): [PerSectionParameters!]!
  createPerSectionAlignmentParameters(input: PerSectionAlignmentParametersCreateInput!): PerSectionAlignmentParameters!
  updatePerSectionAlignmentParameters(input: PerSectionAlignmentParametersUpdateInput!, where: PerSectionAlignmentParametersWhereClauseMutations!): [PerSectionAlignmentParameters!]!
  deletePerSectionAlignmentParameters(where: PerSectionAlignmentParametersWhereClauseMutations!): [PerSectionAlignmentParameters!]!
  createRun(input: RunCreateInput!): Run!
  updateRun(input: RunUpdateInput!, where: RunWhereClauseMutations!): [Run!]!
  deleteRun(where: RunWhereClauseMutations!): [Run!]!
  createTiltseries(input: TiltseriesCreateInput!): Tiltseries!
  updateTiltseries(input: TiltseriesUpdateInput!, where: TiltseriesWhereClauseMutations!): [Tiltseries!]!
  deleteTiltseries(where: TiltseriesWhereClauseMutations!): [Tiltseries!]!
  createTomogramAuthor(input: TomogramAuthorCreateInput!): TomogramAuthor!
  updateTomogramAuthor(input: TomogramAuthorUpdateInput!, where: TomogramAuthorWhereClauseMutations!): [TomogramAuthor!]!
  deleteTomogramAuthor(where: TomogramAuthorWhereClauseMutations!): [TomogramAuthor!]!
  createTomogramVoxelSpacing(input: TomogramVoxelSpacingCreateInput!): TomogramVoxelSpacing!
  updateTomogramVoxelSpacing(input: TomogramVoxelSpacingUpdateInput!, where: TomogramVoxelSpacingWhereClauseMutations!): [TomogramVoxelSpacing!]!
  deleteTomogramVoxelSpacing(where: TomogramVoxelSpacingWhereClauseMutations!): [TomogramVoxelSpacing!]!
  createTomogram(input: TomogramCreateInput!): Tomogram!
  updateTomogram(input: TomogramUpdateInput!, where: TomogramWhereClauseMutations!): [Tomogram!]!
  deleteTomogram(where: TomogramWhereClauseMutations!): [Tomogram!]!
}

"""An object with a Globally Unique ID"""
interface Node {
  """The Globally Unique ID of this object"""
  _id: GlobalID!
}

"""Information to aid in pagination."""
type PageInfo {
  """When paginating forwards, are there more items?"""
  hasNextPage: Boolean!

  """When paginating backwards, are there more items?"""
  hasPreviousPage: Boolean!

  """When paginating backwards, the cursor to continue."""
  startCursor: String

  """When paginating forwards, the cursor to continue."""
  endCursor: String
}

"""Map alignment parameters to tilt series frames"""
type PerSectionAlignmentParameters implements EntityInterface & Node {
  """The Globally Unique ID of this object"""
  _id: GlobalID!

  """Numeric identifier (May change!)"""
  id: Int!
  alignment(where: AlignmentWhereClause = null, orderBy: [AlignmentOrderByClause!] = []): Alignment
  alignmentId: Int!

  """z-index of the frame in the tiltseries"""
  zIndex: Int!

  """In-plane X-shift of the projection in angstrom"""
  xOffset: Float

  """In-plane Y-shift of the projection in angstrom"""
  yOffset: Float

  """In-plane rotation of the projection in degrees"""
  inPlaneRotation: Float

  """Beam tilt during projection in degrees"""
  beamTilt: Float

  """Tilt angle of the projection in degrees"""
  tiltAngle: Float
}

type PerSectionAlignmentParametersAggregate {
  aggregate: [PerSectionAlignmentParametersAggregateFunctions!]
}

type PerSectionAlignmentParametersAggregateFunctions {
  sum: PerSectionAlignmentParametersNumericalColumns
  avg: PerSectionAlignmentParametersNumericalColumns
  stddev: PerSectionAlignmentParametersNumericalColumns
  variance: PerSectionAlignmentParametersNumericalColumns
  min: PerSectionAlignmentParametersMinMaxColumns
  max: PerSectionAlignmentParametersMinMaxColumns
  groupBy: PerSectionAlignmentParametersGroupByOptions
  count(distinct: Boolean = false, columns: PerSectionAlignmentParametersCountColumns = null): Int
}

"""A connection to a list of items."""
type PerSectionAlignmentParametersConnection {
  """Pagination data for this connection"""
  pageInfo: PageInfo!

  """Contains the nodes in this connection"""
  edges: [PerSectionAlignmentParametersEdge!]!
}

enum PerSectionAlignmentParametersCountColumns {
  alignment
  zIndex
  xOffset
  yOffset
  inPlaneRotation
  beamTilt
  tiltAngle
  id
}

input PerSectionAlignmentParametersCreateInput {
  """Tiltseries Alignment"""
  alignmentId: ID!

  """z-index of the frame in the tiltseries"""
  zIndex: Int!

  """In-plane X-shift of the projection in angstrom"""
  xOffset: Float = null

  """In-plane Y-shift of the projection in angstrom"""
  yOffset: Float = null

  """In-plane rotation of the projection in degrees"""
  inPlaneRotation: Float = null

  """Beam tilt during projection in degrees"""
  beamTilt: Float = null

  """Tilt angle of the projection in degrees"""
  tiltAngle: Float = null

  """Numeric identifier (May change!)"""
  id: Int!
}

"""An edge in a connection."""
type PerSectionAlignmentParametersEdge {
  """A cursor for use in pagination"""
  cursor: String!

  """The item at the end of the edge"""
  node: PerSectionAlignmentParameters!
}

type PerSectionAlignmentParametersGroupByOptions {
  alignment: AlignmentGroupByOptions
  zIndex: Int
  xOffset: Float
  yOffset: Float
  inPlaneRotation: Float
  beamTilt: Float
  tiltAngle: Float
  id: Int
}

type PerSectionAlignmentParametersMinMaxColumns {
  zIndex: Int
  xOffset: Float
  yOffset: Float
  inPlaneRotation: Float
  beamTilt: Float
  tiltAngle: Float
  id: Int
}

type PerSectionAlignmentParametersNumericalColumns {
  zIndex: Int
  xOffset: Float
  yOffset: Float
  inPlaneRotation: Float
  beamTilt: Float
  tiltAngle: Float
  id: Int
}

input PerSectionAlignmentParametersOrderByClause {
  alignment: AlignmentOrderByClause
  zIndex: orderBy
  xOffset: orderBy
  yOffset: orderBy
  inPlaneRotation: orderBy
  beamTilt: orderBy
  tiltAngle: orderBy
  id: orderBy
}

input PerSectionAlignmentParametersUpdateInput {
  """Tiltseries Alignment"""
  alignmentId: ID

  """z-index of the frame in the tiltseries"""
  zIndex: Int

  """In-plane X-shift of the projection in angstrom"""
  xOffset: Float = null

  """In-plane Y-shift of the projection in angstrom"""
  yOffset: Float = null

  """In-plane rotation of the projection in degrees"""
  inPlaneRotation: Float = null

  """Beam tilt during projection in degrees"""
  beamTilt: Float = null

  """Tilt angle of the projection in degrees"""
  tiltAngle: Float = null

  """Numeric identifier (May change!)"""
  id: Int
}

input PerSectionAlignmentParametersWhereClause {
  alignment: AlignmentWhereClause
  zIndex: IntComparators
  xOffset: FloatComparators
  yOffset: FloatComparators
  inPlaneRotation: FloatComparators
  beamTilt: FloatComparators
  tiltAngle: FloatComparators
  id: IntComparators
}

input PerSectionAlignmentParametersWhereClauseMutations {
  id: IntComparators
}

"""Record how frames get mapped to Tiltseries"""
type PerSectionParameters implements EntityInterface & Node {
  """The Globally Unique ID of this object"""
  _id: GlobalID!

  """Numeric identifier (May change!)"""
  id: Int!
  frame(where: FrameWhereClause = null, orderBy: [FrameOrderByClause!] = []): Frame
  frameId: Int!
  tiltseries(where: TiltseriesWhereClause = null, orderBy: [TiltseriesOrderByClause!] = []): Tiltseries
  tiltseriesId: Int!

  """z-index of the frame in the tiltseries"""
  zIndex: Int!

  """defocus amount"""
  defocus: Float

  """Astigmatism amount for this frame"""
  astigmatism: Float

  """Angle of ast"""
  astigmaticAngle: Float
}

type PerSectionParametersAggregate {
  aggregate: [PerSectionParametersAggregateFunctions!]
}

type PerSectionParametersAggregateFunctions {
  sum: PerSectionParametersNumericalColumns
  avg: PerSectionParametersNumericalColumns
  stddev: PerSectionParametersNumericalColumns
  variance: PerSectionParametersNumericalColumns
  min: PerSectionParametersMinMaxColumns
  max: PerSectionParametersMinMaxColumns
  groupBy: PerSectionParametersGroupByOptions
  count(distinct: Boolean = false, columns: PerSectionParametersCountColumns = null): Int
}

"""A connection to a list of items."""
type PerSectionParametersConnection {
  """Pagination data for this connection"""
  pageInfo: PageInfo!

  """Contains the nodes in this connection"""
  edges: [PerSectionParametersEdge!]!
}

enum PerSectionParametersCountColumns {
  frame
  tiltseries
  zIndex
  defocus
  astigmatism
  astigmaticAngle
  id
}

input PerSectionParametersCreateInput {
  frameId: ID!
  tiltseriesId: ID!

  """z-index of the frame in the tiltseries"""
  zIndex: Int!

  """defocus amount"""
  defocus: Float = null

  """Astigmatism amount for this frame"""
  astigmatism: Float = null

  """Angle of ast"""
  astigmaticAngle: Float = null

  """Numeric identifier (May change!)"""
  id: Int!
}

"""An edge in a connection."""
type PerSectionParametersEdge {
  """A cursor for use in pagination"""
  cursor: String!

  """The item at the end of the edge"""
  node: PerSectionParameters!
}

type PerSectionParametersGroupByOptions {
  frame: FrameGroupByOptions
  tiltseries: TiltseriesGroupByOptions
  zIndex: Int
  defocus: Float
  astigmatism: Float
  astigmaticAngle: Float
  id: Int
}

type PerSectionParametersMinMaxColumns {
  zIndex: Int
  defocus: Float
  astigmatism: Float
  astigmaticAngle: Float
  id: Int
}

type PerSectionParametersNumericalColumns {
  zIndex: Int
  defocus: Float
  astigmatism: Float
  astigmaticAngle: Float
  id: Int
}

input PerSectionParametersOrderByClause {
  frame: FrameOrderByClause
  tiltseries: TiltseriesOrderByClause
  zIndex: orderBy
  defocus: orderBy
  astigmatism: orderBy
  astigmaticAngle: orderBy
  id: orderBy
}

input PerSectionParametersUpdateInput {
  frameId: ID
  tiltseriesId: ID

  """z-index of the frame in the tiltseries"""
  zIndex: Int

  """defocus amount"""
  defocus: Float = null

  """Astigmatism amount for this frame"""
  astigmatism: Float = null

  """Angle of ast"""
  astigmaticAngle: Float = null

  """Numeric identifier (May change!)"""
  id: Int
}

input PerSectionParametersWhereClause {
  frame: FrameWhereClause
  tiltseries: TiltseriesWhereClause
  zIndex: IntComparators
  defocus: FloatComparators
  astigmatism: FloatComparators
  astigmaticAngle: FloatComparators
  id: IntComparators
}

input PerSectionParametersWhereClauseMutations {
  id: IntComparators
}

type Query {
  alignments(where: AlignmentWhereClause = null, orderBy: [AlignmentOrderByClause!] = [], limitOffset: LimitOffsetClause = null): [Alignment!]!
  annotationAuthors(where: AnnotationAuthorWhereClause = null, orderBy: [AnnotationAuthorOrderByClause!] = [], limitOffset: LimitOffsetClause = null): [AnnotationAuthor!]!
  annotationFiles(where: AnnotationFileWhereClause = null, orderBy: [AnnotationFileOrderByClause!] = [], limitOffset: LimitOffsetClause = null): [AnnotationFile!]!
  annotationShapes(where: AnnotationShapeWhereClause = null, orderBy: [AnnotationShapeOrderByClause!] = [], limitOffset: LimitOffsetClause = null): [AnnotationShape!]!
  annotations(where: AnnotationWhereClause = null, orderBy: [AnnotationOrderByClause!] = [], limitOffset: LimitOffsetClause = null): [Annotation!]!
  datasetAuthors(where: DatasetAuthorWhereClause = null, orderBy: [DatasetAuthorOrderByClause!] = [], limitOffset: LimitOffsetClause = null): [DatasetAuthor!]!
  datasetFundedByThisSource(where: DatasetFundingWhereClause = null, orderBy: [DatasetFundingOrderByClause!] = [], limitOffset: LimitOffsetClause = null): [DatasetFunding!]!
  datasets(where: DatasetWhereClause = null, orderBy: [DatasetOrderByClause!] = [], limitOffset: LimitOffsetClause = null): [Dataset!]!
  depositionAuthors(where: DepositionAuthorWhereClause = null, orderBy: [DepositionAuthorOrderByClause!] = [], limitOffset: LimitOffsetClause = null): [DepositionAuthor!]!
  depositions(where: DepositionWhereClause = null, orderBy: [DepositionOrderByClause!] = [], limitOffset: LimitOffsetClause = null): [Deposition!]!
  depositionTypes(where: DepositionTypeWhereClause = null, orderBy: [DepositionTypeOrderByClause!] = [], limitOffset: LimitOffsetClause = null): [DepositionType!]!
  frames(where: FrameWhereClause = null, orderBy: [FrameOrderByClause!] = [], limitOffset: LimitOffsetClause = null): [Frame!]!
  perSectionParameters(where: PerSectionParametersWhereClause = null, orderBy: [PerSectionParametersOrderByClause!] = [], limitOffset: LimitOffsetClause = null): [PerSectionParameters!]!
  perSectionAlignmentParameters(where: PerSectionAlignmentParametersWhereClause = null, orderBy: [PerSectionAlignmentParametersOrderByClause!] = [], limitOffset: LimitOffsetClause = null): [PerSectionAlignmentParameters!]!
  runs(where: RunWhereClause = null, orderBy: [RunOrderByClause!] = [], limitOffset: LimitOffsetClause = null): [Run!]!
  tiltseries(where: TiltseriesWhereClause = null, orderBy: [TiltseriesOrderByClause!] = [], limitOffset: LimitOffsetClause = null): [Tiltseries!]!
  tomogramAuthors(where: TomogramAuthorWhereClause = null, orderBy: [TomogramAuthorOrderByClause!] = [], limitOffset: LimitOffsetClause = null): [TomogramAuthor!]!
  tomogramVoxelSpacings(where: TomogramVoxelSpacingWhereClause = null, orderBy: [TomogramVoxelSpacingOrderByClause!] = [], limitOffset: LimitOffsetClause = null): [TomogramVoxelSpacing!]!
  tomograms(where: TomogramWhereClause = null, orderBy: [TomogramOrderByClause!] = [], limitOffset: LimitOffsetClause = null): [Tomogram!]!
  alignmentsAggregate(where: AlignmentWhereClause = null): AlignmentAggregate!
  annotationAuthorsAggregate(where: AnnotationAuthorWhereClause = null): AnnotationAuthorAggregate!
  annotationFilesAggregate(where: AnnotationFileWhereClause = null): AnnotationFileAggregate!
  annotationShapesAggregate(where: AnnotationShapeWhereClause = null): AnnotationShapeAggregate!
  annotationsAggregate(where: AnnotationWhereClause = null): AnnotationAggregate!
  datasetAuthorsAggregate(where: DatasetAuthorWhereClause = null): DatasetAuthorAggregate!
  datasetFundedByThisSourceAggregate(where: DatasetFundingWhereClause = null): DatasetFundingAggregate!
  datasetsAggregate(where: DatasetWhereClause = null): DatasetAggregate!
  depositionAuthorsAggregate(where: DepositionAuthorWhereClause = null): DepositionAuthorAggregate!
  depositionsAggregate(where: DepositionWhereClause = null): DepositionAggregate!
  depositionTypesAggregate(where: DepositionTypeWhereClause = null): DepositionTypeAggregate!
  framesAggregate(where: FrameWhereClause = null): FrameAggregate!
  perSectionParametersAggregate(where: PerSectionParametersWhereClause = null): PerSectionParametersAggregate!
  perSectionAlignmentParametersAggregate(where: PerSectionAlignmentParametersWhereClause = null): PerSectionAlignmentParametersAggregate!
  runsAggregate(where: RunWhereClause = null): RunAggregate!
  tiltseriesAggregate(where: TiltseriesWhereClause = null): TiltseriesAggregate!
  tomogramAuthorsAggregate(where: TomogramAuthorWhereClause = null): TomogramAuthorAggregate!
  tomogramVoxelSpacingsAggregate(where: TomogramVoxelSpacingWhereClause = null): TomogramVoxelSpacingAggregate!
  tomogramsAggregate(where: TomogramWhereClause = null): TomogramAggregate!
}

type Run implements EntityInterface & Node {
  """The Globally Unique ID of this object"""
  _id: GlobalID!

  """Numeric identifier (May change!)"""
  id: Int!
  alignments(
    where: AlignmentWhereClause = null
    orderBy: [AlignmentOrderByClause!] = []

    """Returns the items in the list that come before the specified cursor."""
    before: String = null

    """Returns the items in the list that come after the specified cursor."""
    after: String = null

    """Returns the first n items from the list."""
    first: Int = null

    """Returns the items in the list that come after the specified cursor."""
    last: Int = null
  ): AlignmentConnection!
  alignmentsAggregate(where: AlignmentWhereClause = null): AlignmentAggregate
  annotations(
    where: AnnotationWhereClause = null
    orderBy: [AnnotationOrderByClause!] = []

    """Returns the items in the list that come before the specified cursor."""
    before: String = null

    """Returns the items in the list that come after the specified cursor."""
    after: String = null

    """Returns the first n items from the list."""
    first: Int = null

    """Returns the items in the list that come after the specified cursor."""
    last: Int = null
  ): AnnotationConnection!
  annotationsAggregate(where: AnnotationWhereClause = null): AnnotationAggregate
  dataset(where: DatasetWhereClause = null, orderBy: [DatasetOrderByClause!] = []): Dataset
  datasetId: Int!
  frames(
    where: FrameWhereClause = null
    orderBy: [FrameOrderByClause!] = []

    """Returns the items in the list that come before the specified cursor."""
    before: String = null

    """Returns the items in the list that come after the specified cursor."""
    after: String = null

    """Returns the first n items from the list."""
    first: Int = null

    """Returns the items in the list that come after the specified cursor."""
    last: Int = null
  ): FrameConnection!
  framesAggregate(where: FrameWhereClause = null): FrameAggregate
  tiltseries(
    where: TiltseriesWhereClause = null
    orderBy: [TiltseriesOrderByClause!] = []

    """Returns the items in the list that come before the specified cursor."""
    before: String = null

    """Returns the items in the list that come after the specified cursor."""
    after: String = null

    """Returns the first n items from the list."""
    first: Int = null

    """Returns the items in the list that come after the specified cursor."""
    last: Int = null
  ): TiltseriesConnection!
  tiltseriesAggregate(where: TiltseriesWhereClause = null): TiltseriesAggregate
  tomogramVoxelSpacings(
    where: TomogramVoxelSpacingWhereClause = null
    orderBy: [TomogramVoxelSpacingOrderByClause!] = []

    """Returns the items in the list that come before the specified cursor."""
    before: String = null

    """Returns the items in the list that come after the specified cursor."""
    after: String = null

    """Returns the first n items from the list."""
    first: Int = null

    """Returns the items in the list that come after the specified cursor."""
    last: Int = null
  ): TomogramVoxelSpacingConnection!
  tomogramVoxelSpacingsAggregate(where: TomogramVoxelSpacingWhereClause = null): TomogramVoxelSpacingAggregate
  tomograms(
    where: TomogramWhereClause = null
    orderBy: [TomogramOrderByClause!] = []

    """Returns the items in the list that come before the specified cursor."""
    before: String = null

    """Returns the items in the list that come after the specified cursor."""
    after: String = null

    """Returns the first n items from the list."""
    first: Int = null

    """Returns the items in the list that come after the specified cursor."""
    last: Int = null
  ): TomogramConnection!
  tomogramsAggregate(where: TomogramWhereClause = null): TomogramAggregate

  """Short name for this experiment run"""
  name: String!

  """The S3 public bucket path where this run is contained"""
  s3Prefix: String!

  """The HTTPS directory path where this run is contained url"""
  httpsPrefix: String!
}

type RunAggregate {
  aggregate: [RunAggregateFunctions!]
}

type RunAggregateFunctions {
  sum: RunNumericalColumns
  avg: RunNumericalColumns
  stddev: RunNumericalColumns
  variance: RunNumericalColumns
  min: RunMinMaxColumns
  max: RunMinMaxColumns
  groupBy: RunGroupByOptions
  count(distinct: Boolean = false, columns: RunCountColumns = null): Int
}

"""A connection to a list of items."""
type RunConnection {
  """Pagination data for this connection"""
  pageInfo: PageInfo!

  """Contains the nodes in this connection"""
  edges: [RunEdge!]!
}

enum RunCountColumns {
  alignments
  annotations
  dataset
  frames
  tiltseries
  tomogramVoxelSpacings
  tomograms
  name
  s3Prefix
  httpsPrefix
  id
}

input RunCreateInput {
  """Dataset that this run is a part of"""
  datasetId: ID!

  """Short name for this experiment run"""
  name: String!

  """The S3 public bucket path where this run is contained"""
  s3Prefix: String!

  """The HTTPS directory path where this run is contained url"""
  httpsPrefix: String!

  """Numeric identifier (May change!)"""
  id: Int!
}

"""An edge in a connection."""
type RunEdge {
  """A cursor for use in pagination"""
  cursor: String!

  """The item at the end of the edge"""
  node: Run!
}

type RunGroupByOptions {
  dataset: DatasetGroupByOptions
  name: String
  s3Prefix: String
  httpsPrefix: String
  id: Int
}

type RunMinMaxColumns {
  name: String
  s3Prefix: String
  httpsPrefix: String
  id: Int
}

type RunNumericalColumns {
  id: Int
}

input RunOrderByClause {
  dataset: DatasetOrderByClause
  name: orderBy
  s3Prefix: orderBy
  httpsPrefix: orderBy
  id: orderBy
}

input RunUpdateInput {
  """Dataset that this run is a part of"""
  datasetId: ID

  """Short name for this experiment run"""
  name: String

  """The S3 public bucket path where this run is contained"""
  s3Prefix: String

  """The HTTPS directory path where this run is contained url"""
  httpsPrefix: String

  """Numeric identifier (May change!)"""
  id: Int
}

input RunWhereClause {
  alignments: AlignmentWhereClause
  annotations: AnnotationWhereClause
  dataset: DatasetWhereClause
  frames: FrameWhereClause
  tiltseries: TiltseriesWhereClause
  tomogramVoxelSpacings: TomogramVoxelSpacingWhereClause
  tomograms: TomogramWhereClause
  name: StrComparators
  s3Prefix: StrComparators
  httpsPrefix: StrComparators
  id: IntComparators
}

input RunWhereClauseMutations {
  id: IntComparators
}

input Sample_type_enumEnumComparators {
  _eq: sample_type_enum
  _neq: sample_type_enum
  _in: [sample_type_enum!]
  _nin: [sample_type_enum!]
  _gt: sample_type_enum
  _gte: sample_type_enum
  _lt: sample_type_enum
  _lte: sample_type_enum
  _is_null: Boolean
}

input StrComparators {
  _eq: String
  _neq: String
  _in: [String!]
  _nin: [String!]
  _is_null: Boolean
  _gt: String
  _gte: String
  _lt: String
  _lte: String
  _like: String
  _nlike: String
  _ilike: String
  _nilike: String
  _regex: String
  _nregex: String
  _iregex: String
  _niregex: String
}

type Tiltseries implements EntityInterface & Node {
  """The Globally Unique ID of this object"""
  _id: GlobalID!

  """Numeric identifier (May change!)"""
  id: Int!
  alignments(
    where: AlignmentWhereClause = null
    orderBy: [AlignmentOrderByClause!] = []

    """Returns the items in the list that come before the specified cursor."""
    before: String = null

    """Returns the items in the list that come after the specified cursor."""
    after: String = null

    """Returns the first n items from the list."""
    first: Int = null

    """Returns the items in the list that come after the specified cursor."""
    last: Int = null
  ): AlignmentConnection!
  alignmentsAggregate(where: AlignmentWhereClause = null): AlignmentAggregate
  perSectionParameters(
    where: PerSectionParametersWhereClause = null
    orderBy: [PerSectionParametersOrderByClause!] = []

    """Returns the items in the list that come before the specified cursor."""
    before: String = null

    """Returns the items in the list that come after the specified cursor."""
    after: String = null

    """Returns the first n items from the list."""
    first: Int = null

    """Returns the items in the list that come after the specified cursor."""
    last: Int = null
  ): PerSectionParametersConnection!
  perSectionParametersAggregate(where: PerSectionParametersWhereClause = null): PerSectionParametersAggregate
  run(where: RunWhereClause = null, orderBy: [RunOrderByClause!] = []): Run
  runId: Int!
  deposition(where: DepositionWhereClause = null, orderBy: [DepositionOrderByClause!] = []): Deposition
  depositionId: Int

  """S3 path to this tiltseries in multiscale OME-Zarr format"""
  s3OmezarrDir: String

  """S3 path to this tiltseries in MRC format (no scaling)"""
  s3MrcFile: String

  """HTTPS path to this tiltseries in multiscale OME-Zarr format"""
  httpsOmezarrDir: String

  """HTTPS path to this tiltseries in MRC format (no scaling)"""
  httpsMrcFile: String

  """S3 path to the collection metadata file for this tiltseries"""
  s3CollectionMetadata: String

  """HTTPS path to the collection metadata file for this tiltseries"""
  httpsCollectionMetadata: String

  """S3 path to the angle list file for this tiltseries"""
  s3AngleList: String

  """HTTPS path to the angle list file for this tiltseries"""
  httpsAngleList: String

  """S3 path to the gain file for this tiltseries"""
  s3GainFile: String

  """HTTPS path to the gain file for this tiltseries"""
  httpsGainFile: String

  """Electron Microscope Accelerator voltage in volts"""
  accelerationVoltage: Int!

  """Spherical Aberration Constant of the objective lens in millimeters"""
  sphericalAberrationConstant: Float!

  """Name of the microscope manufacturer (FEI, TFS, JEOL)"""
  microscopeManufacturer: tiltseries_microscope_manufacturer_enum!

  """Microscope model name"""
  microscopeModel: String!

  """Energy filter setup used"""
  microscopeEnergyFilter: String!

  """Phase plate configuration"""
  microscopePhasePlate: String

  """Image corrector setup"""
  microscopeImageCorrector: String

  """
  Other microscope optical setup information, in addition to energy filter, phase plate and image corrector
  """
  microscopeAdditionalInfo: String

  """Name of the camera manufacturer"""
  cameraManufacturer: String!

  """Camera model name"""
  cameraModel: String!

  """Minimal tilt angle in degrees"""
  tiltMin: Float!

  """Maximal tilt angle in degrees"""
  tiltMax: Float!

  """Total tilt range in degrees"""
  tiltRange: Float!

  """Tilt step in degrees"""
  tiltStep: Float!

  """The order of stage tilting during acquisition of the data"""
  tiltingScheme: String!

  """Rotation angle in degrees"""
  tiltAxis: Float!

  """
  Number of Electrons reaching the specimen in a square Angstrom area for the entire tilt series
  """
  totalFlux: Float!

  """Software used to collect data"""
  dataAcquisitionSoftware: String!

  """
  If a tilt series is deposited into EMPIAR, enter the EMPIAR dataset identifier
  """
  relatedEmpiarEntry: String

  """Describes the binning factor from frames to tilt series file"""
  binningFromFrames: Float

  """
  Author assessment of tilt series quality within the dataset (1-5, 5 is best)
  """
  tiltSeriesQuality: Int!

  """Whether this tilt series is aligned"""
  isAligned: Boolean!

  """Pixel spacing equal in both axes in angstroms"""
  pixelSpacing: Float!

  """Binning factor of the aligned tilt series"""
  alignedTiltseriesBinning: Int

  """Number of frames associated with this tiltseries"""
  framesCount: Int
}

type TiltseriesAggregate {
  aggregate: [TiltseriesAggregateFunctions!]
}

type TiltseriesAggregateFunctions {
  sum: TiltseriesNumericalColumns
  avg: TiltseriesNumericalColumns
  stddev: TiltseriesNumericalColumns
  variance: TiltseriesNumericalColumns
  min: TiltseriesMinMaxColumns
  max: TiltseriesMinMaxColumns
  groupBy: TiltseriesGroupByOptions
  count(distinct: Boolean = false, columns: TiltseriesCountColumns = null): Int
}

"""A connection to a list of items."""
type TiltseriesConnection {
  """Pagination data for this connection"""
  pageInfo: PageInfo!

  """Contains the nodes in this connection"""
  edges: [TiltseriesEdge!]!
}

enum TiltseriesCountColumns {
  alignments
  perSectionParameters
  run
  deposition
  s3OmezarrDir
  s3MrcFile
  httpsOmezarrDir
  httpsMrcFile
  s3CollectionMetadata
  httpsCollectionMetadata
  s3AngleList
  httpsAngleList
  s3GainFile
  httpsGainFile
  accelerationVoltage
  sphericalAberrationConstant
  microscopeManufacturer
  microscopeModel
  microscopeEnergyFilter
  microscopePhasePlate
  microscopeImageCorrector
  microscopeAdditionalInfo
  cameraManufacturer
  cameraModel
  tiltMin
  tiltMax
  tiltRange
  tiltStep
  tiltingScheme
  tiltAxis
  totalFlux
  dataAcquisitionSoftware
  relatedEmpiarEntry
  binningFromFrames
  tiltSeriesQuality
  isAligned
  pixelSpacing
  alignedTiltseriesBinning
  framesCount
  id
}

input TiltseriesCreateInput {
  runId: ID!
  depositionId: ID = null

  """S3 path to this tiltseries in multiscale OME-Zarr format"""
  s3OmezarrDir: String = null

  """S3 path to this tiltseries in MRC format (no scaling)"""
  s3MrcFile: String = null

  """HTTPS path to this tiltseries in multiscale OME-Zarr format"""
  httpsOmezarrDir: String = null

  """HTTPS path to this tiltseries in MRC format (no scaling)"""
  httpsMrcFile: String = null

  """S3 path to the collection metadata file for this tiltseries"""
  s3CollectionMetadata: String = null

  """HTTPS path to the collection metadata file for this tiltseries"""
  httpsCollectionMetadata: String = null

  """S3 path to the angle list file for this tiltseries"""
  s3AngleList: String = null

  """HTTPS path to the angle list file for this tiltseries"""
  httpsAngleList: String = null

  """S3 path to the gain file for this tiltseries"""
  s3GainFile: String = null

  """HTTPS path to the gain file for this tiltseries"""
  httpsGainFile: String = null

  """Electron Microscope Accelerator voltage in volts"""
  accelerationVoltage: Int!

  """Spherical Aberration Constant of the objective lens in millimeters"""
  sphericalAberrationConstant: Float!

  """Name of the microscope manufacturer (FEI, TFS, JEOL)"""
  microscopeManufacturer: tiltseries_microscope_manufacturer_enum!

  """Microscope model name"""
  microscopeModel: String!

  """Energy filter setup used"""
  microscopeEnergyFilter: String!

  """Phase plate configuration"""
  microscopePhasePlate: String = null

  """Image corrector setup"""
  microscopeImageCorrector: String = null

  """
  Other microscope optical setup information, in addition to energy filter, phase plate and image corrector
  """
  microscopeAdditionalInfo: String = null

  """Name of the camera manufacturer"""
  cameraManufacturer: String!

  """Camera model name"""
  cameraModel: String!

  """Minimal tilt angle in degrees"""
  tiltMin: Float!

  """Maximal tilt angle in degrees"""
  tiltMax: Float!

  """Total tilt range in degrees"""
  tiltRange: Float!

  """Tilt step in degrees"""
  tiltStep: Float!

  """The order of stage tilting during acquisition of the data"""
  tiltingScheme: String!

  """Rotation angle in degrees"""
  tiltAxis: Float!

  """
  Number of Electrons reaching the specimen in a square Angstrom area for the entire tilt series
  """
  totalFlux: Float!

  """Software used to collect data"""
  dataAcquisitionSoftware: String!

  """
  If a tilt series is deposited into EMPIAR, enter the EMPIAR dataset identifier
  """
  relatedEmpiarEntry: String = null

  """Describes the binning factor from frames to tilt series file"""
  binningFromFrames: Float = null

  """
  Author assessment of tilt series quality within the dataset (1-5, 5 is best)
  """
  tiltSeriesQuality: Int!

  """Whether this tilt series is aligned"""
  isAligned: Boolean!

  """Pixel spacing equal in both axes in angstroms"""
  pixelSpacing: Float!

  """Binning factor of the aligned tilt series"""
  alignedTiltseriesBinning: Int = null

  """Number of frames associated with this tiltseries"""
  framesCount: Int = null

  """Numeric identifier (May change!)"""
  id: Int!
}

"""An edge in a connection."""
type TiltseriesEdge {
  """A cursor for use in pagination"""
  cursor: String!

  """The item at the end of the edge"""
  node: Tiltseries!
}

type TiltseriesGroupByOptions {
  run: RunGroupByOptions
  deposition: DepositionGroupByOptions
  s3OmezarrDir: String
  s3MrcFile: String
  httpsOmezarrDir: String
  httpsMrcFile: String
  s3CollectionMetadata: String
  httpsCollectionMetadata: String
  s3AngleList: String
  httpsAngleList: String
  s3GainFile: String
  httpsGainFile: String
  accelerationVoltage: Int
  sphericalAberrationConstant: Float
  microscopeManufacturer: tiltseries_microscope_manufacturer_enum
  microscopeModel: String
  microscopeEnergyFilter: String
  microscopePhasePlate: String
  microscopeImageCorrector: String
  microscopeAdditionalInfo: String
  cameraManufacturer: String
  cameraModel: String
  tiltMin: Float
  tiltMax: Float
  tiltRange: Float
  tiltStep: Float
  tiltingScheme: String
  tiltAxis: Float
  totalFlux: Float
  dataAcquisitionSoftware: String
  relatedEmpiarEntry: String
  binningFromFrames: Float
  tiltSeriesQuality: Int
  isAligned: Boolean
  pixelSpacing: Float
  alignedTiltseriesBinning: Int
  framesCount: Int
  id: Int
}

type TiltseriesMinMaxColumns {
  s3OmezarrDir: String
  s3MrcFile: String
  httpsOmezarrDir: String
  httpsMrcFile: String
  s3CollectionMetadata: String
  httpsCollectionMetadata: String
  s3AngleList: String
  httpsAngleList: String
  s3GainFile: String
  httpsGainFile: String
  accelerationVoltage: Int
  sphericalAberrationConstant: Float
  microscopeModel: String
  microscopeEnergyFilter: String
  microscopePhasePlate: String
  microscopeImageCorrector: String
  microscopeAdditionalInfo: String
  cameraManufacturer: String
  cameraModel: String
  tiltMin: Float
  tiltMax: Float
  tiltRange: Float
  tiltStep: Float
  tiltingScheme: String
  tiltAxis: Float
  totalFlux: Float
  dataAcquisitionSoftware: String
  relatedEmpiarEntry: String
  binningFromFrames: Float
  tiltSeriesQuality: Int
  pixelSpacing: Float
  alignedTiltseriesBinning: Int
  framesCount: Int
  id: Int
}

type TiltseriesNumericalColumns {
  accelerationVoltage: Int
  sphericalAberrationConstant: Float
  tiltMin: Float
  tiltMax: Float
  tiltRange: Float
  tiltStep: Float
  tiltAxis: Float
  totalFlux: Float
  binningFromFrames: Float
  tiltSeriesQuality: Int
  pixelSpacing: Float
  alignedTiltseriesBinning: Int
  framesCount: Int
  id: Int
}

input TiltseriesOrderByClause {
  run: RunOrderByClause
  deposition: DepositionOrderByClause
  s3OmezarrDir: orderBy
  s3MrcFile: orderBy
  httpsOmezarrDir: orderBy
  httpsMrcFile: orderBy
  s3CollectionMetadata: orderBy
  httpsCollectionMetadata: orderBy
  s3AngleList: orderBy
  httpsAngleList: orderBy
  s3GainFile: orderBy
  httpsGainFile: orderBy
  accelerationVoltage: orderBy
  sphericalAberrationConstant: orderBy
  microscopeManufacturer: orderBy
  microscopeModel: orderBy
  microscopeEnergyFilter: orderBy
  microscopePhasePlate: orderBy
  microscopeImageCorrector: orderBy
  microscopeAdditionalInfo: orderBy
  cameraManufacturer: orderBy
  cameraModel: orderBy
  tiltMin: orderBy
  tiltMax: orderBy
  tiltRange: orderBy
  tiltStep: orderBy
  tiltingScheme: orderBy
  tiltAxis: orderBy
  totalFlux: orderBy
  dataAcquisitionSoftware: orderBy
  relatedEmpiarEntry: orderBy
  binningFromFrames: orderBy
  tiltSeriesQuality: orderBy
  isAligned: orderBy
  pixelSpacing: orderBy
  alignedTiltseriesBinning: orderBy
  framesCount: orderBy
  id: orderBy
}

input TiltseriesUpdateInput {
  runId: ID
  depositionId: ID = null

  """S3 path to this tiltseries in multiscale OME-Zarr format"""
  s3OmezarrDir: String = null

  """S3 path to this tiltseries in MRC format (no scaling)"""
  s3MrcFile: String = null

  """HTTPS path to this tiltseries in multiscale OME-Zarr format"""
  httpsOmezarrDir: String = null

  """HTTPS path to this tiltseries in MRC format (no scaling)"""
  httpsMrcFile: String = null

  """S3 path to the collection metadata file for this tiltseries"""
  s3CollectionMetadata: String = null

  """HTTPS path to the collection metadata file for this tiltseries"""
  httpsCollectionMetadata: String = null

  """S3 path to the angle list file for this tiltseries"""
  s3AngleList: String = null

  """HTTPS path to the angle list file for this tiltseries"""
  httpsAngleList: String = null

  """S3 path to the gain file for this tiltseries"""
  s3GainFile: String = null

  """HTTPS path to the gain file for this tiltseries"""
  httpsGainFile: String = null

  """Electron Microscope Accelerator voltage in volts"""
  accelerationVoltage: Int

  """Spherical Aberration Constant of the objective lens in millimeters"""
  sphericalAberrationConstant: Float

  """Name of the microscope manufacturer (FEI, TFS, JEOL)"""
  microscopeManufacturer: tiltseries_microscope_manufacturer_enum

  """Microscope model name"""
  microscopeModel: String

  """Energy filter setup used"""
  microscopeEnergyFilter: String

  """Phase plate configuration"""
  microscopePhasePlate: String = null

  """Image corrector setup"""
  microscopeImageCorrector: String = null

  """
  Other microscope optical setup information, in addition to energy filter, phase plate and image corrector
  """
  microscopeAdditionalInfo: String = null

  """Name of the camera manufacturer"""
  cameraManufacturer: String

  """Camera model name"""
  cameraModel: String

  """Minimal tilt angle in degrees"""
  tiltMin: Float

  """Maximal tilt angle in degrees"""
  tiltMax: Float

  """Total tilt range in degrees"""
  tiltRange: Float

  """Tilt step in degrees"""
  tiltStep: Float

  """The order of stage tilting during acquisition of the data"""
  tiltingScheme: String

  """Rotation angle in degrees"""
  tiltAxis: Float

  """
  Number of Electrons reaching the specimen in a square Angstrom area for the entire tilt series
  """
  totalFlux: Float

  """Software used to collect data"""
  dataAcquisitionSoftware: String

  """
  If a tilt series is deposited into EMPIAR, enter the EMPIAR dataset identifier
  """
  relatedEmpiarEntry: String = null

  """Describes the binning factor from frames to tilt series file"""
  binningFromFrames: Float = null

  """
  Author assessment of tilt series quality within the dataset (1-5, 5 is best)
  """
  tiltSeriesQuality: Int

  """Whether this tilt series is aligned"""
  isAligned: Boolean

  """Pixel spacing equal in both axes in angstroms"""
  pixelSpacing: Float

  """Binning factor of the aligned tilt series"""
  alignedTiltseriesBinning: Int = null

  """Number of frames associated with this tiltseries"""
  framesCount: Int = null

  """Numeric identifier (May change!)"""
  id: Int
}

input TiltseriesWhereClause {
  alignments: AlignmentWhereClause
  perSectionParameters: PerSectionParametersWhereClause
  run: RunWhereClause
  deposition: DepositionWhereClause
  s3OmezarrDir: StrComparators
  s3MrcFile: StrComparators
  httpsOmezarrDir: StrComparators
  httpsMrcFile: StrComparators
  s3CollectionMetadata: StrComparators
  httpsCollectionMetadata: StrComparators
  s3AngleList: StrComparators
  httpsAngleList: StrComparators
  s3GainFile: StrComparators
  httpsGainFile: StrComparators
  accelerationVoltage: IntComparators
  sphericalAberrationConstant: FloatComparators
  microscopeManufacturer: Tiltseries_microscope_manufacturer_enumEnumComparators
  microscopeModel: StrComparators
  microscopeEnergyFilter: StrComparators
  microscopePhasePlate: StrComparators
  microscopeImageCorrector: StrComparators
  microscopeAdditionalInfo: StrComparators
  cameraManufacturer: StrComparators
  cameraModel: StrComparators
  tiltMin: FloatComparators
  tiltMax: FloatComparators
  tiltRange: FloatComparators
  tiltStep: FloatComparators
  tiltingScheme: StrComparators
  tiltAxis: FloatComparators
  totalFlux: FloatComparators
  dataAcquisitionSoftware: StrComparators
  relatedEmpiarEntry: StrComparators
  binningFromFrames: FloatComparators
  tiltSeriesQuality: IntComparators
  isAligned: BoolComparators
  pixelSpacing: FloatComparators
  alignedTiltseriesBinning: IntComparators
  framesCount: IntComparators
  id: IntComparators
}

input TiltseriesWhereClauseMutations {
  id: IntComparators
}

input Tiltseries_microscope_manufacturer_enumEnumComparators {
  _eq: tiltseries_microscope_manufacturer_enum
  _neq: tiltseries_microscope_manufacturer_enum
  _in: [tiltseries_microscope_manufacturer_enum!]
  _nin: [tiltseries_microscope_manufacturer_enum!]
  _gt: tiltseries_microscope_manufacturer_enum
  _gte: tiltseries_microscope_manufacturer_enum
  _lt: tiltseries_microscope_manufacturer_enum
  _lte: tiltseries_microscope_manufacturer_enum
  _is_null: Boolean
}

"""Metadata describing a tomogram."""
type Tomogram implements EntityInterface & Node {
  """The Globally Unique ID of this object"""
  _id: GlobalID!

  """Numeric identifier (May change!)"""
  id: Int!
  alignment(where: AlignmentWhereClause = null, orderBy: [AlignmentOrderByClause!] = []): Alignment
  alignmentId: Int
  authors(
    where: TomogramAuthorWhereClause = null
    orderBy: [TomogramAuthorOrderByClause!] = []

    """Returns the items in the list that come before the specified cursor."""
    before: String = null

    """Returns the items in the list that come after the specified cursor."""
    after: String = null

    """Returns the first n items from the list."""
    first: Int = null

    """Returns the items in the list that come after the specified cursor."""
    last: Int = null
  ): TomogramAuthorConnection!
  authorsAggregate(where: TomogramAuthorWhereClause = null): TomogramAuthorAggregate
  deposition(where: DepositionWhereClause = null, orderBy: [DepositionOrderByClause!] = []): Deposition
  depositionId: Int!
  run(where: RunWhereClause = null, orderBy: [RunOrderByClause!] = []): Run
  runId: Int
  tomogramVoxelSpacing(where: TomogramVoxelSpacingWhereClause = null, orderBy: [TomogramVoxelSpacingOrderByClause!] = []): TomogramVoxelSpacing
  tomogramVoxelSpacingId: Int

  """Short name for this tomogram"""
  name: String

  """Number of pixels in the 3D data fast axis"""
  sizeX: Int!

  """Number of pixels in the 3D data medium axis"""
  sizeY: Int!

  """
  Number of pixels in the 3D data slow axis.  This is the image projection direction at zero stage tilt
  """
  sizeZ: Int!

  """Voxel spacing equal in all three axes in angstroms"""
  voxelSpacing: Float!

  """
  Fiducial Alignment status: True = aligned with fiducial False = aligned without fiducial
  """
  fiducialAlignmentStatus: fiducial_alignment_status_enum!

  """Describe reconstruction method (WBP, SART, SIRT)"""
  reconstructionMethod: tomogram_reconstruction_method_enum!

  """Describe additional processing used to derive the tomogram"""
  processing: tomogram_processing_enum!

  """Version of tomogram"""
  tomogramVersion: Float

  """Processing software used to derive the tomogram"""
  processingSoftware: String

  """Name of software used for reconstruction"""
  reconstructionSoftware: String!

  """
  Is this tomogram considered the canonical tomogram for the run experiment? True=Yes
  """
  isCanonical: Boolean

  """S3 path to this tomogram in multiscale OME-Zarr format"""
  s3OmezarrDir: String

  """HTTPS path to this tomogram in multiscale OME-Zarr format"""
  httpsOmezarrDir: String

  """S3 path to this tomogram in MRC format (no scaling)"""
  s3MrcFile: String

  """HTTPS path to this tomogram in MRC format (no scaling)"""
  httpsMrcFile: String

  """comma separated x,y,z dimensions of the unscaled tomogram"""
  scale0Dimensions: String

  """comma separated x,y,z dimensions of the scale1 tomogram"""
  scale1Dimensions: String

  """comma separated x,y,z dimensions of the scale2 tomogram"""
  scale2Dimensions: String

  """Whether this tomogram is CTF corrected"""
  ctfCorrected: Boolean

  """x offset data relative to the canonical tomogram in pixels"""
  offsetX: Int!

  """y offset data relative to the canonical tomogram in pixels"""
  offsetY: Int!

  """z offset data relative to the canonical tomogram in pixels"""
  offsetZ: Int!

  """URL for the key photo"""
  keyPhotoUrl: String

  """URL for the thumbnail of key photo"""
  keyPhotoThumbnailUrl: String

  """the compact json of neuroglancer config"""
  neuroglancerConfig: String

  """Whether this tomogram was generated per the portal's standards"""
  isStandardized: Boolean!
}

type TomogramAggregate {
  aggregate: [TomogramAggregateFunctions!]
}

type TomogramAggregateFunctions {
  sum: TomogramNumericalColumns
  avg: TomogramNumericalColumns
  stddev: TomogramNumericalColumns
  variance: TomogramNumericalColumns
  min: TomogramMinMaxColumns
  max: TomogramMinMaxColumns
  groupBy: TomogramGroupByOptions
  count(distinct: Boolean = false, columns: TomogramCountColumns = null): Int
}

"""Author of a tomogram"""
type TomogramAuthor implements EntityInterface & Node {
  """The Globally Unique ID of this object"""
  _id: GlobalID!

  """Numeric identifier (May change!)"""
  id: Int!
  tomogram(where: TomogramWhereClause = null, orderBy: [TomogramOrderByClause!] = []): Tomogram
  tomogramId: Int

  """The order in which the author appears in the publication"""
  authorListOrder: Int!

  """A unique, persistent identifier for researchers, provided by ORCID."""
  orcid: String

  """Full name of an author (e.g. Jane Doe)."""
  name: String!

  """Email address for this author"""
  email: String

  """Name of the institutions an author is affiliated with. Comma separated"""
  affiliationName: String

  """Address of the institution an author is affiliated with."""
  affiliationAddress: String

  """
  A unique identifier assigned to the affiliated institution by The Research Organization Registry (ROR).
  """
  affiliationIdentifier: String

  """Indicates whether an author is the corresponding author"""
  correspondingAuthorStatus: Boolean

  """Indicates whether an author is the main person creating the tomogram"""
  primaryAuthorStatus: Boolean
}

type TomogramAuthorAggregate {
  aggregate: [TomogramAuthorAggregateFunctions!]
}

type TomogramAuthorAggregateFunctions {
  sum: TomogramAuthorNumericalColumns
  avg: TomogramAuthorNumericalColumns
  stddev: TomogramAuthorNumericalColumns
  variance: TomogramAuthorNumericalColumns
  min: TomogramAuthorMinMaxColumns
  max: TomogramAuthorMinMaxColumns
  groupBy: TomogramAuthorGroupByOptions
  count(distinct: Boolean = false, columns: TomogramAuthorCountColumns = null): Int
}

"""A connection to a list of items."""
type TomogramAuthorConnection {
  """Pagination data for this connection"""
  pageInfo: PageInfo!

  """Contains the nodes in this connection"""
  edges: [TomogramAuthorEdge!]!
}

enum TomogramAuthorCountColumns {
  tomogram
  id
  authorListOrder
  orcid
  name
  email
  affiliationName
  affiliationAddress
  affiliationIdentifier
  correspondingAuthorStatus
  primaryAuthorStatus
}

input TomogramAuthorCreateInput {
  """The tomogram this tomogram author is a part of"""
  tomogramId: ID = null

  """Numeric identifier (May change!)"""
  id: Int!

  """The order in which the author appears in the publication"""
  authorListOrder: Int!

  """A unique, persistent identifier for researchers, provided by ORCID."""
  orcid: String = null

  """Full name of an author (e.g. Jane Doe)."""
  name: String!

  """Email address for this author"""
  email: String = null

  """Name of the institutions an author is affiliated with. Comma separated"""
  affiliationName: String = null

  """Address of the institution an author is affiliated with."""
  affiliationAddress: String = null

  """
  A unique identifier assigned to the affiliated institution by The Research Organization Registry (ROR).
  """
  affiliationIdentifier: String = null

  """Indicates whether an author is the corresponding author"""
  correspondingAuthorStatus: Boolean = null

  """Indicates whether an author is the main person creating the tomogram"""
  primaryAuthorStatus: Boolean = null
}

"""An edge in a connection."""
type TomogramAuthorEdge {
  """A cursor for use in pagination"""
  cursor: String!

  """The item at the end of the edge"""
  node: TomogramAuthor!
}

type TomogramAuthorGroupByOptions {
  tomogram: TomogramGroupByOptions
  id: Int
  authorListOrder: Int
  orcid: String
  name: String
  email: String
  affiliationName: String
  affiliationAddress: String
  affiliationIdentifier: String
  correspondingAuthorStatus: Boolean
  primaryAuthorStatus: Boolean
}

type TomogramAuthorMinMaxColumns {
  id: Int
  authorListOrder: Int
  orcid: String
  name: String
  email: String
  affiliationName: String
  affiliationAddress: String
  affiliationIdentifier: String
}

type TomogramAuthorNumericalColumns {
  id: Int
  authorListOrder: Int
}

input TomogramAuthorOrderByClause {
  tomogram: TomogramOrderByClause
  id: orderBy
  authorListOrder: orderBy
  orcid: orderBy
  name: orderBy
  email: orderBy
  affiliationName: orderBy
  affiliationAddress: orderBy
  affiliationIdentifier: orderBy
  correspondingAuthorStatus: orderBy
  primaryAuthorStatus: orderBy
}

input TomogramAuthorUpdateInput {
  """The tomogram this tomogram author is a part of"""
  tomogramId: ID = null

  """Numeric identifier (May change!)"""
  id: Int

  """The order in which the author appears in the publication"""
  authorListOrder: Int

  """A unique, persistent identifier for researchers, provided by ORCID."""
  orcid: String = null

  """Full name of an author (e.g. Jane Doe)."""
  name: String

  """Email address for this author"""
  email: String = null

  """Name of the institutions an author is affiliated with. Comma separated"""
  affiliationName: String = null

  """Address of the institution an author is affiliated with."""
  affiliationAddress: String = null

  """
  A unique identifier assigned to the affiliated institution by The Research Organization Registry (ROR).
  """
  affiliationIdentifier: String = null

  """Indicates whether an author is the corresponding author"""
  correspondingAuthorStatus: Boolean = null

  """Indicates whether an author is the main person creating the tomogram"""
  primaryAuthorStatus: Boolean = null
}

input TomogramAuthorWhereClause {
  tomogram: TomogramWhereClause
  id: IntComparators
  authorListOrder: IntComparators
  orcid: StrComparators
  name: StrComparators
  email: StrComparators
  affiliationName: StrComparators
  affiliationAddress: StrComparators
  affiliationIdentifier: StrComparators
  correspondingAuthorStatus: BoolComparators
  primaryAuthorStatus: BoolComparators
}

input TomogramAuthorWhereClauseMutations {
  id: IntComparators
}

"""A connection to a list of items."""
type TomogramConnection {
  """Pagination data for this connection"""
  pageInfo: PageInfo!

  """Contains the nodes in this connection"""
  edges: [TomogramEdge!]!
}

enum TomogramCountColumns {
  alignment
  authors
  deposition
  run
  tomogramVoxelSpacing
  name
  sizeX
  sizeY
  sizeZ
  voxelSpacing
  fiducialAlignmentStatus
  reconstructionMethod
  processing
  tomogramVersion
  processingSoftware
  reconstructionSoftware
  isCanonical
  s3OmezarrDir
  httpsOmezarrDir
  s3MrcFile
  httpsMrcFile
  scale0Dimensions
  scale1Dimensions
  scale2Dimensions
  ctfCorrected
  offsetX
  offsetY
  offsetZ
  keyPhotoUrl
  keyPhotoThumbnailUrl
  neuroglancerConfig
  isStandardized
  id
}

input TomogramCreateInput {
  """Tiltseries Alignment"""
  alignmentId: ID = null
<<<<<<< HEAD

  """If the tomogram is part of a deposition, the related deposition"""
  depositionId: ID = null
=======
  depositionId: ID!
>>>>>>> f04e5f3d
  runId: ID = null

  """Voxel spacings for a run"""
  tomogramVoxelSpacingId: ID = null

  """Short name for this tomogram"""
  name: String = null

  """Number of pixels in the 3D data fast axis"""
  sizeX: Int!

  """Number of pixels in the 3D data medium axis"""
  sizeY: Int!

  """
  Number of pixels in the 3D data slow axis.  This is the image projection direction at zero stage tilt
  """
  sizeZ: Int!

  """Voxel spacing equal in all three axes in angstroms"""
  voxelSpacing: Float!

  """
  Fiducial Alignment status: True = aligned with fiducial False = aligned without fiducial
  """
  fiducialAlignmentStatus: fiducial_alignment_status_enum!

  """Describe reconstruction method (WBP, SART, SIRT)"""
  reconstructionMethod: tomogram_reconstruction_method_enum!

  """Describe additional processing used to derive the tomogram"""
  processing: tomogram_processing_enum!

  """Version of tomogram"""
  tomogramVersion: Float = null

  """Processing software used to derive the tomogram"""
  processingSoftware: String = null

  """Name of software used for reconstruction"""
  reconstructionSoftware: String!

  """
  Is this tomogram considered the canonical tomogram for the run experiment? True=Yes
  """
  isCanonical: Boolean = null

  """S3 path to this tomogram in multiscale OME-Zarr format"""
  s3OmezarrDir: String = null

  """HTTPS path to this tomogram in multiscale OME-Zarr format"""
  httpsOmezarrDir: String = null

  """S3 path to this tomogram in MRC format (no scaling)"""
  s3MrcFile: String = null

  """HTTPS path to this tomogram in MRC format (no scaling)"""
  httpsMrcFile: String = null

  """comma separated x,y,z dimensions of the unscaled tomogram"""
  scale0Dimensions: String = null

  """comma separated x,y,z dimensions of the scale1 tomogram"""
  scale1Dimensions: String = null

  """comma separated x,y,z dimensions of the scale2 tomogram"""
  scale2Dimensions: String = null

  """Whether this tomogram is CTF corrected"""
  ctfCorrected: Boolean = null

  """x offset data relative to the canonical tomogram in pixels"""
  offsetX: Int!

  """y offset data relative to the canonical tomogram in pixels"""
  offsetY: Int!

  """z offset data relative to the canonical tomogram in pixels"""
  offsetZ: Int!

  """URL for the key photo"""
  keyPhotoUrl: String = null

  """URL for the thumbnail of key photo"""
  keyPhotoThumbnailUrl: String = null

  """the compact json of neuroglancer config"""
  neuroglancerConfig: String = null

  """Whether this tomogram was generated per the portal's standards"""
  isStandardized: Boolean!

  """Numeric identifier (May change!)"""
  id: Int!
}

"""An edge in a connection."""
type TomogramEdge {
  """A cursor for use in pagination"""
  cursor: String!

  """The item at the end of the edge"""
  node: Tomogram!
}

type TomogramGroupByOptions {
  alignment: AlignmentGroupByOptions
  deposition: DepositionGroupByOptions
  run: RunGroupByOptions
  tomogramVoxelSpacing: TomogramVoxelSpacingGroupByOptions
  name: String
  sizeX: Int
  sizeY: Int
  sizeZ: Int
  voxelSpacing: Float
  fiducialAlignmentStatus: fiducial_alignment_status_enum
  reconstructionMethod: tomogram_reconstruction_method_enum
  processing: tomogram_processing_enum
  tomogramVersion: Float
  processingSoftware: String
  reconstructionSoftware: String
  isCanonical: Boolean
  s3OmezarrDir: String
  httpsOmezarrDir: String
  s3MrcFile: String
  httpsMrcFile: String
  scale0Dimensions: String
  scale1Dimensions: String
  scale2Dimensions: String
  ctfCorrected: Boolean
  offsetX: Int
  offsetY: Int
  offsetZ: Int
  keyPhotoUrl: String
  keyPhotoThumbnailUrl: String
  neuroglancerConfig: String
  isStandardized: Boolean
  id: Int
}

type TomogramMinMaxColumns {
  name: String
  sizeX: Int
  sizeY: Int
  sizeZ: Int
  voxelSpacing: Float
  tomogramVersion: Float
  processingSoftware: String
  reconstructionSoftware: String
  s3OmezarrDir: String
  httpsOmezarrDir: String
  s3MrcFile: String
  httpsMrcFile: String
  scale0Dimensions: String
  scale1Dimensions: String
  scale2Dimensions: String
  offsetX: Int
  offsetY: Int
  offsetZ: Int
  keyPhotoUrl: String
  keyPhotoThumbnailUrl: String
  neuroglancerConfig: String
  id: Int
}

type TomogramNumericalColumns {
  sizeX: Int
  sizeY: Int
  sizeZ: Int
  voxelSpacing: Float
  tomogramVersion: Float
  offsetX: Int
  offsetY: Int
  offsetZ: Int
  id: Int
}

input TomogramOrderByClause {
  alignment: AlignmentOrderByClause
  deposition: DepositionOrderByClause
  run: RunOrderByClause
  tomogramVoxelSpacing: TomogramVoxelSpacingOrderByClause
  name: orderBy
  sizeX: orderBy
  sizeY: orderBy
  sizeZ: orderBy
  voxelSpacing: orderBy
  fiducialAlignmentStatus: orderBy
  reconstructionMethod: orderBy
  processing: orderBy
  tomogramVersion: orderBy
  processingSoftware: orderBy
  reconstructionSoftware: orderBy
  isCanonical: orderBy
  s3OmezarrDir: orderBy
  httpsOmezarrDir: orderBy
  s3MrcFile: orderBy
  httpsMrcFile: orderBy
  scale0Dimensions: orderBy
  scale1Dimensions: orderBy
  scale2Dimensions: orderBy
  ctfCorrected: orderBy
  offsetX: orderBy
  offsetY: orderBy
  offsetZ: orderBy
  keyPhotoUrl: orderBy
  keyPhotoThumbnailUrl: orderBy
  neuroglancerConfig: orderBy
  isStandardized: orderBy
  id: orderBy
}

input TomogramUpdateInput {
  """Tiltseries Alignment"""
  alignmentId: ID = null
<<<<<<< HEAD

  """If the tomogram is part of a deposition, the related deposition"""
  depositionId: ID = null
=======
  depositionId: ID
>>>>>>> f04e5f3d
  runId: ID = null

  """Voxel spacings for a run"""
  tomogramVoxelSpacingId: ID = null

  """Short name for this tomogram"""
  name: String = null

  """Number of pixels in the 3D data fast axis"""
  sizeX: Int

  """Number of pixels in the 3D data medium axis"""
  sizeY: Int

  """
  Number of pixels in the 3D data slow axis.  This is the image projection direction at zero stage tilt
  """
  sizeZ: Int

  """Voxel spacing equal in all three axes in angstroms"""
  voxelSpacing: Float

  """
  Fiducial Alignment status: True = aligned with fiducial False = aligned without fiducial
  """
  fiducialAlignmentStatus: fiducial_alignment_status_enum

  """Describe reconstruction method (WBP, SART, SIRT)"""
  reconstructionMethod: tomogram_reconstruction_method_enum

  """Describe additional processing used to derive the tomogram"""
  processing: tomogram_processing_enum

  """Version of tomogram"""
  tomogramVersion: Float = null

  """Processing software used to derive the tomogram"""
  processingSoftware: String = null

  """Name of software used for reconstruction"""
  reconstructionSoftware: String

  """
  Is this tomogram considered the canonical tomogram for the run experiment? True=Yes
  """
  isCanonical: Boolean = null

  """S3 path to this tomogram in multiscale OME-Zarr format"""
  s3OmezarrDir: String = null

  """HTTPS path to this tomogram in multiscale OME-Zarr format"""
  httpsOmezarrDir: String = null

  """S3 path to this tomogram in MRC format (no scaling)"""
  s3MrcFile: String = null

  """HTTPS path to this tomogram in MRC format (no scaling)"""
  httpsMrcFile: String = null

  """comma separated x,y,z dimensions of the unscaled tomogram"""
  scale0Dimensions: String = null

  """comma separated x,y,z dimensions of the scale1 tomogram"""
  scale1Dimensions: String = null

  """comma separated x,y,z dimensions of the scale2 tomogram"""
  scale2Dimensions: String = null

  """Whether this tomogram is CTF corrected"""
  ctfCorrected: Boolean = null

  """x offset data relative to the canonical tomogram in pixels"""
  offsetX: Int

  """y offset data relative to the canonical tomogram in pixels"""
  offsetY: Int

  """z offset data relative to the canonical tomogram in pixels"""
  offsetZ: Int

  """URL for the key photo"""
  keyPhotoUrl: String = null

  """URL for the thumbnail of key photo"""
  keyPhotoThumbnailUrl: String = null

  """the compact json of neuroglancer config"""
  neuroglancerConfig: String = null

  """Whether this tomogram was generated per the portal's standards"""
  isStandardized: Boolean

  """Numeric identifier (May change!)"""
  id: Int
}

"""Voxel spacings for a run"""
type TomogramVoxelSpacing implements EntityInterface & Node {
  """The Globally Unique ID of this object"""
  _id: GlobalID!

  """Numeric identifier (May change!)"""
  id: Int!
  annotationFiles(
    where: AnnotationFileWhereClause = null
    orderBy: [AnnotationFileOrderByClause!] = []

    """Returns the items in the list that come before the specified cursor."""
    before: String = null

    """Returns the items in the list that come after the specified cursor."""
    after: String = null

    """Returns the first n items from the list."""
    first: Int = null

    """Returns the items in the list that come after the specified cursor."""
    last: Int = null
  ): AnnotationFileConnection!
  annotationFilesAggregate(where: AnnotationFileWhereClause = null): AnnotationFileAggregate
  run(where: RunWhereClause = null, orderBy: [RunOrderByClause!] = []): Run
  runId: Int
  tomograms(
    where: TomogramWhereClause = null
    orderBy: [TomogramOrderByClause!] = []

    """Returns the items in the list that come before the specified cursor."""
    before: String = null

    """Returns the items in the list that come after the specified cursor."""
    after: String = null

    """Returns the first n items from the list."""
    first: Int = null

    """Returns the items in the list that come after the specified cursor."""
    last: Int = null
  ): TomogramConnection!
  tomogramsAggregate(where: TomogramWhereClause = null): TomogramAggregate

  """The voxel spacing for the tomograms in this set in angstroms"""
  voxelSpacing: Float!

  """
  The S3 public bucket path where this tomogram voxel spacing is contained
  """
  s3Prefix: String!

  """
  The HTTPS directory path where this tomogram voxel spacing is contained
  """
  httpsPrefix: String!
}

type TomogramVoxelSpacingAggregate {
  aggregate: [TomogramVoxelSpacingAggregateFunctions!]
}

type TomogramVoxelSpacingAggregateFunctions {
  sum: TomogramVoxelSpacingNumericalColumns
  avg: TomogramVoxelSpacingNumericalColumns
  stddev: TomogramVoxelSpacingNumericalColumns
  variance: TomogramVoxelSpacingNumericalColumns
  min: TomogramVoxelSpacingMinMaxColumns
  max: TomogramVoxelSpacingMinMaxColumns
  groupBy: TomogramVoxelSpacingGroupByOptions
  count(distinct: Boolean = false, columns: TomogramVoxelSpacingCountColumns = null): Int
}

"""A connection to a list of items."""
type TomogramVoxelSpacingConnection {
  """Pagination data for this connection"""
  pageInfo: PageInfo!

  """Contains the nodes in this connection"""
  edges: [TomogramVoxelSpacingEdge!]!
}

enum TomogramVoxelSpacingCountColumns {
  annotationFiles
  run
  tomograms
  voxelSpacing
  s3Prefix
  httpsPrefix
  id
}

input TomogramVoxelSpacingCreateInput {
  """The the run this tomogram voxel spacing is a part of"""
  runId: ID = null

  """The voxel spacing for the tomograms in this set in angstroms"""
  voxelSpacing: Float!

  """
  The S3 public bucket path where this tomogram voxel spacing is contained
  """
  s3Prefix: String!

  """
  The HTTPS directory path where this tomogram voxel spacing is contained
  """
  httpsPrefix: String!

  """Numeric identifier (May change!)"""
  id: Int!
}

"""An edge in a connection."""
type TomogramVoxelSpacingEdge {
  """A cursor for use in pagination"""
  cursor: String!

  """The item at the end of the edge"""
  node: TomogramVoxelSpacing!
}

type TomogramVoxelSpacingGroupByOptions {
  run: RunGroupByOptions
  voxelSpacing: Float
  s3Prefix: String
  httpsPrefix: String
  id: Int
}

type TomogramVoxelSpacingMinMaxColumns {
  voxelSpacing: Float
  s3Prefix: String
  httpsPrefix: String
  id: Int
}

type TomogramVoxelSpacingNumericalColumns {
  voxelSpacing: Float
  id: Int
}

input TomogramVoxelSpacingOrderByClause {
  run: RunOrderByClause
  voxelSpacing: orderBy
  s3Prefix: orderBy
  httpsPrefix: orderBy
  id: orderBy
}

input TomogramVoxelSpacingUpdateInput {
  """The the run this tomogram voxel spacing is a part of"""
  runId: ID = null

  """The voxel spacing for the tomograms in this set in angstroms"""
  voxelSpacing: Float

  """
  The S3 public bucket path where this tomogram voxel spacing is contained
  """
  s3Prefix: String

  """
  The HTTPS directory path where this tomogram voxel spacing is contained
  """
  httpsPrefix: String

  """Numeric identifier (May change!)"""
  id: Int
}

input TomogramVoxelSpacingWhereClause {
  annotationFiles: AnnotationFileWhereClause
  run: RunWhereClause
  tomograms: TomogramWhereClause
  voxelSpacing: FloatComparators
  s3Prefix: StrComparators
  httpsPrefix: StrComparators
  id: IntComparators
}

input TomogramVoxelSpacingWhereClauseMutations {
  id: IntComparators
}

input TomogramWhereClause {
  alignment: AlignmentWhereClause
  authors: TomogramAuthorWhereClause
  deposition: DepositionWhereClause
  run: RunWhereClause
  tomogramVoxelSpacing: TomogramVoxelSpacingWhereClause
  name: StrComparators
  sizeX: IntComparators
  sizeY: IntComparators
  sizeZ: IntComparators
  voxelSpacing: FloatComparators
  fiducialAlignmentStatus: Fiducial_alignment_status_enumEnumComparators
  reconstructionMethod: Tomogram_reconstruction_method_enumEnumComparators
  processing: Tomogram_processing_enumEnumComparators
  tomogramVersion: FloatComparators
  processingSoftware: StrComparators
  reconstructionSoftware: StrComparators
  isCanonical: BoolComparators
  s3OmezarrDir: StrComparators
  httpsOmezarrDir: StrComparators
  s3MrcFile: StrComparators
  httpsMrcFile: StrComparators
  scale0Dimensions: StrComparators
  scale1Dimensions: StrComparators
  scale2Dimensions: StrComparators
  ctfCorrected: BoolComparators
  offsetX: IntComparators
  offsetY: IntComparators
  offsetZ: IntComparators
  keyPhotoUrl: StrComparators
  keyPhotoThumbnailUrl: StrComparators
  neuroglancerConfig: StrComparators
  isStandardized: BoolComparators
  id: IntComparators
}

input TomogramWhereClauseMutations {
  id: IntComparators
}

input Tomogram_processing_enumEnumComparators {
  _eq: tomogram_processing_enum
  _neq: tomogram_processing_enum
  _in: [tomogram_processing_enum!]
  _nin: [tomogram_processing_enum!]
  _gt: tomogram_processing_enum
  _gte: tomogram_processing_enum
  _lt: tomogram_processing_enum
  _lte: tomogram_processing_enum
  _is_null: Boolean
}

input Tomogram_reconstruction_method_enumEnumComparators {
  _eq: tomogram_reconstruction_method_enum
  _neq: tomogram_reconstruction_method_enum
  _in: [tomogram_reconstruction_method_enum!]
  _nin: [tomogram_reconstruction_method_enum!]
  _gt: tomogram_reconstruction_method_enum
  _gte: tomogram_reconstruction_method_enum
  _lt: tomogram_reconstruction_method_enum
  _lte: tomogram_reconstruction_method_enum
  _is_null: Boolean
}

enum alignment_type_enum {
  LOCAL
  GLOBAL
}

enum annotation_file_shape_type_enum {
  SegmentationMask
  OrientedPoint
  Point
  InstanceSegmentation
  Mesh
}

enum annotation_file_source_enum {
  dataset_author
  community
  portal_standard
}

enum annotation_method_type_enum {
  manual
  automated
  hybrid
  simulated
}

enum deposition_types_enum {
  annotation
  dataset
  tomogram
}

enum fiducial_alignment_status_enum {
  FIDUCIAL
  NON_FIDUCIAL
}

enum orderBy {
  asc
  asc_nulls_first
  asc_nulls_last
  desc
  desc_nulls_first
  desc_nulls_last
}

enum sample_type_enum {
  cell
  tissue
  organism
  organelle
  virus
  in_vitro
  in_silico
  other
}

enum tiltseries_microscope_manufacturer_enum {
  FEI
  TFS
  JEOL
  SIMULATED
}

enum tomogram_processing_enum {
  denoised
  filtered
  raw
}

enum tomogram_reconstruction_method_enum {
  SART
  Fourier_Space
  SIRT
  WBP
  Unknown
}<|MERGE_RESOLUTION|>--- conflicted
+++ resolved
@@ -1865,12 +1865,8 @@
 }
 
 input DatasetCreateInput {
-<<<<<<< HEAD
   """Reference to the deposition this dataset is associated with"""
-  depositionId: ID = null
-=======
   depositionId: ID!
->>>>>>> f04e5f3d
 
   """Title of a CryoET dataset"""
   title: String!
@@ -2194,12 +2190,8 @@
 }
 
 input DatasetUpdateInput {
-<<<<<<< HEAD
   """Reference to the deposition this dataset is associated with"""
-  depositionId: ID = null
-=======
   depositionId: ID
->>>>>>> f04e5f3d
 
   """Title of a CryoET dataset"""
   title: String
@@ -2863,15 +2855,11 @@
   """Numeric identifier (May change!)"""
   id: Int!
   deposition(where: DepositionWhereClause = null, orderBy: [DepositionOrderByClause!] = []): Deposition
-<<<<<<< HEAD
-  depositionId: Int
+  depositionId: Int!
 
   """
   The type of data submitted as a part of this deposition (annotation, dataset, tomogram)
   """
-=======
-  depositionId: Int!
->>>>>>> f04e5f3d
   type: deposition_types_enum
 }
 
@@ -2906,15 +2894,11 @@
 }
 
 input DepositionTypeCreateInput {
-<<<<<<< HEAD
-  depositionId: ID = null
+  depositionId: ID!
 
   """
   The type of data submitted as a part of this deposition (annotation, dataset, tomogram)
   """
-=======
-  depositionId: ID!
->>>>>>> f04e5f3d
   type: deposition_types_enum = null
 
   """Numeric identifier (May change!)"""
@@ -2951,15 +2935,11 @@
 }
 
 input DepositionTypeUpdateInput {
-<<<<<<< HEAD
-  depositionId: ID = null
+  depositionId: ID
 
   """
   The type of data submitted as a part of this deposition (annotation, dataset, tomogram)
   """
-=======
-  depositionId: ID
->>>>>>> f04e5f3d
   type: deposition_types_enum = null
 
   """Numeric identifier (May change!)"""
@@ -5146,13 +5126,9 @@
 input TomogramCreateInput {
   """Tiltseries Alignment"""
   alignmentId: ID = null
-<<<<<<< HEAD
 
   """If the tomogram is part of a deposition, the related deposition"""
-  depositionId: ID = null
-=======
   depositionId: ID!
->>>>>>> f04e5f3d
   runId: ID = null
 
   """Voxel spacings for a run"""
@@ -5368,13 +5344,9 @@
 input TomogramUpdateInput {
   """Tiltseries Alignment"""
   alignmentId: ID = null
-<<<<<<< HEAD
 
   """If the tomogram is part of a deposition, the related deposition"""
-  depositionId: ID = null
-=======
   depositionId: ID
->>>>>>> f04e5f3d
   runId: ID = null
 
   """Voxel spacings for a run"""
