--
-- PostgreSQL database dump
--

-- Dumped from database version 14.2 (Debian 14.2-1.pgdg110+1)
-- Dumped by pg_dump version 14.2 (Debian 14.2-1.pgdg110+1)

SET statement_timeout = 0;
SET lock_timeout = 0;
SET idle_in_transaction_session_timeout = 0;
SET client_encoding = 'UTF8';
SET standard_conforming_strings = on;
SELECT pg_catalog.set_config('search_path', '', false);
SET check_function_bodies = false;
SET xmloption = content;
SET client_min_messages = warning;
SET row_security = off;

ALTER TABLE IF EXISTS ONLY public.tomograms DROP CONSTRAINT IF EXISTS tomograms_type_fkey;
ALTER TABLE IF EXISTS ONLY public.tomograms DROP CONSTRAINT IF EXISTS tomograms_tomogram_voxel_spacing_id_fkey;
ALTER TABLE IF EXISTS ONLY public.tomogram_voxel_spacings DROP CONSTRAINT IF EXISTS tomogram_voxel_spacing_run_id_fkey;
ALTER TABLE IF EXISTS ONLY public.tomogram_authors DROP CONSTRAINT IF EXISTS tomogram_authors_tomogram_id_fkey;
ALTER TABLE IF EXISTS ONLY public.tiltseries DROP CONSTRAINT IF EXISTS tiltseries_run_id_fkey;
ALTER TABLE IF EXISTS ONLY public.runs DROP CONSTRAINT IF EXISTS runs_dataset_id_fkey;
ALTER TABLE IF EXISTS ONLY public.deposition_authors DROP CONSTRAINT IF EXISTS deposition_authors_deposition_id_fkey;
ALTER TABLE IF EXISTS ONLY public.dataset_funding DROP CONSTRAINT IF EXISTS dataset_funding_dataset_id_fkey;
ALTER TABLE IF EXISTS ONLY public.dataset_authors DROP CONSTRAINT IF EXISTS dataset_authors_dataset_id_fkey;
ALTER TABLE IF EXISTS ONLY public.annotations DROP CONSTRAINT IF EXISTS annotations_tomogram_voxel_spacing_id_fkey;
ALTER TABLE IF EXISTS ONLY public.annotation_files DROP CONSTRAINT IF EXISTS annotation_files_annotation_id_fkey;
ALTER TABLE IF EXISTS ONLY public.annotation_authors DROP CONSTRAINT IF EXISTS annotation_authors_annotation_id_fkey;
DROP INDEX IF EXISTS public.tomograms_tomogram_voxel_spacing_id;
DROP INDEX IF EXISTS public.tomograms_deposition_id;
DROP INDEX IF EXISTS public.tomogram_voxel_spacing_run;
DROP INDEX IF EXISTS public.tiltseries_run;
DROP INDEX IF EXISTS public.tiltseries_deposition_id;
DROP INDEX IF EXISTS public.depositions_type;
DROP INDEX IF EXISTS public.dataset_funding_dataset;
DROP INDEX IF EXISTS public.dataset_deposition_id;
DROP INDEX IF EXISTS public.dataset_authors_dataset;
DROP INDEX IF EXISTS public.annotations_tomogram_voxel_spacing;
DROP INDEX IF EXISTS public.annotations_deposition_id;
DROP INDEX IF EXISTS public.annotation_files_annotation_id;
ALTER TABLE IF EXISTS ONLY public.tomograms DROP CONSTRAINT IF EXISTS tomograms_pkey;
ALTER TABLE IF EXISTS ONLY public.tomogram_voxel_spacings DROP CONSTRAINT IF EXISTS tomogram_voxel_spacing_pkey;
ALTER TABLE IF EXISTS ONLY public.tomogram_type DROP CONSTRAINT IF EXISTS tomogram_type_pkey;
ALTER TABLE IF EXISTS ONLY public.tomogram_authors DROP CONSTRAINT IF EXISTS tomogram_authors_tomogram_id_name_key;
ALTER TABLE IF EXISTS ONLY public.tomogram_authors DROP CONSTRAINT IF EXISTS tomogram_authors_pkey;
ALTER TABLE IF EXISTS ONLY public.tiltseries DROP CONSTRAINT IF EXISTS tiltseries_pkey;
ALTER TABLE IF EXISTS ONLY public.runs DROP CONSTRAINT IF EXISTS runs_pkey;
ALTER TABLE IF EXISTS ONLY public.runs DROP CONSTRAINT IF EXISTS runs_dataset_id_name_key;
ALTER TABLE IF EXISTS ONLY public.depositions DROP CONSTRAINT IF EXISTS depositions_pkey;
ALTER TABLE IF EXISTS ONLY public.deposition_authors DROP CONSTRAINT IF EXISTS deposition_authors_pkey;
ALTER TABLE IF EXISTS ONLY public.datasets DROP CONSTRAINT IF EXISTS datasets_pkey;
ALTER TABLE IF EXISTS ONLY public.dataset_funding DROP CONSTRAINT IF EXISTS dataset_funding_pkey;
ALTER TABLE IF EXISTS ONLY public.dataset_authors DROP CONSTRAINT IF EXISTS dataset_authors_pkey;
ALTER TABLE IF EXISTS ONLY public.annotations DROP CONSTRAINT IF EXISTS annotations_pkey;
ALTER TABLE IF EXISTS ONLY public.annotation_files DROP CONSTRAINT IF EXISTS annotation_files_shape_type_annotation_id_format_key;
ALTER TABLE IF EXISTS ONLY public.annotation_files DROP CONSTRAINT IF EXISTS annotation_files_pkey;
ALTER TABLE IF EXISTS ONLY public.annotation_authors DROP CONSTRAINT IF EXISTS annotation_authors_pkey;
ALTER TABLE IF EXISTS ONLY public.annotation_authors DROP CONSTRAINT IF EXISTS annotation_authors_annotation_id_name_key;
ALTER TABLE IF EXISTS public.tomograms ALTER COLUMN id DROP DEFAULT;
ALTER TABLE IF EXISTS public.tomogram_voxel_spacings ALTER COLUMN id DROP DEFAULT;
ALTER TABLE IF EXISTS public.tomogram_authors ALTER COLUMN id DROP DEFAULT;
ALTER TABLE IF EXISTS public.tiltseries ALTER COLUMN id DROP DEFAULT;
ALTER TABLE IF EXISTS public.runs ALTER COLUMN id DROP DEFAULT;
ALTER TABLE IF EXISTS public.depositions ALTER COLUMN id DROP DEFAULT;
ALTER TABLE IF EXISTS public.deposition_authors ALTER COLUMN id DROP DEFAULT;
ALTER TABLE IF EXISTS public.dataset_funding ALTER COLUMN id DROP DEFAULT;
ALTER TABLE IF EXISTS public.dataset_authors ALTER COLUMN id DROP DEFAULT;
ALTER TABLE IF EXISTS public.annotations ALTER COLUMN id DROP DEFAULT;
ALTER TABLE IF EXISTS public.annotation_files ALTER COLUMN id DROP DEFAULT;
ALTER TABLE IF EXISTS public.annotation_authors ALTER COLUMN id DROP DEFAULT;
DROP SEQUENCE IF EXISTS public.tomograms_id_seq;
DROP TABLE IF EXISTS public.tomograms;
DROP SEQUENCE IF EXISTS public.tomogram_voxel_spacing_id_seq;
DROP TABLE IF EXISTS public.tomogram_voxel_spacings;
DROP TABLE IF EXISTS public.tomogram_type;
DROP SEQUENCE IF EXISTS public.tomogram_authors_id_seq;
DROP TABLE IF EXISTS public.tomogram_authors;
DROP SEQUENCE IF EXISTS public.tiltseries_id_seq;
DROP TABLE IF EXISTS public.tiltseries;
DROP SEQUENCE IF EXISTS public.runs_id_seq;
DROP TABLE IF EXISTS public.runs;
DROP SEQUENCE IF EXISTS public.depositions_id_seq;
DROP TABLE IF EXISTS public.depositions;
DROP SEQUENCE IF EXISTS public.deposition_authors_id_seq;
DROP TABLE IF EXISTS public.deposition_authors;
DROP TABLE IF EXISTS public.datasets;
DROP SEQUENCE IF EXISTS public.dataset_funding_id_seq;
DROP TABLE IF EXISTS public.dataset_funding;
DROP SEQUENCE IF EXISTS public.dataset_authors_id_seq;
DROP TABLE IF EXISTS public.dataset_authors;
DROP SEQUENCE IF EXISTS public.annotations_id_seq;
DROP TABLE IF EXISTS public.annotations;
DROP SEQUENCE IF EXISTS public.annotation_files_id_seq;
DROP TABLE IF EXISTS public.annotation_files;
DROP SEQUENCE IF EXISTS public.annotation_authors_id_seq;
DROP TABLE IF EXISTS public.annotation_authors;
DROP SCHEMA IF EXISTS public;
--
-- Name: public; Type: SCHEMA; Schema: -; Owner: -
--

CREATE SCHEMA public;


SET default_tablespace = '';

SET default_table_access_method = heap;

--
-- Name: annotation_authors; Type: TABLE; Schema: public; Owner: -
--

CREATE TABLE public.annotation_authors (
    id integer NOT NULL,
    annotation_id integer NOT NULL,
    name character varying NOT NULL,
    orcid character varying,
    corresponding_author_status boolean,
    primary_annotator_status boolean,
    email character varying,
    affiliation_name character varying,
    affiliation_address character varying,
    affiliation_identifier character varying,
    author_list_order integer,
    primary_author_status boolean
);


--
-- Name: annotation_authors_id_seq; Type: SEQUENCE; Schema: public; Owner: -
--

CREATE SEQUENCE public.annotation_authors_id_seq
    AS integer
    START WITH 1
    INCREMENT BY 1
    NO MINVALUE
    NO MAXVALUE
    CACHE 1;


--
-- Name: annotation_authors_id_seq; Type: SEQUENCE OWNED BY; Schema: public; Owner: -
--

ALTER SEQUENCE public.annotation_authors_id_seq OWNED BY public.annotation_authors.id;


--
-- Name: annotation_files; Type: TABLE; Schema: public; Owner: -
--

CREATE TABLE public.annotation_files (
    id integer NOT NULL,
    annotation_id integer NOT NULL,
    shape_type character varying NOT NULL,
    format character varying NOT NULL,
    https_path character varying NOT NULL,
    s3_path character varying NOT NULL,
    is_visualization_default boolean DEFAULT false
);


--
-- Name: annotation_files_id_seq; Type: SEQUENCE; Schema: public; Owner: -
--

CREATE SEQUENCE public.annotation_files_id_seq
    AS integer
    START WITH 1
    INCREMENT BY 1
    NO MINVALUE
    NO MAXVALUE
    CACHE 1;


--
-- Name: annotation_files_id_seq; Type: SEQUENCE OWNED BY; Schema: public; Owner: -
--

ALTER SEQUENCE public.annotation_files_id_seq OWNED BY public.annotation_files.id;


--
-- Name: annotations; Type: TABLE; Schema: public; Owner: -
--

CREATE TABLE public.annotations (
    id integer NOT NULL,
    s3_metadata_path character varying NOT NULL,
    https_metadata_path character varying NOT NULL,
    deposition_date date NOT NULL,
    release_date date NOT NULL,
    last_modified_date date,
    annotation_publication character varying,
    annotation_method character varying NOT NULL,
    ground_truth_status boolean NOT NULL,
    object_name character varying NOT NULL,
    object_id character varying NOT NULL,
    object_description character varying,
    object_state character varying,
    object_count integer NOT NULL,
    confidence_precision numeric,
    confidence_recall numeric,
    ground_truth_used character varying,
    tomogram_voxel_spacing_id integer,
    annotation_software character varying,
    is_curator_recommended boolean DEFAULT false,
<<<<<<< HEAD
    method_type character varying,
    deposition_id integer
=======
    deposition_id integer,
    method_type character varying,
    method_links json
>>>>>>> 99c509be
);


--
-- Name: annotations_id_seq; Type: SEQUENCE; Schema: public; Owner: -
--

CREATE SEQUENCE public.annotations_id_seq
    AS integer
    START WITH 1
    INCREMENT BY 1
    NO MINVALUE
    NO MAXVALUE
    CACHE 1;


--
-- Name: annotations_id_seq; Type: SEQUENCE OWNED BY; Schema: public; Owner: -
--

ALTER SEQUENCE public.annotations_id_seq OWNED BY public.annotations.id;


--
-- Name: dataset_authors; Type: TABLE; Schema: public; Owner: -
--

CREATE TABLE public.dataset_authors (
    id integer NOT NULL,
    name character varying NOT NULL,
    orcid character varying,
    corresponding_author_status boolean,
    email character varying,
    affiliation_name character varying,
    affiliation_address character varying,
    affiliation_identifier character varying,
    dataset_id integer NOT NULL,
    primary_author_status boolean,
    author_list_order integer
);


--
-- Name: dataset_authors_id_seq; Type: SEQUENCE; Schema: public; Owner: -
--

CREATE SEQUENCE public.dataset_authors_id_seq
    AS integer
    START WITH 1
    INCREMENT BY 1
    NO MINVALUE
    NO MAXVALUE
    CACHE 1;


--
-- Name: dataset_authors_id_seq; Type: SEQUENCE OWNED BY; Schema: public; Owner: -
--

ALTER SEQUENCE public.dataset_authors_id_seq OWNED BY public.dataset_authors.id;


--
-- Name: dataset_funding; Type: TABLE; Schema: public; Owner: -
--

CREATE TABLE public.dataset_funding (
    id integer NOT NULL,
    dataset_id integer NOT NULL,
    funding_agency_name character varying NOT NULL,
    grant_id character varying
);


--
-- Name: dataset_funding_id_seq; Type: SEQUENCE; Schema: public; Owner: -
--

CREATE SEQUENCE public.dataset_funding_id_seq
    AS integer
    START WITH 1
    INCREMENT BY 1
    NO MINVALUE
    NO MAXVALUE
    CACHE 1;


--
-- Name: dataset_funding_id_seq; Type: SEQUENCE OWNED BY; Schema: public; Owner: -
--

ALTER SEQUENCE public.dataset_funding_id_seq OWNED BY public.dataset_funding.id;


--
-- Name: datasets; Type: TABLE; Schema: public; Owner: -
--

CREATE TABLE public.datasets (
    id integer NOT NULL,
    title character varying NOT NULL,
    description character varying NOT NULL,
    deposition_date date NOT NULL,
    release_date date NOT NULL,
    last_modified_date date,
    related_database_entries character varying,
    related_database_links character varying,
    dataset_publications character varying,
    dataset_citations character varying,
    sample_type character varying NOT NULL,
    organism_name character varying,
    organism_taxid character varying,
    tissue_name character varying,
    tissue_id character varying,
    cell_name character varying,
    cell_type_id character varying,
    cell_strain_name character varying,
    cell_strain_id character varying,
    sample_preparation character varying,
    grid_preparation character varying,
    other_setup character varying,
    s3_prefix character varying NOT NULL,
    https_prefix character varying NOT NULL,
    key_photo_url character varying,
    key_photo_thumbnail_url character varying,
    cell_component_name character varying,
    cell_component_id character varying,
    deposition_id integer
);


--
-- Name: deposition_authors; Type: TABLE; Schema: public; Owner: -
--

CREATE TABLE public.deposition_authors (
    id integer NOT NULL,
    name character varying NOT NULL,
    orcid character varying,
    corresponding_author_status boolean DEFAULT false,
    email character varying,
    affiliation_name character varying,
    affiliation_address character varying,
    affiliation_identifier character varying,
    deposition_id integer NOT NULL,
    primary_author_status boolean DEFAULT false,
    author_list_order integer NOT NULL
);


--
-- Name: deposition_authors_id_seq; Type: SEQUENCE; Schema: public; Owner: -
--

CREATE SEQUENCE public.deposition_authors_id_seq
    AS integer
    START WITH 1
    INCREMENT BY 1
    NO MINVALUE
    NO MAXVALUE
    CACHE 1;


--
-- Name: deposition_authors_id_seq; Type: SEQUENCE OWNED BY; Schema: public; Owner: -
--

ALTER SEQUENCE public.deposition_authors_id_seq OWNED BY public.deposition_authors.id;


--
-- Name: depositions; Type: TABLE; Schema: public; Owner: -
--

CREATE TABLE public.depositions (
    id integer NOT NULL,
    title character varying NOT NULL,
    description character varying NOT NULL,
    deposition_date date NOT NULL,
    release_date date NOT NULL,
    last_modified_date date NOT NULL,
    related_database_entries character varying,
    deposition_publications character varying,
    deposition_types character varying NOT NULL,
    s3_prefix character varying,
    https_prefix character varying
);


--
-- Name: depositions_id_seq; Type: SEQUENCE; Schema: public; Owner: -
--

CREATE SEQUENCE public.depositions_id_seq
    AS integer
    START WITH 1
    INCREMENT BY 1
    NO MINVALUE
    NO MAXVALUE
    CACHE 1;


--
-- Name: depositions_id_seq; Type: SEQUENCE OWNED BY; Schema: public; Owner: -
--

ALTER SEQUENCE public.depositions_id_seq OWNED BY public.depositions.id;


--
-- Name: runs; Type: TABLE; Schema: public; Owner: -
--

CREATE TABLE public.runs (
    id integer NOT NULL,
    dataset_id integer NOT NULL,
    name character varying NOT NULL,
    s3_prefix character varying NOT NULL,
    https_prefix character varying NOT NULL
);


--
-- Name: runs_id_seq; Type: SEQUENCE; Schema: public; Owner: -
--

CREATE SEQUENCE public.runs_id_seq
    AS integer
    START WITH 1
    INCREMENT BY 1
    NO MINVALUE
    NO MAXVALUE
    CACHE 1;


--
-- Name: runs_id_seq; Type: SEQUENCE OWNED BY; Schema: public; Owner: -
--

ALTER SEQUENCE public.runs_id_seq OWNED BY public.runs.id;


--
-- Name: tiltseries; Type: TABLE; Schema: public; Owner: -
--

CREATE TABLE public.tiltseries (
    id integer NOT NULL,
    run_id integer NOT NULL,
    s3_mrc_bin1 character varying NOT NULL,
    s3_omezarr_dir character varying NOT NULL,
    https_mrc_bin1 character varying NOT NULL,
    https_omezarr_dir character varying NOT NULL,
    s3_collection_metadata character varying,
    https_collection_metadata character varying,
    s3_angle_list character varying,
    https_angle_list character varying,
    s3_alignment_file character varying,
    https_alignment_file character varying,
    acceleration_voltage integer NOT NULL,
    spherical_aberration_constant numeric NOT NULL,
    microscope_manufacturer character varying NOT NULL,
    microscope_model character varying NOT NULL,
    microscope_energy_filter character varying NOT NULL,
    microscope_phase_plate character varying,
    microscope_image_corrector character varying,
    microscope_additional_info character varying,
    camera_manufacturer character varying NOT NULL,
    camera_model character varying NOT NULL,
    tilt_min numeric NOT NULL,
    tilt_max numeric NOT NULL,
    tilt_range numeric NOT NULL,
    tilt_step numeric NOT NULL,
    tilting_scheme character varying NOT NULL,
    tilt_axis numeric NOT NULL,
    total_flux numeric NOT NULL,
    data_acquisition_software character varying NOT NULL,
    related_empiar_entry character varying,
    binning_from_frames numeric,
    tilt_series_quality integer NOT NULL,
    is_aligned boolean DEFAULT false NOT NULL,
    pixel_spacing numeric,
    aligned_tiltseries_binning integer,
    frames_count integer DEFAULT 0,
    deposition_id integer
);


--
-- Name: tiltseries_id_seq; Type: SEQUENCE; Schema: public; Owner: -
--

CREATE SEQUENCE public.tiltseries_id_seq
    AS integer
    START WITH 1
    INCREMENT BY 1
    NO MINVALUE
    NO MAXVALUE
    CACHE 1;


--
-- Name: tiltseries_id_seq; Type: SEQUENCE OWNED BY; Schema: public; Owner: -
--

ALTER SEQUENCE public.tiltseries_id_seq OWNED BY public.tiltseries.id;


--
-- Name: tomogram_authors; Type: TABLE; Schema: public; Owner: -
--

CREATE TABLE public.tomogram_authors (
    id integer NOT NULL,
    tomogram_id integer NOT NULL,
    author_list_order integer NOT NULL,
    name character varying NOT NULL,
    orcid character varying,
    corresponding_author_status boolean,
    primary_author_status boolean,
    email character varying,
    affiliation_name character varying,
    affiliation_address character varying,
    affiliation_identifier character varying
);


--
-- Name: tomogram_authors_id_seq; Type: SEQUENCE; Schema: public; Owner: -
--

CREATE SEQUENCE public.tomogram_authors_id_seq
    AS integer
    START WITH 1
    INCREMENT BY 1
    NO MINVALUE
    NO MAXVALUE
    CACHE 1;


--
-- Name: tomogram_authors_id_seq; Type: SEQUENCE OWNED BY; Schema: public; Owner: -
--

ALTER SEQUENCE public.tomogram_authors_id_seq OWNED BY public.tomogram_authors.id;


--
-- Name: tomogram_type; Type: TABLE; Schema: public; Owner: -
--

CREATE TABLE public.tomogram_type (
    value text NOT NULL,
    description text
);


--
-- Name: tomogram_voxel_spacings; Type: TABLE; Schema: public; Owner: -
--

CREATE TABLE public.tomogram_voxel_spacings (
    id integer NOT NULL,
    run_id integer NOT NULL,
    voxel_spacing numeric NOT NULL,
    s3_prefix character varying,
    https_prefix character varying
);


--
-- Name: tomogram_voxel_spacing_id_seq; Type: SEQUENCE; Schema: public; Owner: -
--

CREATE SEQUENCE public.tomogram_voxel_spacing_id_seq
    AS integer
    START WITH 1
    INCREMENT BY 1
    NO MINVALUE
    NO MAXVALUE
    CACHE 1;


--
-- Name: tomogram_voxel_spacing_id_seq; Type: SEQUENCE OWNED BY; Schema: public; Owner: -
--

ALTER SEQUENCE public.tomogram_voxel_spacing_id_seq OWNED BY public.tomogram_voxel_spacings.id;


--
-- Name: tomograms; Type: TABLE; Schema: public; Owner: -
--

CREATE TABLE public.tomograms (
    id integer NOT NULL,
    name character varying NOT NULL,
    size_x integer NOT NULL,
    size_y integer NOT NULL,
    size_z integer NOT NULL,
    voxel_spacing numeric NOT NULL,
    fiducial_alignment_status character varying NOT NULL,
    reconstruction_method character varying NOT NULL,
    reconstruction_software character varying NOT NULL,
    processing character varying NOT NULL,
    processing_software character varying,
    tomogram_version character varying NOT NULL,
    is_canonical boolean,
    s3_omezarr_dir character varying NOT NULL,
    https_omezarr_dir character varying NOT NULL,
    s3_mrc_scale0 character varying NOT NULL,
    https_mrc_scale0 character varying NOT NULL,
    scale0_dimensions character varying NOT NULL,
    scale1_dimensions character varying NOT NULL,
    scale2_dimensions character varying NOT NULL,
    ctf_corrected boolean,
    tomogram_voxel_spacing_id integer,
    offset_x integer DEFAULT 0 NOT NULL,
    offset_y integer DEFAULT 0 NOT NULL,
    offset_z integer DEFAULT 0 NOT NULL,
    affine_transformation_matrix numeric[],
    key_photo_url character varying,
    key_photo_thumbnail_url character varying,
    neuroglancer_config character varying,
    type text,
    deposition_id integer
);


--
-- Name: tomograms_id_seq; Type: SEQUENCE; Schema: public; Owner: -
--

CREATE SEQUENCE public.tomograms_id_seq
    AS integer
    START WITH 1
    INCREMENT BY 1
    NO MINVALUE
    NO MAXVALUE
    CACHE 1;


--
-- Name: tomograms_id_seq; Type: SEQUENCE OWNED BY; Schema: public; Owner: -
--

ALTER SEQUENCE public.tomograms_id_seq OWNED BY public.tomograms.id;


--
-- Name: annotation_authors id; Type: DEFAULT; Schema: public; Owner: -
--

ALTER TABLE ONLY public.annotation_authors ALTER COLUMN id SET DEFAULT nextval('public.annotation_authors_id_seq'::regclass);


--
-- Name: annotation_files id; Type: DEFAULT; Schema: public; Owner: -
--

ALTER TABLE ONLY public.annotation_files ALTER COLUMN id SET DEFAULT nextval('public.annotation_files_id_seq'::regclass);


--
-- Name: annotations id; Type: DEFAULT; Schema: public; Owner: -
--

ALTER TABLE ONLY public.annotations ALTER COLUMN id SET DEFAULT nextval('public.annotations_id_seq'::regclass);


--
-- Name: dataset_authors id; Type: DEFAULT; Schema: public; Owner: -
--

ALTER TABLE ONLY public.dataset_authors ALTER COLUMN id SET DEFAULT nextval('public.dataset_authors_id_seq'::regclass);


--
-- Name: dataset_funding id; Type: DEFAULT; Schema: public; Owner: -
--

ALTER TABLE ONLY public.dataset_funding ALTER COLUMN id SET DEFAULT nextval('public.dataset_funding_id_seq'::regclass);


--
-- Name: deposition_authors id; Type: DEFAULT; Schema: public; Owner: -
--

ALTER TABLE ONLY public.deposition_authors ALTER COLUMN id SET DEFAULT nextval('public.deposition_authors_id_seq'::regclass);


--
-- Name: depositions id; Type: DEFAULT; Schema: public; Owner: -
--

ALTER TABLE ONLY public.depositions ALTER COLUMN id SET DEFAULT nextval('public.depositions_id_seq'::regclass);


--
-- Name: runs id; Type: DEFAULT; Schema: public; Owner: -
--

ALTER TABLE ONLY public.runs ALTER COLUMN id SET DEFAULT nextval('public.runs_id_seq'::regclass);


--
-- Name: tiltseries id; Type: DEFAULT; Schema: public; Owner: -
--

ALTER TABLE ONLY public.tiltseries ALTER COLUMN id SET DEFAULT nextval('public.tiltseries_id_seq'::regclass);


--
-- Name: tomogram_authors id; Type: DEFAULT; Schema: public; Owner: -
--

ALTER TABLE ONLY public.tomogram_authors ALTER COLUMN id SET DEFAULT nextval('public.tomogram_authors_id_seq'::regclass);


--
-- Name: tomogram_voxel_spacings id; Type: DEFAULT; Schema: public; Owner: -
--

ALTER TABLE ONLY public.tomogram_voxel_spacings ALTER COLUMN id SET DEFAULT nextval('public.tomogram_voxel_spacing_id_seq'::regclass);


--
-- Name: tomograms id; Type: DEFAULT; Schema: public; Owner: -
--

ALTER TABLE ONLY public.tomograms ALTER COLUMN id SET DEFAULT nextval('public.tomograms_id_seq'::regclass);


--
-- Name: annotation_authors annotation_authors_annotation_id_name_key; Type: CONSTRAINT; Schema: public; Owner: -
--

ALTER TABLE ONLY public.annotation_authors
    ADD CONSTRAINT annotation_authors_annotation_id_name_key UNIQUE (annotation_id, name);


--
-- Name: annotation_authors annotation_authors_pkey; Type: CONSTRAINT; Schema: public; Owner: -
--

ALTER TABLE ONLY public.annotation_authors
    ADD CONSTRAINT annotation_authors_pkey PRIMARY KEY (id);


--
-- Name: annotation_files annotation_files_pkey; Type: CONSTRAINT; Schema: public; Owner: -
--

ALTER TABLE ONLY public.annotation_files
    ADD CONSTRAINT annotation_files_pkey PRIMARY KEY (id);


--
-- Name: annotation_files annotation_files_shape_type_annotation_id_format_key; Type: CONSTRAINT; Schema: public; Owner: -
--

ALTER TABLE ONLY public.annotation_files
    ADD CONSTRAINT annotation_files_shape_type_annotation_id_format_key UNIQUE (shape_type, annotation_id, format);


--
-- Name: annotations annotations_pkey; Type: CONSTRAINT; Schema: public; Owner: -
--

ALTER TABLE ONLY public.annotations
    ADD CONSTRAINT annotations_pkey PRIMARY KEY (id);


--
-- Name: dataset_authors dataset_authors_pkey; Type: CONSTRAINT; Schema: public; Owner: -
--

ALTER TABLE ONLY public.dataset_authors
    ADD CONSTRAINT dataset_authors_pkey PRIMARY KEY (id);


--
-- Name: dataset_funding dataset_funding_pkey; Type: CONSTRAINT; Schema: public; Owner: -
--

ALTER TABLE ONLY public.dataset_funding
    ADD CONSTRAINT dataset_funding_pkey PRIMARY KEY (id);


--
-- Name: datasets datasets_pkey; Type: CONSTRAINT; Schema: public; Owner: -
--

ALTER TABLE ONLY public.datasets
    ADD CONSTRAINT datasets_pkey PRIMARY KEY (id);


--
-- Name: deposition_authors deposition_authors_pkey; Type: CONSTRAINT; Schema: public; Owner: -
--

ALTER TABLE ONLY public.deposition_authors
    ADD CONSTRAINT deposition_authors_pkey PRIMARY KEY (id);


--
-- Name: depositions depositions_pkey; Type: CONSTRAINT; Schema: public; Owner: -
--

ALTER TABLE ONLY public.depositions
    ADD CONSTRAINT depositions_pkey PRIMARY KEY (id);


--
-- Name: runs runs_dataset_id_name_key; Type: CONSTRAINT; Schema: public; Owner: -
--

ALTER TABLE ONLY public.runs
    ADD CONSTRAINT runs_dataset_id_name_key UNIQUE (dataset_id, name);


--
-- Name: runs runs_pkey; Type: CONSTRAINT; Schema: public; Owner: -
--

ALTER TABLE ONLY public.runs
    ADD CONSTRAINT runs_pkey PRIMARY KEY (id);


--
-- Name: tiltseries tiltseries_pkey; Type: CONSTRAINT; Schema: public; Owner: -
--

ALTER TABLE ONLY public.tiltseries
    ADD CONSTRAINT tiltseries_pkey PRIMARY KEY (id);


--
-- Name: tomogram_authors tomogram_authors_pkey; Type: CONSTRAINT; Schema: public; Owner: -
--

ALTER TABLE ONLY public.tomogram_authors
    ADD CONSTRAINT tomogram_authors_pkey PRIMARY KEY (id);


--
-- Name: tomogram_authors tomogram_authors_tomogram_id_name_key; Type: CONSTRAINT; Schema: public; Owner: -
--

ALTER TABLE ONLY public.tomogram_authors
    ADD CONSTRAINT tomogram_authors_tomogram_id_name_key UNIQUE (tomogram_id, name);


--
-- Name: tomogram_type tomogram_type_pkey; Type: CONSTRAINT; Schema: public; Owner: -
--

ALTER TABLE ONLY public.tomogram_type
    ADD CONSTRAINT tomogram_type_pkey PRIMARY KEY (value);


--
-- Name: tomogram_voxel_spacings tomogram_voxel_spacing_pkey; Type: CONSTRAINT; Schema: public; Owner: -
--

ALTER TABLE ONLY public.tomogram_voxel_spacings
    ADD CONSTRAINT tomogram_voxel_spacing_pkey PRIMARY KEY (id);


--
-- Name: tomograms tomograms_pkey; Type: CONSTRAINT; Schema: public; Owner: -
--

ALTER TABLE ONLY public.tomograms
    ADD CONSTRAINT tomograms_pkey PRIMARY KEY (id);


--
-- Name: annotation_files_annotation_id; Type: INDEX; Schema: public; Owner: -
--

CREATE INDEX annotation_files_annotation_id ON public.annotation_files USING btree (annotation_id);


--
-- Name: annotations_deposition_id; Type: INDEX; Schema: public; Owner: -
--

CREATE INDEX annotations_deposition_id ON public.annotations USING btree (deposition_id);


--
-- Name: annotations_tomogram_voxel_spacing; Type: INDEX; Schema: public; Owner: -
--

CREATE INDEX annotations_tomogram_voxel_spacing ON public.annotations USING btree (tomogram_voxel_spacing_id);


--
-- Name: dataset_authors_dataset; Type: INDEX; Schema: public; Owner: -
--

CREATE INDEX dataset_authors_dataset ON public.dataset_authors USING btree (dataset_id);


--
-- Name: dataset_deposition_id; Type: INDEX; Schema: public; Owner: -
--

CREATE INDEX dataset_deposition_id ON public.datasets USING btree (deposition_id);


--
-- Name: dataset_funding_dataset; Type: INDEX; Schema: public; Owner: -
--

CREATE INDEX dataset_funding_dataset ON public.dataset_funding USING btree (dataset_id);


--
-- Name: depositions_type; Type: INDEX; Schema: public; Owner: -
--

CREATE INDEX depositions_type ON public.depositions USING btree (deposition_types);


--
-- Name: tiltseries_deposition_id; Type: INDEX; Schema: public; Owner: -
--

CREATE INDEX tiltseries_deposition_id ON public.tiltseries USING btree (deposition_id);


--
-- Name: tiltseries_run; Type: INDEX; Schema: public; Owner: -
--

CREATE INDEX tiltseries_run ON public.tiltseries USING btree (run_id);


--
-- Name: tomogram_voxel_spacing_run; Type: INDEX; Schema: public; Owner: -
--

CREATE INDEX tomogram_voxel_spacing_run ON public.tomogram_voxel_spacings USING btree (run_id);


--
-- Name: tomograms_deposition_id; Type: INDEX; Schema: public; Owner: -
--

CREATE INDEX tomograms_deposition_id ON public.tomograms USING btree (deposition_id);


--
-- Name: tomograms_tomogram_voxel_spacing_id; Type: INDEX; Schema: public; Owner: -
--

CREATE INDEX tomograms_tomogram_voxel_spacing_id ON public.tomograms USING btree (tomogram_voxel_spacing_id);


--
-- Name: annotation_authors annotation_authors_annotation_id_fkey; Type: FK CONSTRAINT; Schema: public; Owner: -
--

ALTER TABLE ONLY public.annotation_authors
    ADD CONSTRAINT annotation_authors_annotation_id_fkey FOREIGN KEY (annotation_id) REFERENCES public.annotations(id) ON UPDATE RESTRICT ON DELETE RESTRICT;


--
-- Name: annotation_files annotation_files_annotation_id_fkey; Type: FK CONSTRAINT; Schema: public; Owner: -
--

ALTER TABLE ONLY public.annotation_files
    ADD CONSTRAINT annotation_files_annotation_id_fkey FOREIGN KEY (annotation_id) REFERENCES public.annotations(id) ON UPDATE RESTRICT ON DELETE RESTRICT;


--
-- Name: annotations annotations_tomogram_voxel_spacing_id_fkey; Type: FK CONSTRAINT; Schema: public; Owner: -
--

ALTER TABLE ONLY public.annotations
    ADD CONSTRAINT annotations_tomogram_voxel_spacing_id_fkey FOREIGN KEY (tomogram_voxel_spacing_id) REFERENCES public.tomogram_voxel_spacings(id) ON UPDATE RESTRICT ON DELETE RESTRICT;


--
-- Name: dataset_authors dataset_authors_dataset_id_fkey; Type: FK CONSTRAINT; Schema: public; Owner: -
--

ALTER TABLE ONLY public.dataset_authors
    ADD CONSTRAINT dataset_authors_dataset_id_fkey FOREIGN KEY (dataset_id) REFERENCES public.datasets(id) ON UPDATE RESTRICT ON DELETE RESTRICT;


--
-- Name: dataset_funding dataset_funding_dataset_id_fkey; Type: FK CONSTRAINT; Schema: public; Owner: -
--

ALTER TABLE ONLY public.dataset_funding
    ADD CONSTRAINT dataset_funding_dataset_id_fkey FOREIGN KEY (dataset_id) REFERENCES public.datasets(id) ON UPDATE RESTRICT ON DELETE RESTRICT;


--
-- Name: deposition_authors deposition_authors_deposition_id_fkey; Type: FK CONSTRAINT; Schema: public; Owner: -
--

ALTER TABLE ONLY public.deposition_authors
    ADD CONSTRAINT deposition_authors_deposition_id_fkey FOREIGN KEY (deposition_id) REFERENCES public.depositions(id) ON UPDATE RESTRICT ON DELETE RESTRICT;


--
-- Name: runs runs_dataset_id_fkey; Type: FK CONSTRAINT; Schema: public; Owner: -
--

ALTER TABLE ONLY public.runs
    ADD CONSTRAINT runs_dataset_id_fkey FOREIGN KEY (dataset_id) REFERENCES public.datasets(id) ON UPDATE RESTRICT ON DELETE RESTRICT;


--
-- Name: tiltseries tiltseries_run_id_fkey; Type: FK CONSTRAINT; Schema: public; Owner: -
--

ALTER TABLE ONLY public.tiltseries
    ADD CONSTRAINT tiltseries_run_id_fkey FOREIGN KEY (run_id) REFERENCES public.runs(id) ON UPDATE RESTRICT ON DELETE RESTRICT;


--
-- Name: tomogram_authors tomogram_authors_tomogram_id_fkey; Type: FK CONSTRAINT; Schema: public; Owner: -
--

ALTER TABLE ONLY public.tomogram_authors
    ADD CONSTRAINT tomogram_authors_tomogram_id_fkey FOREIGN KEY (tomogram_id) REFERENCES public.tomograms(id) ON UPDATE RESTRICT ON DELETE RESTRICT;


--
-- Name: tomogram_voxel_spacings tomogram_voxel_spacing_run_id_fkey; Type: FK CONSTRAINT; Schema: public; Owner: -
--

ALTER TABLE ONLY public.tomogram_voxel_spacings
    ADD CONSTRAINT tomogram_voxel_spacing_run_id_fkey FOREIGN KEY (run_id) REFERENCES public.runs(id) ON UPDATE RESTRICT ON DELETE RESTRICT;


--
-- Name: tomograms tomograms_tomogram_voxel_spacing_id_fkey; Type: FK CONSTRAINT; Schema: public; Owner: -
--

ALTER TABLE ONLY public.tomograms
    ADD CONSTRAINT tomograms_tomogram_voxel_spacing_id_fkey FOREIGN KEY (tomogram_voxel_spacing_id) REFERENCES public.tomogram_voxel_spacings(id) ON UPDATE RESTRICT ON DELETE RESTRICT;


--
-- Name: tomograms tomograms_type_fkey; Type: FK CONSTRAINT; Schema: public; Owner: -
--

ALTER TABLE ONLY public.tomograms
    ADD CONSTRAINT tomograms_type_fkey FOREIGN KEY (type) REFERENCES public.tomogram_type(value) ON UPDATE RESTRICT ON DELETE RESTRICT;


--
-- PostgreSQL database dump complete
--<|MERGE_RESOLUTION|>--- conflicted
+++ resolved
@@ -208,14 +208,9 @@
     tomogram_voxel_spacing_id integer,
     annotation_software character varying,
     is_curator_recommended boolean DEFAULT false,
-<<<<<<< HEAD
     method_type character varying,
     deposition_id integer
-=======
-    deposition_id integer,
-    method_type character varying,
     method_links json
->>>>>>> 99c509be
 );
 
 
