--- conflicted
+++ resolved
@@ -396,13 +396,9 @@
     deposition_publications character varying,
     deposition_types character varying NOT NULL,
     s3_prefix character varying,
-<<<<<<< HEAD
-    https_prefix character varying
-=======
     https_prefix character varying,
     key_photo_url character varying,
     key_photo_thumbnail_url character varying
->>>>>>> 74fa5ab6
 );
 
 
