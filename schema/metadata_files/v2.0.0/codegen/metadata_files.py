from __future__ import annotations
from datetime import (
    datetime,
    date
)
from decimal import Decimal
from enum import Enum
import re
import sys
from typing import (
    Any,
    ClassVar,
    List,
    Literal,
    Dict,
    Optional,
    Union
)
from pydantic import (
    BaseModel,
    ConfigDict,
    Field,
    RootModel,
    field_validator,
    conlist
)
metamodel_version = "None"
version = "2.0.0"


class ConfiguredBaseModel(BaseModel):
    model_config = ConfigDict(
        validate_assignment = True,
        validate_default = True,
        extra = "forbid",
        arbitrary_types_allowed = True,
        use_enum_values = True,
        strict = False,
    )
    pass




class LinkMLMeta(RootModel):
    root: Dict[str, Any] = {}
    model_config = ConfigDict(frozen=True)

    def __getattr__(self, key:str):
        return getattr(self.root, key)

    def __getitem__(self, key:str):
        return self.root[key]

    def __setitem__(self, key:str, value):
        self.root[key] = value

    def __contains__(self, key:str) -> bool:
        return key in self.root


linkml_meta = LinkMLMeta({'default_prefix': 'cdp-meta-files',
     'default_range': 'Any',
     'id': 'metadata',
     'imports': ['linkml:types',
                 '../../../core/v2.0.0/codegen/metadata_materialized',
                 '../../../core/v2.0.0/common'],
     'name': 'cdp-meta-files',
     'prefixes': {'CL': {'prefix_prefix': 'CL',
                         'prefix_reference': 'http://purl.obolibrary.org/obo/CL_'},
                  'GO': {'prefix_prefix': 'GO',
                         'prefix_reference': 'http://purl.obolibrary.org/obo/GO_'},
                  'ORCID': {'prefix_prefix': 'ORCID',
                            'prefix_reference': 'https://orcid.org/'},
                  'ROR': {'prefix_prefix': 'ROR',
                          'prefix_reference': 'https://ror.org/'},
                  'UBERON': {'prefix_prefix': 'UBERON',
                             'prefix_reference': 'http://purl.obolibrary.org/obo/UBERON_'},
                  'linkml': {'prefix_prefix': 'linkml',
                             'prefix_reference': 'https://w3id.org/linkml/'}},
     'source_file': 'metadata_files/v2.0.0/codegen/metadata_files_materialized.yaml',
     'types': {'BTO_ID': {'base': 'str',
                          'description': 'A BRENDA Tissue Ontology identifier',
                          'from_schema': 'metadata',
                          'name': 'BTO_ID',
                          'pattern': '^BTO:[0-9]{7}$'},
               'CC_ID': {'base': 'str',
                         'description': 'A Cell Culture Collection identifier',
                         'from_schema': 'metadata',
                         'name': 'CC_ID',
                         'pattern': '^CC-[0-9]{4}$'},
               'CL_ID': {'base': 'str',
                         'description': 'A Cell Ontology identifier',
                         'from_schema': 'metadata',
                         'name': 'CL_ID',
                         'pattern': '^CL:[0-9]{7}$'},
               'CVCL_ID': {'base': 'str',
                           'description': 'A Cellosaurus identifier',
                           'from_schema': 'metadata',
                           'name': 'CVCL_ID',
                           'pattern': '^CVCL_[A-Z0-9]{4,}$'},
               'DOI': {'base': 'str',
                       'description': 'A Digital Object Identifier',
                       'from_schema': 'metadata',
                       'name': 'DOI',
                       'pattern': '^(doi:)?10\\.[0-9]{4,9}/[-._;()/:a-zA-Z0-9]+$'},
               'DOI_LIST': {'base': 'str',
                            'description': 'A list of Digital Object Identifiers',
                            'from_schema': 'metadata',
                            'name': 'DOI_LIST',
                            'pattern': '^(doi:)?10\\.[0-9]{4,9}/[-._;()/:a-zA-Z0-9]+(\\s*,\\s*(doi:)?10\\.[0-9]{4,9}/[-._;()/:a-zA-Z0-9]+)*$'},
               'EFO_ID': {'base': 'str',
                          'description': 'An Experimental Factor Ontology '
                                         'identifier',
                          'from_schema': 'metadata',
                          'name': 'EFO_ID',
                          'pattern': '^EFO:[0-9]{7}$'},
               'EMDB_ID': {'base': 'str',
                           'description': 'An Electron Microscopy Data Bank '
                                          'identifier',
                           'from_schema': 'metadata',
                           'name': 'EMDB_ID',
                           'pattern': '^EMD-[0-9]{4,5}$'},
               'EMPIAR_EMDB_DOI_PDB_LIST': {'base': 'str',
                                            'description': 'A list of EMPIAR, '
                                                           'EMDB, DOI, and PDB '
                                                           'identifiers',
                                            'from_schema': 'metadata',
                                            'name': 'EMPIAR_EMDB_DOI_PDB_LIST',
                                            'pattern': '^(EMPIAR-[0-9]{5}|EMD-[0-9]{4,5}|(doi:)?10\\.[0-9]{4,9}/[-._;()/:a-zA-Z0-9]+|PDB-[0-9a-zA-Z]{4,8})(\\s*,\\s*(EMPIAR-[0-9]{5}|EMD-[0-9]{4,5}|(doi:)?10\\.[0-9]{4,9}/[-._;()/:a-zA-Z0-9]+|PDB-[0-9a-zA-Z]{4,8}))*$'},
               'EMPIAR_EMDB_PDB_LIST': {'base': 'str',
                                        'description': 'A list of EMPIAR, EMDB, '
                                                       'and PDB identifiers',
                                        'from_schema': 'metadata',
                                        'name': 'EMPIAR_EMDB_PDB_LIST',
                                        'pattern': '^(EMPIAR-[0-9]{5}|EMD-[0-9]{4,5}|PDB-[0-9a-zA-Z]{4,8})(\\s*,\\s*(EMPIAR-[0-9]{5}|EMD-[0-9]{4,5}|PDB-[0-9a-zA-Z]{4,8}))*$'},
               'EMPIAR_ID': {'base': 'str',
                             'description': 'An Electron Microscopy Public Image '
                                            'Archive identifier',
                             'from_schema': 'metadata',
                             'name': 'EMPIAR_ID',
                             'pattern': '^EMPIAR-[0-9]+$'},
               'FBBT_ID': {'base': 'str',
                           'description': 'A drosophila anatomy ontology '
                                          'identifier',
                           'from_schema': 'metadata',
                           'name': 'FBBT_ID',
                           'pattern': 'FBbt:[0-9]{8}$'},
               'FBDV_ID': {'base': 'str',
                           'description': 'A drosophila developmental stage '
                                          'ontology identifier',
                           'from_schema': 'metadata',
                           'name': 'FBDV_ID',
                           'pattern': 'FBdv:[0-9]{8}$'},
               'FloatFormattedString': {'base': 'str',
                                        'description': 'A formatted string that '
                                                       'represents a floating '
                                                       'point number.',
                                        'from_schema': 'metadata',
                                        'name': 'FloatFormattedString',
                                        'pattern': '^float[ '
                                                   ']*\\{[a-zA-Z0-9_-]+\\}[ ]*$'},
               'GO_ID': {'base': 'str',
                         'description': 'A Gene Ontology identifier',
                         'from_schema': 'metadata',
                         'name': 'GO_ID',
                         'pattern': '^GO:[0-9]{7}$'},
               'HSAPDV_ID': {'base': 'str',
<<<<<<< HEAD
                             'description': 'A Human Developmental Phenotype '
                                            'Ontology identifier',
=======
                             'description': 'A human developmental phenotype '
                                            'ontology identifier',
>>>>>>> d57c0261
                             'from_schema': 'metadata',
                             'name': 'HSAPDV_ID',
                             'pattern': 'HsapDv:[0-9]{7}$'},
               'IntegerFormattedString': {'base': 'str',
                                          'description': 'A formatted string that '
                                                         'represents an integer.',
                                          'from_schema': 'metadata',
                                          'name': 'IntegerFormattedString',
                                          'pattern': '^int[ '
                                                     ']*\\{[a-zA-Z0-9_-]+\\}[ ]*$'},
<<<<<<< HEAD
=======
               'MMUSDV_ID': {'base': 'str',
                             'description': 'A mouse developmental stage ontology '
                                            'identifier',
                             'from_schema': 'metadata',
                             'name': 'MMUSDV_ID',
                             'pattern': 'MmusDv:[0-9]{7}$'},
>>>>>>> d57c0261
               'MONDO_ID': {'base': 'str',
                            'description': 'An identifier of type MONDO',
                            'from_schema': 'metadata',
                            'name': 'MONDO_ID',
                            'pattern': '^MONDO:[0-9]{7}$'},
               'NCBI_TAXON_ID': {'base': 'str',
                                 'description': 'A NCBI Taxonomy identifier',
                                 'from_schema': 'metadata',
                                 'name': 'NCBI_TAXON_ID',
                                 'pattern': '^NCBITaxon:[0-9]+$'},
               'ONTOLOGY_ID': {'base': 'str',
                               'description': 'An ontology identifier',
                               'from_schema': 'metadata',
                               'name': 'ONTOLOGY_ID',
                               'pattern': '^[a-zA-Z]+:[0-9]+$'},
               'ORCID': {'base': 'str',
                         'description': 'A unique, persistent identifier for '
                                        'researchers, provided by ORCID.',
                         'from_schema': 'metadata',
                         'name': 'ORCID',
                         'pattern': '[0-9]{4}-[0-9]{4}-[0-9]{4}-[0-9]{3}[0-9X]$'},
               'PATO_ID': {'base': 'str',
                           'description': 'An identifier of type PATO',
                           'from_schema': 'metadata',
                           'name': 'PATO_ID',
                           'pattern': '^PATO:[0-9]{7}$'},
               'PDB_ID': {'base': 'str',
                          'description': 'A Protein Data Bank identifier',
                          'from_schema': 'metadata',
                          'name': 'PDB_ID',
                          'pattern': '^PDB-[0-9a-zA-Z]{4,8}$'},
               'StringFormattedString': {'base': 'str',
                                         'description': 'A formatted string '
                                                        '(variable) that '
                                                        'represents a string.',
                                         'from_schema': 'metadata',
                                         'name': 'StringFormattedString',
                                         'pattern': '^[ ]*\\{[a-zA-Z0-9_-]+\\}[ '
                                                    ']*$'},
               'UBERON_ID': {'base': 'str',
                             'description': 'An UBERON identifier',
                             'from_schema': 'metadata',
                             'name': 'UBERON_ID',
                             'pattern': '^UBERON:[0-9]{7}$'},
               'UNIPROT_ID': {'base': 'str',
                              'description': 'A UniProt identifier',
                              'from_schema': 'metadata',
                              'name': 'UNIPROT_ID',
                              'pattern': '^UniProtKB:[OPQ][0-9][A-Z0-9]{3}[0-9]|[A-NR-Z][0-9]([A-Z][A-Z0-9]{2}[0-9]){1,2}$'},
               'UNKNOWN_LITERAL': {'base': 'str',
                                   'description': 'A placeholder for an unknown '
                                                  'value.',
                                   'from_schema': 'metadata',
                                   'name': 'UNKNOWN_LITERAL',
                                   'pattern': '^unknown$'},
               'URLorS3URI': {'base': 'str',
                              'description': 'A URL or S3 URI',
                              'from_schema': 'metadata',
                              'name': 'URLorS3URI',
                              'pattern': '^(((https?|s3)://)|cryoetportal-rawdatasets-dev).*$'},
               'VersionString': {'base': 'float',
                                 'description': 'A version number (only major, '
                                                'minor versions)',
                                 'from_schema': 'metadata',
                                 'minimum_value': 0,
                                 'name': 'VersionString'},
<<<<<<< HEAD
               'WORMBASE_DEVELOPMENT_ID': {'base': 'str',
                                           'description': 'A WormBase identifier',
=======
               'WBBT_ID': {'base': 'str',
                           'description': 'A WormBase anatomy ontology identifier',
                           'from_schema': 'metadata',
                           'name': 'WBBT_ID',
                           'pattern': 'WBbt:[0-9]{7}$'},
               'WORMBASE_DEVELOPMENT_ID': {'base': 'str',
                                           'description': 'A WormBase '
                                                          'developmental stage '
                                                          'identifier',
>>>>>>> d57c0261
                                           'from_schema': 'metadata',
                                           'name': 'WORMBASE_DEVELOPMENT_ID',
                                           'pattern': 'WBls:[0-9]{7}$'},
               'WORMBASE_STRAIN_ID': {'base': 'str',
                                      'description': 'A WormBase strain identifier',
                                      'from_schema': 'metadata',
                                      'name': 'WORMBASE_STRAIN_ID',
                                      'pattern': 'WBStrain[0-9]{8}$'},
<<<<<<< HEAD
               'WORMBASE_TISSUE_ID': {'base': 'str',
                                      'description': 'A WormBase tissue identifier',
                                      'from_schema': 'metadata',
                                      'name': 'WORMBASE_TISSUE_ID',
                                      'pattern': 'WBbt:[0-9]{7}$'},
=======
               'ZFA_ID': {'base': 'str',
                          'description': 'A zebrafish anatomy ontology identifier',
                          'from_schema': 'metadata',
                          'name': 'ZFA_ID',
                          'pattern': 'ZFA:[0-9]{7}$'},
               'ZFS_ID': {'base': 'str',
                          'description': 'A zebrafish developmental stage ontology '
                                         'identifier',
                          'from_schema': 'metadata',
                          'name': 'ZFS_ID',
                          'pattern': 'ZFS:[0-9]{7}$'},
>>>>>>> d57c0261
               'boolean': {'base': 'Bool',
                           'description': 'A binary (true or false) value',
                           'exact_mappings': ['schema:Boolean'],
                           'from_schema': 'metadata',
                           'name': 'boolean',
                           'notes': ['If you are authoring schemas in LinkML YAML, '
                                     'the type is referenced with the lower case '
                                     '"boolean".'],
                           'repr': 'bool',
                           'uri': 'xsd:boolean'},
               'curie': {'base': 'Curie',
                         'comments': ['in RDF serializations this MUST be expanded '
                                      'to a URI',
                                      'in non-RDF serializations MAY be serialized '
                                      'as the compact representation'],
                         'conforms_to': 'https://www.w3.org/TR/curie/',
                         'description': 'a compact URI',
                         'from_schema': 'metadata',
                         'name': 'curie',
                         'notes': ['If you are authoring schemas in LinkML YAML, '
                                   'the type is referenced with the lower case '
                                   '"curie".'],
                         'repr': 'str',
                         'uri': 'xsd:string'},
               'date': {'base': 'XSDDate',
                        'description': 'a date (year, month and day) in an '
                                       'idealized calendar',
                        'exact_mappings': ['schema:Date'],
                        'from_schema': 'metadata',
                        'name': 'date',
                        'notes': ["URI is dateTime because OWL reasoners don't "
                                  'work with straight date or time',
                                  'If you are authoring schemas in LinkML YAML, '
                                  'the type is referenced with the lower case '
                                  '"date".'],
                        'repr': 'str',
                        'uri': 'xsd:date'},
               'date_or_datetime': {'base': 'str',
                                    'description': 'Either a date or a datetime',
                                    'from_schema': 'metadata',
                                    'name': 'date_or_datetime',
                                    'notes': ['If you are authoring schemas in '
                                              'LinkML YAML, the type is referenced '
                                              'with the lower case '
                                              '"date_or_datetime".'],
                                    'repr': 'str',
                                    'uri': 'linkml:DateOrDatetime'},
               'datetime': {'base': 'XSDDateTime',
                            'description': 'The combination of a date and time',
                            'exact_mappings': ['schema:DateTime'],
                            'from_schema': 'metadata',
                            'name': 'datetime',
                            'notes': ['If you are authoring schemas in LinkML '
                                      'YAML, the type is referenced with the lower '
                                      'case "datetime".'],
                            'repr': 'str',
                            'uri': 'xsd:dateTime'},
               'decimal': {'base': 'Decimal',
                           'broad_mappings': ['schema:Number'],
                           'description': 'A real number with arbitrary precision '
                                          'that conforms to the xsd:decimal '
                                          'specification',
                           'from_schema': 'metadata',
                           'name': 'decimal',
                           'notes': ['If you are authoring schemas in LinkML YAML, '
                                     'the type is referenced with the lower case '
                                     '"decimal".'],
                           'uri': 'xsd:decimal'},
               'double': {'base': 'float',
                          'close_mappings': ['schema:Float'],
                          'description': 'A real number that conforms to the '
                                         'xsd:double specification',
                          'from_schema': 'metadata',
                          'name': 'double',
                          'notes': ['If you are authoring schemas in LinkML YAML, '
                                    'the type is referenced with the lower case '
                                    '"double".'],
                          'uri': 'xsd:double'},
               'float': {'base': 'float',
                         'description': 'A real number that conforms to the '
                                        'xsd:float specification',
                         'exact_mappings': ['schema:Float'],
                         'from_schema': 'metadata',
                         'name': 'float',
                         'notes': ['If you are authoring schemas in LinkML YAML, '
                                   'the type is referenced with the lower case '
                                   '"float".'],
                         'uri': 'xsd:float'},
               'integer': {'base': 'int',
                           'description': 'An integer',
                           'exact_mappings': ['schema:Integer'],
                           'from_schema': 'metadata',
                           'name': 'integer',
                           'notes': ['If you are authoring schemas in LinkML YAML, '
                                     'the type is referenced with the lower case '
                                     '"integer".'],
                           'uri': 'xsd:integer'},
               'jsonpath': {'base': 'str',
                            'conforms_to': 'https://www.ietf.org/archive/id/draft-goessner-dispatch-jsonpath-00.html',
                            'description': 'A string encoding a JSON Path. The '
                                           'value of the string MUST conform to '
                                           'JSON Point syntax and SHOULD '
                                           'dereference to zero or more valid '
                                           'objects within the current instance '
                                           'document when encoded in tree form.',
                            'from_schema': 'metadata',
                            'name': 'jsonpath',
                            'notes': ['If you are authoring schemas in LinkML '
                                      'YAML, the type is referenced with the lower '
                                      'case "jsonpath".'],
                            'repr': 'str',
                            'uri': 'xsd:string'},
               'jsonpointer': {'base': 'str',
                               'conforms_to': 'https://datatracker.ietf.org/doc/html/rfc6901',
                               'description': 'A string encoding a JSON Pointer. '
                                              'The value of the string MUST '
                                              'conform to JSON Point syntax and '
                                              'SHOULD dereference to a valid '
                                              'object within the current instance '
                                              'document when encoded in tree form.',
                               'from_schema': 'metadata',
                               'name': 'jsonpointer',
                               'notes': ['If you are authoring schemas in LinkML '
                                         'YAML, the type is referenced with the '
                                         'lower case "jsonpointer".'],
                               'repr': 'str',
                               'uri': 'xsd:string'},
               'ncname': {'base': 'NCName',
                          'description': 'Prefix part of CURIE',
                          'from_schema': 'metadata',
                          'name': 'ncname',
                          'notes': ['If you are authoring schemas in LinkML YAML, '
                                    'the type is referenced with the lower case '
                                    '"ncname".'],
                          'repr': 'str',
                          'uri': 'xsd:string'},
               'nodeidentifier': {'base': 'NodeIdentifier',
                                  'description': 'A URI, CURIE or BNODE that '
                                                 'represents a node in a model.',
                                  'from_schema': 'metadata',
                                  'name': 'nodeidentifier',
                                  'notes': ['If you are authoring schemas in '
                                            'LinkML YAML, the type is referenced '
                                            'with the lower case '
                                            '"nodeidentifier".'],
                                  'repr': 'str',
                                  'uri': 'shex:nonLiteral'},
               'objectidentifier': {'base': 'ElementIdentifier',
                                    'comments': ['Used for inheritance and type '
                                                 'checking'],
                                    'description': 'A URI or CURIE that represents '
                                                   'an object in the model.',
                                    'from_schema': 'metadata',
                                    'name': 'objectidentifier',
                                    'notes': ['If you are authoring schemas in '
                                              'LinkML YAML, the type is referenced '
                                              'with the lower case '
                                              '"objectidentifier".'],
                                    'repr': 'str',
                                    'uri': 'shex:iri'},
               'sparqlpath': {'base': 'str',
                              'conforms_to': 'https://www.w3.org/TR/sparql11-query/#propertypaths',
                              'description': 'A string encoding a SPARQL Property '
                                             'Path. The value of the string MUST '
                                             'conform to SPARQL syntax and SHOULD '
                                             'dereference to zero or more valid '
                                             'objects within the current instance '
                                             'document when encoded as RDF.',
                              'from_schema': 'metadata',
                              'name': 'sparqlpath',
                              'notes': ['If you are authoring schemas in LinkML '
                                        'YAML, the type is referenced with the '
                                        'lower case "sparqlpath".'],
                              'repr': 'str',
                              'uri': 'xsd:string'},
               'string': {'base': 'str',
                          'description': 'A character string',
                          'exact_mappings': ['schema:Text'],
                          'from_schema': 'metadata',
                          'name': 'string',
                          'notes': ['In RDF serializations, a slot with range of '
                                    'string is treated as a literal or type '
                                    'xsd:string.   If you are authoring schemas in '
                                    'LinkML YAML, the type is referenced with the '
                                    'lower case "string".'],
                          'uri': 'xsd:string'},
               'time': {'base': 'XSDTime',
                        'description': 'A time object represents a (local) time of '
                                       'day, independent of any particular day',
                        'exact_mappings': ['schema:Time'],
                        'from_schema': 'metadata',
                        'name': 'time',
                        'notes': ['URI is dateTime because OWL reasoners do not '
                                  'work with straight date or time',
                                  'If you are authoring schemas in LinkML YAML, '
                                  'the type is referenced with the lower case '
                                  '"time".'],
                        'repr': 'str',
                        'uri': 'xsd:time'},
               'uri': {'base': 'URI',
                       'close_mappings': ['schema:URL'],
                       'comments': ['in RDF serializations a slot with range of '
                                    'uri is treated as a literal or type '
                                    'xsd:anyURI unless it is an identifier or a '
                                    'reference to an identifier, in which case it '
                                    'is translated directly to a node'],
                       'conforms_to': 'https://www.ietf.org/rfc/rfc3987.txt',
                       'description': 'a complete URI',
                       'from_schema': 'metadata',
                       'name': 'uri',
                       'notes': ['If you are authoring schemas in LinkML YAML, the '
                                 'type is referenced with the lower case "uri".'],
                       'repr': 'str',
                       'uri': 'xsd:anyURI'},
               'uriorcurie': {'base': 'URIorCURIE',
                              'description': 'a URI or a CURIE',
                              'from_schema': 'metadata',
                              'name': 'uriorcurie',
                              'notes': ['If you are authoring schemas in LinkML '
                                        'YAML, the type is referenced with the '
                                        'lower case "uriorcurie".'],
                              'repr': 'str',
                              'uri': 'xsd:anyURI'}}} )

class AlignmentTypeEnum(str, Enum):
    """
    Type of alignment
    """
    # per-section non-rigid alignment available
    LOCAL = "LOCAL"
    # only per-section rigid alignment available
    GLOBAL = "GLOBAL"


class AlignmentFormatEnum(str, Enum):
    """
    Used to determine what alignment alogrithm to use.
    """
    # formats (xf, tlt, com)
    IMOD = "IMOD"
    # formats (aln)
    ARETOMO3 = "ARETOMO3"


class AlignmentMethodTypeEnum(str, Enum):
    """
    Used to determine how the alignment was done.
    """
    # alignment was done based on fiducial markers
    fiducial_based = "fiducial_based"
    # alignment was done based on patch tracking
    patch_tracking = "patch_tracking"
    # alignment was done based on image projection
    projection_matching = "projection_matching"
    # how alignment was done is unknown
    undefined = "undefined"


class AnnotationFileSourceEnum(str, Enum):
    """
    How the annotation file was acquired
    """
    # Annotation submitted by dataset author
    dataset_author = "dataset_author"
    # Annotation submitted by community member
    community = "community"
    # Annotation submitted by portal standardization
    portal_standard = "portal_standard"


class AnnotationMethodTypeEnum(str, Enum):
    """
    Describes how the annotations were generated.
    """
    # Annotations were generated manually.
    manual = "manual"
    # Annotations were generated using automated tools or algorithms without supervision.
    automated = "automated"
    # Annotations were generated using a combination of automated and manual methods.
    hybrid = "hybrid"
    # Annotations were generated by simulation tools or algorithms.
    simulated = "simulated"


class AnnotationFileShapeTypeEnum(str, Enum):
    """
    Describes the shape of the annotation
    """
    # A binary mask volume
    SegmentationMask = "SegmentationMask"
    # A series of coordinates and an orientation
    OrientedPoint = "OrientedPoint"
    # A series of coordinates
    Point = "Point"
    # A volume with labels for multiple instances
    InstanceSegmentation = "InstanceSegmentation"


class AnnotationFileFormatEnum(str, Enum):
    """
    Describes the format of the annotation file
    """
    # MRC format
    mrc = "mrc"
    # OMEZARR format
    zarr = "zarr"
    # NDJSON format
    ndjson = "ndjson"
    # GLB format
    glb = "glb"


class AnnotationMethodLinkTypeEnum(str, Enum):
    """
    Describes the type of link associated to the annotation method.
    """
    # Links to the documentation related to the method.
    documentation = "documentation"
    # Links to the weights that the models used for generating annotations were trained with.
    models_weights = "models_weights"
    # Link to resources that does not fit in the other categories.
    other = "other"
    # Links to the source code of the method.
    source_code = "source_code"
    # Links to a website of the method or tool used to generate the annotation.
    website = "website"


class CtfFormatEnum(str, Enum):
    """
    Used to determine what ctf parser to use.
    """
    # The file has ctffind schema
    CTFFIND = "CTFFIND"
    # The file has Gctf schema
    Gctf = "Gctf"


class DepositionTypesEnum(str, Enum):
    """
    Types of data a deposition has
    """
    # The deposition comprises of new annotations for existing datasets
    annotation = "annotation"
    # The deposition comprises of new dataset(s).
    dataset = "dataset"
    # The deposition comprises of new tomograms for existing datasets
    tomogram = "tomogram"


class SampleTypeEnum(str, Enum):
    """
    Type of sample imaged in a CryoET study.
    """
    # Tomographic data of immortalized cells or immortalized cell sections
    cell_line = "cell_line"
    # Simulated tomographic data.
    in_silico = "in_silico"
    # Tomographic data of in vitro reconstituted systems or mixtures of proteins.
    in_vitro = "in_vitro"
    # Tomographic data of purified organelles.
    organelle = "organelle"
    # Tomographic data of sections through multicellular organisms.
    organism = "organism"
    # Tomographic data of organoid-derived samples.
    organoid = "organoid"
    # Other type of sample.
    other = "other"
    # Tomographic data of whole primary cells or primary cell sections.
    primary_cell_culture = "primary_cell_culture"
    # Tomographic data of tissue sections.
    tissue = "tissue"
    # Tomographic data of purified viruses or VLPs.
    virus = "virus"


class TiltseriesCameraAcquireModeEnum(str, Enum):
    """
    Camera acquisition mode
    """
    # Counting mode
    counting = "counting"
    # Super-resolution mode
    superresolution = "superresolution"
    # Linear mode
    linear = "linear"
    # Correlated double sampling mode
    cds = "cds"


class TiltseriesCameraManufacturerEnum(str, Enum):
    """
    Camera manufacturer
    """
    # Gatan Inc.
    Gatan = "Gatan"
    # FEI Company
    FEI = "FEI"
    # Thermo Fisher Scientific
    TFS = "TFS"
    # Simulated data
    simulated = "simulated"


class TiltseriesMicroscopeManufacturerEnum(str, Enum):
    """
    Microscope manufacturer
    """
    # FEI Company
    FEI = "FEI"
    # Thermo Fisher Scientific
    TFS = "TFS"
    # JEOL Ltd.
    JEOL = "JEOL"
    # Simulated data
    SIMULATED = "SIMULATED"


class FiducialAlignmentStatusEnum(str, Enum):
    """
    Fiducial Alignment method
    """
    # Alignment computed based on fiducial markers
    FIDUCIAL = "FIDUCIAL"
    # Alignment computed without fiducial markers
    NON_FIDUCIAL = "NON_FIDUCIAL"


class TomogramProcessingEnum(str, Enum):
    """
    Tomogram processing method
    """
    # Tomogram was denoised
    denoised = "denoised"
    # Tomogram was filtered
    filtered = "filtered"
    # Tomogram was not processed
    raw = "raw"


class TomogramReconstructionMethodEnum(str, Enum):
    """
    Tomogram reconstruction method
    """
    # Simultaneous Algebraic Reconstruction Technique
    SART = "SART"
    # Fourier space reconstruction
    Fourier_Space = "Fourier Space"
    # Simultaneous Iterative Reconstruction Technique
    SIRT = "SIRT"
    # Weighted Back-Projection
    WBP = "WBP"
    # Unknown reconstruction method
    Unknown = "Unknown"


class TomogramTypeEnum(str, Enum):
    """
    Tomogram type
    """
    # Canonical tomogram (basis geometry for all annotations)
    CANONICAL = "CANONICAL"
    # Tomogram's was not submitted by the dataset author
    UNKNOWN = "UNKNOWN"



class PicturePath(ConfiguredBaseModel):
    """
    A set of paths to representative images of a piece of data.
    """
    linkml_meta: ClassVar[LinkMLMeta] = LinkMLMeta({'from_schema': 'metadata'})

    snapshot: Optional[str] = Field(None, description="""Path to the dataset preview image relative to the dataset directory root.""", json_schema_extra = { "linkml_meta": {'alias': 'snapshot',
         'domain_of': ['PicturePath', 'MetadataPicturePath'],
         'exact_mappings': ['cdp-common:snapshot'],
         'recommended': True} })
    thumbnail: Optional[str] = Field(None, description="""Path to the thumbnail of preview image relative to the dataset directory root.""", json_schema_extra = { "linkml_meta": {'alias': 'thumbnail',
         'domain_of': ['PicturePath', 'MetadataPicturePath'],
         'exact_mappings': ['cdp-common:thumbnail'],
         'recommended': True} })

    @field_validator('snapshot')
    def pattern_snapshot(cls, v):
        pattern=re.compile(r"^(((https?|s3)://)|cryoetportal-rawdatasets-dev).*$")
        if isinstance(v,list):
            for element in v:
                if not pattern.match(element):
                    raise ValueError(f"Invalid snapshot format: {element}")
        elif isinstance(v,str):
            if not pattern.match(v):
                raise ValueError(f"Invalid snapshot format: {v}")
        return v

    @field_validator('thumbnail')
    def pattern_thumbnail(cls, v):
        pattern=re.compile(r"^(((https?|s3)://)|cryoetportal-rawdatasets-dev).*$")
        if isinstance(v,list):
            for element in v:
                if not pattern.match(element):
                    raise ValueError(f"Invalid thumbnail format: {element}")
        elif isinstance(v,str):
            if not pattern.match(v):
                raise ValueError(f"Invalid thumbnail format: {v}")
        return v


class MetadataPicturePath(ConfiguredBaseModel):
    """
    A set of paths to representative images of a piece of data for metadata files.
    """
    linkml_meta: ClassVar[LinkMLMeta] = LinkMLMeta({'from_schema': 'metadata'})

    snapshot: Optional[str] = Field(None, description="""Relative path (non-URL/URI) to the dataset preview image relative to the dataset directory root.""", json_schema_extra = { "linkml_meta": {'alias': 'snapshot',
         'domain_of': ['PicturePath', 'MetadataPicturePath'],
         'exact_mappings': ['cdp-common:metadata_snapshot'],
         'recommended': True} })
    thumbnail: Optional[str] = Field(None, description="""Relative path (non-URL/URI) to the thumbnail of preview image relative to the dataset directory root.""", json_schema_extra = { "linkml_meta": {'alias': 'thumbnail',
         'domain_of': ['PicturePath', 'MetadataPicturePath'],
         'exact_mappings': ['cdp-common:metadata_thumbnail'],
         'recommended': True} })


class FundingDetails(ConfiguredBaseModel):
    """
    A funding source for a scientific data entity (base for JSON and DB representation).
    """
    linkml_meta: ClassVar[LinkMLMeta] = LinkMLMeta({'from_schema': 'metadata'})

    funding_agency_name: Optional[str] = Field(None, description="""The name of the funding source.""", json_schema_extra = { "linkml_meta": {'alias': 'funding_agency_name',
         'domain_of': ['FundingDetails'],
         'exact_mappings': ['cdp-common:funding_agency_name'],
         'recommended': True} })
    grant_id: Optional[str] = Field(None, description="""Grant identifier provided by the funding agency""", json_schema_extra = { "linkml_meta": {'alias': 'grant_id',
         'domain_of': ['FundingDetails'],
         'exact_mappings': ['cdp-common:funding_grant_id'],
         'recommended': True} })


class DateStampedEntity(ConfiguredBaseModel):
    """
    An entity with associated deposition, release and last modified dates.
    """
    linkml_meta: ClassVar[LinkMLMeta] = LinkMLMeta({'from_schema': 'metadata'})

    dates: DateStamp = Field(..., description="""A set of dates at which a data item was deposited, published and last modified.""", json_schema_extra = { "linkml_meta": {'alias': 'dates',
         'domain_of': ['DateStampedEntity',
                       'Tomogram',
                       'Dataset',
                       'Deposition',
                       'Annotation',
                       'AnnotationMetadata',
                       'DatasetMetadata',
                       'DepositionMetadata',
                       'TomogramMetadata']} })


class AuthoredEntity(ConfiguredBaseModel):
    """
    An entity with associated authors.
    """
    linkml_meta: ClassVar[LinkMLMeta] = LinkMLMeta({'from_schema': 'metadata'})

    authors: List[Author] = Field(..., description="""Author of a scientific data entity.""", min_length=1, json_schema_extra = { "linkml_meta": {'alias': 'authors',
         'domain_of': ['AuthoredEntity',
                       'Dataset',
                       'Deposition',
                       'Tomogram',
                       'Annotation',
                       'AnnotationMetadata',
                       'DatasetMetadata',
                       'DepositionMetadata',
                       'TomogramMetadata'],
         'list_elements_ordered': True} })


class FundedEntity(ConfiguredBaseModel):
    """
    An entity with associated funding sources.
    """
    linkml_meta: ClassVar[LinkMLMeta] = LinkMLMeta({'from_schema': 'metadata'})

    funding: Optional[List[FundingDetails]] = Field(None, description="""A funding source for a scientific data entity (base for JSON and DB representation).""", json_schema_extra = { "linkml_meta": {'alias': 'funding',
         'domain_of': ['FundedEntity', 'Dataset', 'DatasetMetadata'],
         'list_elements_ordered': True,
         'recommended': True} })


class CrossReferencedEntity(ConfiguredBaseModel):
    """
    An entity with associated cross-references to other databases and publications.
    """
    linkml_meta: ClassVar[LinkMLMeta] = LinkMLMeta({'from_schema': 'metadata', 'mixin': True})

    cross_references: Optional[CrossReferences] = Field(None, description="""A set of cross-references to other databases and publications.""", json_schema_extra = { "linkml_meta": {'alias': 'cross_references',
         'domain_of': ['CrossReferencedEntity',
                       'Tomogram',
                       'Dataset',
                       'Deposition',
                       'DatasetMetadata',
                       'DepositionMetadata',
                       'TomogramMetadata']} })


class PicturedEntity(ConfiguredBaseModel):
    """
    An entity with associated preview images.
    """
    linkml_meta: ClassVar[LinkMLMeta] = LinkMLMeta({'from_schema': 'metadata'})

    key_photos: PicturePath = Field(..., description="""A set of paths to representative images of a piece of data.""", json_schema_extra = { "linkml_meta": {'alias': 'key_photos',
         'domain_of': ['PicturedEntity',
                       'PicturedMetadataEntity',
                       'DatasetMetadata',
                       'DepositionMetadata']} })


class PicturedMetadataEntity(ConfiguredBaseModel):
    """
    An entity with associated preview images for metadata files.
    """
    linkml_meta: ClassVar[LinkMLMeta] = LinkMLMeta({'from_schema': 'metadata'})

    key_photos: MetadataPicturePath = Field(..., description="""A set of paths to representative images of a piece of data for metadata files.""", json_schema_extra = { "linkml_meta": {'alias': 'key_photos',
         'domain_of': ['PicturedEntity',
                       'PicturedMetadataEntity',
                       'DatasetMetadata',
                       'DepositionMetadata']} })


class Assay(ConfiguredBaseModel):
    """
    The assay that was used to create the dataset.
    """
    linkml_meta: ClassVar[LinkMLMeta] = LinkMLMeta({'from_schema': 'metadata'})

    name: str = Field(..., description="""Name of the assay component.""", json_schema_extra = { "linkml_meta": {'alias': 'name',
         'domain_of': ['Assay',
                       'DevelopmentStageDetails',
                       'Disease',
                       'OrganismDetails',
                       'TissueDetails',
                       'CellType',
                       'CellStrain',
                       'CellComponent',
                       'AnnotationObject',
                       'AnnotationTriangularMeshGroupFile',
                       'AuthorMixin',
                       'Author'],
         'exact_mappings': ['cdp-common:assay_name']} })
    id: Optional[str] = Field(None, description="""The EFO identifier for the cellular component.""", json_schema_extra = { "linkml_meta": {'alias': 'id',
         'domain_of': ['Assay',
                       'DevelopmentStageDetails',
                       'Disease',
                       'TissueDetails',
                       'CellType',
                       'CellStrain',
                       'CellComponent',
                       'AnnotationObject'],
         'exact_mappings': ['cdp-common:assay_id'],
         'recommended': True} })

    @field_validator('id')
    def pattern_id(cls, v):
        pattern=re.compile(r"^EFO:[0-9]{7}$")
        if isinstance(v,list):
            for element in v:
                if not pattern.match(element):
                    raise ValueError(f"Invalid id format: {element}")
        elif isinstance(v,str):
            if not pattern.match(v):
                raise ValueError(f"Invalid id format: {v}")
        return v


class DevelopmentStageDetails(ConfiguredBaseModel):
    """
    The development stage of the patients or organisms from which assayed biosamples were derived.
    """
    linkml_meta: ClassVar[LinkMLMeta] = LinkMLMeta({'from_schema': 'metadata'})

    name: Optional[str] = Field(None, description="""Name of the developmental stage component.""", json_schema_extra = { "linkml_meta": {'alias': 'name',
         'domain_of': ['Assay',
                       'DevelopmentStageDetails',
                       'Disease',
                       'OrganismDetails',
                       'TissueDetails',
                       'CellType',
                       'CellStrain',
                       'CellComponent',
                       'AnnotationObject',
                       'AnnotationTriangularMeshGroupFile',
                       'AuthorMixin',
                       'Author'],
         'exact_mappings': ['cdp-common:development_stage_name'],
         'recommended': True} })
    id: Optional[str] = Field(None, description="""A placeholder for any type of data.""", json_schema_extra = { "linkml_meta": {'alias': 'id',
         'any_of': [{'range': 'UNKNOWN_LITERAL'},
                    {'range': 'WORMBASE_DEVELOPMENT_ID'},
                    {'range': 'UBERON_ID'},
<<<<<<< HEAD
                    {'range': 'HSAPDV_ID'}],
=======
                    {'range': 'HSAPDV_ID'},
                    {'range': 'MMUSDV_ID'},
                    {'range': 'ZFS_ID'},
                    {'range': 'FBDV_ID'}],
>>>>>>> d57c0261
         'domain_of': ['Assay',
                       'DevelopmentStageDetails',
                       'Disease',
                       'TissueDetails',
                       'CellType',
                       'CellStrain',
                       'CellComponent',
                       'AnnotationObject'],
         'exact_mappings': ['cdp-common:development_stage_id'],
         'recommended': True} })

    @field_validator('id')
    def pattern_id(cls, v):
<<<<<<< HEAD
        pattern=re.compile(r"(^unknown$)|(WBls:[0-9]{7}$)|(^UBERON:[0-9]{7}$)|(HsapDv:[0-9]{7}$)")
=======
        pattern=re.compile(r"(^unknown$)|(WBls:[0-9]{7}$)|(^UBERON:[0-9]{7}$)|(HsapDv:[0-9]{7}$)|(MmusDv:[0-9]{7}$)|(ZFS:[0-9]{7}$)|(FBdv:[0-9]{8}$)")
>>>>>>> d57c0261
        if isinstance(v,list):
            for element in v:
                if not pattern.match(element):
                    raise ValueError(f"Invalid id format: {element}")
        elif isinstance(v,str):
            if not pattern.match(v):
                raise ValueError(f"Invalid id format: {v}")
        return v


class Disease(ConfiguredBaseModel):
    """
    The disease or condition of the patients from which assayed biosamples were derived.
    """
    linkml_meta: ClassVar[LinkMLMeta] = LinkMLMeta({'from_schema': 'metadata'})

    name: Optional[str] = Field(None, description="""Name of the disease.""", json_schema_extra = { "linkml_meta": {'alias': 'name',
         'domain_of': ['Assay',
                       'DevelopmentStageDetails',
                       'Disease',
                       'OrganismDetails',
                       'TissueDetails',
                       'CellType',
                       'CellStrain',
                       'CellComponent',
                       'AnnotationObject',
                       'AnnotationTriangularMeshGroupFile',
                       'AuthorMixin',
                       'Author'],
         'exact_mappings': ['cdp-common:disease_name'],
         'recommended': True} })
    id: Optional[str] = Field(None, description="""A placeholder for any type of data.""", json_schema_extra = { "linkml_meta": {'alias': 'id',
         'any_of': [{'range': 'MONDO_ID'}, {'range': 'PATO_ID'}],
         'domain_of': ['Assay',
                       'DevelopmentStageDetails',
                       'Disease',
                       'TissueDetails',
                       'CellType',
                       'CellStrain',
                       'CellComponent',
                       'AnnotationObject'],
         'exact_mappings': ['cdp-common:disease_id'],
         'recommended': True} })

    @field_validator('id')
    def pattern_id(cls, v):
        pattern=re.compile(r"(^MONDO:[0-9]{7}$)|(^PATO:[0-9]{7}$)")
        if isinstance(v,list):
            for element in v:
                if not pattern.match(element):
                    raise ValueError(f"Invalid id format: {element}")
        elif isinstance(v,str):
            if not pattern.match(v):
                raise ValueError(f"Invalid id format: {v}")
        return v


class OrganismDetails(ConfiguredBaseModel):
    """
    The species from which the sample was derived.
    """
    linkml_meta: ClassVar[LinkMLMeta] = LinkMLMeta({'from_schema': 'metadata'})

    name: str = Field(..., description="""Name of the organism from which a biological sample used in a CryoET study is derived from, e.g. homo sapiens.""", json_schema_extra = { "linkml_meta": {'alias': 'name',
         'domain_of': ['Assay',
                       'DevelopmentStageDetails',
                       'Disease',
                       'OrganismDetails',
                       'TissueDetails',
                       'CellType',
                       'CellStrain',
                       'CellComponent',
                       'AnnotationObject',
                       'AnnotationTriangularMeshGroupFile',
                       'AuthorMixin',
                       'Author'],
         'exact_mappings': ['cdp-common:organism_name']} })
    taxonomy_id: Optional[int] = Field(None, description="""NCBI taxonomy identifier for the organism, e.g. 9606""", ge=1, json_schema_extra = { "linkml_meta": {'alias': 'taxonomy_id',
         'domain_of': ['OrganismDetails'],
         'exact_mappings': ['cdp-common:organism_taxid'],
         'recommended': True} })


class TissueDetails(ConfiguredBaseModel):
    """
    The type of tissue from which the sample was derived.
    """
    linkml_meta: ClassVar[LinkMLMeta] = LinkMLMeta({'from_schema': 'metadata'})

    name: str = Field(..., description="""Name of the tissue from which a biological sample used in a CryoET study is derived from.""", json_schema_extra = { "linkml_meta": {'alias': 'name',
         'domain_of': ['Assay',
                       'DevelopmentStageDetails',
                       'Disease',
                       'OrganismDetails',
                       'TissueDetails',
                       'CellType',
                       'CellStrain',
                       'CellComponent',
                       'AnnotationObject',
                       'AnnotationTriangularMeshGroupFile',
                       'AuthorMixin',
                       'Author'],
         'exact_mappings': ['cdp-common:tissue_name']} })
    id: Optional[str] = Field(None, description="""A placeholder for any type of data.""", json_schema_extra = { "linkml_meta": {'alias': 'id',
         'any_of': [{'range': 'CL_ID'},
<<<<<<< HEAD
                    {'range': 'WORMBASE_TISSUE_ID'},
=======
                    {'range': 'WBBT_ID'},
                    {'range': 'ZFA_ID'},
                    {'range': 'FBBT_ID'},
>>>>>>> d57c0261
                    {'range': 'UBERON_ID'}],
         'domain_of': ['Assay',
                       'DevelopmentStageDetails',
                       'Disease',
                       'TissueDetails',
                       'CellType',
                       'CellStrain',
                       'CellComponent',
                       'AnnotationObject'],
         'exact_mappings': ['cdp-common:tissue_id'],
         'recommended': True} })

    @field_validator('id')
    def pattern_id(cls, v):
<<<<<<< HEAD
        pattern=re.compile(r"(^CL:[0-9]{7}$)|(WBbt:[0-9]{7}$)|(^UBERON:[0-9]{7}$)")
=======
        pattern=re.compile(r"(^CL:[0-9]{7}$)|(WBbt:[0-9]{7}$)|(ZFA:[0-9]{7}$)|(FBbt:[0-9]{8}$)|(^UBERON:[0-9]{7}$)")
>>>>>>> d57c0261
        if isinstance(v,list):
            for element in v:
                if not pattern.match(element):
                    raise ValueError(f"Invalid id format: {element}")
        elif isinstance(v,str):
            if not pattern.match(v):
                raise ValueError(f"Invalid id format: {v}")
        return v


class CellType(ConfiguredBaseModel):
    """
    The cell type from which the sample was derived.
    """
    linkml_meta: ClassVar[LinkMLMeta] = LinkMLMeta({'from_schema': 'metadata'})

    name: str = Field(..., description="""Name of the cell type from which a biological sample used in a CryoET study is derived from.""", json_schema_extra = { "linkml_meta": {'alias': 'name',
         'domain_of': ['Assay',
                       'DevelopmentStageDetails',
                       'Disease',
                       'OrganismDetails',
                       'TissueDetails',
                       'CellType',
                       'CellStrain',
                       'CellComponent',
                       'AnnotationObject',
                       'AnnotationTriangularMeshGroupFile',
                       'AuthorMixin',
                       'Author'],
         'exact_mappings': ['cdp-common:cell_name']} })
    id: Optional[str] = Field(None, description="""A placeholder for any type of data.""", json_schema_extra = { "linkml_meta": {'alias': 'id',
<<<<<<< HEAD
         'any_of': [{'range': 'CL_ID'}, {'range': 'UBERON_ID'}],
=======
         'any_of': [{'range': 'CL_ID'},
                    {'range': 'WBBT_ID'},
                    {'range': 'ZFA_ID'},
                    {'range': 'FBBT_ID'},
                    {'range': 'UBERON_ID'}],
>>>>>>> d57c0261
         'domain_of': ['Assay',
                       'DevelopmentStageDetails',
                       'Disease',
                       'TissueDetails',
                       'CellType',
                       'CellStrain',
                       'CellComponent',
                       'AnnotationObject'],
         'exact_mappings': ['cdp-common:cell_type_id'],
         'recommended': True} })

    @field_validator('id')
    def pattern_id(cls, v):
<<<<<<< HEAD
        pattern=re.compile(r"(^CL:[0-9]{7}$)|(^UBERON:[0-9]{7}$)")
=======
        pattern=re.compile(r"(^CL:[0-9]{7}$)|(WBbt:[0-9]{7}$)|(ZFA:[0-9]{7}$)|(FBbt:[0-9]{8}$)|(^UBERON:[0-9]{7}$)")
>>>>>>> d57c0261
        if isinstance(v,list):
            for element in v:
                if not pattern.match(element):
                    raise ValueError(f"Invalid id format: {element}")
        elif isinstance(v,str):
            if not pattern.match(v):
                raise ValueError(f"Invalid id format: {v}")
        return v


class CellStrain(ConfiguredBaseModel):
    """
    The strain or cell line from which the sample was derived.
    """
    linkml_meta: ClassVar[LinkMLMeta] = LinkMLMeta({'from_schema': 'metadata'})

    name: str = Field(..., description="""Cell line or strain for the sample.""", json_schema_extra = { "linkml_meta": {'alias': 'name',
         'domain_of': ['Assay',
                       'DevelopmentStageDetails',
                       'Disease',
                       'OrganismDetails',
                       'TissueDetails',
                       'CellType',
                       'CellStrain',
                       'CellComponent',
                       'AnnotationObject',
                       'AnnotationTriangularMeshGroupFile',
                       'AuthorMixin',
                       'Author'],
         'exact_mappings': ['cdp-common:cell_strain_name']} })
    id: Optional[str] = Field(None, description="""A placeholder for any type of data.""", json_schema_extra = { "linkml_meta": {'alias': 'id',
         'any_of': [{'range': 'WORMBASE_STRAIN_ID'},
                    {'range': 'NCBI_TAXON_ID'},
                    {'range': 'CVCL_ID'},
                    {'range': 'CC_ID'}],
         'domain_of': ['Assay',
                       'DevelopmentStageDetails',
                       'Disease',
                       'TissueDetails',
                       'CellType',
                       'CellStrain',
                       'CellComponent',
                       'AnnotationObject'],
         'exact_mappings': ['cdp-common:cell_strain_id'],
         'recommended': True} })

    @field_validator('id')
    def pattern_id(cls, v):
        pattern=re.compile(r"(WBStrain[0-9]{8}$)|(^NCBITaxon:[0-9]+$)|(^CVCL_[A-Z0-9]{4,}$)|(^CC-[0-9]{4}$)")
        if isinstance(v,list):
            for element in v:
                if not pattern.match(element):
                    raise ValueError(f"Invalid id format: {element}")
        elif isinstance(v,str):
            if not pattern.match(v):
                raise ValueError(f"Invalid id format: {v}")
        return v


class CellComponent(ConfiguredBaseModel):
    """
    The cellular component from which the sample was derived.
    """
    linkml_meta: ClassVar[LinkMLMeta] = LinkMLMeta({'from_schema': 'metadata'})

    name: str = Field(..., description="""Name of the cellular component.""", json_schema_extra = { "linkml_meta": {'alias': 'name',
         'domain_of': ['Assay',
                       'DevelopmentStageDetails',
                       'Disease',
                       'OrganismDetails',
                       'TissueDetails',
                       'CellType',
                       'CellStrain',
                       'CellComponent',
                       'AnnotationObject',
                       'AnnotationTriangularMeshGroupFile',
                       'AuthorMixin',
                       'Author'],
         'exact_mappings': ['cdp-common:cell_component_name']} })
    id: Optional[str] = Field(None, description="""The GO identifier for the cellular component.""", json_schema_extra = { "linkml_meta": {'alias': 'id',
         'domain_of': ['Assay',
                       'DevelopmentStageDetails',
                       'Disease',
                       'TissueDetails',
                       'CellType',
                       'CellStrain',
                       'CellComponent',
                       'AnnotationObject'],
         'exact_mappings': ['cdp-common:cell_component_id'],
         'recommended': True} })

    @field_validator('id')
    def pattern_id(cls, v):
        pattern=re.compile(r"^GO:[0-9]{7}$")
        if isinstance(v,list):
            for element in v:
                if not pattern.match(element):
                    raise ValueError(f"Invalid id format: {element}")
        elif isinstance(v,str):
            if not pattern.match(v):
                raise ValueError(f"Invalid id format: {v}")
        return v


class ExperimentMetadata(ConfiguredBaseModel):
    """
    Metadata describing sample and sample preparation methods used in a cryoET dataset.
    """
    linkml_meta: ClassVar[LinkMLMeta] = LinkMLMeta({'from_schema': 'metadata'})

    sample_type: SampleTypeEnum = Field(..., description="""Type of sample imaged in a CryoET study.""", json_schema_extra = { "linkml_meta": {'alias': 'sample_type',
         'domain_of': ['ExperimentMetadata', 'Dataset', 'DatasetMetadata'],
         'exact_mappings': ['cdp-common:preparation_sample_type']} })
    sample_preparation: Optional[str] = Field(None, description="""Describes how the sample was prepared.""", json_schema_extra = { "linkml_meta": {'alias': 'sample_preparation',
         'domain_of': ['ExperimentMetadata', 'Dataset', 'DatasetMetadata'],
         'exact_mappings': ['cdp-common:sample_preparation'],
         'recommended': True} })
    grid_preparation: Optional[str] = Field(None, description="""Describes Cryo-ET grid preparation.""", json_schema_extra = { "linkml_meta": {'alias': 'grid_preparation',
         'domain_of': ['ExperimentMetadata', 'Dataset', 'DatasetMetadata'],
         'exact_mappings': ['cdp-common:grid_preparation'],
         'recommended': True} })
    other_setup: Optional[str] = Field(None, description="""Describes other setup not covered by sample preparation or grid preparation that may make this dataset unique in the same publication.""", json_schema_extra = { "linkml_meta": {'alias': 'other_setup',
         'domain_of': ['ExperimentMetadata', 'Dataset', 'DatasetMetadata'],
         'exact_mappings': ['cdp-common:preparation_other_setup'],
         'recommended': True} })
    organism: Optional[OrganismDetails] = Field(None, description="""The species from which the sample was derived.""", json_schema_extra = { "linkml_meta": {'alias': 'organism',
         'domain_of': ['ExperimentMetadata', 'Dataset', 'DatasetMetadata']} })
    tissue: Optional[TissueDetails] = Field(None, description="""The type of tissue from which the sample was derived.""", json_schema_extra = { "linkml_meta": {'alias': 'tissue',
         'domain_of': ['ExperimentMetadata', 'Dataset', 'DatasetMetadata']} })
    cell_type: Optional[CellType] = Field(None, description="""The cell type from which the sample was derived.""", json_schema_extra = { "linkml_meta": {'alias': 'cell_type',
         'domain_of': ['ExperimentMetadata', 'Dataset', 'DatasetMetadata']} })
    cell_strain: Optional[CellStrain] = Field(None, description="""The strain or cell line from which the sample was derived.""", json_schema_extra = { "linkml_meta": {'alias': 'cell_strain',
         'domain_of': ['ExperimentMetadata', 'Dataset', 'DatasetMetadata']} })
    cell_component: Optional[CellComponent] = Field(None, description="""The cellular component from which the sample was derived.""", json_schema_extra = { "linkml_meta": {'alias': 'cell_component',
         'domain_of': ['ExperimentMetadata', 'Dataset', 'DatasetMetadata']} })
    assay: Assay = Field(..., description="""The assay that was used to create the dataset.""", json_schema_extra = { "linkml_meta": {'alias': 'assay',
         'domain_of': ['ExperimentMetadata', 'Dataset', 'DatasetMetadata']} })
    development_stage: DevelopmentStageDetails = Field(..., description="""The development stage of the patients or organisms from which assayed biosamples were derived.""", json_schema_extra = { "linkml_meta": {'alias': 'development_stage',
         'domain_of': ['ExperimentMetadata', 'Dataset', 'DatasetMetadata']} })
    disease: Disease = Field(..., description="""The disease or condition of the patients from which assayed biosamples were derived.""", json_schema_extra = { "linkml_meta": {'alias': 'disease',
         'domain_of': ['ExperimentMetadata', 'Dataset', 'DatasetMetadata']} })

    @field_validator('sample_type')
    def pattern_sample_type(cls, v):
        pattern=re.compile(r"(^cell_line$)|(^in_silico$)|(^in_vitro$)|(^organelle$)|(^organism$)|(^organoid$)|(^other$)|(^primary_cell_culture$)|(^tissue$)|(^virus$)")
        if isinstance(v,list):
            for element in v:
                if not pattern.match(element):
                    raise ValueError(f"Invalid sample_type format: {element}")
        elif isinstance(v,str):
            if not pattern.match(v):
                raise ValueError(f"Invalid sample_type format: {v}")
        return v


class Dataset(ExperimentMetadata, CrossReferencedEntity, FundedEntity, AuthoredEntity, DateStampedEntity):
    """
    High-level description of a cryoET dataset.
    """
    linkml_meta: ClassVar[LinkMLMeta] = LinkMLMeta({'from_schema': 'metadata',
         'mixins': ['DateStampedEntity',
                    'AuthoredEntity',
                    'FundedEntity',
                    'CrossReferencedEntity',
                    'ExperimentMetadata']})

    dataset_identifier: int = Field(..., description="""An identifier for a CryoET dataset, assigned by the Data Portal. Used to identify the dataset as the directory name in data tree.""", json_schema_extra = { "linkml_meta": {'alias': 'dataset_identifier',
         'domain_of': ['Dataset', 'DatasetMetadata'],
         'exact_mappings': ['cdp-common:dataset_identifier']} })
    dataset_title: str = Field(..., description="""Title of a CryoET dataset.""", json_schema_extra = { "linkml_meta": {'alias': 'dataset_title',
         'domain_of': ['Dataset', 'DatasetMetadata'],
         'exact_mappings': ['cdp-common:dataset_title']} })
    dataset_description: str = Field(..., description="""A short description of a CryoET dataset, similar to an abstract for a journal article or dataset.""", json_schema_extra = { "linkml_meta": {'alias': 'dataset_description',
         'domain_of': ['Dataset', 'DatasetMetadata'],
         'exact_mappings': ['cdp-common:dataset_description']} })
    dates: DateStamp = Field(..., description="""A set of dates at which a data item was deposited, published and last modified.""", json_schema_extra = { "linkml_meta": {'alias': 'dates',
         'domain_of': ['DateStampedEntity',
                       'Tomogram',
                       'Dataset',
                       'Deposition',
                       'Annotation',
                       'AnnotationMetadata',
                       'DatasetMetadata',
                       'DepositionMetadata',
                       'TomogramMetadata']} })
    authors: List[Author] = Field(..., description="""Author of a scientific data entity.""", min_length=1, json_schema_extra = { "linkml_meta": {'alias': 'authors',
         'domain_of': ['AuthoredEntity',
                       'Dataset',
                       'Deposition',
                       'Tomogram',
                       'Annotation',
                       'AnnotationMetadata',
                       'DatasetMetadata',
                       'DepositionMetadata',
                       'TomogramMetadata'],
         'list_elements_ordered': True} })
    funding: Optional[List[FundingDetails]] = Field(None, description="""A funding source for a scientific data entity (base for JSON and DB representation).""", json_schema_extra = { "linkml_meta": {'alias': 'funding',
         'domain_of': ['FundedEntity', 'Dataset', 'DatasetMetadata'],
         'list_elements_ordered': True,
         'recommended': True} })
    cross_references: Optional[CrossReferences] = Field(None, description="""A set of cross-references to other databases and publications.""", json_schema_extra = { "linkml_meta": {'alias': 'cross_references',
         'domain_of': ['CrossReferencedEntity',
                       'Tomogram',
                       'Dataset',
                       'Deposition',
                       'DatasetMetadata',
                       'DepositionMetadata',
                       'TomogramMetadata']} })
    sample_type: SampleTypeEnum = Field(..., description="""Type of sample imaged in a CryoET study.""", json_schema_extra = { "linkml_meta": {'alias': 'sample_type',
         'domain_of': ['ExperimentMetadata', 'Dataset', 'DatasetMetadata'],
         'exact_mappings': ['cdp-common:preparation_sample_type']} })
    sample_preparation: Optional[str] = Field(None, description="""Describes how the sample was prepared.""", json_schema_extra = { "linkml_meta": {'alias': 'sample_preparation',
         'domain_of': ['ExperimentMetadata', 'Dataset', 'DatasetMetadata'],
         'exact_mappings': ['cdp-common:sample_preparation'],
         'recommended': True} })
    grid_preparation: Optional[str] = Field(None, description="""Describes Cryo-ET grid preparation.""", json_schema_extra = { "linkml_meta": {'alias': 'grid_preparation',
         'domain_of': ['ExperimentMetadata', 'Dataset', 'DatasetMetadata'],
         'exact_mappings': ['cdp-common:grid_preparation'],
         'recommended': True} })
    other_setup: Optional[str] = Field(None, description="""Describes other setup not covered by sample preparation or grid preparation that may make this dataset unique in the same publication.""", json_schema_extra = { "linkml_meta": {'alias': 'other_setup',
         'domain_of': ['ExperimentMetadata', 'Dataset', 'DatasetMetadata'],
         'exact_mappings': ['cdp-common:preparation_other_setup'],
         'recommended': True} })
    organism: Optional[OrganismDetails] = Field(None, description="""The species from which the sample was derived.""", json_schema_extra = { "linkml_meta": {'alias': 'organism',
         'domain_of': ['ExperimentMetadata', 'Dataset', 'DatasetMetadata']} })
    tissue: Optional[TissueDetails] = Field(None, description="""The type of tissue from which the sample was derived.""", json_schema_extra = { "linkml_meta": {'alias': 'tissue',
         'domain_of': ['ExperimentMetadata', 'Dataset', 'DatasetMetadata']} })
    cell_type: Optional[CellType] = Field(None, description="""The cell type from which the sample was derived.""", json_schema_extra = { "linkml_meta": {'alias': 'cell_type',
         'domain_of': ['ExperimentMetadata', 'Dataset', 'DatasetMetadata']} })
    cell_strain: Optional[CellStrain] = Field(None, description="""The strain or cell line from which the sample was derived.""", json_schema_extra = { "linkml_meta": {'alias': 'cell_strain',
         'domain_of': ['ExperimentMetadata', 'Dataset', 'DatasetMetadata']} })
    cell_component: Optional[CellComponent] = Field(None, description="""The cellular component from which the sample was derived.""", json_schema_extra = { "linkml_meta": {'alias': 'cell_component',
         'domain_of': ['ExperimentMetadata', 'Dataset', 'DatasetMetadata']} })
    assay: Assay = Field(..., description="""The assay that was used to create the dataset.""", json_schema_extra = { "linkml_meta": {'alias': 'assay',
         'domain_of': ['ExperimentMetadata', 'Dataset', 'DatasetMetadata']} })
    development_stage: DevelopmentStageDetails = Field(..., description="""The development stage of the patients or organisms from which assayed biosamples were derived.""", json_schema_extra = { "linkml_meta": {'alias': 'development_stage',
         'domain_of': ['ExperimentMetadata', 'Dataset', 'DatasetMetadata']} })
    disease: Disease = Field(..., description="""The disease or condition of the patients from which assayed biosamples were derived.""", json_schema_extra = { "linkml_meta": {'alias': 'disease',
         'domain_of': ['ExperimentMetadata', 'Dataset', 'DatasetMetadata']} })

    @field_validator('sample_type')
    def pattern_sample_type(cls, v):
        pattern=re.compile(r"(^cell_line$)|(^in_silico$)|(^in_vitro$)|(^organelle$)|(^organism$)|(^organoid$)|(^other$)|(^primary_cell_culture$)|(^tissue$)|(^virus$)")
        if isinstance(v,list):
            for element in v:
                if not pattern.match(element):
                    raise ValueError(f"Invalid sample_type format: {element}")
        elif isinstance(v,str):
            if not pattern.match(v):
                raise ValueError(f"Invalid sample_type format: {v}")
        return v


class Deposition(CrossReferencedEntity, AuthoredEntity, DateStampedEntity):
    """
    Metadata describing a deposition.
    """
    linkml_meta: ClassVar[LinkMLMeta] = LinkMLMeta({'from_schema': 'metadata',
         'mixins': ['DateStampedEntity', 'AuthoredEntity', 'CrossReferencedEntity']})

    deposition_description: str = Field(..., description="""A short description of the deposition, similar to an abstract for a journal article or dataset.""", json_schema_extra = { "linkml_meta": {'alias': 'deposition_description',
         'domain_of': ['Deposition', 'DepositionMetadata'],
         'exact_mappings': ['cdp-common:deposition_description']} })
    deposition_identifier: int = Field(..., description="""An identifier for a CryoET deposition, assigned by the Data Portal. Used to identify the deposition the entity is a part of.""", json_schema_extra = { "linkml_meta": {'alias': 'deposition_identifier',
         'domain_of': ['Deposition', 'DepositionMetadata'],
         'exact_mappings': ['cdp-common:deposition_identifier']} })
    deposition_title: str = Field(..., description="""Title of a CryoET deposition.""", json_schema_extra = { "linkml_meta": {'alias': 'deposition_title',
         'domain_of': ['Deposition', 'DepositionMetadata'],
         'exact_mappings': ['cdp-common:deposition_title']} })
    deposition_types: List[DepositionTypesEnum] = Field(..., description="""Type of data in the deposition (e.g. dataset, annotation, tomogram)""", min_length=1, json_schema_extra = { "linkml_meta": {'alias': 'deposition_types',
         'domain_of': ['Deposition', 'DepositionMetadata'],
         'exact_mappings': ['cdp-common:deposition_types']} })
    tag: Optional[str] = Field(None, description="""A string to categorize this deposition (i.e \"competitionML2024Winners\")""", json_schema_extra = { "linkml_meta": {'alias': 'tag',
         'domain_of': ['Deposition', 'DepositionMetadata'],
         'exact_mappings': ['cdp-common:tag']} })
    dates: DateStamp = Field(..., description="""A set of dates at which a data item was deposited, published and last modified.""", json_schema_extra = { "linkml_meta": {'alias': 'dates',
         'domain_of': ['DateStampedEntity',
                       'Tomogram',
                       'Dataset',
                       'Deposition',
                       'Annotation',
                       'AnnotationMetadata',
                       'DatasetMetadata',
                       'DepositionMetadata',
                       'TomogramMetadata']} })
    authors: List[Author] = Field(..., description="""Author of a scientific data entity.""", min_length=1, json_schema_extra = { "linkml_meta": {'alias': 'authors',
         'domain_of': ['AuthoredEntity',
                       'Dataset',
                       'Deposition',
                       'Tomogram',
                       'Annotation',
                       'AnnotationMetadata',
                       'DatasetMetadata',
                       'DepositionMetadata',
                       'TomogramMetadata'],
         'list_elements_ordered': True} })
    cross_references: Optional[CrossReferences] = Field(None, description="""A set of cross-references to other databases and publications.""", json_schema_extra = { "linkml_meta": {'alias': 'cross_references',
         'domain_of': ['CrossReferencedEntity',
                       'Tomogram',
                       'Dataset',
                       'Deposition',
                       'DatasetMetadata',
                       'DepositionMetadata',
                       'TomogramMetadata']} })

    @field_validator('deposition_types')
    def pattern_deposition_types(cls, v):
        pattern=re.compile(r"(^annotation$)|(^dataset$)|(^tomogram$)")
        if isinstance(v,list):
            for element in v:
                if not pattern.match(element):
                    raise ValueError(f"Invalid deposition_types format: {element}")
        elif isinstance(v,str):
            if not pattern.match(v):
                raise ValueError(f"Invalid deposition_types format: {v}")
        return v


class CameraDetails(ConfiguredBaseModel):
    """
    The camera used to collect the tilt series.
    """
    linkml_meta: ClassVar[LinkMLMeta] = LinkMLMeta({'from_schema': 'metadata'})

    acquire_mode: Optional[Union[TiltseriesCameraAcquireModeEnum, str]] = Field(None, description="""A placeholder for any type of data.""", json_schema_extra = { "linkml_meta": {'alias': 'acquire_mode',
         'any_of': [{'range': 'StringFormattedString'},
                    {'range': 'tiltseries_camera_acquire_mode_enum'}],
         'domain_of': ['CameraDetails'],
         'exact_mappings': ['cdp-common:tiltseries_camera_acquire_mode']} })
    manufacturer: TiltseriesCameraManufacturerEnum = Field(..., description="""Name of the camera manufacturer""", json_schema_extra = { "linkml_meta": {'alias': 'manufacturer',
         'domain_of': ['CameraDetails', 'MicroscopeDetails'],
         'exact_mappings': ['cdp-common:tiltseries_camera_manufacturer']} })
    model: str = Field(..., description="""Camera model name""", json_schema_extra = { "linkml_meta": {'alias': 'model',
         'domain_of': ['CameraDetails', 'MicroscopeDetails'],
         'exact_mappings': ['cdp-common:tiltseries_camera_model']} })

    @field_validator('acquire_mode')
    def pattern_acquire_mode(cls, v):
        pattern=re.compile(r"(^[ ]*\{[a-zA-Z0-9_-]+\}[ ]*$)|((^counting$)|(^superresolution$)|(^linear$)|(^cds$))")
        if isinstance(v,list):
            for element in v:
                if not pattern.match(element):
                    raise ValueError(f"Invalid acquire_mode format: {element}")
        elif isinstance(v,str):
            if not pattern.match(v):
                raise ValueError(f"Invalid acquire_mode format: {v}")
        return v

    @field_validator('manufacturer')
    def pattern_manufacturer(cls, v):
        pattern=re.compile(r"(^Gatan$)|(^FEI$)|(^TFS$)|(^simulated$)")
        if isinstance(v,list):
            for element in v:
                if not pattern.match(element):
                    raise ValueError(f"Invalid manufacturer format: {element}")
        elif isinstance(v,str):
            if not pattern.match(v):
                raise ValueError(f"Invalid manufacturer format: {v}")
        return v


class MicroscopeDetails(ConfiguredBaseModel):
    """
    The microscope used to collect the tilt series.
    """
    linkml_meta: ClassVar[LinkMLMeta] = LinkMLMeta({'from_schema': 'metadata'})

    additional_info: Optional[str] = Field(None, description="""Other microscope optical setup information, in addition to energy filter, phase plate and image corrector""", json_schema_extra = { "linkml_meta": {'alias': 'additional_info',
         'domain_of': ['MicroscopeDetails'],
         'exact_mappings': ['cdp-common:tiltseries_microscope_additional_info']} })
    manufacturer: Union[TiltseriesMicroscopeManufacturerEnum, str] = Field(..., description="""A placeholder for any type of data.""", json_schema_extra = { "linkml_meta": {'alias': 'manufacturer',
         'any_of': [{'description': 'Name of the microscope manufacturer',
                     'exact_mappings': ['cdp-common:tiltseries_microscope_manufacturer'],
                     'range': 'tiltseries_microscope_manufacturer_enum',
                     'required': True},
                    {'range': 'StringFormattedString'}],
         'domain_of': ['CameraDetails', 'MicroscopeDetails']} })
    model: str = Field(..., description="""Microscope model name""", json_schema_extra = { "linkml_meta": {'alias': 'model',
         'domain_of': ['CameraDetails', 'MicroscopeDetails'],
         'exact_mappings': ['cdp-common:tiltseries_microscope_model']} })

    @field_validator('manufacturer')
    def pattern_manufacturer(cls, v):
        pattern=re.compile(r"(^FEI$)|(^TFS$)|(^JEOL$)|(^SIMULATED$)|(^[ ]*\{[a-zA-Z0-9_-]+\}[ ]*$)")
        if isinstance(v,list):
            for element in v:
                if not pattern.match(element):
                    raise ValueError(f"Invalid manufacturer format: {element}")
        elif isinstance(v,str):
            if not pattern.match(v):
                raise ValueError(f"Invalid manufacturer format: {v}")
        return v


class MicroscopeOpticalSetup(ConfiguredBaseModel):
    """
    The optical setup of the microscope used to collect the tilt series.
    """
    linkml_meta: ClassVar[LinkMLMeta] = LinkMLMeta({'from_schema': 'metadata'})

    energy_filter: str = Field(..., description="""Energy filter setup used""", json_schema_extra = { "linkml_meta": {'alias': 'energy_filter',
         'domain_of': ['MicroscopeOpticalSetup'],
         'exact_mappings': ['cdp-common:tiltseries_microscope_energy_filter']} })
    phase_plate: Optional[str] = Field(None, description="""Phase plate configuration""", json_schema_extra = { "linkml_meta": {'alias': 'phase_plate',
         'domain_of': ['MicroscopeOpticalSetup'],
         'exact_mappings': ['cdp-common:tiltseries_microscope_phase_plate']} })
    image_corrector: Optional[str] = Field(None, description="""Image corrector setup""", json_schema_extra = { "linkml_meta": {'alias': 'image_corrector',
         'domain_of': ['MicroscopeOpticalSetup'],
         'exact_mappings': ['cdp-common:tiltseries_microscope_image_corrector']} })


class TiltRange(ConfiguredBaseModel):
    """
    The range of tilt angles in the tilt series.
    """
    linkml_meta: ClassVar[LinkMLMeta] = LinkMLMeta({'from_schema': 'metadata'})

    min: Union[float, str] = Field(..., description="""A placeholder for any type of data.""", ge=-90, le=90, json_schema_extra = { "linkml_meta": {'alias': 'min',
         'any_of': [{'description': 'Minimal tilt angle in degrees',
                     'exact_mappings': ['cdp-common:tiltseries_tilt_min'],
                     'maximum_value': 90,
                     'minimum_value': -90,
                     'range': 'float',
                     'required': True,
                     'unit': {'descriptive_name': 'degrees', 'symbol': '°'}},
                    {'range': 'FloatFormattedString'}],
         'domain_of': ['TiltRange'],
         'unit': {'descriptive_name': 'degrees', 'symbol': '°'}} })
    max: Union[float, str] = Field(..., description="""A placeholder for any type of data.""", ge=-90, le=90, json_schema_extra = { "linkml_meta": {'alias': 'max',
         'any_of': [{'description': 'Maximal tilt angle in degrees',
                     'exact_mappings': ['cdp-common:tiltseries_tilt_max'],
                     'maximum_value': 90,
                     'minimum_value': -90,
                     'range': 'float',
                     'required': True,
                     'unit': {'descriptive_name': 'degrees', 'symbol': '°'}},
                    {'range': 'FloatFormattedString'}],
         'domain_of': ['TiltRange'],
         'unit': {'descriptive_name': 'degrees', 'symbol': '°'}} })

    @field_validator('min')
    def pattern_min(cls, v):
        pattern=re.compile(r"^float[ ]*\{[a-zA-Z0-9_-]+\}[ ]*$")
        if isinstance(v,list):
            for element in v:
                if not pattern.match(element):
                    raise ValueError(f"Invalid min format: {element}")
        elif isinstance(v,str):
            if not pattern.match(v):
                raise ValueError(f"Invalid min format: {v}")
        return v

    @field_validator('max')
    def pattern_max(cls, v):
        pattern=re.compile(r"^float[ ]*\{[a-zA-Z0-9_-]+\}[ ]*$")
        if isinstance(v,list):
            for element in v:
                if not pattern.match(element):
                    raise ValueError(f"Invalid max format: {element}")
        elif isinstance(v,str):
            if not pattern.match(v):
                raise ValueError(f"Invalid max format: {v}")
        return v


class PerSectionParameter(ConfiguredBaseModel):
    """
    Parameters for a section of a tilt series.
    """
    linkml_meta: ClassVar[LinkMLMeta] = LinkMLMeta({'from_schema': 'metadata'})

    z_index: int = Field(..., description="""z-index of the frame in the tiltseries""", ge=0, json_schema_extra = { "linkml_meta": {'alias': 'z_index',
         'domain_of': ['PerSectionParameter', 'PerSectionAlignmentParameters'],
         'exact_mappings': ['cdp-common:per_section_z_index']} })
    frame_acquisition_order: int = Field(..., description="""The 0-based index of this movie stack in the order of acquisition.""", json_schema_extra = { "linkml_meta": {'alias': 'frame_acquisition_order',
         'domain_of': ['PerSectionParameter'],
         'exact_mappings': ['cdp-common:frames_acquisition_order']} })
    raw_angle: Optional[float] = Field(None, description="""Nominal angle of the tilt series section.""", ge=-90, le=90, json_schema_extra = { "linkml_meta": {'alias': 'raw_angle',
         'domain_of': ['PerSectionParameter'],
         'exact_mappings': ['cdp-common:per_section_nominal_tilt_angle'],
         'unit': {'descriptive_name': 'degrees', 'symbol': '°'}} })
    astigmatic_angle: Optional[float] = Field(None, description="""Angle of astigmatism.""", ge=-180, le=180, json_schema_extra = { "linkml_meta": {'alias': 'astigmatic_angle',
         'domain_of': ['PerSectionParameter'],
         'exact_mappings': ['cdp-common:per_section_astigmatic_angle'],
         'unit': {'descriptive_name': 'degrees', 'symbol': '°'}} })
    minor_defocus: Optional[float] = Field(None, description="""Minor axis defocus amount, underfocus is positive.""", json_schema_extra = { "linkml_meta": {'alias': 'minor_defocus',
         'domain_of': ['PerSectionParameter'],
         'exact_mappings': ['cdp-common:per_section_minor_defocus'],
         'unit': {'descriptive_name': 'angstrom', 'symbol': 'Å'}} })
    major_defocus: Optional[float] = Field(None, description="""Major axis defocus amount, underfocus is positive.""", json_schema_extra = { "linkml_meta": {'alias': 'major_defocus',
         'domain_of': ['PerSectionParameter'],
         'exact_mappings': ['cdp-common:per_section_major_defocus'],
         'unit': {'descriptive_name': 'angstrom', 'symbol': 'Å'}} })
    max_resolution: Optional[float] = Field(None, description="""Maximum resolution of the CTF fit for this section.""", json_schema_extra = { "linkml_meta": {'alias': 'max_resolution',
         'domain_of': ['PerSectionParameter'],
         'exact_mappings': ['cdp-common:per_section_max_resolution'],
         'unit': {'descriptive_name': 'angstrom', 'symbol': 'Å'}} })
    phase_shift: Optional[float] = Field(None, description="""Phase shift measured for this section.""", json_schema_extra = { "linkml_meta": {'alias': 'phase_shift',
         'domain_of': ['PerSectionParameter'],
         'exact_mappings': ['cdp-common:per_section_phase_shift'],
         'unit': {'descriptive_name': 'radians', 'symbol': 'rad'}} })
    cross_correlation: Optional[float] = Field(None, description="""CTF fit cross correlation value for this section.""", json_schema_extra = { "linkml_meta": {'alias': 'cross_correlation',
         'domain_of': ['PerSectionParameter'],
         'exact_mappings': ['cdp-common:per_section_cross_correlation']} })


class TiltSeriesSize(ConfiguredBaseModel):
    """
    The size of a tiltseries in sctions/pixels in each dimension.
    """
    linkml_meta: ClassVar[LinkMLMeta] = LinkMLMeta({'from_schema': 'metadata'})

    x: int = Field(..., description="""Number of pixels in the 2D data fast axis""", ge=0, json_schema_extra = { "linkml_meta": {'alias': 'x',
         'domain_of': ['TiltSeriesSize',
                       'TomogramSize',
                       'TomogramOffset',
                       'AlignmentSize',
                       'AlignmentOffset'],
         'unit': {'descriptive_name': 'pixels', 'symbol': 'px'}} })
    y: int = Field(..., description="""Number of pixels in the 2D data medium axis""", ge=0, json_schema_extra = { "linkml_meta": {'alias': 'y',
         'domain_of': ['TiltSeriesSize',
                       'TomogramSize',
                       'TomogramOffset',
                       'AlignmentSize',
                       'AlignmentOffset'],
         'unit': {'descriptive_name': 'pixels', 'symbol': 'px'}} })
    z: int = Field(..., description="""Number of sections in the 2D stack.""", ge=0, json_schema_extra = { "linkml_meta": {'alias': 'z',
         'domain_of': ['TiltSeriesSize',
                       'TomogramSize',
                       'TomogramOffset',
                       'AlignmentSize',
                       'AlignmentOffset'],
         'unit': {'descriptive_name': 'sections'}} })


class TiltSeries(ConfiguredBaseModel):
    """
    Metadata describing a tilt series.
    """
    linkml_meta: ClassVar[LinkMLMeta] = LinkMLMeta({'from_schema': 'metadata'})

    acceleration_voltage: float = Field(..., description="""Electron Microscope Accelerator voltage in volts""", ge=20000, json_schema_extra = { "linkml_meta": {'alias': 'acceleration_voltage',
         'domain_of': ['TiltSeries', 'TiltSeriesMetadata'],
         'exact_mappings': ['cdp-common:tiltseries_acceleration_voltage'],
         'unit': {'descriptive_name': 'volts', 'symbol': 'V'}} })
    aligned_tiltseries_binning: Optional[Union[float, str]] = Field(1.0, description="""A placeholder for any type of data.""", ge=0, json_schema_extra = { "linkml_meta": {'alias': 'aligned_tiltseries_binning',
         'any_of': [{'description': 'Binning factor of the aligned tilt series',
                     'exact_mappings': ['cdp-common:tiltseries_aligned_tiltseries_binning'],
                     'minimum_value': 0,
                     'range': 'float'},
                    {'range': 'FloatFormattedString'}],
         'domain_of': ['TiltSeries', 'TiltSeriesMetadata'],
         'ifabsent': 'float(1)'} })
    binning_from_frames: Optional[Union[float, str]] = Field(1.0, description="""A placeholder for any type of data.""", ge=0, json_schema_extra = { "linkml_meta": {'alias': 'binning_from_frames',
         'any_of': [{'description': 'Describes the binning factor from frames to tilt '
                                    'series file',
                     'exact_mappings': ['cdp-common:tiltseries_binning_from_frames'],
                     'minimum_value': 0,
                     'range': 'float'},
                    {'range': 'FloatFormattedString'}],
         'domain_of': ['TiltSeries', 'TiltSeriesMetadata'],
         'ifabsent': 'float(1)'} })
    camera: CameraDetails = Field(..., description="""The camera used to collect the tilt series.""", json_schema_extra = { "linkml_meta": {'alias': 'camera', 'domain_of': ['TiltSeries', 'TiltSeriesMetadata']} })
    data_acquisition_software: str = Field(..., description="""Software used to collect data""", json_schema_extra = { "linkml_meta": {'alias': 'data_acquisition_software',
         'domain_of': ['TiltSeries', 'TiltSeriesMetadata'],
         'exact_mappings': ['cdp-common:tiltseries_data_acquisition_software']} })
    frames_count: Optional[int] = Field(None, description="""Number of frames associated with this tiltseries""", json_schema_extra = { "linkml_meta": {'alias': 'frames_count',
         'domain_of': ['TiltSeries', 'TiltSeriesMetadata'],
         'exact_mappings': ['cdp-common:tiltseries_frames_count']} })
    is_aligned: bool = Field(..., description="""Whether this tilt series is aligned""", json_schema_extra = { "linkml_meta": {'alias': 'is_aligned',
         'domain_of': ['TiltSeries', 'TiltSeriesMetadata'],
         'exact_mappings': ['cdp-common:tiltseries_is_aligned']} })
    microscope: MicroscopeDetails = Field(..., description="""The microscope used to collect the tilt series.""", json_schema_extra = { "linkml_meta": {'alias': 'microscope', 'domain_of': ['TiltSeries', 'TiltSeriesMetadata']} })
    microscope_optical_setup: MicroscopeOpticalSetup = Field(..., description="""The optical setup of the microscope used to collect the tilt series.""", json_schema_extra = { "linkml_meta": {'alias': 'microscope_optical_setup',
         'domain_of': ['TiltSeries', 'TiltSeriesMetadata']} })
    related_empiar_entry: Optional[str] = Field(None, description="""If a tilt series is deposited into EMPIAR, enter the EMPIAR dataset identifier""", json_schema_extra = { "linkml_meta": {'alias': 'related_empiar_entry',
         'domain_of': ['TiltSeries', 'TiltSeriesMetadata'],
         'exact_mappings': ['cdp-common:tiltseries_related_empiar_entry']} })
    spherical_aberration_constant: Union[float, str] = Field(..., description="""A placeholder for any type of data.""", ge=0, json_schema_extra = { "linkml_meta": {'alias': 'spherical_aberration_constant',
         'any_of': [{'description': 'Spherical Aberration Constant of the objective '
                                    'lens in millimeters',
                     'exact_mappings': ['cdp-common:tiltseries_spherical_aberration_constant'],
                     'minimum_value': 0,
                     'range': 'float',
                     'required': True,
                     'unit': {'descriptive_name': 'millimeters', 'symbol': 'mm'}},
                    {'range': 'FloatFormattedString'}],
         'domain_of': ['TiltSeries', 'TiltSeriesMetadata'],
         'unit': {'descriptive_name': 'millimeters', 'symbol': 'mm'}} })
    tilt_alignment_software: Optional[str] = Field(None, description="""Software used for tilt alignment""", json_schema_extra = { "linkml_meta": {'alias': 'tilt_alignment_software',
         'domain_of': ['TiltSeries', 'TiltSeriesMetadata'],
         'exact_mappings': ['cdp-common:tiltseries_tilt_alignment_software']} })
    tilt_axis: Union[float, str] = Field(..., description="""A placeholder for any type of data.""", ge=-360, le=360, json_schema_extra = { "linkml_meta": {'alias': 'tilt_axis',
         'any_of': [{'description': 'Rotation angle in degrees',
                     'exact_mappings': ['cdp-common:tiltseries_tilt_axis'],
                     'maximum_value': 360,
                     'minimum_value': -360,
                     'range': 'float',
                     'required': True,
                     'unit': {'descriptive_name': 'degrees', 'symbol': '°'}},
                    {'range': 'FloatFormattedString'}],
         'domain_of': ['TiltSeries', 'TiltSeriesMetadata'],
         'unit': {'descriptive_name': 'degrees', 'symbol': '°'}} })
    tilt_range: TiltRange = Field(..., description="""The range of tilt angles in the tilt series.""", json_schema_extra = { "linkml_meta": {'alias': 'tilt_range', 'domain_of': ['TiltSeries', 'TiltSeriesMetadata']} })
    tilt_series_quality: Union[int, str] = Field(..., description="""A placeholder for any type of data.""", ge=1, le=5, json_schema_extra = { "linkml_meta": {'alias': 'tilt_series_quality',
         'any_of': [{'description': 'Author assessment of tilt series quality within '
                                    'the dataset (1-5, 5 is best)',
                     'exact_mappings': ['cdp-common:tiltseries_tilt_series_quality'],
                     'maximum_value': 5,
                     'minimum_value': 1,
                     'range': 'integer',
                     'required': True},
                    {'range': 'IntegerFormattedString'}],
         'domain_of': ['TiltSeries', 'TiltSeriesMetadata']} })
    tilt_step: Union[float, str] = Field(..., description="""A placeholder for any type of data.""", ge=0, le=90, json_schema_extra = { "linkml_meta": {'alias': 'tilt_step',
         'any_of': [{'description': 'Tilt step in degrees',
                     'exact_mappings': ['cdp-common:tiltseries_tilt_step'],
                     'maximum_value': 90,
                     'minimum_value': 0,
                     'range': 'float',
                     'required': True,
                     'unit': {'descriptive_name': 'degrees', 'symbol': '°'}},
                    {'range': 'FloatFormattedString'}],
         'domain_of': ['TiltSeries', 'TiltSeriesMetadata'],
         'unit': {'descriptive_name': 'degrees', 'symbol': '°'}} })
    tilting_scheme: str = Field(..., description="""The order of stage tilting during acquisition of the data""", json_schema_extra = { "linkml_meta": {'alias': 'tilting_scheme',
         'domain_of': ['TiltSeries', 'TiltSeriesMetadata'],
         'exact_mappings': ['cdp-common:tiltseries_tilting_scheme']} })
    total_flux: Union[float, str] = Field(..., description="""A placeholder for any type of data.""", ge=0, json_schema_extra = { "linkml_meta": {'alias': 'total_flux',
         'any_of': [{'description': 'Number of Electrons reaching the specimen in a '
                                    'square Angstrom area for the entire tilt series',
                     'exact_mappings': ['cdp-common:tiltseries_total_flux'],
                     'minimum_value': 0,
                     'range': 'float',
                     'required': True,
                     'unit': {'descriptive_name': 'electrons per square Angstrom',
                              'symbol': 'e^-/Å^2'}},
                    {'range': 'FloatFormattedString'}],
         'domain_of': ['TiltSeries', 'TiltSeriesMetadata'],
         'unit': {'descriptive_name': 'electrons per square Angstrom',
                  'symbol': 'e^-/Å^2'}} })
    pixel_spacing: Union[float, str] = Field(..., description="""A placeholder for any type of data.""", ge=0.001, json_schema_extra = { "linkml_meta": {'alias': 'pixel_spacing',
         'any_of': [{'description': 'Pixel spacing for the tilt series',
                     'exact_mappings': ['cdp-common:tiltseries_pixel_spacing'],
                     'minimum_value': 0.001,
                     'range': 'float',
                     'required': True,
                     'unit': {'descriptive_name': 'Angstroms per pixel',
                              'symbol': 'Å/px'}},
                    {'range': 'FloatFormattedString'}],
         'domain_of': ['TiltSeries', 'TiltSeriesMetadata'],
         'unit': {'descriptive_name': 'Angstroms per pixel', 'symbol': 'Å/px'}} })

    @field_validator('aligned_tiltseries_binning')
    def pattern_aligned_tiltseries_binning(cls, v):
        pattern=re.compile(r"^float[ ]*\{[a-zA-Z0-9_-]+\}[ ]*$")
        if isinstance(v,list):
            for element in v:
                if not pattern.match(element):
                    raise ValueError(f"Invalid aligned_tiltseries_binning format: {element}")
        elif isinstance(v,str):
            if not pattern.match(v):
                raise ValueError(f"Invalid aligned_tiltseries_binning format: {v}")
        return v

    @field_validator('binning_from_frames')
    def pattern_binning_from_frames(cls, v):
        pattern=re.compile(r"^float[ ]*\{[a-zA-Z0-9_-]+\}[ ]*$")
        if isinstance(v,list):
            for element in v:
                if not pattern.match(element):
                    raise ValueError(f"Invalid binning_from_frames format: {element}")
        elif isinstance(v,str):
            if not pattern.match(v):
                raise ValueError(f"Invalid binning_from_frames format: {v}")
        return v

    @field_validator('related_empiar_entry')
    def pattern_related_empiar_entry(cls, v):
        pattern=re.compile(r"^EMPIAR-[0-9]+$")
        if isinstance(v,list):
            for element in v:
                if not pattern.match(element):
                    raise ValueError(f"Invalid related_empiar_entry format: {element}")
        elif isinstance(v,str):
            if not pattern.match(v):
                raise ValueError(f"Invalid related_empiar_entry format: {v}")
        return v

    @field_validator('spherical_aberration_constant')
    def pattern_spherical_aberration_constant(cls, v):
        pattern=re.compile(r"^float[ ]*\{[a-zA-Z0-9_-]+\}[ ]*$")
        if isinstance(v,list):
            for element in v:
                if not pattern.match(element):
                    raise ValueError(f"Invalid spherical_aberration_constant format: {element}")
        elif isinstance(v,str):
            if not pattern.match(v):
                raise ValueError(f"Invalid spherical_aberration_constant format: {v}")
        return v

    @field_validator('tilt_axis')
    def pattern_tilt_axis(cls, v):
        pattern=re.compile(r"^float[ ]*\{[a-zA-Z0-9_-]+\}[ ]*$")
        if isinstance(v,list):
            for element in v:
                if not pattern.match(element):
                    raise ValueError(f"Invalid tilt_axis format: {element}")
        elif isinstance(v,str):
            if not pattern.match(v):
                raise ValueError(f"Invalid tilt_axis format: {v}")
        return v

    @field_validator('tilt_series_quality')
    def pattern_tilt_series_quality(cls, v):
        pattern=re.compile(r"^int[ ]*\{[a-zA-Z0-9_-]+\}[ ]*$")
        if isinstance(v,list):
            for element in v:
                if not pattern.match(element):
                    raise ValueError(f"Invalid tilt_series_quality format: {element}")
        elif isinstance(v,str):
            if not pattern.match(v):
                raise ValueError(f"Invalid tilt_series_quality format: {v}")
        return v

    @field_validator('tilt_step')
    def pattern_tilt_step(cls, v):
        pattern=re.compile(r"^float[ ]*\{[a-zA-Z0-9_-]+\}[ ]*$")
        if isinstance(v,list):
            for element in v:
                if not pattern.match(element):
                    raise ValueError(f"Invalid tilt_step format: {element}")
        elif isinstance(v,str):
            if not pattern.match(v):
                raise ValueError(f"Invalid tilt_step format: {v}")
        return v

    @field_validator('total_flux')
    def pattern_total_flux(cls, v):
        pattern=re.compile(r"^float[ ]*\{[a-zA-Z0-9_-]+\}[ ]*$")
        if isinstance(v,list):
            for element in v:
                if not pattern.match(element):
                    raise ValueError(f"Invalid total_flux format: {element}")
        elif isinstance(v,str):
            if not pattern.match(v):
                raise ValueError(f"Invalid total_flux format: {v}")
        return v

    @field_validator('pixel_spacing')
    def pattern_pixel_spacing(cls, v):
        pattern=re.compile(r"^float[ ]*\{[a-zA-Z0-9_-]+\}[ ]*$")
        if isinstance(v,list):
            for element in v:
                if not pattern.match(element):
                    raise ValueError(f"Invalid pixel_spacing format: {element}")
        elif isinstance(v,str):
            if not pattern.match(v):
                raise ValueError(f"Invalid pixel_spacing format: {v}")
        return v


class TomogramSize(ConfiguredBaseModel):
    """
    The size of a tomogram in voxels in each dimension.
    """
    linkml_meta: ClassVar[LinkMLMeta] = LinkMLMeta({'from_schema': 'metadata'})

    x: int = Field(..., description="""Number of pixels in the 3D data fast axis""", ge=0, json_schema_extra = { "linkml_meta": {'alias': 'x',
         'domain_of': ['TiltSeriesSize',
                       'TomogramSize',
                       'TomogramOffset',
                       'AlignmentSize',
                       'AlignmentOffset'],
         'unit': {'descriptive_name': 'pixels', 'symbol': 'px'}} })
    y: int = Field(..., description="""Number of pixels in the 3D data medium axis""", ge=0, json_schema_extra = { "linkml_meta": {'alias': 'y',
         'domain_of': ['TiltSeriesSize',
                       'TomogramSize',
                       'TomogramOffset',
                       'AlignmentSize',
                       'AlignmentOffset'],
         'unit': {'descriptive_name': 'pixels', 'symbol': 'px'}} })
    z: int = Field(..., description="""Number of pixels in the 3D data slow axis.  This is the image projection direction at zero stage tilt""", ge=0, json_schema_extra = { "linkml_meta": {'alias': 'z',
         'domain_of': ['TiltSeriesSize',
                       'TomogramSize',
                       'TomogramOffset',
                       'AlignmentSize',
                       'AlignmentOffset'],
         'unit': {'descriptive_name': 'pixels', 'symbol': 'px'}} })


class TomogramOffset(ConfiguredBaseModel):
    """
    The offset of a tomogram in voxels in each dimension relative to the canonical tomogram.
    """
    linkml_meta: ClassVar[LinkMLMeta] = LinkMLMeta({'from_schema': 'metadata'})

    x: int = Field(..., description="""x offset data relative to the canonical tomogram in pixels""", json_schema_extra = { "linkml_meta": {'alias': 'x',
         'domain_of': ['TiltSeriesSize',
                       'TomogramSize',
                       'TomogramOffset',
                       'AlignmentSize',
                       'AlignmentOffset'],
         'unit': {'descriptive_name': 'pixels', 'symbol': 'px'}} })
    y: int = Field(..., description="""y offset data relative to the canonical tomogram in pixels""", json_schema_extra = { "linkml_meta": {'alias': 'y',
         'domain_of': ['TiltSeriesSize',
                       'TomogramSize',
                       'TomogramOffset',
                       'AlignmentSize',
                       'AlignmentOffset'],
         'unit': {'descriptive_name': 'pixels', 'symbol': 'px'}} })
    z: int = Field(..., description="""z offset data relative to the canonical tomogram in pixels""", json_schema_extra = { "linkml_meta": {'alias': 'z',
         'domain_of': ['TiltSeriesSize',
                       'TomogramSize',
                       'TomogramOffset',
                       'AlignmentSize',
                       'AlignmentOffset'],
         'unit': {'descriptive_name': 'pixels', 'symbol': 'px'}} })


class Tomogram(AuthoredEntity):
    """
    Metadata describing a tomogram.
    """
    linkml_meta: ClassVar[LinkMLMeta] = LinkMLMeta({'from_schema': 'metadata', 'mixins': ['AuthoredEntity']})

    voxel_spacing: Union[float, str] = Field(..., description="""A placeholder for any type of data.""", ge=0.001, json_schema_extra = { "linkml_meta": {'alias': 'voxel_spacing',
         'any_of': [{'description': 'Voxel spacing equal in all three axes in '
                                    'angstroms',
                     'exact_mappings': ['cdp-common:tomogram_voxel_spacing'],
                     'minimum_value': 0.001,
                     'range': 'float',
                     'required': True,
                     'unit': {'descriptive_name': 'Angstroms per voxel',
                              'symbol': 'Å/voxel'}},
                    {'range': 'FloatFormattedString'}],
         'domain_of': ['Tomogram', 'TomogramMetadata'],
         'unit': {'descriptive_name': 'Angstroms per voxel', 'symbol': 'Å/voxel'}} })
    fiducial_alignment_status: Union[FiducialAlignmentStatusEnum, str] = Field(..., description="""A placeholder for any type of data.""", json_schema_extra = { "linkml_meta": {'alias': 'fiducial_alignment_status',
         'any_of': [{'description': 'Whether the tomographic alignment was computed '
                                    'based on fiducial markers.',
                     'exact_mappings': ['cdp-common:tomogram_fiducial_alignment_status'],
                     'range': 'fiducial_alignment_status_enum',
                     'required': True},
                    {'range': 'StringFormattedString'}],
         'domain_of': ['Tomogram', 'TomogramMetadata']} })
    ctf_corrected: Optional[bool] = Field(None, description="""Whether this tomogram is CTF corrected""", json_schema_extra = { "linkml_meta": {'alias': 'ctf_corrected',
         'domain_of': ['Tomogram', 'TomogramMetadata'],
         'exact_mappings': ['cdp-common:tomogram_ctf_corrected'],
         'recommended': True} })
    align_software: Optional[str] = Field(None, description="""Software used for alignment""", json_schema_extra = { "linkml_meta": {'alias': 'align_software',
         'domain_of': ['Tomogram', 'TomogramMetadata'],
         'exact_mappings': ['cdp-common:tomogram_align_software']} })
    reconstruction_method: Union[TomogramReconstructionMethodEnum, str] = Field(..., description="""A placeholder for any type of data.""", json_schema_extra = { "linkml_meta": {'alias': 'reconstruction_method',
         'any_of': [{'description': 'Describe reconstruction method (WBP, SART, SIRT)',
                     'exact_mappings': ['cdp-common:tomogram_reconstruction_method'],
                     'range': 'tomogram_reconstruction_method_enum',
                     'required': True},
                    {'range': 'StringFormattedString'}],
         'domain_of': ['Tomogram', 'TomogramMetadata']} })
    reconstruction_software: str = Field(..., description="""Name of software used for reconstruction""", json_schema_extra = { "linkml_meta": {'alias': 'reconstruction_software',
         'domain_of': ['Tomogram', 'TomogramMetadata'],
         'exact_mappings': ['cdp-common:tomogram_reconstruction_software']} })
    processing: TomogramProcessingEnum = Field(..., description="""Describe additional processing used to derive the tomogram""", json_schema_extra = { "linkml_meta": {'alias': 'processing',
         'domain_of': ['Tomogram', 'TomogramMetadata'],
         'exact_mappings': ['cdp-common:tomogram_processing']} })
    processing_software: Optional[str] = Field(None, description="""Processing software used to derive the tomogram""", json_schema_extra = { "linkml_meta": {'alias': 'processing_software',
         'domain_of': ['Tomogram', 'TomogramMetadata'],
         'exact_mappings': ['cdp-common:tomogram_processing_software'],
         'recommended': True} })
    tomogram_version: float = Field(..., description="""Version of tomogram""", json_schema_extra = { "linkml_meta": {'alias': 'tomogram_version',
         'domain_of': ['Tomogram', 'TomogramMetadata'],
         'exact_mappings': ['cdp-common:tomogram_version']} })
    affine_transformation_matrix: Optional[conlist(min_length=4, max_length=4, item_type=conlist(min_length=4, max_length=4, item_type=float))] = Field(None, description="""The flip or rotation transformation of this author submitted tomogram is indicated here""", json_schema_extra = { "linkml_meta": {'alias': 'affine_transformation_matrix',
         'array': {'dimensions': [{'exact_cardinality': 4}, {'exact_cardinality': 4}],
                   'exact_number_dimensions': 2},
         'domain_of': ['Tomogram',
                       'Alignment',
                       'AlignmentMetadata',
                       'TomogramMetadata']} })
    size: Optional[TomogramSize] = Field(None, description="""The size of a tomogram in voxels in each dimension.""", json_schema_extra = { "linkml_meta": {'alias': 'size',
         'domain_of': ['Tomogram', 'TiltSeriesMetadata', 'TomogramMetadata']} })
    offset: TomogramOffset = Field(..., description="""The offset of a tomogram in voxels in each dimension relative to the canonical tomogram.""", json_schema_extra = { "linkml_meta": {'alias': 'offset', 'domain_of': ['Tomogram', 'TomogramMetadata']} })
    is_visualization_default: bool = Field(True, description="""Whether the tomogram is the default for visualization.""", json_schema_extra = { "linkml_meta": {'alias': 'is_visualization_default',
         'domain_of': ['Tomogram',
                       'AnnotationSourceFile',
                       'AnnotationOrientedPointFile',
                       'AnnotationInstanceSegmentationFile',
                       'AnnotationPointFile',
                       'AnnotationSegmentationMaskFile',
                       'AnnotationSemanticSegmentationMaskFile',
                       'AnnotationInstanceSegmentationMaskFile',
                       'AnnotationTriangularMeshFile',
                       'AnnotationTriangularMeshGroupFile',
                       'AnnotationFileMetadata',
                       'TomogramMetadata'],
         'ifabsent': 'True'} })
    cross_references: Optional[CrossReferences] = Field(None, description="""A set of cross-references to other databases and publications.""", json_schema_extra = { "linkml_meta": {'alias': 'cross_references',
         'domain_of': ['CrossReferencedEntity',
                       'Tomogram',
                       'Dataset',
                       'Deposition',
                       'DatasetMetadata',
                       'DepositionMetadata',
                       'TomogramMetadata']} })
    dates: DateStamp = Field(..., description="""A set of dates at which a data item was deposited, published and last modified.""", json_schema_extra = { "linkml_meta": {'alias': 'dates',
         'domain_of': ['DateStampedEntity',
                       'Tomogram',
                       'Dataset',
                       'Deposition',
                       'Annotation',
                       'AnnotationMetadata',
                       'DatasetMetadata',
                       'DepositionMetadata',
                       'TomogramMetadata']} })
    authors: List[Author] = Field(..., description="""Author of a scientific data entity.""", min_length=1, json_schema_extra = { "linkml_meta": {'alias': 'authors',
         'domain_of': ['AuthoredEntity',
                       'Dataset',
                       'Deposition',
                       'Tomogram',
                       'Annotation',
                       'AnnotationMetadata',
                       'DatasetMetadata',
                       'DepositionMetadata',
                       'TomogramMetadata'],
         'list_elements_ordered': True} })

    @field_validator('voxel_spacing')
    def pattern_voxel_spacing(cls, v):
        pattern=re.compile(r"^float[ ]*\{[a-zA-Z0-9_-]+\}[ ]*$")
        if isinstance(v,list):
            for element in v:
                if not pattern.match(element):
                    raise ValueError(f"Invalid voxel_spacing format: {element}")
        elif isinstance(v,str):
            if not pattern.match(v):
                raise ValueError(f"Invalid voxel_spacing format: {v}")
        return v

    @field_validator('fiducial_alignment_status')
    def pattern_fiducial_alignment_status(cls, v):
        pattern=re.compile(r"(^FIDUCIAL$)|(^NON_FIDUCIAL$)|(^[ ]*\{[a-zA-Z0-9_-]+\}[ ]*$)")
        if isinstance(v,list):
            for element in v:
                if not pattern.match(element):
                    raise ValueError(f"Invalid fiducial_alignment_status format: {element}")
        elif isinstance(v,str):
            if not pattern.match(v):
                raise ValueError(f"Invalid fiducial_alignment_status format: {v}")
        return v

    @field_validator('reconstruction_method')
    def pattern_reconstruction_method(cls, v):
        pattern=re.compile(r"(^SART$)|(^Fourier Space$)|(^SIRT$)|(^WBP$)|(^Unknown$)|(^[ ]*\{[a-zA-Z0-9_-]+\}[ ]*$)")
        if isinstance(v,list):
            for element in v:
                if not pattern.match(element):
                    raise ValueError(f"Invalid reconstruction_method format: {element}")
        elif isinstance(v,str):
            if not pattern.match(v):
                raise ValueError(f"Invalid reconstruction_method format: {v}")
        return v

    @field_validator('processing')
    def pattern_processing(cls, v):
        pattern=re.compile(r"(^denoised$)|(^filtered$)|(^raw$)")
        if isinstance(v,list):
            for element in v:
                if not pattern.match(element):
                    raise ValueError(f"Invalid processing format: {element}")
        elif isinstance(v,str):
            if not pattern.match(v):
                raise ValueError(f"Invalid processing format: {v}")
        return v


class AnnotationConfidence(ConfiguredBaseModel):
    """
    Metadata describing the confidence of an annotation.
    """
    linkml_meta: ClassVar[LinkMLMeta] = LinkMLMeta({'from_schema': 'metadata'})

    precision: Optional[float] = Field(None, description="""Describe the confidence level of the annotation. Precision is defined as the % of annotation objects being true positive""", ge=0, le=100, json_schema_extra = { "linkml_meta": {'alias': 'precision',
         'domain_of': ['AnnotationConfidence'],
         'exact_mappings': ['cdp-common:annotation_confidence_precision'],
         'unit': {'descriptive_name': 'percentage', 'symbol': '%'}} })
    recall: Optional[float] = Field(None, description="""Describe the confidence level of the annotation. Recall is defined as the % of true positives being annotated correctly""", ge=0, le=100, json_schema_extra = { "linkml_meta": {'alias': 'recall',
         'domain_of': ['AnnotationConfidence'],
         'exact_mappings': ['cdp-common:annotation_confidence_recall'],
         'unit': {'descriptive_name': 'percentage', 'symbol': '%'}} })
    ground_truth_used: Optional[str] = Field(None, description="""Annotation filename used as ground truth for precision and recall""", json_schema_extra = { "linkml_meta": {'alias': 'ground_truth_used',
         'domain_of': ['AnnotationConfidence'],
         'exact_mappings': ['cdp-common:annotation_ground_truth_used']} })


class AnnotationObject(ConfiguredBaseModel):
    """
    Metadata describing the object being annotated.
    """
    linkml_meta: ClassVar[LinkMLMeta] = LinkMLMeta({'from_schema': 'metadata'})

    id: str = Field(..., description="""A placeholder for any type of data.""", json_schema_extra = { "linkml_meta": {'alias': 'id',
         'any_of': [{'range': 'GO_ID'}, {'range': 'UNIPROT_ID'}],
         'domain_of': ['Assay',
                       'DevelopmentStageDetails',
                       'Disease',
                       'TissueDetails',
                       'CellType',
                       'CellStrain',
                       'CellComponent',
                       'AnnotationObject'],
         'exact_mappings': ['cdp-common:annotation_object_id']} })
    name: str = Field(..., description="""Name of the object being annotated (e.g. ribosome, nuclear pore complex, actin filament, membrane)""", json_schema_extra = { "linkml_meta": {'alias': 'name',
         'domain_of': ['Assay',
                       'DevelopmentStageDetails',
                       'Disease',
                       'OrganismDetails',
                       'TissueDetails',
                       'CellType',
                       'CellStrain',
                       'CellComponent',
                       'AnnotationObject',
                       'AnnotationTriangularMeshGroupFile',
                       'AuthorMixin',
                       'Author'],
         'exact_mappings': ['cdp-common:annotation_object_name']} })
    description: Optional[str] = Field(None, description="""A textual description of the annotation object, can be a longer description to include additional information not covered by the Annotation object name and state.""", json_schema_extra = { "linkml_meta": {'alias': 'description',
         'domain_of': ['AnnotationObject'],
         'exact_mappings': ['cdp-common:annotation_object_description']} })
    state: Optional[str] = Field(None, description="""Molecule state annotated (e.g. open, closed)""", json_schema_extra = { "linkml_meta": {'alias': 'state',
         'domain_of': ['AnnotationObject'],
         'exact_mappings': ['cdp-common:annotation_object_state']} })

    @field_validator('id')
    def pattern_id(cls, v):
        pattern=re.compile(r"(^GO:[0-9]{7}$)|(^UniProtKB:[OPQ][0-9][A-Z0-9]{3}[0-9]|[A-NR-Z][0-9]([A-Z][A-Z0-9]{2}[0-9]){1,2}$)")
        if isinstance(v,list):
            for element in v:
                if not pattern.match(element):
                    raise ValueError(f"Invalid id format: {element}")
        elif isinstance(v,str):
            if not pattern.match(v):
                raise ValueError(f"Invalid id format: {v}")
        return v


class AnnotationMethodLinks(ConfiguredBaseModel):
    """
    A set of links to models, source code, documentation, etc referenced by annotation the method
    """
    linkml_meta: ClassVar[LinkMLMeta] = LinkMLMeta({'from_schema': 'metadata'})

    link: str = Field(..., description="""URL to the annotation method reference""", json_schema_extra = { "linkml_meta": {'alias': 'link',
         'domain_of': ['AnnotationMethodLinks'],
         'exact_mappings': ['cdp-common:annotation_method_link']} })
    link_type: AnnotationMethodLinkTypeEnum = Field(..., description="""Type of link (e.g. model, source code, documentation)""", json_schema_extra = { "linkml_meta": {'alias': 'link_type',
         'domain_of': ['AnnotationMethodLinks'],
         'exact_mappings': ['cdp-common:annotation_method_link_type']} })
    custom_name: Optional[str] = Field(None, description="""user readable name of the resource""", json_schema_extra = { "linkml_meta": {'alias': 'custom_name',
         'domain_of': ['AnnotationMethodLinks'],
         'exact_mappings': ['cdp-common:annotation_method_link_custom_name'],
         'recommended': True} })

    @field_validator('link_type')
    def pattern_link_type(cls, v):
        pattern=re.compile(r"(^documentation$)|(^models_weights$)|(^other$)|(^source_code$)|(^website$)")
        if isinstance(v,list):
            for element in v:
                if not pattern.match(element):
                    raise ValueError(f"Invalid link_type format: {element}")
        elif isinstance(v,str):
            if not pattern.match(v):
                raise ValueError(f"Invalid link_type format: {v}")
        return v


class AnnotationSourceFile(ConfiguredBaseModel):
    """
    File and sourcing data for an annotation. Represents an entry in annotation.sources.
    """
    linkml_meta: ClassVar[LinkMLMeta] = LinkMLMeta({'from_schema': 'metadata'})

    file_format: str = Field(..., description="""File format for this file""", json_schema_extra = { "linkml_meta": {'alias': 'file_format',
         'domain_of': ['AnnotationSourceFile',
                       'AnnotationOrientedPointFile',
                       'AnnotationInstanceSegmentationFile',
                       'AnnotationPointFile',
                       'AnnotationSegmentationMaskFile',
                       'AnnotationSemanticSegmentationMaskFile',
                       'AnnotationInstanceSegmentationMaskFile',
                       'AnnotationTriangularMeshFile',
                       'AnnotationTriangularMeshGroupFile'],
         'exact_mappings': ['cdp-common:annotation_source_file_format']} })
    glob_string: Optional[str] = Field(None, description="""Glob string to match annotation files in the dataset. Required if annotation_source_file_glob_strings is not provided.""", json_schema_extra = { "linkml_meta": {'alias': 'glob_string',
         'domain_of': ['AnnotationSourceFile',
                       'AnnotationOrientedPointFile',
                       'AnnotationInstanceSegmentationFile',
                       'AnnotationPointFile',
                       'AnnotationSegmentationMaskFile',
                       'AnnotationSemanticSegmentationMaskFile',
                       'AnnotationInstanceSegmentationMaskFile',
                       'AnnotationTriangularMeshFile',
                       'AnnotationTriangularMeshGroupFile'],
         'exact_mappings': ['cdp-common:annotation_source_file_glob_string']} })
    glob_strings: Optional[List[str]] = Field(None, description="""Glob strings to match annotation files in the dataset. Required if annotation_source_file_glob_string is not provided.""", json_schema_extra = { "linkml_meta": {'alias': 'glob_strings',
         'domain_of': ['AnnotationSourceFile',
                       'AnnotationOrientedPointFile',
                       'AnnotationInstanceSegmentationFile',
                       'AnnotationPointFile',
                       'AnnotationSegmentationMaskFile',
                       'AnnotationSemanticSegmentationMaskFile',
                       'AnnotationInstanceSegmentationMaskFile',
                       'AnnotationTriangularMeshFile',
                       'AnnotationTriangularMeshGroupFile'],
         'exact_mappings': ['cdp-common:annotation_source_file_glob_strings']} })
    is_visualization_default: Optional[bool] = Field(False, description="""This annotation will be rendered in neuroglancer by default.""", json_schema_extra = { "linkml_meta": {'alias': 'is_visualization_default',
         'domain_of': ['Tomogram',
                       'AnnotationSourceFile',
                       'AnnotationOrientedPointFile',
                       'AnnotationInstanceSegmentationFile',
                       'AnnotationPointFile',
                       'AnnotationSegmentationMaskFile',
                       'AnnotationSemanticSegmentationMaskFile',
                       'AnnotationInstanceSegmentationMaskFile',
                       'AnnotationTriangularMeshFile',
                       'AnnotationTriangularMeshGroupFile',
                       'AnnotationFileMetadata',
                       'TomogramMetadata'],
         'exact_mappings': ['cdp-common:annotation_source_file_is_visualization_default'],
         'ifabsent': 'False'} })
    is_portal_standard: Optional[bool] = Field(False, description="""Whether the annotation source is a portal standard.""", json_schema_extra = { "linkml_meta": {'alias': 'is_portal_standard',
         'domain_of': ['AnnotationSourceFile',
                       'Alignment',
                       'AnnotationOrientedPointFile',
                       'AnnotationInstanceSegmentationFile',
                       'AnnotationPointFile',
                       'AnnotationSegmentationMaskFile',
                       'AnnotationSemanticSegmentationMaskFile',
                       'AnnotationInstanceSegmentationMaskFile',
                       'AnnotationTriangularMeshFile',
                       'AnnotationTriangularMeshGroupFile',
                       'AlignmentMetadata'],
         'exact_mappings': ['cdp-common:annotation_source_file_is_portal_standard'],
         'ifabsent': 'False'} })


class AnnotationOrientedPointFile(AnnotationSourceFile):
    """
    File and sourcing data for an oriented point annotation. Annotation that identifies points along with orientation in the volume.
    """
    linkml_meta: ClassVar[LinkMLMeta] = LinkMLMeta({'aliases': ['OrientedPoint'], 'from_schema': 'metadata'})

    binning: Optional[float] = Field(1.0, description="""The binning factor for a point / oriented point / instance segmentation annotation file.""", ge=0, json_schema_extra = { "linkml_meta": {'alias': 'binning',
         'domain_of': ['AnnotationOrientedPointFile',
                       'AnnotationPointFile',
                       'AnnotationInstanceSegmentationFile'],
         'exact_mappings': ['cdp-common:annotation_source_file_binning'],
         'ifabsent': 'float(1)'} })
    filter_value: Optional[str] = Field(None, description="""The filter value for an oriented point / instance segmentation annotation file.""", json_schema_extra = { "linkml_meta": {'alias': 'filter_value',
         'domain_of': ['AnnotationOrientedPointFile',
                       'AnnotationPointFile',
                       'IdentifiedObjectList',
                       'AnnotationInstanceSegmentationFile'],
         'exact_mappings': ['cdp-common:annotation_source_file_filter_value']} })
    order: Optional[str] = Field("xyz", description="""The order of axes for an oriented point / instance segmentation annotation file.""", json_schema_extra = { "linkml_meta": {'alias': 'order',
         'domain_of': ['AnnotationOrientedPointFile',
                       'AnnotationInstanceSegmentationFile'],
         'exact_mappings': ['cdp-common:annotation_source_file_order'],
         'ifabsent': 'string(xyz)'} })
    mesh_source_path: Optional[str] = Field(None, description="""The path to the mesh source file associated with an oriented point file.""", json_schema_extra = { "linkml_meta": {'alias': 'mesh_source_path',
         'domain_of': ['AnnotationOrientedPointFile',
                       'AnnotationInstanceSegmentationFile'],
         'exact_mappings': ['cdp-common:annotation_source_file_mesh_source_path']} })
    file_format: str = Field(..., description="""File format for this file""", json_schema_extra = { "linkml_meta": {'alias': 'file_format',
         'domain_of': ['AnnotationSourceFile',
                       'AnnotationOrientedPointFile',
                       'AnnotationInstanceSegmentationFile',
                       'AnnotationPointFile',
                       'AnnotationSegmentationMaskFile',
                       'AnnotationSemanticSegmentationMaskFile',
                       'AnnotationInstanceSegmentationMaskFile',
                       'AnnotationTriangularMeshFile',
                       'AnnotationTriangularMeshGroupFile'],
         'exact_mappings': ['cdp-common:annotation_source_file_format']} })
    glob_string: Optional[str] = Field(None, description="""Glob string to match annotation files in the dataset. Required if annotation_source_file_glob_strings is not provided.""", json_schema_extra = { "linkml_meta": {'alias': 'glob_string',
         'domain_of': ['AnnotationSourceFile',
                       'AnnotationOrientedPointFile',
                       'AnnotationInstanceSegmentationFile',
                       'AnnotationPointFile',
                       'AnnotationSegmentationMaskFile',
                       'AnnotationSemanticSegmentationMaskFile',
                       'AnnotationInstanceSegmentationMaskFile',
                       'AnnotationTriangularMeshFile',
                       'AnnotationTriangularMeshGroupFile'],
         'exact_mappings': ['cdp-common:annotation_source_file_glob_string']} })
    glob_strings: Optional[List[str]] = Field(None, description="""Glob strings to match annotation files in the dataset. Required if annotation_source_file_glob_string is not provided.""", json_schema_extra = { "linkml_meta": {'alias': 'glob_strings',
         'domain_of': ['AnnotationSourceFile',
                       'AnnotationOrientedPointFile',
                       'AnnotationInstanceSegmentationFile',
                       'AnnotationPointFile',
                       'AnnotationSegmentationMaskFile',
                       'AnnotationSemanticSegmentationMaskFile',
                       'AnnotationInstanceSegmentationMaskFile',
                       'AnnotationTriangularMeshFile',
                       'AnnotationTriangularMeshGroupFile'],
         'exact_mappings': ['cdp-common:annotation_source_file_glob_strings']} })
    is_visualization_default: Optional[bool] = Field(False, description="""This annotation will be rendered in neuroglancer by default.""", json_schema_extra = { "linkml_meta": {'alias': 'is_visualization_default',
         'domain_of': ['Tomogram',
                       'AnnotationSourceFile',
                       'AnnotationOrientedPointFile',
                       'AnnotationInstanceSegmentationFile',
                       'AnnotationPointFile',
                       'AnnotationSegmentationMaskFile',
                       'AnnotationSemanticSegmentationMaskFile',
                       'AnnotationInstanceSegmentationMaskFile',
                       'AnnotationTriangularMeshFile',
                       'AnnotationTriangularMeshGroupFile',
                       'AnnotationFileMetadata',
                       'TomogramMetadata'],
         'exact_mappings': ['cdp-common:annotation_source_file_is_visualization_default'],
         'ifabsent': 'False'} })
    is_portal_standard: Optional[bool] = Field(False, description="""Whether the annotation source is a portal standard.""", json_schema_extra = { "linkml_meta": {'alias': 'is_portal_standard',
         'domain_of': ['AnnotationSourceFile',
                       'Alignment',
                       'AnnotationOrientedPointFile',
                       'AnnotationInstanceSegmentationFile',
                       'AnnotationPointFile',
                       'AnnotationSegmentationMaskFile',
                       'AnnotationSemanticSegmentationMaskFile',
                       'AnnotationInstanceSegmentationMaskFile',
                       'AnnotationTriangularMeshFile',
                       'AnnotationTriangularMeshGroupFile',
                       'AlignmentMetadata'],
         'exact_mappings': ['cdp-common:annotation_source_file_is_portal_standard'],
         'ifabsent': 'False'} })


class AnnotationInstanceSegmentationFile(AnnotationOrientedPointFile):
    """
    File and sourcing data for an instance segmentation annotation. Annotation that identifies individual instances of object shapes.
    """
    linkml_meta: ClassVar[LinkMLMeta] = LinkMLMeta({'aliases': ['InstanceSegmentation'], 'from_schema': 'metadata'})

    binning: Optional[float] = Field(1.0, description="""The binning factor for a point / oriented point / instance segmentation annotation file.""", ge=0, json_schema_extra = { "linkml_meta": {'alias': 'binning',
         'domain_of': ['AnnotationOrientedPointFile',
                       'AnnotationPointFile',
                       'AnnotationInstanceSegmentationFile'],
         'exact_mappings': ['cdp-common:annotation_source_file_binning'],
         'ifabsent': 'float(1)'} })
    filter_value: Optional[str] = Field(None, description="""The filter value for an oriented point / instance segmentation annotation file.""", json_schema_extra = { "linkml_meta": {'alias': 'filter_value',
         'domain_of': ['AnnotationOrientedPointFile',
                       'AnnotationPointFile',
                       'IdentifiedObjectList',
                       'AnnotationInstanceSegmentationFile'],
         'exact_mappings': ['cdp-common:annotation_source_file_filter_value']} })
    order: Optional[str] = Field("xyz", description="""The order of axes for an oriented point / instance segmentation annotation file.""", json_schema_extra = { "linkml_meta": {'alias': 'order',
         'domain_of': ['AnnotationOrientedPointFile',
                       'AnnotationInstanceSegmentationFile'],
         'exact_mappings': ['cdp-common:annotation_source_file_order'],
         'ifabsent': 'string(xyz)'} })
    mesh_source_path: Optional[str] = Field(None, description="""The path to the mesh source file associated with an oriented point file.""", json_schema_extra = { "linkml_meta": {'alias': 'mesh_source_path',
         'domain_of': ['AnnotationOrientedPointFile',
                       'AnnotationInstanceSegmentationFile'],
         'exact_mappings': ['cdp-common:annotation_source_file_mesh_source_path']} })
    file_format: str = Field(..., description="""File format for this file""", json_schema_extra = { "linkml_meta": {'alias': 'file_format',
         'domain_of': ['AnnotationSourceFile',
                       'AnnotationOrientedPointFile',
                       'AnnotationInstanceSegmentationFile',
                       'AnnotationPointFile',
                       'AnnotationSegmentationMaskFile',
                       'AnnotationSemanticSegmentationMaskFile',
                       'AnnotationInstanceSegmentationMaskFile',
                       'AnnotationTriangularMeshFile',
                       'AnnotationTriangularMeshGroupFile'],
         'exact_mappings': ['cdp-common:annotation_source_file_format']} })
    glob_string: Optional[str] = Field(None, description="""Glob string to match annotation files in the dataset. Required if annotation_source_file_glob_strings is not provided.""", json_schema_extra = { "linkml_meta": {'alias': 'glob_string',
         'domain_of': ['AnnotationSourceFile',
                       'AnnotationOrientedPointFile',
                       'AnnotationInstanceSegmentationFile',
                       'AnnotationPointFile',
                       'AnnotationSegmentationMaskFile',
                       'AnnotationSemanticSegmentationMaskFile',
                       'AnnotationInstanceSegmentationMaskFile',
                       'AnnotationTriangularMeshFile',
                       'AnnotationTriangularMeshGroupFile'],
         'exact_mappings': ['cdp-common:annotation_source_file_glob_string']} })
    glob_strings: Optional[List[str]] = Field(None, description="""Glob strings to match annotation files in the dataset. Required if annotation_source_file_glob_string is not provided.""", json_schema_extra = { "linkml_meta": {'alias': 'glob_strings',
         'domain_of': ['AnnotationSourceFile',
                       'AnnotationOrientedPointFile',
                       'AnnotationInstanceSegmentationFile',
                       'AnnotationPointFile',
                       'AnnotationSegmentationMaskFile',
                       'AnnotationSemanticSegmentationMaskFile',
                       'AnnotationInstanceSegmentationMaskFile',
                       'AnnotationTriangularMeshFile',
                       'AnnotationTriangularMeshGroupFile'],
         'exact_mappings': ['cdp-common:annotation_source_file_glob_strings']} })
    is_visualization_default: Optional[bool] = Field(False, description="""This annotation will be rendered in neuroglancer by default.""", json_schema_extra = { "linkml_meta": {'alias': 'is_visualization_default',
         'domain_of': ['Tomogram',
                       'AnnotationSourceFile',
                       'AnnotationOrientedPointFile',
                       'AnnotationInstanceSegmentationFile',
                       'AnnotationPointFile',
                       'AnnotationSegmentationMaskFile',
                       'AnnotationSemanticSegmentationMaskFile',
                       'AnnotationInstanceSegmentationMaskFile',
                       'AnnotationTriangularMeshFile',
                       'AnnotationTriangularMeshGroupFile',
                       'AnnotationFileMetadata',
                       'TomogramMetadata'],
         'exact_mappings': ['cdp-common:annotation_source_file_is_visualization_default'],
         'ifabsent': 'False'} })
    is_portal_standard: Optional[bool] = Field(False, description="""Whether the annotation source is a portal standard.""", json_schema_extra = { "linkml_meta": {'alias': 'is_portal_standard',
         'domain_of': ['AnnotationSourceFile',
                       'Alignment',
                       'AnnotationOrientedPointFile',
                       'AnnotationInstanceSegmentationFile',
                       'AnnotationPointFile',
                       'AnnotationSegmentationMaskFile',
                       'AnnotationSemanticSegmentationMaskFile',
                       'AnnotationInstanceSegmentationMaskFile',
                       'AnnotationTriangularMeshFile',
                       'AnnotationTriangularMeshGroupFile',
                       'AlignmentMetadata'],
         'exact_mappings': ['cdp-common:annotation_source_file_is_portal_standard'],
         'ifabsent': 'False'} })


class AnnotationPointFile(AnnotationSourceFile):
    """
    File and sourcing data for a point annotation. Annotation that identifies points in the volume.
    """
    linkml_meta: ClassVar[LinkMLMeta] = LinkMLMeta({'aliases': ['Point'], 'from_schema': 'metadata'})

    binning: Optional[float] = Field(1.0, description="""The binning factor for a point / oriented point / instance segmentation annotation file.""", ge=0, json_schema_extra = { "linkml_meta": {'alias': 'binning',
         'domain_of': ['AnnotationOrientedPointFile',
                       'AnnotationPointFile',
                       'AnnotationInstanceSegmentationFile'],
         'exact_mappings': ['cdp-common:annotation_source_file_binning'],
         'ifabsent': 'float(1)'} })
    columns: Optional[str] = Field("xyz", description="""The columns used in a point annotation file.""", json_schema_extra = { "linkml_meta": {'alias': 'columns',
         'domain_of': ['AnnotationPointFile'],
         'exact_mappings': ['cdp-common:annotation_source_file_columns'],
         'ifabsent': 'string(xyz)'} })
    delimiter: Optional[str] = Field(",", description="""The delimiter used in a point annotation file.""", json_schema_extra = { "linkml_meta": {'alias': 'delimiter',
         'domain_of': ['AnnotationPointFile'],
         'exact_mappings': ['cdp-common:annotation_source_file_delimiter'],
         'ifabsent': 'string(,)'} })
    filter_value: Optional[str] = Field(None, description="""The filter value for an oriented point / instance segmentation annotation file.""", json_schema_extra = { "linkml_meta": {'alias': 'filter_value',
         'domain_of': ['AnnotationOrientedPointFile',
                       'AnnotationPointFile',
                       'IdentifiedObjectList',
                       'AnnotationInstanceSegmentationFile'],
         'exact_mappings': ['cdp-common:annotation_source_file_filter_value']} })
    file_format: str = Field(..., description="""File format for this file""", json_schema_extra = { "linkml_meta": {'alias': 'file_format',
         'domain_of': ['AnnotationSourceFile',
                       'AnnotationOrientedPointFile',
                       'AnnotationInstanceSegmentationFile',
                       'AnnotationPointFile',
                       'AnnotationSegmentationMaskFile',
                       'AnnotationSemanticSegmentationMaskFile',
                       'AnnotationInstanceSegmentationMaskFile',
                       'AnnotationTriangularMeshFile',
                       'AnnotationTriangularMeshGroupFile'],
         'exact_mappings': ['cdp-common:annotation_source_file_format']} })
    glob_string: Optional[str] = Field(None, description="""Glob string to match annotation files in the dataset. Required if annotation_source_file_glob_strings is not provided.""", json_schema_extra = { "linkml_meta": {'alias': 'glob_string',
         'domain_of': ['AnnotationSourceFile',
                       'AnnotationOrientedPointFile',
                       'AnnotationInstanceSegmentationFile',
                       'AnnotationPointFile',
                       'AnnotationSegmentationMaskFile',
                       'AnnotationSemanticSegmentationMaskFile',
                       'AnnotationInstanceSegmentationMaskFile',
                       'AnnotationTriangularMeshFile',
                       'AnnotationTriangularMeshGroupFile'],
         'exact_mappings': ['cdp-common:annotation_source_file_glob_string']} })
    glob_strings: Optional[List[str]] = Field(None, description="""Glob strings to match annotation files in the dataset. Required if annotation_source_file_glob_string is not provided.""", json_schema_extra = { "linkml_meta": {'alias': 'glob_strings',
         'domain_of': ['AnnotationSourceFile',
                       'AnnotationOrientedPointFile',
                       'AnnotationInstanceSegmentationFile',
                       'AnnotationPointFile',
                       'AnnotationSegmentationMaskFile',
                       'AnnotationSemanticSegmentationMaskFile',
                       'AnnotationInstanceSegmentationMaskFile',
                       'AnnotationTriangularMeshFile',
                       'AnnotationTriangularMeshGroupFile'],
         'exact_mappings': ['cdp-common:annotation_source_file_glob_strings']} })
    is_visualization_default: Optional[bool] = Field(False, description="""This annotation will be rendered in neuroglancer by default.""", json_schema_extra = { "linkml_meta": {'alias': 'is_visualization_default',
         'domain_of': ['Tomogram',
                       'AnnotationSourceFile',
                       'AnnotationOrientedPointFile',
                       'AnnotationInstanceSegmentationFile',
                       'AnnotationPointFile',
                       'AnnotationSegmentationMaskFile',
                       'AnnotationSemanticSegmentationMaskFile',
                       'AnnotationInstanceSegmentationMaskFile',
                       'AnnotationTriangularMeshFile',
                       'AnnotationTriangularMeshGroupFile',
                       'AnnotationFileMetadata',
                       'TomogramMetadata'],
         'exact_mappings': ['cdp-common:annotation_source_file_is_visualization_default'],
         'ifabsent': 'False'} })
    is_portal_standard: Optional[bool] = Field(False, description="""Whether the annotation source is a portal standard.""", json_schema_extra = { "linkml_meta": {'alias': 'is_portal_standard',
         'domain_of': ['AnnotationSourceFile',
                       'Alignment',
                       'AnnotationOrientedPointFile',
                       'AnnotationInstanceSegmentationFile',
                       'AnnotationPointFile',
                       'AnnotationSegmentationMaskFile',
                       'AnnotationSemanticSegmentationMaskFile',
                       'AnnotationInstanceSegmentationMaskFile',
                       'AnnotationTriangularMeshFile',
                       'AnnotationTriangularMeshGroupFile',
                       'AlignmentMetadata'],
         'exact_mappings': ['cdp-common:annotation_source_file_is_portal_standard'],
         'ifabsent': 'False'} })


class AnnotationSegmentationMaskFile(AnnotationSourceFile):
    """
    File and sourcing data for a segmentation mask annotation. Annotation that identifies an object.
    """
    linkml_meta: ClassVar[LinkMLMeta] = LinkMLMeta({'aliases': ['SegmentationMask'], 'from_schema': 'metadata'})

    file_format: str = Field(..., description="""File format for this file""", json_schema_extra = { "linkml_meta": {'alias': 'file_format',
         'domain_of': ['AnnotationSourceFile',
                       'AnnotationOrientedPointFile',
                       'AnnotationInstanceSegmentationFile',
                       'AnnotationPointFile',
                       'AnnotationSegmentationMaskFile',
                       'AnnotationSemanticSegmentationMaskFile',
                       'AnnotationInstanceSegmentationMaskFile',
                       'AnnotationTriangularMeshFile',
                       'AnnotationTriangularMeshGroupFile'],
         'exact_mappings': ['cdp-common:annotation_source_file_format']} })
    glob_string: Optional[str] = Field(None, description="""Glob string to match annotation files in the dataset. Required if annotation_source_file_glob_strings is not provided.""", json_schema_extra = { "linkml_meta": {'alias': 'glob_string',
         'domain_of': ['AnnotationSourceFile',
                       'AnnotationOrientedPointFile',
                       'AnnotationInstanceSegmentationFile',
                       'AnnotationPointFile',
                       'AnnotationSegmentationMaskFile',
                       'AnnotationSemanticSegmentationMaskFile',
                       'AnnotationInstanceSegmentationMaskFile',
                       'AnnotationTriangularMeshFile',
                       'AnnotationTriangularMeshGroupFile'],
         'exact_mappings': ['cdp-common:annotation_source_file_glob_string']} })
    glob_strings: Optional[List[str]] = Field(None, description="""Glob strings to match annotation files in the dataset. Required if annotation_source_file_glob_string is not provided.""", json_schema_extra = { "linkml_meta": {'alias': 'glob_strings',
         'domain_of': ['AnnotationSourceFile',
                       'AnnotationOrientedPointFile',
                       'AnnotationInstanceSegmentationFile',
                       'AnnotationPointFile',
                       'AnnotationSegmentationMaskFile',
                       'AnnotationSemanticSegmentationMaskFile',
                       'AnnotationInstanceSegmentationMaskFile',
                       'AnnotationTriangularMeshFile',
                       'AnnotationTriangularMeshGroupFile'],
         'exact_mappings': ['cdp-common:annotation_source_file_glob_strings']} })
    is_visualization_default: Optional[bool] = Field(False, description="""This annotation will be rendered in neuroglancer by default.""", json_schema_extra = { "linkml_meta": {'alias': 'is_visualization_default',
         'domain_of': ['Tomogram',
                       'AnnotationSourceFile',
                       'AnnotationOrientedPointFile',
                       'AnnotationInstanceSegmentationFile',
                       'AnnotationPointFile',
                       'AnnotationSegmentationMaskFile',
                       'AnnotationSemanticSegmentationMaskFile',
                       'AnnotationInstanceSegmentationMaskFile',
                       'AnnotationTriangularMeshFile',
                       'AnnotationTriangularMeshGroupFile',
                       'AnnotationFileMetadata',
                       'TomogramMetadata'],
         'exact_mappings': ['cdp-common:annotation_source_file_is_visualization_default'],
         'ifabsent': 'False'} })
    is_portal_standard: Optional[bool] = Field(False, description="""Whether the annotation source is a portal standard.""", json_schema_extra = { "linkml_meta": {'alias': 'is_portal_standard',
         'domain_of': ['AnnotationSourceFile',
                       'Alignment',
                       'AnnotationOrientedPointFile',
                       'AnnotationInstanceSegmentationFile',
                       'AnnotationPointFile',
                       'AnnotationSegmentationMaskFile',
                       'AnnotationSemanticSegmentationMaskFile',
                       'AnnotationInstanceSegmentationMaskFile',
                       'AnnotationTriangularMeshFile',
                       'AnnotationTriangularMeshGroupFile',
                       'AlignmentMetadata'],
         'exact_mappings': ['cdp-common:annotation_source_file_is_portal_standard'],
         'ifabsent': 'False'} })


class AnnotationSemanticSegmentationMaskFile(AnnotationSourceFile):
    """
    File and sourcing data for a semantic segmentation mask annotation. Annotation that identifies classes of objects.
    """
    linkml_meta: ClassVar[LinkMLMeta] = LinkMLMeta({'aliases': ['SemanticSegmentationMask'], 'from_schema': 'metadata'})

    mask_label: Optional[int] = Field(1, description="""The mask label for a semantic segmentation mask annotation file.""", json_schema_extra = { "linkml_meta": {'alias': 'mask_label',
         'domain_of': ['AnnotationSemanticSegmentationMaskFile'],
         'exact_mappings': ['cdp-common:annotation_source_file_mask_label'],
         'ifabsent': 'int(1)'} })
    rescale: Optional[bool] = Field(False, description="""Whether the annotation file needs to be rescaled.""", json_schema_extra = { "linkml_meta": {'alias': 'rescale',
         'domain_of': ['AnnotationSemanticSegmentationMaskFile',
                       'AnnotationInstanceSegmentationMaskFile'],
         'exact_mappings': ['cdp-common:annotation_source_file_rescale'],
         'ifabsent': 'False'} })
    threshold: Optional[float] = Field(None, description="""The threshold for a segmentation mask annotation file.""", json_schema_extra = { "linkml_meta": {'alias': 'threshold',
         'domain_of': ['AnnotationSemanticSegmentationMaskFile'],
         'exact_mappings': ['cdp-common:annotation_source_file_threshold']} })
    file_format: str = Field(..., description="""File format for this file""", json_schema_extra = { "linkml_meta": {'alias': 'file_format',
         'domain_of': ['AnnotationSourceFile',
                       'AnnotationOrientedPointFile',
                       'AnnotationInstanceSegmentationFile',
                       'AnnotationPointFile',
                       'AnnotationSegmentationMaskFile',
                       'AnnotationSemanticSegmentationMaskFile',
                       'AnnotationInstanceSegmentationMaskFile',
                       'AnnotationTriangularMeshFile',
                       'AnnotationTriangularMeshGroupFile'],
         'exact_mappings': ['cdp-common:annotation_source_file_format']} })
    glob_string: Optional[str] = Field(None, description="""Glob string to match annotation files in the dataset. Required if annotation_source_file_glob_strings is not provided.""", json_schema_extra = { "linkml_meta": {'alias': 'glob_string',
         'domain_of': ['AnnotationSourceFile',
                       'AnnotationOrientedPointFile',
                       'AnnotationInstanceSegmentationFile',
                       'AnnotationPointFile',
                       'AnnotationSegmentationMaskFile',
                       'AnnotationSemanticSegmentationMaskFile',
                       'AnnotationInstanceSegmentationMaskFile',
                       'AnnotationTriangularMeshFile',
                       'AnnotationTriangularMeshGroupFile'],
         'exact_mappings': ['cdp-common:annotation_source_file_glob_string']} })
    glob_strings: Optional[List[str]] = Field(None, description="""Glob strings to match annotation files in the dataset. Required if annotation_source_file_glob_string is not provided.""", json_schema_extra = { "linkml_meta": {'alias': 'glob_strings',
         'domain_of': ['AnnotationSourceFile',
                       'AnnotationOrientedPointFile',
                       'AnnotationInstanceSegmentationFile',
                       'AnnotationPointFile',
                       'AnnotationSegmentationMaskFile',
                       'AnnotationSemanticSegmentationMaskFile',
                       'AnnotationInstanceSegmentationMaskFile',
                       'AnnotationTriangularMeshFile',
                       'AnnotationTriangularMeshGroupFile'],
         'exact_mappings': ['cdp-common:annotation_source_file_glob_strings']} })
    is_visualization_default: Optional[bool] = Field(False, description="""This annotation will be rendered in neuroglancer by default.""", json_schema_extra = { "linkml_meta": {'alias': 'is_visualization_default',
         'domain_of': ['Tomogram',
                       'AnnotationSourceFile',
                       'AnnotationOrientedPointFile',
                       'AnnotationInstanceSegmentationFile',
                       'AnnotationPointFile',
                       'AnnotationSegmentationMaskFile',
                       'AnnotationSemanticSegmentationMaskFile',
                       'AnnotationInstanceSegmentationMaskFile',
                       'AnnotationTriangularMeshFile',
                       'AnnotationTriangularMeshGroupFile',
                       'AnnotationFileMetadata',
                       'TomogramMetadata'],
         'exact_mappings': ['cdp-common:annotation_source_file_is_visualization_default'],
         'ifabsent': 'False'} })
    is_portal_standard: Optional[bool] = Field(False, description="""Whether the annotation source is a portal standard.""", json_schema_extra = { "linkml_meta": {'alias': 'is_portal_standard',
         'domain_of': ['AnnotationSourceFile',
                       'Alignment',
                       'AnnotationOrientedPointFile',
                       'AnnotationInstanceSegmentationFile',
                       'AnnotationPointFile',
                       'AnnotationSegmentationMaskFile',
                       'AnnotationSemanticSegmentationMaskFile',
                       'AnnotationInstanceSegmentationMaskFile',
                       'AnnotationTriangularMeshFile',
                       'AnnotationTriangularMeshGroupFile',
                       'AlignmentMetadata'],
         'exact_mappings': ['cdp-common:annotation_source_file_is_portal_standard'],
         'ifabsent': 'False'} })


class AnnotationInstanceSegmentationMaskFile(AnnotationSourceFile):
    """
    File and sourcing data for an instance segmentation annotation mask. Annotation that identifies individual instances of object shape masks.
    """
    linkml_meta: ClassVar[LinkMLMeta] = LinkMLMeta({'aliases': ['InstanceSegmentationMask'], 'from_schema': 'metadata'})

    rescale: Optional[bool] = Field(False, description="""Whether the annotation file needs to be rescaled.""", json_schema_extra = { "linkml_meta": {'alias': 'rescale',
         'domain_of': ['AnnotationSemanticSegmentationMaskFile',
                       'AnnotationInstanceSegmentationMaskFile'],
         'exact_mappings': ['cdp-common:annotation_source_file_rescale'],
         'ifabsent': 'False'} })
    file_format: str = Field(..., description="""File format for this file""", json_schema_extra = { "linkml_meta": {'alias': 'file_format',
         'domain_of': ['AnnotationSourceFile',
                       'AnnotationOrientedPointFile',
                       'AnnotationInstanceSegmentationFile',
                       'AnnotationPointFile',
                       'AnnotationSegmentationMaskFile',
                       'AnnotationSemanticSegmentationMaskFile',
                       'AnnotationInstanceSegmentationMaskFile',
                       'AnnotationTriangularMeshFile',
                       'AnnotationTriangularMeshGroupFile'],
         'exact_mappings': ['cdp-common:annotation_source_file_format']} })
    glob_string: Optional[str] = Field(None, description="""Glob string to match annotation files in the dataset. Required if annotation_source_file_glob_strings is not provided.""", json_schema_extra = { "linkml_meta": {'alias': 'glob_string',
         'domain_of': ['AnnotationSourceFile',
                       'AnnotationOrientedPointFile',
                       'AnnotationInstanceSegmentationFile',
                       'AnnotationPointFile',
                       'AnnotationSegmentationMaskFile',
                       'AnnotationSemanticSegmentationMaskFile',
                       'AnnotationInstanceSegmentationMaskFile',
                       'AnnotationTriangularMeshFile',
                       'AnnotationTriangularMeshGroupFile'],
         'exact_mappings': ['cdp-common:annotation_source_file_glob_string']} })
    glob_strings: Optional[List[str]] = Field(None, description="""Glob strings to match annotation files in the dataset. Required if annotation_source_file_glob_string is not provided.""", json_schema_extra = { "linkml_meta": {'alias': 'glob_strings',
         'domain_of': ['AnnotationSourceFile',
                       'AnnotationOrientedPointFile',
                       'AnnotationInstanceSegmentationFile',
                       'AnnotationPointFile',
                       'AnnotationSegmentationMaskFile',
                       'AnnotationSemanticSegmentationMaskFile',
                       'AnnotationInstanceSegmentationMaskFile',
                       'AnnotationTriangularMeshFile',
                       'AnnotationTriangularMeshGroupFile'],
         'exact_mappings': ['cdp-common:annotation_source_file_glob_strings']} })
    is_visualization_default: Optional[bool] = Field(False, description="""This annotation will be rendered in neuroglancer by default.""", json_schema_extra = { "linkml_meta": {'alias': 'is_visualization_default',
         'domain_of': ['Tomogram',
                       'AnnotationSourceFile',
                       'AnnotationOrientedPointFile',
                       'AnnotationInstanceSegmentationFile',
                       'AnnotationPointFile',
                       'AnnotationSegmentationMaskFile',
                       'AnnotationSemanticSegmentationMaskFile',
                       'AnnotationInstanceSegmentationMaskFile',
                       'AnnotationTriangularMeshFile',
                       'AnnotationTriangularMeshGroupFile',
                       'AnnotationFileMetadata',
                       'TomogramMetadata'],
         'exact_mappings': ['cdp-common:annotation_source_file_is_visualization_default'],
         'ifabsent': 'False'} })
    is_portal_standard: Optional[bool] = Field(False, description="""Whether the annotation source is a portal standard.""", json_schema_extra = { "linkml_meta": {'alias': 'is_portal_standard',
         'domain_of': ['AnnotationSourceFile',
                       'Alignment',
                       'AnnotationOrientedPointFile',
                       'AnnotationInstanceSegmentationFile',
                       'AnnotationPointFile',
                       'AnnotationSegmentationMaskFile',
                       'AnnotationSemanticSegmentationMaskFile',
                       'AnnotationInstanceSegmentationMaskFile',
                       'AnnotationTriangularMeshFile',
                       'AnnotationTriangularMeshGroupFile',
                       'AlignmentMetadata'],
         'exact_mappings': ['cdp-common:annotation_source_file_is_portal_standard'],
         'ifabsent': 'False'} })


class AnnotationTriangularMeshFile(AnnotationSourceFile):
    """
    File and sourcing data for a triangular mesh annotation. Annotation that identifies an object.
    """
    linkml_meta: ClassVar[LinkMLMeta] = LinkMLMeta({'aliases': ['TriangularMesh'], 'from_schema': 'metadata'})

    scale_factor: Optional[float] = Field(1.0, description="""The scale factor for a mesh annotation file.""", ge=0, json_schema_extra = { "linkml_meta": {'alias': 'scale_factor',
         'domain_of': ['AnnotationTriangularMeshFile',
                       'AnnotationTriangularMeshGroupFile'],
         'exact_mappings': ['cdp-common:annotation_source_file_scale_factor'],
         'ifabsent': 'float(1)'} })
    file_format: str = Field(..., description="""File format for this file""", json_schema_extra = { "linkml_meta": {'alias': 'file_format',
         'domain_of': ['AnnotationSourceFile',
                       'AnnotationOrientedPointFile',
                       'AnnotationInstanceSegmentationFile',
                       'AnnotationPointFile',
                       'AnnotationSegmentationMaskFile',
                       'AnnotationSemanticSegmentationMaskFile',
                       'AnnotationInstanceSegmentationMaskFile',
                       'AnnotationTriangularMeshFile',
                       'AnnotationTriangularMeshGroupFile'],
         'exact_mappings': ['cdp-common:annotation_source_file_format']} })
    glob_string: Optional[str] = Field(None, description="""Glob string to match annotation files in the dataset. Required if annotation_source_file_glob_strings is not provided.""", json_schema_extra = { "linkml_meta": {'alias': 'glob_string',
         'domain_of': ['AnnotationSourceFile',
                       'AnnotationOrientedPointFile',
                       'AnnotationInstanceSegmentationFile',
                       'AnnotationPointFile',
                       'AnnotationSegmentationMaskFile',
                       'AnnotationSemanticSegmentationMaskFile',
                       'AnnotationInstanceSegmentationMaskFile',
                       'AnnotationTriangularMeshFile',
                       'AnnotationTriangularMeshGroupFile'],
         'exact_mappings': ['cdp-common:annotation_source_file_glob_string']} })
    glob_strings: Optional[List[str]] = Field(None, description="""Glob strings to match annotation files in the dataset. Required if annotation_source_file_glob_string is not provided.""", json_schema_extra = { "linkml_meta": {'alias': 'glob_strings',
         'domain_of': ['AnnotationSourceFile',
                       'AnnotationOrientedPointFile',
                       'AnnotationInstanceSegmentationFile',
                       'AnnotationPointFile',
                       'AnnotationSegmentationMaskFile',
                       'AnnotationSemanticSegmentationMaskFile',
                       'AnnotationInstanceSegmentationMaskFile',
                       'AnnotationTriangularMeshFile',
                       'AnnotationTriangularMeshGroupFile'],
         'exact_mappings': ['cdp-common:annotation_source_file_glob_strings']} })
    is_visualization_default: Optional[bool] = Field(False, description="""This annotation will be rendered in neuroglancer by default.""", json_schema_extra = { "linkml_meta": {'alias': 'is_visualization_default',
         'domain_of': ['Tomogram',
                       'AnnotationSourceFile',
                       'AnnotationOrientedPointFile',
                       'AnnotationInstanceSegmentationFile',
                       'AnnotationPointFile',
                       'AnnotationSegmentationMaskFile',
                       'AnnotationSemanticSegmentationMaskFile',
                       'AnnotationInstanceSegmentationMaskFile',
                       'AnnotationTriangularMeshFile',
                       'AnnotationTriangularMeshGroupFile',
                       'AnnotationFileMetadata',
                       'TomogramMetadata'],
         'exact_mappings': ['cdp-common:annotation_source_file_is_visualization_default'],
         'ifabsent': 'False'} })
    is_portal_standard: Optional[bool] = Field(False, description="""Whether the annotation source is a portal standard.""", json_schema_extra = { "linkml_meta": {'alias': 'is_portal_standard',
         'domain_of': ['AnnotationSourceFile',
                       'Alignment',
                       'AnnotationOrientedPointFile',
                       'AnnotationInstanceSegmentationFile',
                       'AnnotationPointFile',
                       'AnnotationSegmentationMaskFile',
                       'AnnotationSemanticSegmentationMaskFile',
                       'AnnotationInstanceSegmentationMaskFile',
                       'AnnotationTriangularMeshFile',
                       'AnnotationTriangularMeshGroupFile',
                       'AlignmentMetadata'],
         'exact_mappings': ['cdp-common:annotation_source_file_is_portal_standard'],
         'ifabsent': 'False'} })


class AnnotationTriangularMeshGroupFile(AnnotationSourceFile):
    """
    File and sourcing data containing one or more triangular mesh annotations.
    """
    linkml_meta: ClassVar[LinkMLMeta] = LinkMLMeta({'aliases': ['TriangularMeshGroup'], 'from_schema': 'metadata'})

    scale_factor: Optional[float] = Field(1.0, description="""The scale factor for a mesh annotation file.""", ge=0, json_schema_extra = { "linkml_meta": {'alias': 'scale_factor',
         'domain_of': ['AnnotationTriangularMeshFile',
                       'AnnotationTriangularMeshGroupFile'],
         'exact_mappings': ['cdp-common:annotation_source_file_scale_factor'],
         'ifabsent': 'float(1)'} })
    name: Optional[str] = Field(None, description="""The name that identifies to a single annotation mesh among multiple meshes.""", json_schema_extra = { "linkml_meta": {'alias': 'name',
         'domain_of': ['Assay',
                       'DevelopmentStageDetails',
                       'Disease',
                       'OrganismDetails',
                       'TissueDetails',
                       'CellType',
                       'CellStrain',
                       'CellComponent',
                       'AnnotationObject',
                       'AnnotationTriangularMeshGroupFile',
                       'AuthorMixin',
                       'Author'],
         'exact_mappings': ['cdp-common:annotation_source_file_mesh_name']} })
    file_format: str = Field(..., description="""File format for this file""", json_schema_extra = { "linkml_meta": {'alias': 'file_format',
         'domain_of': ['AnnotationSourceFile',
                       'AnnotationOrientedPointFile',
                       'AnnotationInstanceSegmentationFile',
                       'AnnotationPointFile',
                       'AnnotationSegmentationMaskFile',
                       'AnnotationSemanticSegmentationMaskFile',
                       'AnnotationInstanceSegmentationMaskFile',
                       'AnnotationTriangularMeshFile',
                       'AnnotationTriangularMeshGroupFile'],
         'exact_mappings': ['cdp-common:annotation_source_file_format']} })
    glob_string: Optional[str] = Field(None, description="""Glob string to match annotation files in the dataset. Required if annotation_source_file_glob_strings is not provided.""", json_schema_extra = { "linkml_meta": {'alias': 'glob_string',
         'domain_of': ['AnnotationSourceFile',
                       'AnnotationOrientedPointFile',
                       'AnnotationInstanceSegmentationFile',
                       'AnnotationPointFile',
                       'AnnotationSegmentationMaskFile',
                       'AnnotationSemanticSegmentationMaskFile',
                       'AnnotationInstanceSegmentationMaskFile',
                       'AnnotationTriangularMeshFile',
                       'AnnotationTriangularMeshGroupFile'],
         'exact_mappings': ['cdp-common:annotation_source_file_glob_string']} })
    glob_strings: Optional[List[str]] = Field(None, description="""Glob strings to match annotation files in the dataset. Required if annotation_source_file_glob_string is not provided.""", json_schema_extra = { "linkml_meta": {'alias': 'glob_strings',
         'domain_of': ['AnnotationSourceFile',
                       'AnnotationOrientedPointFile',
                       'AnnotationInstanceSegmentationFile',
                       'AnnotationPointFile',
                       'AnnotationSegmentationMaskFile',
                       'AnnotationSemanticSegmentationMaskFile',
                       'AnnotationInstanceSegmentationMaskFile',
                       'AnnotationTriangularMeshFile',
                       'AnnotationTriangularMeshGroupFile'],
         'exact_mappings': ['cdp-common:annotation_source_file_glob_strings']} })
    is_visualization_default: Optional[bool] = Field(False, description="""This annotation will be rendered in neuroglancer by default.""", json_schema_extra = { "linkml_meta": {'alias': 'is_visualization_default',
         'domain_of': ['Tomogram',
                       'AnnotationSourceFile',
                       'AnnotationOrientedPointFile',
                       'AnnotationInstanceSegmentationFile',
                       'AnnotationPointFile',
                       'AnnotationSegmentationMaskFile',
                       'AnnotationSemanticSegmentationMaskFile',
                       'AnnotationInstanceSegmentationMaskFile',
                       'AnnotationTriangularMeshFile',
                       'AnnotationTriangularMeshGroupFile',
                       'AnnotationFileMetadata',
                       'TomogramMetadata'],
         'exact_mappings': ['cdp-common:annotation_source_file_is_visualization_default'],
         'ifabsent': 'False'} })
    is_portal_standard: Optional[bool] = Field(False, description="""Whether the annotation source is a portal standard.""", json_schema_extra = { "linkml_meta": {'alias': 'is_portal_standard',
         'domain_of': ['AnnotationSourceFile',
                       'Alignment',
                       'AnnotationOrientedPointFile',
                       'AnnotationInstanceSegmentationFile',
                       'AnnotationPointFile',
                       'AnnotationSegmentationMaskFile',
                       'AnnotationSemanticSegmentationMaskFile',
                       'AnnotationInstanceSegmentationMaskFile',
                       'AnnotationTriangularMeshFile',
                       'AnnotationTriangularMeshGroupFile',
                       'AlignmentMetadata'],
         'exact_mappings': ['cdp-common:annotation_source_file_is_portal_standard'],
         'ifabsent': 'False'} })


class IdentifiedObject(ConfiguredBaseModel):
    """
    Metadata describing an identified object.
    """
    linkml_meta: ClassVar[LinkMLMeta] = LinkMLMeta({'from_schema': 'metadata'})

    object_id: str = Field(..., description="""A placeholder for any type of data.""", json_schema_extra = { "linkml_meta": {'alias': 'object_id',
         'any_of': [{'range': 'GO_ID'}, {'range': 'UNIPROT_ID'}],
         'domain_of': ['IdentifiedObject'],
         'exact_mappings': ['cdp-common:identified_object_id']} })
    object_name: str = Field(..., description="""Name of the object that was identified (e.g. ribosome, nuclear pore complex, actin filament, membrane)""", json_schema_extra = { "linkml_meta": {'alias': 'object_name',
         'domain_of': ['IdentifiedObject'],
         'exact_mappings': ['cdp-common:identified_object_name']} })
    object_description: Optional[str] = Field(None, description="""A textual description of the identified object, can be a longer description to include additional information not covered by the identified object name and state.""", json_schema_extra = { "linkml_meta": {'alias': 'object_description',
         'domain_of': ['IdentifiedObject'],
         'exact_mappings': ['cdp-common:identified_object_description']} })
    object_state: Optional[str] = Field(None, description="""Molecule state identified (e.g. open, closed)""", json_schema_extra = { "linkml_meta": {'alias': 'object_state',
         'domain_of': ['IdentifiedObject'],
         'exact_mappings': ['cdp-common:identified_object_state']} })

    @field_validator('object_id')
    def pattern_object_id(cls, v):
        pattern=re.compile(r"(^GO:[0-9]{7}$)|(^UniProtKB:[OPQ][0-9][A-Z0-9]{3}[0-9]|[A-NR-Z][0-9]([A-Z][A-Z0-9]{2}[0-9]){1,2}$)")
        if isinstance(v,list):
            for element in v:
                if not pattern.match(element):
                    raise ValueError(f"Invalid object_id format: {element}")
        elif isinstance(v,str):
            if not pattern.match(v):
                raise ValueError(f"Invalid object_id format: {v}")
        return v


class IdentifiedObjectList(ConfiguredBaseModel):
    """
    Metadata for a list of identified objects.
    """
    linkml_meta: ClassVar[LinkMLMeta] = LinkMLMeta({'from_schema': 'metadata'})

    filter_value: Optional[str] = Field(None, description="""Filter value for the identified object, used to filter the list of identified objects by run name.""", json_schema_extra = { "linkml_meta": {'alias': 'filter_value',
         'domain_of': ['AnnotationOrientedPointFile',
                       'AnnotationPointFile',
                       'IdentifiedObjectList',
                       'AnnotationInstanceSegmentationFile'],
         'exact_mappings': ['cdp-common:identified_object_filter_value']} })


class Annotation(AuthoredEntity, DateStampedEntity):
    """
    Metadata describing an annotation.
    """
    linkml_meta: ClassVar[LinkMLMeta] = LinkMLMeta({'from_schema': 'metadata', 'mixins': ['DateStampedEntity', 'AuthoredEntity']})

    annotation_method: str = Field(..., description="""Describe how the annotation is made (e.g. Manual, crYoLO, Positive Unlabeled Learning, template matching)""", json_schema_extra = { "linkml_meta": {'alias': 'annotation_method',
         'domain_of': ['Annotation', 'AnnotationMetadata'],
         'exact_mappings': ['cdp-common:annotation_method']} })
    annotation_object: AnnotationObject = Field(..., description="""Metadata describing the object being annotated.""", json_schema_extra = { "linkml_meta": {'alias': 'annotation_object',
         'domain_of': ['Annotation', 'AnnotationMetadata']} })
    annotation_publications: Optional[str] = Field(None, description="""List of publication IDs (EMPIAR, EMDB, DOI, PDB) that describe this annotation method. Comma separated.""", json_schema_extra = { "linkml_meta": {'alias': 'annotation_publications',
         'domain_of': ['Annotation', 'AnnotationMetadata'],
         'exact_mappings': ['cdp-common:annotation_publications']} })
    annotation_software: Optional[str] = Field(None, description="""Software used for generating this annotation""", json_schema_extra = { "linkml_meta": {'alias': 'annotation_software',
         'domain_of': ['Annotation', 'AnnotationMetadata'],
         'exact_mappings': ['cdp-common:annotation_software'],
         'recommended': True} })
    confidence: Optional[AnnotationConfidence] = Field(None, description="""Metadata describing the confidence of an annotation.""", json_schema_extra = { "linkml_meta": {'alias': 'confidence', 'domain_of': ['Annotation', 'AnnotationMetadata']} })
    files: Optional[List[AnnotationSourceFile]] = Field(None, description="""File and sourcing data for an annotation. Represents an entry in annotation.sources.""", json_schema_extra = { "linkml_meta": {'alias': 'files',
         'domain_of': ['Annotation', 'AlignmentMetadata', 'AnnotationMetadata'],
         'list_elements_ordered': True} })
    ground_truth_status: Optional[bool] = Field(False, description="""Whether an annotation is considered ground truth, as determined by the annotator.""", json_schema_extra = { "linkml_meta": {'alias': 'ground_truth_status',
         'domain_of': ['Annotation', 'AnnotationMetadata'],
         'exact_mappings': ['cdp-common:annotation_ground_truth_status'],
         'ifabsent': 'False',
         'recommended': True} })
    is_curator_recommended: Optional[bool] = Field(False, description="""This annotation is recommended by the curator to be preferred for this object type.""", json_schema_extra = { "linkml_meta": {'alias': 'is_curator_recommended',
         'domain_of': ['Annotation', 'AnnotationMetadata'],
         'exact_mappings': ['cdp-common:annotation_is_curator_recommended'],
         'ifabsent': 'False'} })
    method_type: AnnotationMethodTypeEnum = Field(..., description="""Classification of the annotation method based on supervision.""", json_schema_extra = { "linkml_meta": {'alias': 'method_type',
         'domain_of': ['Annotation',
                       'Alignment',
                       'AlignmentMetadata',
                       'AnnotationMetadata'],
         'exact_mappings': ['cdp-common:annotation_method_type']} })
    method_links: Optional[List[AnnotationMethodLinks]] = Field(None, description="""A set of links to models, source code, documentation, etc referenced by annotation the method""", json_schema_extra = { "linkml_meta": {'alias': 'method_links', 'domain_of': ['Annotation', 'AnnotationMetadata']} })
    object_count: Optional[int] = Field(None, description="""Number of objects identified""", json_schema_extra = { "linkml_meta": {'alias': 'object_count',
         'domain_of': ['Annotation', 'AnnotationMetadata'],
         'exact_mappings': ['cdp-common:annotation_object_count']} })
    version: Optional[float] = Field(None, description="""Version of annotation.""", json_schema_extra = { "linkml_meta": {'alias': 'version',
         'domain_of': ['Annotation', 'AnnotationMetadata'],
         'exact_mappings': ['cdp-common:annotation_version']} })
    dates: DateStamp = Field(..., description="""A set of dates at which a data item was deposited, published and last modified.""", json_schema_extra = { "linkml_meta": {'alias': 'dates',
         'domain_of': ['DateStampedEntity',
                       'Tomogram',
                       'Dataset',
                       'Deposition',
                       'Annotation',
                       'AnnotationMetadata',
                       'DatasetMetadata',
                       'DepositionMetadata',
                       'TomogramMetadata']} })
    authors: List[Author] = Field(..., description="""Author of a scientific data entity.""", min_length=1, json_schema_extra = { "linkml_meta": {'alias': 'authors',
         'domain_of': ['AuthoredEntity',
                       'Dataset',
                       'Deposition',
                       'Tomogram',
                       'Annotation',
                       'AnnotationMetadata',
                       'DatasetMetadata',
                       'DepositionMetadata',
                       'TomogramMetadata'],
         'list_elements_ordered': True} })

    @field_validator('annotation_publications')
    def pattern_annotation_publications(cls, v):
        pattern=re.compile(r"^(EMPIAR-[0-9]{5}|EMD-[0-9]{4,5}|(doi:)?10\.[0-9]{4,9}/[-._;()/:a-zA-Z0-9]+|PDB-[0-9a-zA-Z]{4,8})(\s*,\s*(EMPIAR-[0-9]{5}|EMD-[0-9]{4,5}|(doi:)?10\.[0-9]{4,9}/[-._;()/:a-zA-Z0-9]+|PDB-[0-9a-zA-Z]{4,8}))*$")
        if isinstance(v,list):
            for element in v:
                if not pattern.match(element):
                    raise ValueError(f"Invalid annotation_publications format: {element}")
        elif isinstance(v,str):
            if not pattern.match(v):
                raise ValueError(f"Invalid annotation_publications format: {v}")
        return v

    @field_validator('method_type')
    def pattern_method_type(cls, v):
        pattern=re.compile(r"(^manual$)|(^automated$)|(^hybrid$)|(^simulated$)")
        if isinstance(v,list):
            for element in v:
                if not pattern.match(element):
                    raise ValueError(f"Invalid method_type format: {element}")
        elif isinstance(v,str):
            if not pattern.match(v):
                raise ValueError(f"Invalid method_type format: {v}")
        return v


class AlignmentSize(ConfiguredBaseModel):
    """
    The size of an alignment in voxels in each dimension.
    """
    linkml_meta: ClassVar[LinkMLMeta] = LinkMLMeta({'from_schema': 'metadata'})

    x: Union[float, str] = Field(..., description="""A placeholder for any type of data.""", json_schema_extra = { "linkml_meta": {'alias': 'x',
         'any_of': [{'range': 'float'}, {'range': 'FloatFormattedString'}],
         'domain_of': ['TiltSeriesSize',
                       'TomogramSize',
                       'TomogramOffset',
                       'AlignmentSize',
                       'AlignmentOffset'],
         'unit': {'descriptive_name': 'Angstrom', 'symbol': 'Å'}} })
    y: Union[float, str] = Field(..., description="""A placeholder for any type of data.""", json_schema_extra = { "linkml_meta": {'alias': 'y',
         'any_of': [{'range': 'float'}, {'range': 'FloatFormattedString'}],
         'domain_of': ['TiltSeriesSize',
                       'TomogramSize',
                       'TomogramOffset',
                       'AlignmentSize',
                       'AlignmentOffset'],
         'unit': {'descriptive_name': 'Angstrom', 'symbol': 'Å'}} })
    z: Union[float, str] = Field(..., description="""A placeholder for any type of data.""", json_schema_extra = { "linkml_meta": {'alias': 'z',
         'any_of': [{'range': 'float'}, {'range': 'FloatFormattedString'}],
         'domain_of': ['TiltSeriesSize',
                       'TomogramSize',
                       'TomogramOffset',
                       'AlignmentSize',
                       'AlignmentOffset'],
         'unit': {'descriptive_name': 'Angstrom', 'symbol': 'Å'}} })

    @field_validator('x')
    def pattern_x(cls, v):
        pattern=re.compile(r"^float[ ]*\{[a-zA-Z0-9_-]+\}[ ]*$")
        if isinstance(v,list):
            for element in v:
                if not pattern.match(element):
                    raise ValueError(f"Invalid x format: {element}")
        elif isinstance(v,str):
            if not pattern.match(v):
                raise ValueError(f"Invalid x format: {v}")
        return v

    @field_validator('y')
    def pattern_y(cls, v):
        pattern=re.compile(r"^float[ ]*\{[a-zA-Z0-9_-]+\}[ ]*$")
        if isinstance(v,list):
            for element in v:
                if not pattern.match(element):
                    raise ValueError(f"Invalid y format: {element}")
        elif isinstance(v,str):
            if not pattern.match(v):
                raise ValueError(f"Invalid y format: {v}")
        return v

    @field_validator('z')
    def pattern_z(cls, v):
        pattern=re.compile(r"^float[ ]*\{[a-zA-Z0-9_-]+\}[ ]*$")
        if isinstance(v,list):
            for element in v:
                if not pattern.match(element):
                    raise ValueError(f"Invalid z format: {element}")
        elif isinstance(v,str):
            if not pattern.match(v):
                raise ValueError(f"Invalid z format: {v}")
        return v


class AlignmentOffset(ConfiguredBaseModel):
    """
    The offset of a alignment in voxels in each dimension relative to the canonical tomogram.
    """
    linkml_meta: ClassVar[LinkMLMeta] = LinkMLMeta({'from_schema': 'metadata'})

    x: Union[float, str] = Field(0.0, description="""A placeholder for any type of data.""", json_schema_extra = { "linkml_meta": {'alias': 'x',
         'any_of': [{'range': 'float'}, {'range': 'FloatFormattedString'}],
         'domain_of': ['TiltSeriesSize',
                       'TomogramSize',
                       'TomogramOffset',
                       'AlignmentSize',
                       'AlignmentOffset'],
         'ifabsent': 'float(0)',
         'unit': {'descriptive_name': 'Angstrom', 'symbol': 'Å'}} })
    y: Union[float, str] = Field(0.0, description="""A placeholder for any type of data.""", json_schema_extra = { "linkml_meta": {'alias': 'y',
         'any_of': [{'range': 'float'}, {'range': 'FloatFormattedString'}],
         'domain_of': ['TiltSeriesSize',
                       'TomogramSize',
                       'TomogramOffset',
                       'AlignmentSize',
                       'AlignmentOffset'],
         'ifabsent': 'float(0)',
         'unit': {'descriptive_name': 'Angstrom', 'symbol': 'Å'}} })
    z: Union[float, str] = Field(0.0, description="""A placeholder for any type of data.""", json_schema_extra = { "linkml_meta": {'alias': 'z',
         'any_of': [{'range': 'float'}, {'range': 'FloatFormattedString'}],
         'domain_of': ['TiltSeriesSize',
                       'TomogramSize',
                       'TomogramOffset',
                       'AlignmentSize',
                       'AlignmentOffset'],
         'ifabsent': 'float(0)',
         'unit': {'descriptive_name': 'Angstrom', 'symbol': 'Å'}} })

    @field_validator('x')
    def pattern_x(cls, v):
        pattern=re.compile(r"^float[ ]*\{[a-zA-Z0-9_-]+\}[ ]*$")
        if isinstance(v,list):
            for element in v:
                if not pattern.match(element):
                    raise ValueError(f"Invalid x format: {element}")
        elif isinstance(v,str):
            if not pattern.match(v):
                raise ValueError(f"Invalid x format: {v}")
        return v

    @field_validator('y')
    def pattern_y(cls, v):
        pattern=re.compile(r"^float[ ]*\{[a-zA-Z0-9_-]+\}[ ]*$")
        if isinstance(v,list):
            for element in v:
                if not pattern.match(element):
                    raise ValueError(f"Invalid y format: {element}")
        elif isinstance(v,str):
            if not pattern.match(v):
                raise ValueError(f"Invalid y format: {v}")
        return v

    @field_validator('z')
    def pattern_z(cls, v):
        pattern=re.compile(r"^float[ ]*\{[a-zA-Z0-9_-]+\}[ ]*$")
        if isinstance(v,list):
            for element in v:
                if not pattern.match(element):
                    raise ValueError(f"Invalid z format: {element}")
        elif isinstance(v,str):
            if not pattern.match(v):
                raise ValueError(f"Invalid z format: {v}")
        return v


class PerSectionAlignmentParameters(ConfiguredBaseModel):
    """
    Alignment parameters for one section of a tilt series.
    """
    linkml_meta: ClassVar[LinkMLMeta] = LinkMLMeta({'from_schema': 'metadata'})

    z_index: int = Field(..., description="""z-index of the frame in the tiltseries""", ge=0, json_schema_extra = { "linkml_meta": {'alias': 'z_index',
         'domain_of': ['PerSectionParameter', 'PerSectionAlignmentParameters'],
         'exact_mappings': ['cdp-common:per_section_z_index']} })
    tilt_angle: Optional[float] = Field(None, description="""Tilt angle of the projection in degrees""", json_schema_extra = { "linkml_meta": {'alias': 'tilt_angle',
         'domain_of': ['PerSectionAlignmentParameters'],
         'exact_mappings': ['cdp-common:per_section_alignment_tilt_angle'],
         'unit': {'descriptive_name': 'degrees', 'symbol': '°'}} })
    volume_x_rotation: Optional[float] = Field(None, description="""Additional X rotation of the reconstruction volume in degrees""", json_schema_extra = { "linkml_meta": {'alias': 'volume_x_rotation',
         'domain_of': ['PerSectionAlignmentParameters'],
         'exact_mappings': ['cdp-common:alignment_volume_x_rotation'],
         'unit': {'descriptive_name': 'degrees', 'symbol': '°'}} })
    in_plane_rotation: Optional[conlist(min_length=2, max_length=2, item_type=conlist(min_length=2, max_length=2, item_type=float))] = Field(None, description="""In-plane rotation of the projection as a rotation matrix.""", json_schema_extra = { "linkml_meta": {'alias': 'in_plane_rotation',
         'array': {'dimensions': [{'exact_cardinality': 2}, {'exact_cardinality': 2}],
                   'exact_number_dimensions': 2},
         'domain_of': ['PerSectionAlignmentParameters']} })
    x_offset: Optional[float] = Field(None, description="""In-plane X-shift of the projection in angstrom""", json_schema_extra = { "linkml_meta": {'alias': 'x_offset',
         'domain_of': ['PerSectionAlignmentParameters'],
         'exact_mappings': ['cdp-common:per_section_alignment_x_offset'],
         'unit': {'descriptive_name': 'Angstrom', 'symbol': 'Å'}} })
    y_offset: Optional[float] = Field(None, description="""In-plane Y-shift of the projection in angstrom""", json_schema_extra = { "linkml_meta": {'alias': 'y_offset',
         'domain_of': ['PerSectionAlignmentParameters'],
         'exact_mappings': ['cdp-common:per_section_alignment_y_offset'],
         'unit': {'descriptive_name': 'Angstrom', 'symbol': 'Å'}} })
    beam_tilt: Optional[float] = Field(None, description="""Beam tilt during projection in degrees""", json_schema_extra = { "linkml_meta": {'alias': 'beam_tilt',
         'domain_of': ['PerSectionAlignmentParameters'],
         'exact_mappings': ['cdp-common:per_section_alignment_beam_tilt'],
         'unit': {'descriptive_name': 'degrees', 'symbol': '°'}} })


class Alignment(ConfiguredBaseModel):
    linkml_meta: ClassVar[LinkMLMeta] = LinkMLMeta({'from_schema': 'metadata'})

    alignment_type: Optional[AlignmentTypeEnum] = Field(None, description="""The type of alignment.""", json_schema_extra = { "linkml_meta": {'alias': 'alignment_type', 'domain_of': ['Alignment', 'AlignmentMetadata']} })
    volume_offset: Optional[AlignmentOffset] = Field(None, description="""The offset of a alignment in voxels in each dimension relative to the canonical tomogram.""", json_schema_extra = { "linkml_meta": {'alias': 'volume_offset', 'domain_of': ['Alignment', 'AlignmentMetadata']} })
    volume_dimension: Optional[AlignmentSize] = Field(None, description="""The size of an alignment in voxels in each dimension.""", json_schema_extra = { "linkml_meta": {'alias': 'volume_dimension', 'domain_of': ['Alignment', 'AlignmentMetadata']} })
    x_rotation_offset: Optional[Union[int, str]] = Field(0, description="""A placeholder for any type of data.""", json_schema_extra = { "linkml_meta": {'alias': 'x_rotation_offset',
         'any_of': [{'range': 'integer'}, {'range': 'IntegerFormattedString'}],
         'domain_of': ['Alignment', 'AlignmentMetadata'],
         'ifabsent': 'int(0)'} })
    tilt_offset: Optional[float] = Field(0.0, description="""The tilt offset relative to the tomogram.""", json_schema_extra = { "linkml_meta": {'alias': 'tilt_offset',
         'domain_of': ['Alignment', 'AlignmentMetadata'],
         'ifabsent': 'float(0.0)'} })
    affine_transformation_matrix: Optional[conlist(min_length=4, max_length=4, item_type=conlist(min_length=4, max_length=4, item_type=float))] = Field(None, description="""The flip or rotation transformation of this author submitted tomogram is indicated here. The default value if not present, is an identity matrix.""", json_schema_extra = { "linkml_meta": {'alias': 'affine_transformation_matrix',
         'array': {'dimensions': [{'exact_cardinality': 4}, {'exact_cardinality': 4}],
                   'exact_number_dimensions': 2},
         'domain_of': ['Tomogram',
                       'Alignment',
                       'AlignmentMetadata',
                       'TomogramMetadata']} })
    is_portal_standard: Optional[bool] = Field(False, description="""Whether the alignment is standardized for the portal.""", json_schema_extra = { "linkml_meta": {'alias': 'is_portal_standard',
         'domain_of': ['AnnotationSourceFile',
                       'Alignment',
                       'AnnotationOrientedPointFile',
                       'AnnotationInstanceSegmentationFile',
                       'AnnotationPointFile',
                       'AnnotationSegmentationMaskFile',
                       'AnnotationSemanticSegmentationMaskFile',
                       'AnnotationInstanceSegmentationMaskFile',
                       'AnnotationTriangularMeshFile',
                       'AnnotationTriangularMeshGroupFile',
                       'AlignmentMetadata'],
         'ifabsent': 'False'} })
    format: AlignmentFormatEnum = Field(..., description="""The format of the alignment.""", json_schema_extra = { "linkml_meta": {'alias': 'format',
         'domain_of': ['Alignment',
                       'Ctf',
                       'AlignmentMetadata',
                       'AnnotationFileMetadata']} })
    method_type: Optional[AlignmentMethodTypeEnum] = Field(None, description="""The alignment method type.""", json_schema_extra = { "linkml_meta": {'alias': 'method_type',
         'domain_of': ['Annotation',
                       'Alignment',
                       'AlignmentMetadata',
                       'AnnotationMetadata']} })

    @field_validator('alignment_type')
    def pattern_alignment_type(cls, v):
        pattern=re.compile(r"(^LOCAL$)|(^GLOBAL$)")
        if isinstance(v,list):
            for element in v:
                if not pattern.match(element):
                    raise ValueError(f"Invalid alignment_type format: {element}")
        elif isinstance(v,str):
            if not pattern.match(v):
                raise ValueError(f"Invalid alignment_type format: {v}")
        return v

    @field_validator('x_rotation_offset')
    def pattern_x_rotation_offset(cls, v):
        pattern=re.compile(r"^int[ ]*\{[a-zA-Z0-9_-]+\}[ ]*$")
        if isinstance(v,list):
            for element in v:
                if not pattern.match(element):
                    raise ValueError(f"Invalid x_rotation_offset format: {element}")
        elif isinstance(v,str):
            if not pattern.match(v):
                raise ValueError(f"Invalid x_rotation_offset format: {v}")
        return v

    @field_validator('format')
    def pattern_format(cls, v):
        pattern=re.compile(r"(^IMOD$)|(^ARETOMO3$)")
        if isinstance(v,list):
            for element in v:
                if not pattern.match(element):
                    raise ValueError(f"Invalid format format: {element}")
        elif isinstance(v,str):
            if not pattern.match(v):
                raise ValueError(f"Invalid format format: {v}")
        return v

    @field_validator('method_type')
    def pattern_method_type(cls, v):
        pattern=re.compile(r"(^fiducial_based$)|(^patch_tracking$)|(^projection_matching$)|(^undefined$)")
        if isinstance(v,list):
            for element in v:
                if not pattern.match(element):
                    raise ValueError(f"Invalid method_type format: {element}")
        elif isinstance(v,str):
            if not pattern.match(v):
                raise ValueError(f"Invalid method_type format: {v}")
        return v


class Frame(ConfiguredBaseModel):
    """
    A frame entity.
    """
    linkml_meta: ClassVar[LinkMLMeta] = LinkMLMeta({'from_schema': 'metadata'})

    dose_rate: Union[float, str] = Field(..., description="""A placeholder for any type of data.""", json_schema_extra = { "linkml_meta": {'alias': 'dose_rate',
         'any_of': [{'range': 'float'}, {'range': 'FloatFormattedString'}],
         'domain_of': ['Frame', 'FramesMetadata']} })
    is_gain_corrected: Optional[bool] = Field(None, description="""Is the frame gain corrected""", json_schema_extra = { "linkml_meta": {'alias': 'is_gain_corrected',
         'domain_of': ['Frame', 'PerFrameMetadata', 'FramesMetadata']} })

    @field_validator('dose_rate')
    def pattern_dose_rate(cls, v):
        pattern=re.compile(r"^float[ ]*\{[a-zA-Z0-9_-]+\}[ ]*$")
        if isinstance(v,list):
            for element in v:
                if not pattern.match(element):
                    raise ValueError(f"Invalid dose_rate format: {element}")
        elif isinstance(v,str):
            if not pattern.match(v):
                raise ValueError(f"Invalid dose_rate format: {v}")
        return v


class Ctf(ConfiguredBaseModel):
    """
    A ctf entity.
    """
    linkml_meta: ClassVar[LinkMLMeta] = LinkMLMeta({'from_schema': 'metadata'})

    format: CtfFormatEnum = Field(..., description="""The format of the ctf file.""", json_schema_extra = { "linkml_meta": {'alias': 'format',
         'domain_of': ['Alignment',
                       'Ctf',
                       'AlignmentMetadata',
                       'AnnotationFileMetadata']} })

    @field_validator('format')
    def pattern_format(cls, v):
        pattern=re.compile(r"(^CTFFIND$)|(^Gctf$)")
        if isinstance(v,list):
            for element in v:
                if not pattern.match(element):
                    raise ValueError(f"Invalid format format: {element}")
        elif isinstance(v,str):
            if not pattern.match(v):
                raise ValueError(f"Invalid format format: {v}")
        return v


class DateStampedEntityMixin(ConfiguredBaseModel):
    """
    A set of dates at which a data item was deposited, published and last modified.
    """
    linkml_meta: ClassVar[LinkMLMeta] = LinkMLMeta({'from_schema': 'metadata', 'mixin': True})

    deposition_date: date = Field(..., description="""The date a data item was received by the cryoET data portal.""", json_schema_extra = { "linkml_meta": {'alias': 'deposition_date',
         'domain_of': ['DateStampedEntityMixin', 'DateStamp'],
         'exact_mappings': ['cdp-common:deposition_date']} })
    release_date: date = Field(..., description="""The date a data item was received by the cryoET data portal.""", json_schema_extra = { "linkml_meta": {'alias': 'release_date',
         'domain_of': ['DateStampedEntityMixin', 'DateStamp'],
         'exact_mappings': ['cdp-common:release_date']} })
    last_modified_date: date = Field(..., description="""The date a piece of data was last modified on the cryoET data portal.""", json_schema_extra = { "linkml_meta": {'alias': 'last_modified_date',
         'domain_of': ['DateStampedEntityMixin', 'DateStamp'],
         'exact_mappings': ['cdp-common:last_modified_date']} })


class DateStamp(DateStampedEntityMixin):
    """
    A set of dates at which a data item was deposited, published and last modified.
    """
    linkml_meta: ClassVar[LinkMLMeta] = LinkMLMeta({'from_schema': 'metadata', 'mixins': ['DateStampedEntityMixin']})

    deposition_date: date = Field(..., description="""The date a data item was received by the cryoET data portal.""", json_schema_extra = { "linkml_meta": {'alias': 'deposition_date',
         'domain_of': ['DateStampedEntityMixin', 'DateStamp'],
         'exact_mappings': ['cdp-common:deposition_date']} })
    release_date: date = Field(..., description="""The date a data item was received by the cryoET data portal.""", json_schema_extra = { "linkml_meta": {'alias': 'release_date',
         'domain_of': ['DateStampedEntityMixin', 'DateStamp'],
         'exact_mappings': ['cdp-common:release_date']} })
    last_modified_date: date = Field(..., description="""The date a piece of data was last modified on the cryoET data portal.""", json_schema_extra = { "linkml_meta": {'alias': 'last_modified_date',
         'domain_of': ['DateStampedEntityMixin', 'DateStamp'],
         'exact_mappings': ['cdp-common:last_modified_date']} })


class CrossReferencesMixin(ConfiguredBaseModel):
    """
    A set of cross-references to other databases and publications.
    """
    linkml_meta: ClassVar[LinkMLMeta] = LinkMLMeta({'from_schema': 'metadata', 'mixin': True})

    publications: Optional[str] = Field(None, description="""Comma-separated list of DOIs for publications associated with the dataset.""", json_schema_extra = { "linkml_meta": {'alias': 'publications',
         'domain_of': ['CrossReferencesMixin', 'CrossReferences'],
         'recommended': True} })
    related_database_entries: Optional[str] = Field(None, description="""Comma-separated list of related database entries for the dataset.""", json_schema_extra = { "linkml_meta": {'alias': 'related_database_entries',
         'domain_of': ['CrossReferencesMixin', 'CrossReferences'],
         'recommended': True} })
    related_database_links: Optional[str] = Field(None, description="""Comma-separated list of related database links for the dataset.""", json_schema_extra = { "linkml_meta": {'alias': 'related_database_links',
         'domain_of': ['CrossReferencesMixin', 'CrossReferences']} })
    dataset_citations: Optional[str] = Field(None, description="""Comma-separated list of DOIs for publications citing the dataset.""", json_schema_extra = { "linkml_meta": {'alias': 'dataset_citations',
         'domain_of': ['CrossReferencesMixin', 'CrossReferences']} })

    @field_validator('publications')
    def pattern_publications(cls, v):
        pattern=re.compile(r"(^(doi:)?10\.[0-9]{4,9}/[-._;()/:a-zA-Z0-9]+(\s*,\s*(doi:)?10\.[0-9]{4,9}/[-._;()/:a-zA-Z0-9]+)*$)|(^(doi:)?10\.[0-9]{4,9}/[-._;()/:a-zA-Z0-9]+(\s*,\s*(doi:)?10\.[0-9]{4,9}/[-._;()/:a-zA-Z0-9]+)*$)")
        if isinstance(v,list):
            for element in v:
                if not pattern.match(element):
                    raise ValueError(f"Invalid publications format: {element}")
        elif isinstance(v,str):
            if not pattern.match(v):
                raise ValueError(f"Invalid publications format: {v}")
        return v

    @field_validator('related_database_entries')
    def pattern_related_database_entries(cls, v):
        pattern=re.compile(r"(^(EMPIAR-[0-9]{5}|EMD-[0-9]{4,5}|PDB-[0-9a-zA-Z]{4,8})(\s*,\s*(EMPIAR-[0-9]{5}|EMD-[0-9]{4,5}|PDB-[0-9a-zA-Z]{4,8}))*$)|(^(EMPIAR-[0-9]{5}|EMD-[0-9]{4,5}|PDB-[0-9a-zA-Z]{4,8})(\s*,\s*(EMPIAR-[0-9]{5}|EMD-[0-9]{4,5}|PDB-[0-9a-zA-Z]{4,8}))*$)")
        if isinstance(v,list):
            for element in v:
                if not pattern.match(element):
                    raise ValueError(f"Invalid related_database_entries format: {element}")
        elif isinstance(v,str):
            if not pattern.match(v):
                raise ValueError(f"Invalid related_database_entries format: {v}")
        return v


class CrossReferences(CrossReferencesMixin):
    """
    A set of cross-references to other databases and publications.
    """
    linkml_meta: ClassVar[LinkMLMeta] = LinkMLMeta({'from_schema': 'metadata', 'mixins': ['CrossReferencesMixin']})

    publications: Optional[str] = Field(None, description="""Comma-separated list of DOIs for publications associated with the dataset.""", json_schema_extra = { "linkml_meta": {'alias': 'publications',
         'domain_of': ['CrossReferencesMixin', 'CrossReferences'],
         'recommended': True} })
    related_database_entries: Optional[str] = Field(None, description="""Comma-separated list of related database entries for the dataset.""", json_schema_extra = { "linkml_meta": {'alias': 'related_database_entries',
         'domain_of': ['CrossReferencesMixin', 'CrossReferences'],
         'recommended': True} })
    related_database_links: Optional[str] = Field(None, description="""Comma-separated list of related database links for the dataset.""", json_schema_extra = { "linkml_meta": {'alias': 'related_database_links',
         'domain_of': ['CrossReferencesMixin', 'CrossReferences']} })
    dataset_citations: Optional[str] = Field(None, description="""Comma-separated list of DOIs for publications citing the dataset.""", json_schema_extra = { "linkml_meta": {'alias': 'dataset_citations',
         'domain_of': ['CrossReferencesMixin', 'CrossReferences']} })

    @field_validator('publications')
    def pattern_publications(cls, v):
        pattern=re.compile(r"(^(doi:)?10\.[0-9]{4,9}/[-._;()/:a-zA-Z0-9]+(\s*,\s*(doi:)?10\.[0-9]{4,9}/[-._;()/:a-zA-Z0-9]+)*$)|(^(doi:)?10\.[0-9]{4,9}/[-._;()/:a-zA-Z0-9]+(\s*,\s*(doi:)?10\.[0-9]{4,9}/[-._;()/:a-zA-Z0-9]+)*$)")
        if isinstance(v,list):
            for element in v:
                if not pattern.match(element):
                    raise ValueError(f"Invalid publications format: {element}")
        elif isinstance(v,str):
            if not pattern.match(v):
                raise ValueError(f"Invalid publications format: {v}")
        return v

    @field_validator('related_database_entries')
    def pattern_related_database_entries(cls, v):
        pattern=re.compile(r"(^(EMPIAR-[0-9]{5}|EMD-[0-9]{4,5}|PDB-[0-9a-zA-Z]{4,8})(\s*,\s*(EMPIAR-[0-9]{5}|EMD-[0-9]{4,5}|PDB-[0-9a-zA-Z]{4,8}))*$)|(^(EMPIAR-[0-9]{5}|EMD-[0-9]{4,5}|PDB-[0-9a-zA-Z]{4,8})(\s*,\s*(EMPIAR-[0-9]{5}|EMD-[0-9]{4,5}|PDB-[0-9a-zA-Z]{4,8}))*$)")
        if isinstance(v,list):
            for element in v:
                if not pattern.match(element):
                    raise ValueError(f"Invalid related_database_entries format: {element}")
        elif isinstance(v,str):
            if not pattern.match(v):
                raise ValueError(f"Invalid related_database_entries format: {v}")
        return v


class AuthorMixin(ConfiguredBaseModel):
    """
    An entity with author data
    """
    linkml_meta: ClassVar[LinkMLMeta] = LinkMLMeta({'from_schema': 'metadata', 'mixin': True})

    name: str = Field(..., description="""The full name of the author.""", json_schema_extra = { "linkml_meta": {'alias': 'name',
         'domain_of': ['AuthorMixin',
                       'Author',
                       'Assay',
                       'DevelopmentStageDetails',
                       'Disease',
                       'OrganismDetails',
                       'TissueDetails',
                       'CellType',
                       'CellStrain',
                       'CellComponent',
                       'AnnotationObject',
                       'AnnotationTriangularMeshGroupFile'],
         'exact_mappings': ['cdp-common:author_name']} })
    email: Optional[str] = Field(None, description="""The email address of the author.""", json_schema_extra = { "linkml_meta": {'alias': 'email',
         'domain_of': ['AuthorMixin', 'Author'],
         'exact_mappings': ['cdp-common:author_email']} })
    affiliation_name: Optional[str] = Field(None, description="""The name of the author's affiliation.""", json_schema_extra = { "linkml_meta": {'alias': 'affiliation_name',
         'domain_of': ['AuthorMixin', 'Author'],
         'exact_mappings': ['cdp-common:author_affiliation_name']} })
    affiliation_address: Optional[str] = Field(None, description="""The address of the author's affiliation.""", json_schema_extra = { "linkml_meta": {'alias': 'affiliation_address',
         'domain_of': ['AuthorMixin', 'Author'],
         'exact_mappings': ['cdp-common:author_affiliation_address']} })
    affiliation_identifier: Optional[str] = Field(None, description="""A Research Organization Registry (ROR) identifier.""", json_schema_extra = { "linkml_meta": {'alias': 'affiliation_identifier',
         'domain_of': ['AuthorMixin', 'Author'],
         'exact_mappings': ['cdp-common:author_affiliation_identifier'],
         'recommended': True} })
    corresponding_author_status: Optional[bool] = Field(False, description="""Whether the author is a corresponding author.""", json_schema_extra = { "linkml_meta": {'alias': 'corresponding_author_status',
         'domain_of': ['AuthorMixin', 'Author'],
         'exact_mappings': ['cdp-common:author_corresponding_author_status'],
         'ifabsent': 'False'} })
    primary_author_status: Optional[bool] = Field(False, description="""Whether the author is a primary author.""", json_schema_extra = { "linkml_meta": {'alias': 'primary_author_status',
         'domain_of': ['AuthorMixin', 'Author'],
         'exact_mappings': ['cdp-common:author_primary_author_status'],
         'ifabsent': 'False'} })
    kaggle_id: Optional[str] = Field(None, description="""Identifying string for the author's kaggle profile (found after 'kaggle.com/').""", json_schema_extra = { "linkml_meta": {'alias': 'kaggle_id',
         'domain_of': ['AuthorMixin', 'Author'],
         'exact_mappings': ['cdp-common:kaggle_id']} })


class Author(AuthorMixin):
    """
    Author of a scientific data entity.
    """
    linkml_meta: ClassVar[LinkMLMeta] = LinkMLMeta({'from_schema': 'metadata', 'mixins': ['AuthorMixin']})

    ORCID: Optional[str] = Field(None, description="""The ORCID identifier for the author.""", json_schema_extra = { "linkml_meta": {'alias': 'ORCID',
         'domain_of': ['Author'],
         'exact_mappings': ['cdp-common:author_orcid'],
         'recommended': True} })
    kaggle_id: Optional[str] = Field(None, description="""Identifying string for the author's kaggle profile (found after 'kaggle.com/').""", json_schema_extra = { "linkml_meta": {'alias': 'kaggle_id',
         'domain_of': ['Author', 'AuthorMixin'],
         'exact_mappings': ['cdp-common:kaggle_id']} })
    name: str = Field(..., description="""The full name of the author.""", json_schema_extra = { "linkml_meta": {'alias': 'name',
         'domain_of': ['AuthorMixin',
                       'Assay',
                       'DevelopmentStageDetails',
                       'Disease',
                       'OrganismDetails',
                       'TissueDetails',
                       'CellType',
                       'CellStrain',
                       'CellComponent',
                       'AnnotationObject',
                       'AnnotationTriangularMeshGroupFile',
                       'Author'],
         'exact_mappings': ['cdp-common:author_name']} })
    email: Optional[str] = Field(None, description="""The email address of the author.""", json_schema_extra = { "linkml_meta": {'alias': 'email',
         'domain_of': ['AuthorMixin', 'Author'],
         'exact_mappings': ['cdp-common:author_email']} })
    affiliation_name: Optional[str] = Field(None, description="""The name of the author's affiliation.""", json_schema_extra = { "linkml_meta": {'alias': 'affiliation_name',
         'domain_of': ['AuthorMixin', 'Author'],
         'exact_mappings': ['cdp-common:author_affiliation_name']} })
    affiliation_address: Optional[str] = Field(None, description="""The address of the author's affiliation.""", json_schema_extra = { "linkml_meta": {'alias': 'affiliation_address',
         'domain_of': ['AuthorMixin', 'Author'],
         'exact_mappings': ['cdp-common:author_affiliation_address']} })
    affiliation_identifier: Optional[str] = Field(None, description="""A Research Organization Registry (ROR) identifier.""", json_schema_extra = { "linkml_meta": {'alias': 'affiliation_identifier',
         'domain_of': ['AuthorMixin', 'Author'],
         'exact_mappings': ['cdp-common:author_affiliation_identifier'],
         'recommended': True} })
    corresponding_author_status: Optional[bool] = Field(False, description="""Whether the author is a corresponding author.""", json_schema_extra = { "linkml_meta": {'alias': 'corresponding_author_status',
         'domain_of': ['AuthorMixin', 'Author'],
         'exact_mappings': ['cdp-common:author_corresponding_author_status'],
         'ifabsent': 'False'} })
    primary_author_status: Optional[bool] = Field(False, description="""Whether the author is a primary author.""", json_schema_extra = { "linkml_meta": {'alias': 'primary_author_status',
         'domain_of': ['AuthorMixin', 'Author'],
         'exact_mappings': ['cdp-common:author_primary_author_status'],
         'ifabsent': 'False'} })

    @field_validator('ORCID')
    def pattern_ORCID(cls, v):
        pattern=re.compile(r"[0-9]{4}-[0-9]{4}-[0-9]{4}-[0-9]{3}[0-9X]$")
        if isinstance(v,list):
            for element in v:
                if not pattern.match(element):
                    raise ValueError(f"Invalid ORCID format: {element}")
        elif isinstance(v,str):
            if not pattern.match(v):
                raise ValueError(f"Invalid ORCID format: {v}")
        return v


class DefaultMetadata(ConfiguredBaseModel):
    """
    Default metadata for metadata files.

    """
    linkml_meta: ClassVar[LinkMLMeta] = LinkMLMeta({'from_schema': 'metadata'})

    deposition_id: int = Field(..., description="""An identifier for a CryoET deposition, assigned by the Data Portal. Used to identify the deposition the entity is a part of.""", json_schema_extra = { "linkml_meta": {'alias': 'deposition_id',
         'domain_of': ['DefaultMetadata',
                       'AlignmentMetadata',
                       'AnnotationMetadata',
                       'FramesMetadata',
                       'DatasetMetadata',
                       'DepositionMetadata',
                       'TiltSeriesMetadata',
                       'TomogramMetadata'],
         'exact_mappings': ['cdp-common:deposition_identifier']} })
    last_updated_at: float = Field(..., description="""POSIX timestamp of the last time this metadata file was updated.""", json_schema_extra = { "linkml_meta": {'alias': 'last_updated_at',
         'domain_of': ['DefaultMetadata',
                       'AlignmentMetadata',
                       'AnnotationMetadata',
                       'FramesMetadata',
                       'DatasetMetadata',
                       'DepositionMetadata',
                       'TiltSeriesMetadata',
                       'TomogramMetadata'],
         'exact_mappings': ['cdp-common:last_updated_at']} })


class AlignmentMetadata(DefaultMetadata, Alignment):
    """
    Metadata describing a tomographic alignment entity.

    """
    linkml_meta: ClassVar[LinkMLMeta] = LinkMLMeta({'from_schema': 'metadata',
         'mixins': ['DefaultMetadata'],
         'slot_usage': {'format': {'name': 'format', 'required': False}}})

    per_section_alignment_parameters: Optional[List[PerSectionAlignmentParameters]] = Field(None, description="""Alignment parameters for one section of a tilt series.""", json_schema_extra = { "linkml_meta": {'alias': 'per_section_alignment_parameters',
         'domain_of': ['AlignmentMetadata'],
         'list_elements_ordered': True} })
    alignment_path: Optional[str] = Field(None, description="""Path to the alignment file (aln or xf).""", json_schema_extra = { "linkml_meta": {'alias': 'alignment_path',
         'domain_of': ['AlignmentMetadata'],
         'exact_mappings': ['cdp-common:alignment_path']} })
    tilt_path: Optional[str] = Field(None, description="""Path to the aligned tilt angle file (tlt).""", json_schema_extra = { "linkml_meta": {'alias': 'tilt_path',
         'domain_of': ['AlignmentMetadata'],
         'exact_mappings': ['cdp-common:alignment_tilt_path']} })
    tiltx_path: Optional[str] = Field(None, description="""Path to the aligned xtilt angle file (xtilt).""", json_schema_extra = { "linkml_meta": {'alias': 'tiltx_path',
         'domain_of': ['AlignmentMetadata'],
         'exact_mappings': ['cdp-common:alignment_tiltx_path']} })
    tiltseries_path: Optional[str] = Field(None, description="""Path to the tilt series metadata file this alignment applies to.""", json_schema_extra = { "linkml_meta": {'alias': 'tiltseries_path',
         'domain_of': ['AlignmentMetadata'],
         'exact_mappings': ['cdp-common:alignment_tiltseries_path']} })
    files: Optional[List[Any]] = Field(None, description="""A placeholder for any type of data.""", json_schema_extra = { "linkml_meta": {'alias': 'files',
         'domain_of': ['Annotation', 'AlignmentMetadata', 'AnnotationMetadata'],
         'exact_mappings': ['cdp-common:alignment_files']} })
    deposition_id: int = Field(..., description="""An identifier for a CryoET deposition, assigned by the Data Portal. Used to identify the deposition the entity is a part of.""", json_schema_extra = { "linkml_meta": {'alias': 'deposition_id',
         'domain_of': ['DefaultMetadata',
                       'AlignmentMetadata',
                       'AnnotationMetadata',
                       'FramesMetadata',
                       'DatasetMetadata',
                       'DepositionMetadata',
                       'TiltSeriesMetadata',
                       'TomogramMetadata'],
         'exact_mappings': ['cdp-common:deposition_identifier']} })
    last_updated_at: float = Field(..., description="""POSIX timestamp of the last time this metadata file was updated.""", json_schema_extra = { "linkml_meta": {'alias': 'last_updated_at',
         'domain_of': ['DefaultMetadata',
                       'AlignmentMetadata',
                       'AnnotationMetadata',
                       'FramesMetadata',
                       'DatasetMetadata',
                       'DepositionMetadata',
                       'TiltSeriesMetadata',
                       'TomogramMetadata'],
         'exact_mappings': ['cdp-common:last_updated_at']} })
    alignment_type: Optional[AlignmentTypeEnum] = Field(None, description="""The type of alignment.""", json_schema_extra = { "linkml_meta": {'alias': 'alignment_type', 'domain_of': ['Alignment', 'AlignmentMetadata']} })
    volume_offset: Optional[AlignmentOffset] = Field(None, description="""The offset of a alignment in voxels in each dimension relative to the canonical tomogram.""", json_schema_extra = { "linkml_meta": {'alias': 'volume_offset', 'domain_of': ['Alignment', 'AlignmentMetadata']} })
    volume_dimension: Optional[AlignmentSize] = Field(None, description="""The size of an alignment in voxels in each dimension.""", json_schema_extra = { "linkml_meta": {'alias': 'volume_dimension', 'domain_of': ['Alignment', 'AlignmentMetadata']} })
    x_rotation_offset: Optional[Union[int, str]] = Field(0, description="""A placeholder for any type of data.""", json_schema_extra = { "linkml_meta": {'alias': 'x_rotation_offset',
         'any_of': [{'range': 'integer'}, {'range': 'IntegerFormattedString'}],
         'domain_of': ['Alignment', 'AlignmentMetadata'],
         'ifabsent': 'int(0)'} })
    tilt_offset: Optional[float] = Field(0.0, description="""The tilt offset relative to the tomogram.""", json_schema_extra = { "linkml_meta": {'alias': 'tilt_offset',
         'domain_of': ['Alignment', 'AlignmentMetadata'],
         'ifabsent': 'float(0.0)'} })
    affine_transformation_matrix: Optional[conlist(min_length=4, max_length=4, item_type=conlist(min_length=4, max_length=4, item_type=float))] = Field(None, description="""The flip or rotation transformation of this author submitted tomogram is indicated here. The default value if not present, is an identity matrix.""", json_schema_extra = { "linkml_meta": {'alias': 'affine_transformation_matrix',
         'array': {'dimensions': [{'exact_cardinality': 4}, {'exact_cardinality': 4}],
                   'exact_number_dimensions': 2},
         'domain_of': ['Tomogram',
                       'Alignment',
                       'AlignmentMetadata',
                       'TomogramMetadata']} })
    is_portal_standard: Optional[bool] = Field(False, description="""Whether the alignment is standardized for the portal.""", json_schema_extra = { "linkml_meta": {'alias': 'is_portal_standard',
         'domain_of': ['AnnotationSourceFile',
                       'Alignment',
                       'AnnotationOrientedPointFile',
                       'AnnotationInstanceSegmentationFile',
                       'AnnotationPointFile',
                       'AnnotationSegmentationMaskFile',
                       'AnnotationSemanticSegmentationMaskFile',
                       'AnnotationInstanceSegmentationMaskFile',
                       'AnnotationTriangularMeshFile',
                       'AnnotationTriangularMeshGroupFile',
                       'AlignmentMetadata'],
         'ifabsent': 'False'} })
    format: Optional[AlignmentFormatEnum] = Field(None, description="""The format of the alignment.""", json_schema_extra = { "linkml_meta": {'alias': 'format',
         'domain_of': ['Alignment',
                       'Ctf',
                       'AnnotationFileMetadata',
                       'AlignmentMetadata']} })
    method_type: Optional[AlignmentMethodTypeEnum] = Field(None, description="""The alignment method type.""", json_schema_extra = { "linkml_meta": {'alias': 'method_type',
         'domain_of': ['Annotation',
                       'Alignment',
                       'AlignmentMetadata',
                       'AnnotationMetadata']} })

    @field_validator('alignment_type')
    def pattern_alignment_type(cls, v):
        pattern=re.compile(r"(^LOCAL$)|(^GLOBAL$)")
        if isinstance(v,list):
            for element in v:
                if not pattern.match(element):
                    raise ValueError(f"Invalid alignment_type format: {element}")
        elif isinstance(v,str):
            if not pattern.match(v):
                raise ValueError(f"Invalid alignment_type format: {v}")
        return v

    @field_validator('x_rotation_offset')
    def pattern_x_rotation_offset(cls, v):
        pattern=re.compile(r"^int[ ]*\{[a-zA-Z0-9_-]+\}[ ]*$")
        if isinstance(v,list):
            for element in v:
                if not pattern.match(element):
                    raise ValueError(f"Invalid x_rotation_offset format: {element}")
        elif isinstance(v,str):
            if not pattern.match(v):
                raise ValueError(f"Invalid x_rotation_offset format: {v}")
        return v

    @field_validator('format')
    def pattern_format(cls, v):
        pattern=re.compile(r"(^IMOD$)|(^ARETOMO3$)")
        if isinstance(v,list):
            for element in v:
                if not pattern.match(element):
                    raise ValueError(f"Invalid format format: {element}")
        elif isinstance(v,str):
            if not pattern.match(v):
                raise ValueError(f"Invalid format format: {v}")
        return v

    @field_validator('method_type')
    def pattern_method_type(cls, v):
        pattern=re.compile(r"(^fiducial_based$)|(^patch_tracking$)|(^projection_matching$)|(^undefined$)")
        if isinstance(v,list):
            for element in v:
                if not pattern.match(element):
                    raise ValueError(f"Invalid method_type format: {element}")
        elif isinstance(v,str):
            if not pattern.match(v):
                raise ValueError(f"Invalid method_type format: {v}")
        return v


class AnnotationFileMetadata(ConfiguredBaseModel):
    """
    Metadata relating to an annotation file.
    """
    linkml_meta: ClassVar[LinkMLMeta] = LinkMLMeta({'from_schema': 'metadata'})

    format: AnnotationFileFormatEnum = Field(..., description="""The format of the annotation file.""", json_schema_extra = { "linkml_meta": {'alias': 'format',
         'domain_of': ['Alignment',
                       'Ctf',
                       'AnnotationFileMetadata',
                       'AlignmentMetadata']} })
    path: str = Field(..., description="""The path to the annotation file.""", json_schema_extra = { "linkml_meta": {'alias': 'path', 'domain_of': ['AnnotationFileMetadata', 'PerFrameMetadata']} })
    shape: AnnotationFileShapeTypeEnum = Field(..., description="""The shape type of the annotation file.""", json_schema_extra = { "linkml_meta": {'alias': 'shape', 'domain_of': ['AnnotationFileMetadata']} })
    is_visualization_default: bool = Field(..., description="""Whether the annotation file is selected for visualization by default.""", json_schema_extra = { "linkml_meta": {'alias': 'is_visualization_default',
         'domain_of': ['Tomogram',
                       'AnnotationSourceFile',
                       'AnnotationOrientedPointFile',
                       'AnnotationInstanceSegmentationFile',
                       'AnnotationPointFile',
                       'AnnotationSegmentationMaskFile',
                       'AnnotationSemanticSegmentationMaskFile',
                       'AnnotationInstanceSegmentationMaskFile',
                       'AnnotationTriangularMeshFile',
                       'AnnotationTriangularMeshGroupFile',
                       'AnnotationFileMetadata',
                       'TomogramMetadata']} })

    @field_validator('format')
    def pattern_format(cls, v):
        pattern=re.compile(r"(^mrc$)|(^zarr$)|(^ndjson$)|(^glb$)")
        if isinstance(v,list):
            for element in v:
                if not pattern.match(element):
                    raise ValueError(f"Invalid format format: {element}")
        elif isinstance(v,str):
            if not pattern.match(v):
                raise ValueError(f"Invalid format format: {v}")
        return v

    @field_validator('shape')
    def pattern_shape(cls, v):
        pattern=re.compile(r"(^SegmentationMask$)|(^OrientedPoint$)|(^Point$)|(^InstanceSegmentation$)")
        if isinstance(v,list):
            for element in v:
                if not pattern.match(element):
                    raise ValueError(f"Invalid shape format: {element}")
        elif isinstance(v,str):
            if not pattern.match(v):
                raise ValueError(f"Invalid shape format: {v}")
        return v


class AnnotationMetadata(DefaultMetadata, Annotation):
    """
    Metadata describing an annotation.

    """
    linkml_meta: ClassVar[LinkMLMeta] = LinkMLMeta({'from_schema': 'metadata', 'mixins': ['DefaultMetadata']})

    files: Optional[List[AnnotationFileMetadata]] = Field(None, description="""Metadata relating to an annotation file.""", json_schema_extra = { "linkml_meta": {'alias': 'files',
         'domain_of': ['Annotation', 'AlignmentMetadata', 'AnnotationMetadata']} })
    alignment_metadata_path: Optional[str] = Field(None, description="""Path to the alignment metadata file for the tomograms this annotation applies to.""", json_schema_extra = { "linkml_meta": {'alias': 'alignment_metadata_path',
         'domain_of': ['AnnotationMetadata', 'TomogramMetadata'],
         'exact_mappings': ['cdp-common:annotation_alignment_metadata_path']} })
    deposition_id: int = Field(..., description="""An identifier for a CryoET deposition, assigned by the Data Portal. Used to identify the deposition the entity is a part of.""", json_schema_extra = { "linkml_meta": {'alias': 'deposition_id',
         'domain_of': ['DefaultMetadata',
                       'AlignmentMetadata',
                       'AnnotationMetadata',
                       'FramesMetadata',
                       'DatasetMetadata',
                       'DepositionMetadata',
                       'TiltSeriesMetadata',
                       'TomogramMetadata'],
         'exact_mappings': ['cdp-common:deposition_identifier']} })
    last_updated_at: float = Field(..., description="""POSIX timestamp of the last time this metadata file was updated.""", json_schema_extra = { "linkml_meta": {'alias': 'last_updated_at',
         'domain_of': ['DefaultMetadata',
                       'AlignmentMetadata',
                       'AnnotationMetadata',
                       'FramesMetadata',
                       'DatasetMetadata',
                       'DepositionMetadata',
                       'TiltSeriesMetadata',
                       'TomogramMetadata'],
         'exact_mappings': ['cdp-common:last_updated_at']} })
    annotation_method: str = Field(..., description="""Describe how the annotation is made (e.g. Manual, crYoLO, Positive Unlabeled Learning, template matching)""", json_schema_extra = { "linkml_meta": {'alias': 'annotation_method',
         'domain_of': ['Annotation', 'AnnotationMetadata'],
         'exact_mappings': ['cdp-common:annotation_method']} })
    annotation_object: AnnotationObject = Field(..., description="""Metadata describing the object being annotated.""", json_schema_extra = { "linkml_meta": {'alias': 'annotation_object',
         'domain_of': ['Annotation', 'AnnotationMetadata']} })
    annotation_publications: Optional[str] = Field(None, description="""List of publication IDs (EMPIAR, EMDB, DOI, PDB) that describe this annotation method. Comma separated.""", json_schema_extra = { "linkml_meta": {'alias': 'annotation_publications',
         'domain_of': ['Annotation', 'AnnotationMetadata'],
         'exact_mappings': ['cdp-common:annotation_publications']} })
    annotation_software: Optional[str] = Field(None, description="""Software used for generating this annotation""", json_schema_extra = { "linkml_meta": {'alias': 'annotation_software',
         'domain_of': ['Annotation', 'AnnotationMetadata'],
         'exact_mappings': ['cdp-common:annotation_software'],
         'recommended': True} })
    confidence: Optional[AnnotationConfidence] = Field(None, description="""Metadata describing the confidence of an annotation.""", json_schema_extra = { "linkml_meta": {'alias': 'confidence', 'domain_of': ['Annotation', 'AnnotationMetadata']} })
    ground_truth_status: Optional[bool] = Field(False, description="""Whether an annotation is considered ground truth, as determined by the annotator.""", json_schema_extra = { "linkml_meta": {'alias': 'ground_truth_status',
         'domain_of': ['Annotation', 'AnnotationMetadata'],
         'exact_mappings': ['cdp-common:annotation_ground_truth_status'],
         'ifabsent': 'False',
         'recommended': True} })
    is_curator_recommended: Optional[bool] = Field(False, description="""This annotation is recommended by the curator to be preferred for this object type.""", json_schema_extra = { "linkml_meta": {'alias': 'is_curator_recommended',
         'domain_of': ['Annotation', 'AnnotationMetadata'],
         'exact_mappings': ['cdp-common:annotation_is_curator_recommended'],
         'ifabsent': 'False'} })
    method_type: AnnotationMethodTypeEnum = Field(..., description="""Classification of the annotation method based on supervision.""", json_schema_extra = { "linkml_meta": {'alias': 'method_type',
         'domain_of': ['Annotation',
                       'Alignment',
                       'AlignmentMetadata',
                       'AnnotationMetadata'],
         'exact_mappings': ['cdp-common:annotation_method_type']} })
    method_links: Optional[List[AnnotationMethodLinks]] = Field(None, description="""A set of links to models, source code, documentation, etc referenced by annotation the method""", json_schema_extra = { "linkml_meta": {'alias': 'method_links', 'domain_of': ['Annotation', 'AnnotationMetadata']} })
    object_count: Optional[int] = Field(None, description="""Number of objects identified""", json_schema_extra = { "linkml_meta": {'alias': 'object_count',
         'domain_of': ['Annotation', 'AnnotationMetadata'],
         'exact_mappings': ['cdp-common:annotation_object_count']} })
    version: Optional[float] = Field(None, description="""Version of annotation.""", ge=0, json_schema_extra = { "linkml_meta": {'alias': 'version',
         'domain_of': ['Annotation', 'AnnotationMetadata'],
         'exact_mappings': ['cdp-common:annotation_version']} })
    dates: DateStamp = Field(..., description="""A set of dates at which a data item was deposited, published and last modified.""", json_schema_extra = { "linkml_meta": {'alias': 'dates',
         'domain_of': ['DateStampedEntity',
                       'Tomogram',
                       'Dataset',
                       'Deposition',
                       'Annotation',
                       'AnnotationMetadata',
                       'DatasetMetadata',
                       'DepositionMetadata',
                       'TomogramMetadata']} })
    authors: List[Author] = Field(..., description="""Author of a scientific data entity.""", min_length=1, json_schema_extra = { "linkml_meta": {'alias': 'authors',
         'domain_of': ['AuthoredEntity',
                       'Dataset',
                       'Deposition',
                       'Tomogram',
                       'Annotation',
                       'AnnotationMetadata',
                       'DatasetMetadata',
                       'DepositionMetadata',
                       'TomogramMetadata'],
         'list_elements_ordered': True} })

    @field_validator('annotation_publications')
    def pattern_annotation_publications(cls, v):
        pattern=re.compile(r"^(EMPIAR-[0-9]{5}|EMD-[0-9]{4,5}|(doi:)?10\.[0-9]{4,9}/[-._;()/:a-zA-Z0-9]+|PDB-[0-9a-zA-Z]{4,8})(\s*,\s*(EMPIAR-[0-9]{5}|EMD-[0-9]{4,5}|(doi:)?10\.[0-9]{4,9}/[-._;()/:a-zA-Z0-9]+|PDB-[0-9a-zA-Z]{4,8}))*$")
        if isinstance(v,list):
            for element in v:
                if not pattern.match(element):
                    raise ValueError(f"Invalid annotation_publications format: {element}")
        elif isinstance(v,str):
            if not pattern.match(v):
                raise ValueError(f"Invalid annotation_publications format: {v}")
        return v

    @field_validator('method_type')
    def pattern_method_type(cls, v):
        pattern=re.compile(r"(^manual$)|(^automated$)|(^hybrid$)|(^simulated$)")
        if isinstance(v,list):
            for element in v:
                if not pattern.match(element):
                    raise ValueError(f"Invalid method_type format: {element}")
        elif isinstance(v,str):
            if not pattern.match(v):
                raise ValueError(f"Invalid method_type format: {v}")
        return v


class PerFrameMetadata(ConfiguredBaseModel):
    """
    Per-movie stack metadata.
    """
    linkml_meta: ClassVar[LinkMLMeta] = LinkMLMeta({'from_schema': 'metadata'})

    acquisition_order: int = Field(..., description="""The 0-based index of this movie stack in the order of acquisition.""", json_schema_extra = { "linkml_meta": {'alias': 'acquisition_order',
         'domain_of': ['PerFrameMetadata'],
         'exact_mappings': ['cdp-common:frames_acquisition_order']} })
    accumulated_dose: Optional[float] = Field(None, description="""The accumulated dose prior to acquisition of this movie stack in electrons per square angstrom.""", json_schema_extra = { "linkml_meta": {'alias': 'accumulated_dose',
         'domain_of': ['PerFrameMetadata'],
         'exact_mappings': ['cdp-common:frames_accumulated_dose'],
         'unit': {'descriptive_name': 'electrons per square angstrom',
                  'symbol': 'e-/Å2'}} })
    exposure_dose: Optional[float] = Field(None, description="""The exposure dose of this movie stack in electrons per square angstrom.""", json_schema_extra = { "linkml_meta": {'alias': 'exposure_dose',
         'domain_of': ['PerFrameMetadata'],
         'exact_mappings': ['cdp-common:frames_exposure_dose'],
         'unit': {'descriptive_name': 'electrons per square angstrom',
                  'symbol': 'e-/Å2'}} })
    is_gain_corrected: Optional[bool] = Field(False, description="""Whether this movie stack has been gain corrected""", json_schema_extra = { "linkml_meta": {'alias': 'is_gain_corrected',
         'domain_of': ['Frame', 'PerFrameMetadata', 'FramesMetadata'],
         'exact_mappings': ['cdp-common:frames_is_gain_corrected'],
         'ifabsent': 'False'} })
    path: Optional[str] = Field(None, description="""Path to the movie stack file.""", json_schema_extra = { "linkml_meta": {'alias': 'path',
         'domain_of': ['AnnotationFileMetadata', 'PerFrameMetadata'],
         'exact_mappings': ['cdp-common:frames_path']} })


class FramesMetadata(DefaultMetadata):
    """
    Metadata for movie stack files and acquisition conditions of a run.

    """
    linkml_meta: ClassVar[LinkMLMeta] = LinkMLMeta({'from_schema': 'metadata', 'mixins': ['DefaultMetadata']})

    dose_rate: Optional[float] = Field(None, description="""The dose rate of the camera in electrons per square angstrom per second""", json_schema_extra = { "linkml_meta": {'alias': 'dose_rate',
         'domain_of': ['Frame', 'FramesMetadata'],
         'exact_mappings': ['cdp-common:frames_dose_rate'],
         'unit': {'descriptive_name': 'electrons per square angstrom per second',
                  'symbol': 'e-/(Å*Å*s)'}} })
    is_gain_corrected: Optional[bool] = Field(False, description="""Whether this movie stack has been gain corrected""", json_schema_extra = { "linkml_meta": {'alias': 'is_gain_corrected',
         'domain_of': ['Frame', 'PerFrameMetadata', 'FramesMetadata'],
         'exact_mappings': ['cdp-common:frames_is_gain_corrected'],
         'ifabsent': 'False'} })
    frames: Optional[List[PerFrameMetadata]] = Field(None, description="""Per-movie stack metadata.""", json_schema_extra = { "linkml_meta": {'alias': 'frames',
         'domain_of': ['FramesMetadata'],
         'list_elements_ordered': True} })
    frames_acquisition_file: Optional[str] = Field(None, description="""Path to the acquisition metadata file (MDOC) for this tilt series.""", json_schema_extra = { "linkml_meta": {'alias': 'frames_acquisition_file',
         'domain_of': ['FramesMetadata'],
         'exact_mappings': ['cdp-common:frames_acquisition_file']} })
    deposition_id: int = Field(..., description="""An identifier for a CryoET deposition, assigned by the Data Portal. Used to identify the deposition the entity is a part of.""", json_schema_extra = { "linkml_meta": {'alias': 'deposition_id',
         'domain_of': ['DefaultMetadata',
                       'AlignmentMetadata',
                       'AnnotationMetadata',
                       'FramesMetadata',
                       'DatasetMetadata',
                       'DepositionMetadata',
                       'TiltSeriesMetadata',
                       'TomogramMetadata'],
         'exact_mappings': ['cdp-common:deposition_identifier']} })
    last_updated_at: float = Field(..., description="""POSIX timestamp of the last time this metadata file was updated.""", json_schema_extra = { "linkml_meta": {'alias': 'last_updated_at',
         'domain_of': ['DefaultMetadata',
                       'AlignmentMetadata',
                       'AnnotationMetadata',
                       'FramesMetadata',
                       'DatasetMetadata',
                       'DepositionMetadata',
                       'TiltSeriesMetadata',
                       'TomogramMetadata'],
         'exact_mappings': ['cdp-common:last_updated_at']} })


class DatasetMetadata(DefaultMetadata, Dataset, PicturedMetadataEntity):
    """
    Metadata describing a dataset.

    """
    linkml_meta: ClassVar[LinkMLMeta] = LinkMLMeta({'from_schema': 'metadata',
         'mixins': ['PicturedMetadataEntity', 'DefaultMetadata']})

    key_photos: MetadataPicturePath = Field(..., description="""A set of paths to representative images of a piece of data for metadata files.""", json_schema_extra = { "linkml_meta": {'alias': 'key_photos',
         'domain_of': ['PicturedEntity',
                       'PicturedMetadataEntity',
                       'DatasetMetadata',
                       'DepositionMetadata']} })
    deposition_id: int = Field(..., description="""An identifier for a CryoET deposition, assigned by the Data Portal. Used to identify the deposition the entity is a part of.""", json_schema_extra = { "linkml_meta": {'alias': 'deposition_id',
         'domain_of': ['DefaultMetadata',
                       'AlignmentMetadata',
                       'AnnotationMetadata',
                       'FramesMetadata',
                       'DatasetMetadata',
                       'DepositionMetadata',
                       'TiltSeriesMetadata',
                       'TomogramMetadata'],
         'exact_mappings': ['cdp-common:deposition_identifier']} })
    last_updated_at: float = Field(..., description="""POSIX timestamp of the last time this metadata file was updated.""", json_schema_extra = { "linkml_meta": {'alias': 'last_updated_at',
         'domain_of': ['DefaultMetadata',
                       'AlignmentMetadata',
                       'AnnotationMetadata',
                       'FramesMetadata',
                       'DatasetMetadata',
                       'DepositionMetadata',
                       'TiltSeriesMetadata',
                       'TomogramMetadata'],
         'exact_mappings': ['cdp-common:last_updated_at']} })
    dataset_identifier: int = Field(..., description="""An identifier for a CryoET dataset, assigned by the Data Portal. Used to identify the dataset as the directory name in data tree.""", json_schema_extra = { "linkml_meta": {'alias': 'dataset_identifier',
         'domain_of': ['Dataset', 'DatasetMetadata'],
         'exact_mappings': ['cdp-common:dataset_identifier']} })
    dataset_title: str = Field(..., description="""Title of a CryoET dataset.""", json_schema_extra = { "linkml_meta": {'alias': 'dataset_title',
         'domain_of': ['Dataset', 'DatasetMetadata'],
         'exact_mappings': ['cdp-common:dataset_title']} })
    dataset_description: str = Field(..., description="""A short description of a CryoET dataset, similar to an abstract for a journal article or dataset.""", json_schema_extra = { "linkml_meta": {'alias': 'dataset_description',
         'domain_of': ['Dataset', 'DatasetMetadata'],
         'exact_mappings': ['cdp-common:dataset_description']} })
    dates: DateStamp = Field(..., description="""A set of dates at which a data item was deposited, published and last modified.""", json_schema_extra = { "linkml_meta": {'alias': 'dates',
         'domain_of': ['DateStampedEntity',
                       'Tomogram',
                       'Dataset',
                       'Deposition',
                       'Annotation',
                       'AnnotationMetadata',
                       'DatasetMetadata',
                       'DepositionMetadata',
                       'TomogramMetadata']} })
    authors: List[Author] = Field(..., description="""Author of a scientific data entity.""", min_length=1, json_schema_extra = { "linkml_meta": {'alias': 'authors',
         'domain_of': ['AuthoredEntity',
                       'Dataset',
                       'Deposition',
                       'Tomogram',
                       'Annotation',
                       'AnnotationMetadata',
                       'DatasetMetadata',
                       'DepositionMetadata',
                       'TomogramMetadata'],
         'list_elements_ordered': True} })
    funding: Optional[List[FundingDetails]] = Field(None, description="""A funding source for a scientific data entity (base for JSON and DB representation).""", json_schema_extra = { "linkml_meta": {'alias': 'funding',
         'domain_of': ['FundedEntity', 'Dataset', 'DatasetMetadata'],
         'list_elements_ordered': True,
         'recommended': True} })
    cross_references: Optional[CrossReferences] = Field(None, description="""A set of cross-references to other databases and publications.""", json_schema_extra = { "linkml_meta": {'alias': 'cross_references',
         'domain_of': ['CrossReferencedEntity',
                       'Tomogram',
                       'Dataset',
                       'Deposition',
                       'DatasetMetadata',
                       'DepositionMetadata',
                       'TomogramMetadata']} })
    sample_type: SampleTypeEnum = Field(..., description="""Type of sample imaged in a CryoET study.""", json_schema_extra = { "linkml_meta": {'alias': 'sample_type',
         'domain_of': ['ExperimentMetadata', 'Dataset', 'DatasetMetadata'],
         'exact_mappings': ['cdp-common:preparation_sample_type']} })
    sample_preparation: Optional[str] = Field(None, description="""Describes how the sample was prepared.""", json_schema_extra = { "linkml_meta": {'alias': 'sample_preparation',
         'domain_of': ['ExperimentMetadata', 'Dataset', 'DatasetMetadata'],
         'exact_mappings': ['cdp-common:sample_preparation'],
         'recommended': True} })
    grid_preparation: Optional[str] = Field(None, description="""Describes Cryo-ET grid preparation.""", json_schema_extra = { "linkml_meta": {'alias': 'grid_preparation',
         'domain_of': ['ExperimentMetadata', 'Dataset', 'DatasetMetadata'],
         'exact_mappings': ['cdp-common:grid_preparation'],
         'recommended': True} })
    other_setup: Optional[str] = Field(None, description="""Describes other setup not covered by sample preparation or grid preparation that may make this dataset unique in the same publication.""", json_schema_extra = { "linkml_meta": {'alias': 'other_setup',
         'domain_of': ['ExperimentMetadata', 'Dataset', 'DatasetMetadata'],
         'exact_mappings': ['cdp-common:preparation_other_setup'],
         'recommended': True} })
    organism: Optional[OrganismDetails] = Field(None, description="""The species from which the sample was derived.""", json_schema_extra = { "linkml_meta": {'alias': 'organism',
         'domain_of': ['ExperimentMetadata', 'Dataset', 'DatasetMetadata']} })
    tissue: Optional[TissueDetails] = Field(None, description="""The type of tissue from which the sample was derived.""", json_schema_extra = { "linkml_meta": {'alias': 'tissue',
         'domain_of': ['ExperimentMetadata', 'Dataset', 'DatasetMetadata']} })
    cell_type: Optional[CellType] = Field(None, description="""The cell type from which the sample was derived.""", json_schema_extra = { "linkml_meta": {'alias': 'cell_type',
         'domain_of': ['ExperimentMetadata', 'Dataset', 'DatasetMetadata']} })
    cell_strain: Optional[CellStrain] = Field(None, description="""The strain or cell line from which the sample was derived.""", json_schema_extra = { "linkml_meta": {'alias': 'cell_strain',
         'domain_of': ['ExperimentMetadata', 'Dataset', 'DatasetMetadata']} })
    cell_component: Optional[CellComponent] = Field(None, description="""The cellular component from which the sample was derived.""", json_schema_extra = { "linkml_meta": {'alias': 'cell_component',
         'domain_of': ['ExperimentMetadata', 'Dataset', 'DatasetMetadata']} })
    assay: Assay = Field(..., description="""The assay that was used to create the dataset.""", json_schema_extra = { "linkml_meta": {'alias': 'assay',
         'domain_of': ['ExperimentMetadata', 'Dataset', 'DatasetMetadata']} })
    development_stage: DevelopmentStageDetails = Field(..., description="""The development stage of the patients or organisms from which assayed biosamples were derived.""", json_schema_extra = { "linkml_meta": {'alias': 'development_stage',
         'domain_of': ['ExperimentMetadata', 'Dataset', 'DatasetMetadata']} })
    disease: Disease = Field(..., description="""The disease or condition of the patients from which assayed biosamples were derived.""", json_schema_extra = { "linkml_meta": {'alias': 'disease',
         'domain_of': ['ExperimentMetadata', 'Dataset', 'DatasetMetadata']} })

    @field_validator('sample_type')
    def pattern_sample_type(cls, v):
        pattern=re.compile(r"(^cell_line$)|(^in_silico$)|(^in_vitro$)|(^organelle$)|(^organism$)|(^organoid$)|(^other$)|(^primary_cell_culture$)|(^tissue$)|(^virus$)")
        if isinstance(v,list):
            for element in v:
                if not pattern.match(element):
                    raise ValueError(f"Invalid sample_type format: {element}")
        elif isinstance(v,str):
            if not pattern.match(v):
                raise ValueError(f"Invalid sample_type format: {v}")
        return v


class DepositionMetadata(DefaultMetadata, Deposition, PicturedMetadataEntity):
    """
    Metadata describing a deposition.

    """
    linkml_meta: ClassVar[LinkMLMeta] = LinkMLMeta({'from_schema': 'metadata',
         'mixins': ['PicturedMetadataEntity', 'DefaultMetadata']})

    key_photos: MetadataPicturePath = Field(..., description="""A set of paths to representative images of a piece of data for metadata files.""", json_schema_extra = { "linkml_meta": {'alias': 'key_photos',
         'domain_of': ['PicturedEntity',
                       'PicturedMetadataEntity',
                       'DatasetMetadata',
                       'DepositionMetadata']} })
    deposition_id: int = Field(..., description="""An identifier for a CryoET deposition, assigned by the Data Portal. Used to identify the deposition the entity is a part of.""", json_schema_extra = { "linkml_meta": {'alias': 'deposition_id',
         'domain_of': ['DefaultMetadata',
                       'AlignmentMetadata',
                       'AnnotationMetadata',
                       'FramesMetadata',
                       'DatasetMetadata',
                       'DepositionMetadata',
                       'TiltSeriesMetadata',
                       'TomogramMetadata'],
         'exact_mappings': ['cdp-common:deposition_identifier']} })
    last_updated_at: float = Field(..., description="""POSIX timestamp of the last time this metadata file was updated.""", json_schema_extra = { "linkml_meta": {'alias': 'last_updated_at',
         'domain_of': ['DefaultMetadata',
                       'AlignmentMetadata',
                       'AnnotationMetadata',
                       'FramesMetadata',
                       'DatasetMetadata',
                       'DepositionMetadata',
                       'TiltSeriesMetadata',
                       'TomogramMetadata'],
         'exact_mappings': ['cdp-common:last_updated_at']} })
    deposition_description: str = Field(..., description="""A short description of the deposition, similar to an abstract for a journal article or dataset.""", json_schema_extra = { "linkml_meta": {'alias': 'deposition_description',
         'domain_of': ['Deposition', 'DepositionMetadata'],
         'exact_mappings': ['cdp-common:deposition_description']} })
    deposition_identifier: int = Field(..., description="""An identifier for a CryoET deposition, assigned by the Data Portal. Used to identify the deposition the entity is a part of.""", json_schema_extra = { "linkml_meta": {'alias': 'deposition_identifier',
         'domain_of': ['Deposition', 'DepositionMetadata'],
         'exact_mappings': ['cdp-common:deposition_identifier']} })
    deposition_title: str = Field(..., description="""Title of a CryoET deposition.""", json_schema_extra = { "linkml_meta": {'alias': 'deposition_title',
         'domain_of': ['Deposition', 'DepositionMetadata'],
         'exact_mappings': ['cdp-common:deposition_title']} })
    deposition_types: List[DepositionTypesEnum] = Field(..., description="""Type of data in the deposition (e.g. dataset, annotation, tomogram)""", min_length=1, json_schema_extra = { "linkml_meta": {'alias': 'deposition_types',
         'domain_of': ['Deposition', 'DepositionMetadata'],
         'exact_mappings': ['cdp-common:deposition_types']} })
    tag: Optional[str] = Field(None, description="""A string to categorize this deposition (i.e \"competitionML2024Winners\")""", json_schema_extra = { "linkml_meta": {'alias': 'tag',
         'domain_of': ['Deposition', 'DepositionMetadata'],
         'exact_mappings': ['cdp-common:tag']} })
    dates: DateStamp = Field(..., description="""A set of dates at which a data item was deposited, published and last modified.""", json_schema_extra = { "linkml_meta": {'alias': 'dates',
         'domain_of': ['DateStampedEntity',
                       'Tomogram',
                       'Dataset',
                       'Deposition',
                       'Annotation',
                       'AnnotationMetadata',
                       'DatasetMetadata',
                       'DepositionMetadata',
                       'TomogramMetadata']} })
    authors: List[Author] = Field(..., description="""Author of a scientific data entity.""", min_length=1, json_schema_extra = { "linkml_meta": {'alias': 'authors',
         'domain_of': ['AuthoredEntity',
                       'Dataset',
                       'Deposition',
                       'Tomogram',
                       'Annotation',
                       'AnnotationMetadata',
                       'DatasetMetadata',
                       'DepositionMetadata',
                       'TomogramMetadata'],
         'list_elements_ordered': True} })
    cross_references: Optional[CrossReferences] = Field(None, description="""A set of cross-references to other databases and publications.""", json_schema_extra = { "linkml_meta": {'alias': 'cross_references',
         'domain_of': ['CrossReferencedEntity',
                       'Tomogram',
                       'Dataset',
                       'Deposition',
                       'DatasetMetadata',
                       'DepositionMetadata',
                       'TomogramMetadata']} })

    @field_validator('deposition_types')
    def pattern_deposition_types(cls, v):
        pattern=re.compile(r"(^annotation$)|(^dataset$)|(^tomogram$)")
        if isinstance(v,list):
            for element in v:
                if not pattern.match(element):
                    raise ValueError(f"Invalid deposition_types format: {element}")
        elif isinstance(v,str):
            if not pattern.match(v):
                raise ValueError(f"Invalid deposition_types format: {v}")
        return v


class RunMetadata(ConfiguredBaseModel):
    """
    Metadata pertaining to this run.

    """
    linkml_meta: ClassVar[LinkMLMeta] = LinkMLMeta({'from_schema': 'metadata'})

    run_name: Optional[str] = Field(None, description="""Name of the run this metadata file is a part of.""", json_schema_extra = { "linkml_meta": {'alias': 'run_name',
         'domain_of': ['RunMetadata', 'TiltSeriesMetadata', 'TomogramMetadata'],
         'exact_mappings': ['cdp-common:metadata_run_name']} })
    identified_objects: Optional[List[IdentifiedObject]] = Field(None, description="""Metadata describing an identified object.""", json_schema_extra = { "linkml_meta": {'alias': 'identified_objects', 'domain_of': ['RunMetadata']} })


class TiltSeriesMetadata(DefaultMetadata, TiltSeries):
    """
    Metadata describing a tilt series.

    """
    linkml_meta: ClassVar[LinkMLMeta] = LinkMLMeta({'from_schema': 'metadata', 'mixins': ['DefaultMetadata']})

    size: TiltSeriesSize = Field(..., description="""The size of a tiltseries in sctions/pixels in each dimension.""", json_schema_extra = { "linkml_meta": {'alias': 'size',
         'domain_of': ['Tomogram', 'TiltSeriesMetadata', 'TomogramMetadata']} })
    scales: Optional[List[TiltSeriesSize]] = Field(None, description="""The size of a tiltseries in sctions/pixels in each dimension.""", json_schema_extra = { "linkml_meta": {'alias': 'scales', 'domain_of': ['TiltSeriesMetadata', 'TomogramMetadata']} })
    omezarr_dir: Optional[str] = Field(None, description="""Relative path to the tilt series in OME-Zarr format.""", json_schema_extra = { "linkml_meta": {'alias': 'omezarr_dir',
         'domain_of': ['TiltSeriesMetadata', 'TomogramMetadata'],
         'exact_mappings': ['cdp-common:tiltseries_metadata_omezarr_dir']} })
    mrc_file: Optional[str] = Field(None, description="""Relative path to the tilt series in MRC format.""", json_schema_extra = { "linkml_meta": {'alias': 'mrc_file',
         'domain_of': ['TiltSeriesMetadata', 'TomogramMetadata'],
         'exact_mappings': ['cdp-common:tiltseries_metadata_mrc_file']} })
    run_name: Optional[str] = Field(None, description="""Name of the run this metadata file is a part of.""", json_schema_extra = { "linkml_meta": {'alias': 'run_name',
         'domain_of': ['RunMetadata', 'TiltSeriesMetadata', 'TomogramMetadata'],
         'exact_mappings': ['cdp-common:metadata_run_name']} })
    raw_tlt_path: Optional[str] = Field(None, description="""Path to the rawtlt file for this tilt series.""", json_schema_extra = { "linkml_meta": {'alias': 'raw_tlt_path',
         'domain_of': ['TiltSeriesMetadata'],
         'exact_mappings': ['cdp-common:tiltseries_metadata_raw_tlt_path']} })
    ctf_path: Optional[str] = Field(None, description="""Path to the ctf file for this tilt series.""", json_schema_extra = { "linkml_meta": {'alias': 'ctf_path',
         'domain_of': ['TiltSeriesMetadata'],
         'exact_mappings': ['cdp-common:tiltseries_metadata_ctf_path']} })
    per_section_parameter: Optional[List[PerSectionParameter]] = Field(None, description="""Parameters for a section of a tilt series.""", json_schema_extra = { "linkml_meta": {'alias': 'per_section_parameter',
         'domain_of': ['TiltSeriesMetadata'],
         'list_elements_ordered': True} })
    deposition_id: int = Field(..., description="""An identifier for a CryoET deposition, assigned by the Data Portal. Used to identify the deposition the entity is a part of.""", json_schema_extra = { "linkml_meta": {'alias': 'deposition_id',
         'domain_of': ['DefaultMetadata',
                       'AlignmentMetadata',
                       'AnnotationMetadata',
                       'FramesMetadata',
                       'DatasetMetadata',
                       'DepositionMetadata',
                       'TiltSeriesMetadata',
                       'TomogramMetadata'],
         'exact_mappings': ['cdp-common:deposition_identifier']} })
    last_updated_at: float = Field(..., description="""POSIX timestamp of the last time this metadata file was updated.""", json_schema_extra = { "linkml_meta": {'alias': 'last_updated_at',
         'domain_of': ['DefaultMetadata',
                       'AlignmentMetadata',
                       'AnnotationMetadata',
                       'FramesMetadata',
                       'DatasetMetadata',
                       'DepositionMetadata',
                       'TiltSeriesMetadata',
                       'TomogramMetadata'],
         'exact_mappings': ['cdp-common:last_updated_at']} })
    acceleration_voltage: float = Field(..., description="""Electron Microscope Accelerator voltage in volts""", ge=20000, json_schema_extra = { "linkml_meta": {'alias': 'acceleration_voltage',
         'domain_of': ['TiltSeries', 'TiltSeriesMetadata'],
         'exact_mappings': ['cdp-common:tiltseries_acceleration_voltage'],
         'unit': {'descriptive_name': 'volts', 'symbol': 'V'}} })
    aligned_tiltseries_binning: Optional[Union[float, str]] = Field(1.0, description="""A placeholder for any type of data.""", ge=0, json_schema_extra = { "linkml_meta": {'alias': 'aligned_tiltseries_binning',
         'any_of': [{'description': 'Binning factor of the aligned tilt series',
                     'exact_mappings': ['cdp-common:tiltseries_aligned_tiltseries_binning'],
                     'minimum_value': 0,
                     'range': 'float'},
                    {'range': 'FloatFormattedString'}],
         'domain_of': ['TiltSeries', 'TiltSeriesMetadata'],
         'ifabsent': 'float(1)'} })
    binning_from_frames: Optional[Union[float, str]] = Field(1.0, description="""A placeholder for any type of data.""", ge=0, json_schema_extra = { "linkml_meta": {'alias': 'binning_from_frames',
         'any_of': [{'description': 'Describes the binning factor from frames to tilt '
                                    'series file',
                     'exact_mappings': ['cdp-common:tiltseries_binning_from_frames'],
                     'minimum_value': 0,
                     'range': 'float'},
                    {'range': 'FloatFormattedString'}],
         'domain_of': ['TiltSeries', 'TiltSeriesMetadata'],
         'ifabsent': 'float(1)'} })
    camera: CameraDetails = Field(..., description="""The camera used to collect the tilt series.""", json_schema_extra = { "linkml_meta": {'alias': 'camera', 'domain_of': ['TiltSeries', 'TiltSeriesMetadata']} })
    data_acquisition_software: str = Field(..., description="""Software used to collect data""", json_schema_extra = { "linkml_meta": {'alias': 'data_acquisition_software',
         'domain_of': ['TiltSeries', 'TiltSeriesMetadata'],
         'exact_mappings': ['cdp-common:tiltseries_data_acquisition_software']} })
    frames_count: Optional[int] = Field(None, description="""Number of frames associated with this tiltseries""", json_schema_extra = { "linkml_meta": {'alias': 'frames_count',
         'domain_of': ['TiltSeries', 'TiltSeriesMetadata'],
         'exact_mappings': ['cdp-common:tiltseries_frames_count']} })
    is_aligned: bool = Field(..., description="""Whether this tilt series is aligned""", json_schema_extra = { "linkml_meta": {'alias': 'is_aligned',
         'domain_of': ['TiltSeries', 'TiltSeriesMetadata'],
         'exact_mappings': ['cdp-common:tiltseries_is_aligned']} })
    microscope: MicroscopeDetails = Field(..., description="""The microscope used to collect the tilt series.""", json_schema_extra = { "linkml_meta": {'alias': 'microscope', 'domain_of': ['TiltSeries', 'TiltSeriesMetadata']} })
    microscope_optical_setup: MicroscopeOpticalSetup = Field(..., description="""The optical setup of the microscope used to collect the tilt series.""", json_schema_extra = { "linkml_meta": {'alias': 'microscope_optical_setup',
         'domain_of': ['TiltSeries', 'TiltSeriesMetadata']} })
    related_empiar_entry: Optional[str] = Field(None, description="""If a tilt series is deposited into EMPIAR, enter the EMPIAR dataset identifier""", json_schema_extra = { "linkml_meta": {'alias': 'related_empiar_entry',
         'domain_of': ['TiltSeries', 'TiltSeriesMetadata'],
         'exact_mappings': ['cdp-common:tiltseries_related_empiar_entry']} })
    spherical_aberration_constant: Union[float, str] = Field(..., description="""A placeholder for any type of data.""", ge=0, json_schema_extra = { "linkml_meta": {'alias': 'spherical_aberration_constant',
         'any_of': [{'description': 'Spherical Aberration Constant of the objective '
                                    'lens in millimeters',
                     'exact_mappings': ['cdp-common:tiltseries_spherical_aberration_constant'],
                     'minimum_value': 0,
                     'range': 'float',
                     'required': True,
                     'unit': {'descriptive_name': 'millimeters', 'symbol': 'mm'}},
                    {'range': 'FloatFormattedString'}],
         'domain_of': ['TiltSeries', 'TiltSeriesMetadata'],
         'unit': {'descriptive_name': 'millimeters', 'symbol': 'mm'}} })
    tilt_alignment_software: Optional[str] = Field(None, description="""Software used for tilt alignment""", json_schema_extra = { "linkml_meta": {'alias': 'tilt_alignment_software',
         'domain_of': ['TiltSeries', 'TiltSeriesMetadata'],
         'exact_mappings': ['cdp-common:tiltseries_tilt_alignment_software']} })
    tilt_axis: Union[float, str] = Field(..., description="""A placeholder for any type of data.""", ge=-360, le=360, json_schema_extra = { "linkml_meta": {'alias': 'tilt_axis',
         'any_of': [{'description': 'Rotation angle in degrees',
                     'exact_mappings': ['cdp-common:tiltseries_tilt_axis'],
                     'maximum_value': 360,
                     'minimum_value': -360,
                     'range': 'float',
                     'required': True,
                     'unit': {'descriptive_name': 'degrees', 'symbol': '°'}},
                    {'range': 'FloatFormattedString'}],
         'domain_of': ['TiltSeries', 'TiltSeriesMetadata'],
         'unit': {'descriptive_name': 'degrees', 'symbol': '°'}} })
    tilt_range: TiltRange = Field(..., description="""The range of tilt angles in the tilt series.""", json_schema_extra = { "linkml_meta": {'alias': 'tilt_range', 'domain_of': ['TiltSeries', 'TiltSeriesMetadata']} })
    tilt_series_quality: Union[int, str] = Field(..., description="""A placeholder for any type of data.""", ge=1, le=5, json_schema_extra = { "linkml_meta": {'alias': 'tilt_series_quality',
         'any_of': [{'description': 'Author assessment of tilt series quality within '
                                    'the dataset (1-5, 5 is best)',
                     'exact_mappings': ['cdp-common:tiltseries_tilt_series_quality'],
                     'maximum_value': 5,
                     'minimum_value': 1,
                     'range': 'integer',
                     'required': True},
                    {'range': 'IntegerFormattedString'}],
         'domain_of': ['TiltSeries', 'TiltSeriesMetadata']} })
    tilt_step: Union[float, str] = Field(..., description="""A placeholder for any type of data.""", ge=0, le=90, json_schema_extra = { "linkml_meta": {'alias': 'tilt_step',
         'any_of': [{'description': 'Tilt step in degrees',
                     'exact_mappings': ['cdp-common:tiltseries_tilt_step'],
                     'maximum_value': 90,
                     'minimum_value': 0,
                     'range': 'float',
                     'required': True,
                     'unit': {'descriptive_name': 'degrees', 'symbol': '°'}},
                    {'range': 'FloatFormattedString'}],
         'domain_of': ['TiltSeries', 'TiltSeriesMetadata'],
         'unit': {'descriptive_name': 'degrees', 'symbol': '°'}} })
    tilting_scheme: str = Field(..., description="""The order of stage tilting during acquisition of the data""", json_schema_extra = { "linkml_meta": {'alias': 'tilting_scheme',
         'domain_of': ['TiltSeries', 'TiltSeriesMetadata'],
         'exact_mappings': ['cdp-common:tiltseries_tilting_scheme']} })
    total_flux: Union[float, str] = Field(..., description="""A placeholder for any type of data.""", ge=0, json_schema_extra = { "linkml_meta": {'alias': 'total_flux',
         'any_of': [{'description': 'Number of Electrons reaching the specimen in a '
                                    'square Angstrom area for the entire tilt series',
                     'exact_mappings': ['cdp-common:tiltseries_total_flux'],
                     'minimum_value': 0,
                     'range': 'float',
                     'required': True,
                     'unit': {'descriptive_name': 'electrons per square Angstrom',
                              'symbol': 'e^-/Å^2'}},
                    {'range': 'FloatFormattedString'}],
         'domain_of': ['TiltSeries', 'TiltSeriesMetadata'],
         'unit': {'descriptive_name': 'electrons per square Angstrom',
                  'symbol': 'e^-/Å^2'}} })
    pixel_spacing: Union[float, str] = Field(..., description="""A placeholder for any type of data.""", ge=0.001, json_schema_extra = { "linkml_meta": {'alias': 'pixel_spacing',
         'any_of': [{'description': 'Pixel spacing for the tilt series',
                     'exact_mappings': ['cdp-common:tiltseries_pixel_spacing'],
                     'minimum_value': 0.001,
                     'range': 'float',
                     'required': True,
                     'unit': {'descriptive_name': 'Angstroms per pixel',
                              'symbol': 'Å/px'}},
                    {'range': 'FloatFormattedString'}],
         'domain_of': ['TiltSeries', 'TiltSeriesMetadata'],
         'unit': {'descriptive_name': 'Angstroms per pixel', 'symbol': 'Å/px'}} })

    @field_validator('aligned_tiltseries_binning')
    def pattern_aligned_tiltseries_binning(cls, v):
        pattern=re.compile(r"^float[ ]*\{[a-zA-Z0-9_-]+\}[ ]*$")
        if isinstance(v,list):
            for element in v:
                if not pattern.match(element):
                    raise ValueError(f"Invalid aligned_tiltseries_binning format: {element}")
        elif isinstance(v,str):
            if not pattern.match(v):
                raise ValueError(f"Invalid aligned_tiltseries_binning format: {v}")
        return v

    @field_validator('binning_from_frames')
    def pattern_binning_from_frames(cls, v):
        pattern=re.compile(r"^float[ ]*\{[a-zA-Z0-9_-]+\}[ ]*$")
        if isinstance(v,list):
            for element in v:
                if not pattern.match(element):
                    raise ValueError(f"Invalid binning_from_frames format: {element}")
        elif isinstance(v,str):
            if not pattern.match(v):
                raise ValueError(f"Invalid binning_from_frames format: {v}")
        return v

    @field_validator('related_empiar_entry')
    def pattern_related_empiar_entry(cls, v):
        pattern=re.compile(r"^EMPIAR-[0-9]+$")
        if isinstance(v,list):
            for element in v:
                if not pattern.match(element):
                    raise ValueError(f"Invalid related_empiar_entry format: {element}")
        elif isinstance(v,str):
            if not pattern.match(v):
                raise ValueError(f"Invalid related_empiar_entry format: {v}")
        return v

    @field_validator('spherical_aberration_constant')
    def pattern_spherical_aberration_constant(cls, v):
        pattern=re.compile(r"^float[ ]*\{[a-zA-Z0-9_-]+\}[ ]*$")
        if isinstance(v,list):
            for element in v:
                if not pattern.match(element):
                    raise ValueError(f"Invalid spherical_aberration_constant format: {element}")
        elif isinstance(v,str):
            if not pattern.match(v):
                raise ValueError(f"Invalid spherical_aberration_constant format: {v}")
        return v

    @field_validator('tilt_axis')
    def pattern_tilt_axis(cls, v):
        pattern=re.compile(r"^float[ ]*\{[a-zA-Z0-9_-]+\}[ ]*$")
        if isinstance(v,list):
            for element in v:
                if not pattern.match(element):
                    raise ValueError(f"Invalid tilt_axis format: {element}")
        elif isinstance(v,str):
            if not pattern.match(v):
                raise ValueError(f"Invalid tilt_axis format: {v}")
        return v

    @field_validator('tilt_series_quality')
    def pattern_tilt_series_quality(cls, v):
        pattern=re.compile(r"^int[ ]*\{[a-zA-Z0-9_-]+\}[ ]*$")
        if isinstance(v,list):
            for element in v:
                if not pattern.match(element):
                    raise ValueError(f"Invalid tilt_series_quality format: {element}")
        elif isinstance(v,str):
            if not pattern.match(v):
                raise ValueError(f"Invalid tilt_series_quality format: {v}")
        return v

    @field_validator('tilt_step')
    def pattern_tilt_step(cls, v):
        pattern=re.compile(r"^float[ ]*\{[a-zA-Z0-9_-]+\}[ ]*$")
        if isinstance(v,list):
            for element in v:
                if not pattern.match(element):
                    raise ValueError(f"Invalid tilt_step format: {element}")
        elif isinstance(v,str):
            if not pattern.match(v):
                raise ValueError(f"Invalid tilt_step format: {v}")
        return v

    @field_validator('total_flux')
    def pattern_total_flux(cls, v):
        pattern=re.compile(r"^float[ ]*\{[a-zA-Z0-9_-]+\}[ ]*$")
        if isinstance(v,list):
            for element in v:
                if not pattern.match(element):
                    raise ValueError(f"Invalid total_flux format: {element}")
        elif isinstance(v,str):
            if not pattern.match(v):
                raise ValueError(f"Invalid total_flux format: {v}")
        return v

    @field_validator('pixel_spacing')
    def pattern_pixel_spacing(cls, v):
        pattern=re.compile(r"^float[ ]*\{[a-zA-Z0-9_-]+\}[ ]*$")
        if isinstance(v,list):
            for element in v:
                if not pattern.match(element):
                    raise ValueError(f"Invalid pixel_spacing format: {element}")
        elif isinstance(v,str):
            if not pattern.match(v):
                raise ValueError(f"Invalid pixel_spacing format: {v}")
        return v


class TomogramMetadata(DefaultMetadata, Tomogram):
    """
    Metadata describing a tomogram.

    """
    linkml_meta: ClassVar[LinkMLMeta] = LinkMLMeta({'from_schema': 'metadata', 'mixins': ['DefaultMetadata']})

    scales: Optional[List[TomogramSize]] = Field(None, description="""The size of a tomogram in voxels in each dimension.""", json_schema_extra = { "linkml_meta": {'alias': 'scales', 'domain_of': ['TiltSeriesMetadata', 'TomogramMetadata']} })
    omezarr_dir: Optional[str] = Field(None, description="""Relative path to the tomogram in OME-Zarr format.""", json_schema_extra = { "linkml_meta": {'alias': 'omezarr_dir',
         'domain_of': ['TiltSeriesMetadata', 'TomogramMetadata'],
         'exact_mappings': ['cdp-common:tomogram_metadata_omezarr_dir']} })
    mrc_file: Optional[str] = Field(None, description="""Relative path to the tomogram in MRC format.""", json_schema_extra = { "linkml_meta": {'alias': 'mrc_file',
         'domain_of': ['TiltSeriesMetadata', 'TomogramMetadata'],
         'exact_mappings': ['cdp-common:tomogram_metadata_mrc_file']} })
    run_name: Optional[str] = Field(None, description="""Name of the run this metadata file is a part of.""", json_schema_extra = { "linkml_meta": {'alias': 'run_name',
         'domain_of': ['RunMetadata', 'TiltSeriesMetadata', 'TomogramMetadata'],
         'exact_mappings': ['cdp-common:metadata_run_name']} })
    key_photo: Optional[MetadataPicturePath] = Field(None, description="""A set of paths to representative images of a piece of data for metadata files.""", json_schema_extra = { "linkml_meta": {'alias': 'key_photo', 'domain_of': ['TomogramMetadata']} })
    alignment_metadata_path: Optional[str] = Field(None, description="""Path to the alignment metadata file for this tomogram.""", json_schema_extra = { "linkml_meta": {'alias': 'alignment_metadata_path',
         'domain_of': ['AnnotationMetadata', 'TomogramMetadata'],
         'exact_mappings': ['cdp-common:tomogram_alignment_metadata_path']} })
    neuroglancer_config_path: Optional[str] = Field(None, description="""Path to the neuroglancer config file for this tomogram.""", json_schema_extra = { "linkml_meta": {'alias': 'neuroglancer_config_path',
         'domain_of': ['TomogramMetadata'],
         'exact_mappings': ['cdp-common:tomogram_neuroglancer_config_path']} })
    deposition_id: int = Field(..., description="""An identifier for a CryoET deposition, assigned by the Data Portal. Used to identify the deposition the entity is a part of.""", json_schema_extra = { "linkml_meta": {'alias': 'deposition_id',
         'domain_of': ['DefaultMetadata',
                       'AlignmentMetadata',
                       'AnnotationMetadata',
                       'FramesMetadata',
                       'DatasetMetadata',
                       'DepositionMetadata',
                       'TiltSeriesMetadata',
                       'TomogramMetadata'],
         'exact_mappings': ['cdp-common:deposition_identifier']} })
    last_updated_at: float = Field(..., description="""POSIX timestamp of the last time this metadata file was updated.""", json_schema_extra = { "linkml_meta": {'alias': 'last_updated_at',
         'domain_of': ['DefaultMetadata',
                       'AlignmentMetadata',
                       'AnnotationMetadata',
                       'FramesMetadata',
                       'DatasetMetadata',
                       'DepositionMetadata',
                       'TiltSeriesMetadata',
                       'TomogramMetadata'],
         'exact_mappings': ['cdp-common:last_updated_at']} })
    voxel_spacing: Union[float, str] = Field(..., description="""A placeholder for any type of data.""", ge=0.001, json_schema_extra = { "linkml_meta": {'alias': 'voxel_spacing',
         'any_of': [{'description': 'Voxel spacing equal in all three axes in '
                                    'angstroms',
                     'exact_mappings': ['cdp-common:tomogram_voxel_spacing'],
                     'minimum_value': 0.001,
                     'range': 'float',
                     'required': True,
                     'unit': {'descriptive_name': 'Angstroms per voxel',
                              'symbol': 'Å/voxel'}},
                    {'range': 'FloatFormattedString'}],
         'domain_of': ['Tomogram', 'TomogramMetadata'],
         'unit': {'descriptive_name': 'Angstroms per voxel', 'symbol': 'Å/voxel'}} })
    fiducial_alignment_status: Union[FiducialAlignmentStatusEnum, str] = Field(..., description="""A placeholder for any type of data.""", json_schema_extra = { "linkml_meta": {'alias': 'fiducial_alignment_status',
         'any_of': [{'description': 'Whether the tomographic alignment was computed '
                                    'based on fiducial markers.',
                     'exact_mappings': ['cdp-common:tomogram_fiducial_alignment_status'],
                     'range': 'fiducial_alignment_status_enum',
                     'required': True},
                    {'range': 'StringFormattedString'}],
         'domain_of': ['Tomogram', 'TomogramMetadata']} })
    ctf_corrected: Optional[bool] = Field(None, description="""Whether this tomogram is CTF corrected""", json_schema_extra = { "linkml_meta": {'alias': 'ctf_corrected',
         'domain_of': ['Tomogram', 'TomogramMetadata'],
         'exact_mappings': ['cdp-common:tomogram_ctf_corrected'],
         'recommended': True} })
    align_software: Optional[str] = Field(None, description="""Software used for alignment""", json_schema_extra = { "linkml_meta": {'alias': 'align_software',
         'domain_of': ['Tomogram', 'TomogramMetadata'],
         'exact_mappings': ['cdp-common:tomogram_align_software']} })
    reconstruction_method: Union[TomogramReconstructionMethodEnum, str] = Field(..., description="""A placeholder for any type of data.""", json_schema_extra = { "linkml_meta": {'alias': 'reconstruction_method',
         'any_of': [{'description': 'Describe reconstruction method (WBP, SART, SIRT)',
                     'exact_mappings': ['cdp-common:tomogram_reconstruction_method'],
                     'range': 'tomogram_reconstruction_method_enum',
                     'required': True},
                    {'range': 'StringFormattedString'}],
         'domain_of': ['Tomogram', 'TomogramMetadata']} })
    reconstruction_software: str = Field(..., description="""Name of software used for reconstruction""", json_schema_extra = { "linkml_meta": {'alias': 'reconstruction_software',
         'domain_of': ['Tomogram', 'TomogramMetadata'],
         'exact_mappings': ['cdp-common:tomogram_reconstruction_software']} })
    processing: TomogramProcessingEnum = Field(..., description="""Describe additional processing used to derive the tomogram""", json_schema_extra = { "linkml_meta": {'alias': 'processing',
         'domain_of': ['Tomogram', 'TomogramMetadata'],
         'exact_mappings': ['cdp-common:tomogram_processing']} })
    processing_software: Optional[str] = Field(None, description="""Processing software used to derive the tomogram""", json_schema_extra = { "linkml_meta": {'alias': 'processing_software',
         'domain_of': ['Tomogram', 'TomogramMetadata'],
         'exact_mappings': ['cdp-common:tomogram_processing_software'],
         'recommended': True} })
    tomogram_version: float = Field(..., description="""Version of tomogram""", ge=0, json_schema_extra = { "linkml_meta": {'alias': 'tomogram_version',
         'domain_of': ['Tomogram', 'TomogramMetadata'],
         'exact_mappings': ['cdp-common:tomogram_version']} })
    affine_transformation_matrix: Optional[conlist(min_length=4, max_length=4, item_type=conlist(min_length=4, max_length=4, item_type=float))] = Field(None, description="""The flip or rotation transformation of this author submitted tomogram is indicated here""", json_schema_extra = { "linkml_meta": {'alias': 'affine_transformation_matrix',
         'array': {'dimensions': [{'exact_cardinality': 4}, {'exact_cardinality': 4}],
                   'exact_number_dimensions': 2},
         'domain_of': ['Tomogram',
                       'Alignment',
                       'AlignmentMetadata',
                       'TomogramMetadata']} })
    size: Optional[TomogramSize] = Field(None, description="""The size of a tomogram in voxels in each dimension.""", json_schema_extra = { "linkml_meta": {'alias': 'size',
         'domain_of': ['Tomogram', 'TiltSeriesMetadata', 'TomogramMetadata']} })
    offset: TomogramOffset = Field(..., description="""The offset of a tomogram in voxels in each dimension relative to the canonical tomogram.""", json_schema_extra = { "linkml_meta": {'alias': 'offset', 'domain_of': ['Tomogram', 'TomogramMetadata']} })
    is_visualization_default: bool = Field(True, description="""Whether the tomogram is the default for visualization.""", json_schema_extra = { "linkml_meta": {'alias': 'is_visualization_default',
         'domain_of': ['Tomogram',
                       'AnnotationSourceFile',
                       'AnnotationOrientedPointFile',
                       'AnnotationInstanceSegmentationFile',
                       'AnnotationPointFile',
                       'AnnotationSegmentationMaskFile',
                       'AnnotationSemanticSegmentationMaskFile',
                       'AnnotationInstanceSegmentationMaskFile',
                       'AnnotationTriangularMeshFile',
                       'AnnotationTriangularMeshGroupFile',
                       'AnnotationFileMetadata',
                       'TomogramMetadata'],
         'ifabsent': 'True'} })
    cross_references: Optional[CrossReferences] = Field(None, description="""A set of cross-references to other databases and publications.""", json_schema_extra = { "linkml_meta": {'alias': 'cross_references',
         'domain_of': ['CrossReferencedEntity',
                       'Tomogram',
                       'Dataset',
                       'Deposition',
                       'DatasetMetadata',
                       'DepositionMetadata',
                       'TomogramMetadata']} })
    dates: DateStamp = Field(..., description="""A set of dates at which a data item was deposited, published and last modified.""", json_schema_extra = { "linkml_meta": {'alias': 'dates',
         'domain_of': ['DateStampedEntity',
                       'Tomogram',
                       'Dataset',
                       'Deposition',
                       'Annotation',
                       'AnnotationMetadata',
                       'DatasetMetadata',
                       'DepositionMetadata',
                       'TomogramMetadata']} })
    authors: List[Author] = Field(..., description="""Author of a scientific data entity.""", min_length=1, json_schema_extra = { "linkml_meta": {'alias': 'authors',
         'domain_of': ['AuthoredEntity',
                       'Dataset',
                       'Deposition',
                       'Tomogram',
                       'Annotation',
                       'AnnotationMetadata',
                       'DatasetMetadata',
                       'DepositionMetadata',
                       'TomogramMetadata'],
         'list_elements_ordered': True} })

    @field_validator('voxel_spacing')
    def pattern_voxel_spacing(cls, v):
        pattern=re.compile(r"^float[ ]*\{[a-zA-Z0-9_-]+\}[ ]*$")
        if isinstance(v,list):
            for element in v:
                if not pattern.match(element):
                    raise ValueError(f"Invalid voxel_spacing format: {element}")
        elif isinstance(v,str):
            if not pattern.match(v):
                raise ValueError(f"Invalid voxel_spacing format: {v}")
        return v

    @field_validator('fiducial_alignment_status')
    def pattern_fiducial_alignment_status(cls, v):
        pattern=re.compile(r"(^FIDUCIAL$)|(^NON_FIDUCIAL$)|(^[ ]*\{[a-zA-Z0-9_-]+\}[ ]*$)|((^FIDUCIAL$)|(^NON_FIDUCIAL$))")
        if isinstance(v,list):
            for element in v:
                if not pattern.match(element):
                    raise ValueError(f"Invalid fiducial_alignment_status format: {element}")
        elif isinstance(v,str):
            if not pattern.match(v):
                raise ValueError(f"Invalid fiducial_alignment_status format: {v}")
        return v

    @field_validator('reconstruction_method')
    def pattern_reconstruction_method(cls, v):
        pattern=re.compile(r"(^SART$)|(^Fourier Space$)|(^SIRT$)|(^WBP$)|(^Unknown$)|(^[ ]*\{[a-zA-Z0-9_-]+\}[ ]*$)|((^SART$)|(^Fourier Space$)|(^SIRT$)|(^WBP$)|(^Unknown$))")
        if isinstance(v,list):
            for element in v:
                if not pattern.match(element):
                    raise ValueError(f"Invalid reconstruction_method format: {element}")
        elif isinstance(v,str):
            if not pattern.match(v):
                raise ValueError(f"Invalid reconstruction_method format: {v}")
        return v

    @field_validator('processing')
    def pattern_processing(cls, v):
        pattern=re.compile(r"(^denoised$)|(^filtered$)|(^raw$)")
        if isinstance(v,list):
            for element in v:
                if not pattern.match(element):
                    raise ValueError(f"Invalid processing format: {element}")
        elif isinstance(v,str):
            if not pattern.match(v):
                raise ValueError(f"Invalid processing format: {v}")
        return v


# Model rebuild
# see https://pydantic-docs.helpmanual.io/usage/models/#rebuilding-a-model
PicturePath.model_rebuild()
MetadataPicturePath.model_rebuild()
FundingDetails.model_rebuild()
DateStampedEntity.model_rebuild()
AuthoredEntity.model_rebuild()
FundedEntity.model_rebuild()
CrossReferencedEntity.model_rebuild()
PicturedEntity.model_rebuild()
PicturedMetadataEntity.model_rebuild()
Assay.model_rebuild()
DevelopmentStageDetails.model_rebuild()
Disease.model_rebuild()
OrganismDetails.model_rebuild()
TissueDetails.model_rebuild()
CellType.model_rebuild()
CellStrain.model_rebuild()
CellComponent.model_rebuild()
ExperimentMetadata.model_rebuild()
Dataset.model_rebuild()
Deposition.model_rebuild()
CameraDetails.model_rebuild()
MicroscopeDetails.model_rebuild()
MicroscopeOpticalSetup.model_rebuild()
TiltRange.model_rebuild()
PerSectionParameter.model_rebuild()
TiltSeriesSize.model_rebuild()
TiltSeries.model_rebuild()
TomogramSize.model_rebuild()
TomogramOffset.model_rebuild()
Tomogram.model_rebuild()
AnnotationConfidence.model_rebuild()
AnnotationObject.model_rebuild()
AnnotationMethodLinks.model_rebuild()
AnnotationSourceFile.model_rebuild()
AnnotationOrientedPointFile.model_rebuild()
AnnotationInstanceSegmentationFile.model_rebuild()
AnnotationPointFile.model_rebuild()
AnnotationSegmentationMaskFile.model_rebuild()
AnnotationSemanticSegmentationMaskFile.model_rebuild()
AnnotationInstanceSegmentationMaskFile.model_rebuild()
AnnotationTriangularMeshFile.model_rebuild()
AnnotationTriangularMeshGroupFile.model_rebuild()
IdentifiedObject.model_rebuild()
IdentifiedObjectList.model_rebuild()
Annotation.model_rebuild()
AlignmentSize.model_rebuild()
AlignmentOffset.model_rebuild()
PerSectionAlignmentParameters.model_rebuild()
Alignment.model_rebuild()
Frame.model_rebuild()
Ctf.model_rebuild()
DateStampedEntityMixin.model_rebuild()
DateStamp.model_rebuild()
CrossReferencesMixin.model_rebuild()
CrossReferences.model_rebuild()
AuthorMixin.model_rebuild()
Author.model_rebuild()
DefaultMetadata.model_rebuild()
AlignmentMetadata.model_rebuild()
AnnotationFileMetadata.model_rebuild()
AnnotationMetadata.model_rebuild()
PerFrameMetadata.model_rebuild()
FramesMetadata.model_rebuild()
DatasetMetadata.model_rebuild()
DepositionMetadata.model_rebuild()
RunMetadata.model_rebuild()
TiltSeriesMetadata.model_rebuild()
TomogramMetadata.model_rebuild()<|MERGE_RESOLUTION|>--- conflicted
+++ resolved
@@ -166,13 +166,8 @@
                          'name': 'GO_ID',
                          'pattern': '^GO:[0-9]{7}$'},
                'HSAPDV_ID': {'base': 'str',
-<<<<<<< HEAD
-                             'description': 'A Human Developmental Phenotype '
-                                            'Ontology identifier',
-=======
                              'description': 'A human developmental phenotype '
                                             'ontology identifier',
->>>>>>> d57c0261
                              'from_schema': 'metadata',
                              'name': 'HSAPDV_ID',
                              'pattern': 'HsapDv:[0-9]{7}$'},
@@ -183,15 +178,12 @@
                                           'name': 'IntegerFormattedString',
                                           'pattern': '^int[ '
                                                      ']*\\{[a-zA-Z0-9_-]+\\}[ ]*$'},
-<<<<<<< HEAD
-=======
                'MMUSDV_ID': {'base': 'str',
                              'description': 'A mouse developmental stage ontology '
                                             'identifier',
                              'from_schema': 'metadata',
                              'name': 'MMUSDV_ID',
                              'pattern': 'MmusDv:[0-9]{7}$'},
->>>>>>> d57c0261
                'MONDO_ID': {'base': 'str',
                             'description': 'An identifier of type MONDO',
                             'from_schema': 'metadata',
@@ -258,10 +250,6 @@
                                  'from_schema': 'metadata',
                                  'minimum_value': 0,
                                  'name': 'VersionString'},
-<<<<<<< HEAD
-               'WORMBASE_DEVELOPMENT_ID': {'base': 'str',
-                                           'description': 'A WormBase identifier',
-=======
                'WBBT_ID': {'base': 'str',
                            'description': 'A WormBase anatomy ontology identifier',
                            'from_schema': 'metadata',
@@ -271,7 +259,6 @@
                                            'description': 'A WormBase '
                                                           'developmental stage '
                                                           'identifier',
->>>>>>> d57c0261
                                            'from_schema': 'metadata',
                                            'name': 'WORMBASE_DEVELOPMENT_ID',
                                            'pattern': 'WBls:[0-9]{7}$'},
@@ -280,13 +267,6 @@
                                       'from_schema': 'metadata',
                                       'name': 'WORMBASE_STRAIN_ID',
                                       'pattern': 'WBStrain[0-9]{8}$'},
-<<<<<<< HEAD
-               'WORMBASE_TISSUE_ID': {'base': 'str',
-                                      'description': 'A WormBase tissue identifier',
-                                      'from_schema': 'metadata',
-                                      'name': 'WORMBASE_TISSUE_ID',
-                                      'pattern': 'WBbt:[0-9]{7}$'},
-=======
                'ZFA_ID': {'base': 'str',
                           'description': 'A zebrafish anatomy ontology identifier',
                           'from_schema': 'metadata',
@@ -298,7 +278,6 @@
                           'from_schema': 'metadata',
                           'name': 'ZFS_ID',
                           'pattern': 'ZFS:[0-9]{7}$'},
->>>>>>> d57c0261
                'boolean': {'base': 'Bool',
                            'description': 'A binary (true or false) value',
                            'exact_mappings': ['schema:Boolean'],
@@ -999,14 +978,10 @@
          'any_of': [{'range': 'UNKNOWN_LITERAL'},
                     {'range': 'WORMBASE_DEVELOPMENT_ID'},
                     {'range': 'UBERON_ID'},
-<<<<<<< HEAD
-                    {'range': 'HSAPDV_ID'}],
-=======
                     {'range': 'HSAPDV_ID'},
                     {'range': 'MMUSDV_ID'},
                     {'range': 'ZFS_ID'},
                     {'range': 'FBDV_ID'}],
->>>>>>> d57c0261
          'domain_of': ['Assay',
                        'DevelopmentStageDetails',
                        'Disease',
@@ -1020,11 +995,7 @@
 
     @field_validator('id')
     def pattern_id(cls, v):
-<<<<<<< HEAD
-        pattern=re.compile(r"(^unknown$)|(WBls:[0-9]{7}$)|(^UBERON:[0-9]{7}$)|(HsapDv:[0-9]{7}$)")
-=======
         pattern=re.compile(r"(^unknown$)|(WBls:[0-9]{7}$)|(^UBERON:[0-9]{7}$)|(HsapDv:[0-9]{7}$)|(MmusDv:[0-9]{7}$)|(ZFS:[0-9]{7}$)|(FBdv:[0-9]{8}$)")
->>>>>>> d57c0261
         if isinstance(v,list):
             for element in v:
                 if not pattern.match(element):
@@ -1130,13 +1101,9 @@
          'exact_mappings': ['cdp-common:tissue_name']} })
     id: Optional[str] = Field(None, description="""A placeholder for any type of data.""", json_schema_extra = { "linkml_meta": {'alias': 'id',
          'any_of': [{'range': 'CL_ID'},
-<<<<<<< HEAD
-                    {'range': 'WORMBASE_TISSUE_ID'},
-=======
                     {'range': 'WBBT_ID'},
                     {'range': 'ZFA_ID'},
                     {'range': 'FBBT_ID'},
->>>>>>> d57c0261
                     {'range': 'UBERON_ID'}],
          'domain_of': ['Assay',
                        'DevelopmentStageDetails',
@@ -1151,11 +1118,7 @@
 
     @field_validator('id')
     def pattern_id(cls, v):
-<<<<<<< HEAD
-        pattern=re.compile(r"(^CL:[0-9]{7}$)|(WBbt:[0-9]{7}$)|(^UBERON:[0-9]{7}$)")
-=======
         pattern=re.compile(r"(^CL:[0-9]{7}$)|(WBbt:[0-9]{7}$)|(ZFA:[0-9]{7}$)|(FBbt:[0-9]{8}$)|(^UBERON:[0-9]{7}$)")
->>>>>>> d57c0261
         if isinstance(v,list):
             for element in v:
                 if not pattern.match(element):
@@ -1187,15 +1150,11 @@
                        'Author'],
          'exact_mappings': ['cdp-common:cell_name']} })
     id: Optional[str] = Field(None, description="""A placeholder for any type of data.""", json_schema_extra = { "linkml_meta": {'alias': 'id',
-<<<<<<< HEAD
-         'any_of': [{'range': 'CL_ID'}, {'range': 'UBERON_ID'}],
-=======
          'any_of': [{'range': 'CL_ID'},
                     {'range': 'WBBT_ID'},
                     {'range': 'ZFA_ID'},
                     {'range': 'FBBT_ID'},
                     {'range': 'UBERON_ID'}],
->>>>>>> d57c0261
          'domain_of': ['Assay',
                        'DevelopmentStageDetails',
                        'Disease',
@@ -1209,11 +1168,7 @@
 
     @field_validator('id')
     def pattern_id(cls, v):
-<<<<<<< HEAD
-        pattern=re.compile(r"(^CL:[0-9]{7}$)|(^UBERON:[0-9]{7}$)")
-=======
         pattern=re.compile(r"(^CL:[0-9]{7}$)|(WBbt:[0-9]{7}$)|(ZFA:[0-9]{7}$)|(FBbt:[0-9]{8}$)|(^UBERON:[0-9]{7}$)")
->>>>>>> d57c0261
         if isinstance(v,list):
             for element in v:
                 if not pattern.match(element):
