from __future__ import annotations
<<<<<<< HEAD

import re
import sys
from datetime import (
    date,
    datetime,
    time
)
from decimal import Decimal
from enum import Enum
from typing import (
    Any,
    ClassVar,
    Literal,
    Optional,
    Union
)

=======
from datetime import (
    datetime,
    date
)
from decimal import Decimal
from enum import Enum
import re
import sys
from typing import (
    Any,
    ClassVar,
    List,
    Literal,
    Dict,
    Optional,
    Union
)
>>>>>>> 248366d1
from pydantic import (
    BaseModel,
    ConfigDict,
    Field,
    RootModel,
<<<<<<< HEAD
    conlist,
    field_validator
)


=======
    field_validator,
    conlist
)
>>>>>>> 248366d1
metamodel_version = "None"
version = "2.0.0"


class ConfiguredBaseModel(BaseModel):
    model_config = ConfigDict(
        validate_assignment = True,
        validate_default = True,
        extra = "forbid",
        arbitrary_types_allowed = True,
        use_enum_values = True,
        strict = False,
    )
    pass




class LinkMLMeta(RootModel):
    root: dict[str, Any] = {}
    model_config = ConfigDict(frozen=True)

    def __getattr__(self, key:str):
        return getattr(self.root, key)

    def __getitem__(self, key:str):
        return self.root[key]

    def __setitem__(self, key:str, value):
        self.root[key] = value

    def __contains__(self, key:str) -> bool:
        return key in self.root


linkml_meta = LinkMLMeta({'default_prefix': 'cdp-meta-files',
     'default_range': 'Any',
     'id': 'metadata',
     'imports': ['linkml:types',
                 '../../../core/v2.0.0/codegen/metadata_materialized',
                 '../../../core/v2.0.0/common'],
     'name': 'cdp-meta-files',
     'prefixes': {'CL': {'prefix_prefix': 'CL',
                         'prefix_reference': 'http://purl.obolibrary.org/obo/CL_'},
                  'GO': {'prefix_prefix': 'GO',
                         'prefix_reference': 'http://purl.obolibrary.org/obo/GO_'},
                  'ORCID': {'prefix_prefix': 'ORCID',
                            'prefix_reference': 'https://orcid.org/'},
                  'ROR': {'prefix_prefix': 'ROR',
                          'prefix_reference': 'https://ror.org/'},
                  'UBERON': {'prefix_prefix': 'UBERON',
                             'prefix_reference': 'http://purl.obolibrary.org/obo/UBERON_'},
                  'linkml': {'prefix_prefix': 'linkml',
                             'prefix_reference': 'https://w3id.org/linkml/'}},
     'source_file': 'metadata_files/v2.0.0/codegen/metadata_files_materialized.yaml',
     'types': {'BTO_ID': {'base': 'str',
                          'description': 'A BRENDA Tissue Ontology identifier',
                          'from_schema': 'metadata',
                          'name': 'BTO_ID',
                          'pattern': '^BTO:[0-9]{7}$'},
               'CL_ID': {'base': 'str',
                         'description': 'A Cell Ontology identifier',
                         'from_schema': 'metadata',
                         'name': 'CL_ID',
                         'pattern': '^CL:[0-9]{7}$'},
               'DOI': {'base': 'str',
                       'description': 'A Digital Object Identifier',
                       'from_schema': 'metadata',
                       'name': 'DOI',
                       'pattern': '^(doi:)?10\\.[0-9]{4,9}/[-._;()/:a-zA-Z0-9]+$'},
               'DOI_LIST': {'base': 'str',
                            'description': 'A list of Digital Object Identifiers',
                            'from_schema': 'metadata',
                            'name': 'DOI_LIST',
                            'pattern': '^(doi:)?10\\.[0-9]{4,9}/[-._;()/:a-zA-Z0-9]+(\\s*,\\s*(doi:)?10\\.[0-9]{4,9}/[-._;()/:a-zA-Z0-9]+)*$'},
               'EMDB_ID': {'base': 'str',
                           'description': 'An Electron Microscopy Data Bank '
                                          'identifier',
                           'from_schema': 'metadata',
                           'name': 'EMDB_ID',
                           'pattern': '^EMD-[0-9]{4,5}$'},
               'EMPIAR_EMDB_DOI_PDB_LIST': {'base': 'str',
                                            'description': 'A list of EMPIAR, '
                                                           'EMDB, DOI, and PDB '
                                                           'identifiers',
                                            'from_schema': 'metadata',
                                            'name': 'EMPIAR_EMDB_DOI_PDB_LIST',
                                            'pattern': '^(EMPIAR-[0-9]{5}|EMD-[0-9]{4,5}|(doi:)?10\\.[0-9]{4,9}/[-._;()/:a-zA-Z0-9]+|PDB-[0-9a-zA-Z]{4,8})(\\s*,\\s*(EMPIAR-[0-9]{5}|EMD-[0-9]{4,5}|(doi:)?10\\.[0-9]{4,9}/[-._;()/:a-zA-Z0-9]+|PDB-[0-9a-zA-Z]{4,8}))*$'},
               'EMPIAR_EMDB_PDB_LIST': {'base': 'str',
                                        'description': 'A list of EMPIAR, EMDB, '
                                                       'and PDB identifiers',
                                        'from_schema': 'metadata',
                                        'name': 'EMPIAR_EMDB_PDB_LIST',
                                        'pattern': '^(EMPIAR-[0-9]{5}|EMD-[0-9]{4,5}|PDB-[0-9a-zA-Z]{4,8})(\\s*,\\s*(EMPIAR-[0-9]{5}|EMD-[0-9]{4,5}|PDB-[0-9a-zA-Z]{4,8}))*$'},
               'EMPIAR_ID': {'base': 'str',
                             'description': 'An Electron Microscopy Public Image '
                                            'Archive identifier',
                             'from_schema': 'metadata',
                             'name': 'EMPIAR_ID',
                             'pattern': '^EMPIAR-[0-9]+$'},
               'FloatFormattedString': {'base': 'str',
                                        'description': 'A formatted string that '
                                                       'represents a floating '
                                                       'point number.',
                                        'from_schema': 'metadata',
                                        'name': 'FloatFormattedString',
                                        'pattern': '^float[ '
                                                   ']*\\{[a-zA-Z0-9_-]+\\}[ ]*$'},
               'GO_ID': {'base': 'str',
                         'description': 'A Gene Ontology identifier',
                         'from_schema': 'metadata',
                         'name': 'GO_ID',
                         'pattern': '^GO:[0-9]{7}$'},
               'IntegerFormattedString': {'base': 'str',
                                          'description': 'A formatted string that '
                                                         'represents an integer.',
                                          'from_schema': 'metadata',
                                          'name': 'IntegerFormattedString',
                                          'pattern': '^int[ '
                                                     ']*\\{[a-zA-Z0-9_-]+\\}[ ]*$'},
               'ONTOLOGY_ID': {'base': 'str',
                               'description': 'An ontology identifier',
                               'from_schema': 'metadata',
                               'name': 'ONTOLOGY_ID',
                               'pattern': '^[a-zA-Z]+:[0-9]+$'},
               'ORCID': {'base': 'str',
                         'description': 'A unique, persistent identifier for '
                                        'researchers, provided by ORCID.',
                         'from_schema': 'metadata',
                         'name': 'ORCID',
                         'pattern': '[0-9]{4}-[0-9]{4}-[0-9]{4}-[0-9]{3}[0-9X]$'},
               'PDB_ID': {'base': 'str',
                          'description': 'A Protein Data Bank identifier',
                          'from_schema': 'metadata',
                          'name': 'PDB_ID',
                          'pattern': '^PDB-[0-9a-zA-Z]{4,8}$'},
               'StringFormattedString': {'base': 'str',
                                         'description': 'A formatted string '
                                                        '(variable) that '
                                                        'represents a string.',
                                         'from_schema': 'metadata',
                                         'name': 'StringFormattedString',
                                         'pattern': '^[ ]*\\{[a-zA-Z0-9_-]+\\}[ '
                                                    ']*$'},
               'UNIPROT_ID': {'base': 'str',
                              'description': 'A UniProt identifier',
                              'from_schema': 'metadata',
                              'name': 'UNIPROT_ID',
                              'pattern': '^UniProtKB:[OPQ][0-9][A-Z0-9]{3}[0-9]|[A-NR-Z][0-9]([A-Z][A-Z0-9]{2}[0-9]){1,2}$'},
               'URLorS3URI': {'base': 'str',
                              'description': 'A URL or S3 URI',
                              'from_schema': 'metadata',
                              'name': 'URLorS3URI',
                              'pattern': '^(((https?|s3)://)|cryoetportal-rawdatasets-dev).*$'},
               'VersionString': {'base': 'float',
                                 'description': 'A version number (only major, '
                                                'minor versions)',
                                 'from_schema': 'metadata',
                                 'minimum_value': 0,
                                 'name': 'VersionString'},
               'WORMBASE_ID': {'base': 'str',
                               'description': 'A WormBase identifier',
                               'from_schema': 'metadata',
                               'name': 'WORMBASE_ID',
                               'pattern': 'WBStrain[0-9]{8}$'},
               'boolean': {'base': 'Bool',
                           'description': 'A binary (true or false) value',
                           'exact_mappings': ['schema:Boolean'],
                           'from_schema': 'metadata',
                           'name': 'boolean',
                           'notes': ['If you are authoring schemas in LinkML YAML, '
                                     'the type is referenced with the lower case '
                                     '"boolean".'],
                           'repr': 'bool',
                           'uri': 'xsd:boolean'},
               'curie': {'base': 'Curie',
                         'comments': ['in RDF serializations this MUST be expanded '
                                      'to a URI',
                                      'in non-RDF serializations MAY be serialized '
                                      'as the compact representation'],
                         'conforms_to': 'https://www.w3.org/TR/curie/',
                         'description': 'a compact URI',
                         'from_schema': 'metadata',
                         'name': 'curie',
                         'notes': ['If you are authoring schemas in LinkML YAML, '
                                   'the type is referenced with the lower case '
                                   '"curie".'],
                         'repr': 'str',
                         'uri': 'xsd:string'},
               'date': {'base': 'XSDDate',
                        'description': 'a date (year, month and day) in an '
                                       'idealized calendar',
                        'exact_mappings': ['schema:Date'],
                        'from_schema': 'metadata',
                        'name': 'date',
                        'notes': ["URI is dateTime because OWL reasoners don't "
                                  'work with straight date or time',
                                  'If you are authoring schemas in LinkML YAML, '
                                  'the type is referenced with the lower case '
                                  '"date".'],
                        'repr': 'str',
                        'uri': 'xsd:date'},
               'date_or_datetime': {'base': 'str',
                                    'description': 'Either a date or a datetime',
                                    'from_schema': 'metadata',
                                    'name': 'date_or_datetime',
                                    'notes': ['If you are authoring schemas in '
                                              'LinkML YAML, the type is referenced '
                                              'with the lower case '
                                              '"date_or_datetime".'],
                                    'repr': 'str',
                                    'uri': 'linkml:DateOrDatetime'},
               'datetime': {'base': 'XSDDateTime',
                            'description': 'The combination of a date and time',
                            'exact_mappings': ['schema:DateTime'],
                            'from_schema': 'metadata',
                            'name': 'datetime',
                            'notes': ['If you are authoring schemas in LinkML '
                                      'YAML, the type is referenced with the lower '
                                      'case "datetime".'],
                            'repr': 'str',
                            'uri': 'xsd:dateTime'},
               'decimal': {'base': 'Decimal',
                           'broad_mappings': ['schema:Number'],
                           'description': 'A real number with arbitrary precision '
                                          'that conforms to the xsd:decimal '
                                          'specification',
                           'from_schema': 'metadata',
                           'name': 'decimal',
                           'notes': ['If you are authoring schemas in LinkML YAML, '
                                     'the type is referenced with the lower case '
                                     '"decimal".'],
                           'uri': 'xsd:decimal'},
               'double': {'base': 'float',
                          'close_mappings': ['schema:Float'],
                          'description': 'A real number that conforms to the '
                                         'xsd:double specification',
                          'from_schema': 'metadata',
                          'name': 'double',
                          'notes': ['If you are authoring schemas in LinkML YAML, '
                                    'the type is referenced with the lower case '
                                    '"double".'],
                          'uri': 'xsd:double'},
               'float': {'base': 'float',
                         'description': 'A real number that conforms to the '
                                        'xsd:float specification',
                         'exact_mappings': ['schema:Float'],
                         'from_schema': 'metadata',
                         'name': 'float',
                         'notes': ['If you are authoring schemas in LinkML YAML, '
                                   'the type is referenced with the lower case '
                                   '"float".'],
                         'uri': 'xsd:float'},
               'integer': {'base': 'int',
                           'description': 'An integer',
                           'exact_mappings': ['schema:Integer'],
                           'from_schema': 'metadata',
                           'name': 'integer',
                           'notes': ['If you are authoring schemas in LinkML YAML, '
                                     'the type is referenced with the lower case '
                                     '"integer".'],
                           'uri': 'xsd:integer'},
               'jsonpath': {'base': 'str',
                            'conforms_to': 'https://www.ietf.org/archive/id/draft-goessner-dispatch-jsonpath-00.html',
                            'description': 'A string encoding a JSON Path. The '
                                           'value of the string MUST conform to '
                                           'JSON Point syntax and SHOULD '
                                           'dereference to zero or more valid '
                                           'objects within the current instance '
                                           'document when encoded in tree form.',
                            'from_schema': 'metadata',
                            'name': 'jsonpath',
                            'notes': ['If you are authoring schemas in LinkML '
                                      'YAML, the type is referenced with the lower '
                                      'case "jsonpath".'],
                            'repr': 'str',
                            'uri': 'xsd:string'},
               'jsonpointer': {'base': 'str',
                               'conforms_to': 'https://datatracker.ietf.org/doc/html/rfc6901',
                               'description': 'A string encoding a JSON Pointer. '
                                              'The value of the string MUST '
                                              'conform to JSON Point syntax and '
                                              'SHOULD dereference to a valid '
                                              'object within the current instance '
                                              'document when encoded in tree form.',
                               'from_schema': 'metadata',
                               'name': 'jsonpointer',
                               'notes': ['If you are authoring schemas in LinkML '
                                         'YAML, the type is referenced with the '
                                         'lower case "jsonpointer".'],
                               'repr': 'str',
                               'uri': 'xsd:string'},
               'ncname': {'base': 'NCName',
                          'description': 'Prefix part of CURIE',
                          'from_schema': 'metadata',
                          'name': 'ncname',
                          'notes': ['If you are authoring schemas in LinkML YAML, '
                                    'the type is referenced with the lower case '
                                    '"ncname".'],
                          'repr': 'str',
                          'uri': 'xsd:string'},
               'nodeidentifier': {'base': 'NodeIdentifier',
                                  'description': 'A URI, CURIE or BNODE that '
                                                 'represents a node in a model.',
                                  'from_schema': 'metadata',
                                  'name': 'nodeidentifier',
                                  'notes': ['If you are authoring schemas in '
                                            'LinkML YAML, the type is referenced '
                                            'with the lower case '
                                            '"nodeidentifier".'],
                                  'repr': 'str',
                                  'uri': 'shex:nonLiteral'},
               'objectidentifier': {'base': 'ElementIdentifier',
                                    'comments': ['Used for inheritance and type '
                                                 'checking'],
                                    'description': 'A URI or CURIE that represents '
                                                   'an object in the model.',
                                    'from_schema': 'metadata',
                                    'name': 'objectidentifier',
                                    'notes': ['If you are authoring schemas in '
                                              'LinkML YAML, the type is referenced '
                                              'with the lower case '
                                              '"objectidentifier".'],
                                    'repr': 'str',
                                    'uri': 'shex:iri'},
               'sparqlpath': {'base': 'str',
                              'conforms_to': 'https://www.w3.org/TR/sparql11-query/#propertypaths',
                              'description': 'A string encoding a SPARQL Property '
                                             'Path. The value of the string MUST '
                                             'conform to SPARQL syntax and SHOULD '
                                             'dereference to zero or more valid '
                                             'objects within the current instance '
                                             'document when encoded as RDF.',
                              'from_schema': 'metadata',
                              'name': 'sparqlpath',
                              'notes': ['If you are authoring schemas in LinkML '
                                        'YAML, the type is referenced with the '
                                        'lower case "sparqlpath".'],
                              'repr': 'str',
                              'uri': 'xsd:string'},
               'string': {'base': 'str',
                          'description': 'A character string',
                          'exact_mappings': ['schema:Text'],
                          'from_schema': 'metadata',
                          'name': 'string',
                          'notes': ['In RDF serializations, a slot with range of '
                                    'string is treated as a literal or type '
                                    'xsd:string.   If you are authoring schemas in '
                                    'LinkML YAML, the type is referenced with the '
                                    'lower case "string".'],
                          'uri': 'xsd:string'},
               'time': {'base': 'XSDTime',
                        'description': 'A time object represents a (local) time of '
                                       'day, independent of any particular day',
                        'exact_mappings': ['schema:Time'],
                        'from_schema': 'metadata',
                        'name': 'time',
                        'notes': ['URI is dateTime because OWL reasoners do not '
                                  'work with straight date or time',
                                  'If you are authoring schemas in LinkML YAML, '
                                  'the type is referenced with the lower case '
                                  '"time".'],
                        'repr': 'str',
                        'uri': 'xsd:time'},
               'uri': {'base': 'URI',
                       'close_mappings': ['schema:URL'],
                       'comments': ['in RDF serializations a slot with range of '
                                    'uri is treated as a literal or type '
                                    'xsd:anyURI unless it is an identifier or a '
                                    'reference to an identifier, in which case it '
                                    'is translated directly to a node'],
                       'conforms_to': 'https://www.ietf.org/rfc/rfc3987.txt',
                       'description': 'a complete URI',
                       'from_schema': 'metadata',
                       'name': 'uri',
                       'notes': ['If you are authoring schemas in LinkML YAML, the '
                                 'type is referenced with the lower case "uri".'],
                       'repr': 'str',
                       'uri': 'xsd:anyURI'},
               'uriorcurie': {'base': 'URIorCURIE',
                              'description': 'a URI or a CURIE',
                              'from_schema': 'metadata',
                              'name': 'uriorcurie',
                              'notes': ['If you are authoring schemas in LinkML '
                                        'YAML, the type is referenced with the '
                                        'lower case "uriorcurie".'],
                              'repr': 'str',
                              'uri': 'xsd:anyURI'}}} )

class AlignmentTypeEnum(str, Enum):
    """
    Type of alignment
    """
    LOCAL = "LOCAL"
    """
    per-section non-rigid alignment available
    """
    GLOBAL = "GLOBAL"
    """
    only per-section rigid alignment available
    """


class AlignmentFormatEnum(str, Enum):
    """
    Used to determine what alignment alogrithm to use.
    """
    IMOD = "IMOD"
    """
    formats (xf, tlt, com)
    """
    ARETOMO3 = "ARETOMO3"
    """
    formats (aln)
    """


class AlignmentMethodTypeEnum(str, Enum):
    """
    Used to determine how the alignment was done.
    """
    fiducial_based = "fiducial_based"
    """
    alignment was done based on fiducial markers
    """
    patch_tracking = "patch_tracking"
    """
    alignment was done based on patch tracking
    """
    projection_matching = "projection_matching"
    """
    alignment was done based on image projection
    """
    undefined = "undefined"
    """
    how alignment was done is unknown
    """


class AnnotationFileSourceEnum(str, Enum):
    """
    How the annotation file was acquired
    """
    dataset_author = "dataset_author"
    """
    Annotation submitted by dataset author
    """
    community = "community"
    """
    Annotation submitted by community member
    """
    portal_standard = "portal_standard"
    """
    Annotation submitted by portal standardization
    """


class AnnotationMethodTypeEnum(str, Enum):
    """
    Describes how the annotations were generated.
    """
    manual = "manual"
    """
    Annotations were generated manually.
    """
    automated = "automated"
    """
    Annotations were generated using automated tools or algorithms without supervision.
    """
    hybrid = "hybrid"
    """
    Annotations were generated using a combination of automated and manual methods.
    """
    simulated = "simulated"
    """
    Annotations were generated by simulation tools or algorithms.
    """


class AnnotationFileShapeTypeEnum(str, Enum):
    """
    Describes the shape of the annotation
    """
    SegmentationMask = "SegmentationMask"
    """
    A binary mask volume
    """
    OrientedPoint = "OrientedPoint"
    """
    A series of coordinates and an orientation
    """
    Point = "Point"
    """
    A series of coordinates
    """
    InstanceSegmentation = "InstanceSegmentation"
    """
    A volume with labels for multiple instances
    """


class AnnotationFileFormatEnum(str, Enum):
    """
    Describes the format of the annotation file
    """
    mrc = "mrc"
    """
    MRC format
    """
    zarr = "zarr"
    """
    OMEZARR format
    """
    ndjson = "ndjson"
    """
    NDJSON format
    """
    glb = "glb"
    """
    GLB format
    """


class AnnotationMethodLinkTypeEnum(str, Enum):
    """
    Describes the type of link associated to the annotation method.
    """
    documentation = "documentation"
    """
    Links to the documentation related to the method.
    """
    models_weights = "models_weights"
    """
    Links to the weights that the models used for generating annotations were trained with.
    """
    other = "other"
    """
    Link to resources that does not fit in the other categories.
    """
    source_code = "source_code"
    """
    Links to the source code of the method.
    """
    website = "website"
    """
    Links to a website of the method or tool used to generate the annotation.
    """


class CtfFormatEnum(str, Enum):
    """
    Used to determine what ctf parser to use.
    """
    CTFFIND = "CTFFIND"
    """
    The file has ctffind schema
    """


class DepositionTypesEnum(str, Enum):
    """
    Types of data a deposition has
    """
    annotation = "annotation"
    """
    The deposition comprises of new annotations for existing datasets
    """
    dataset = "dataset"
    """
    The deposition comprises of new dataset(s).
    """
    tomogram = "tomogram"
    """
    The deposition comprises of new tomograms for existing datasets
    """


class SampleTypeEnum(str, Enum):
    """
    Type of sample imaged in a CryoET study.
    """
    cell = "cell"
    """
    Tomographic data of whole cells or cell sections.
    """
    tissue = "tissue"
    """
    Tomographic data of tissue sections.
    """
    organism = "organism"
    """
    Tomographic data of sections through multicellular organisms.
    """
    organelle = "organelle"
    """
    Tomographic data of purified organelles.
    """
    virus = "virus"
    """
    Tomographic data of purified viruses or VLPs.
    """
    in_vitro = "in_vitro"
    """
    Tomographic data of in vitro reconstituted systems or mixtures of proteins.
    """
    in_silico = "in_silico"
    """
    Simulated tomographic data.
    """
    other = "other"
    """
    Other type of sample.
    """


class TiltseriesCameraAcquireModeEnum(str, Enum):
    """
    Camera acquisition mode
    """
    counting = "counting"
    """
    Counting mode
    """
    superresolution = "superresolution"
    """
    Super-resolution mode
    """
    linear = "linear"
    """
    Linear mode
    """
    cds = "cds"
    """
    Correlated double sampling mode
    """


class TiltseriesCameraManufacturerEnum(str, Enum):
    """
    Camera manufacturer
    """
    Gatan = "Gatan"
    """
    Gatan Inc.
    """
    FEI = "FEI"
    """
    FEI Company
    """
    TFS = "TFS"
    """
    Thermo Fisher Scientific
    """
    simulated = "simulated"
    """
    Simulated data
    """


class TiltseriesMicroscopeManufacturerEnum(str, Enum):
    """
    Microscope manufacturer
    """
    FEI = "FEI"
    """
    FEI Company
    """
    TFS = "TFS"
    """
    Thermo Fisher Scientific
    """
    JEOL = "JEOL"
    """
    JEOL Ltd.
    """
    SIMULATED = "SIMULATED"
    """
    Simulated data
    """


class FiducialAlignmentStatusEnum(str, Enum):
    """
    Fiducial Alignment method
    """
    FIDUCIAL = "FIDUCIAL"
    """
    Alignment computed based on fiducial markers
    """
    NON_FIDUCIAL = "NON_FIDUCIAL"
    """
    Alignment computed without fiducial markers
    """


class TomogramProcessingEnum(str, Enum):
    """
    Tomogram processing method
    """
    denoised = "denoised"
    """
    Tomogram was denoised
    """
    filtered = "filtered"
    """
    Tomogram was filtered
    """
    raw = "raw"
    """
    Tomogram was not processed
    """


class TomogramReconstructionMethodEnum(str, Enum):
    """
    Tomogram reconstruction method
    """
    SART = "SART"
    """
    Simultaneous Algebraic Reconstruction Technique
    """
    Fourier_Space = "Fourier Space"
    """
    Fourier space reconstruction
    """
    SIRT = "SIRT"
    """
    Simultaneous Iterative Reconstruction Technique
    """
    WBP = "WBP"
    """
    Weighted Back-Projection
    """
    Unknown = "Unknown"
    """
    Unknown reconstruction method
    """


class TomogramTypeEnum(str, Enum):
    """
    Tomogram type
    """
    CANONICAL = "CANONICAL"
    """
    Canonical tomogram (basis geometry for all annotations)
    """
    UNKNOWN = "UNKNOWN"
    """
    Tomogram's was not submitted by the dataset author
    """



class PicturePath(ConfiguredBaseModel):
    """
    A set of paths to representative images of a piece of data.
    """
    linkml_meta: ClassVar[LinkMLMeta] = LinkMLMeta({'from_schema': 'metadata'})

    snapshot: Optional[str] = Field(default=None, description="""Path to the dataset preview image relative to the dataset directory root.""", json_schema_extra = { "linkml_meta": {'alias': 'snapshot',
         'domain_of': ['PicturePath', 'MetadataPicturePath'],
         'exact_mappings': ['cdp-common:snapshot'],
         'recommended': True} })
    thumbnail: Optional[str] = Field(default=None, description="""Path to the thumbnail of preview image relative to the dataset directory root.""", json_schema_extra = { "linkml_meta": {'alias': 'thumbnail',
         'domain_of': ['PicturePath', 'MetadataPicturePath'],
         'exact_mappings': ['cdp-common:thumbnail'],
         'recommended': True} })

    @field_validator('snapshot')
    def pattern_snapshot(cls, v):
        pattern=re.compile(r"^(((https?|s3)://)|cryoetportal-rawdatasets-dev).*$")
        if isinstance(v, list):
            for element in v:
                if isinstance(element, str) and not pattern.match(element):
                    err_msg = f"Invalid snapshot format: {element}"
                    raise ValueError(err_msg)
        elif isinstance(v, str) and not pattern.match(v):
            err_msg = f"Invalid snapshot format: {v}"
            raise ValueError(err_msg)
        return v

    @field_validator('thumbnail')
    def pattern_thumbnail(cls, v):
        pattern=re.compile(r"^(((https?|s3)://)|cryoetportal-rawdatasets-dev).*$")
        if isinstance(v, list):
            for element in v:
                if isinstance(element, str) and not pattern.match(element):
                    err_msg = f"Invalid thumbnail format: {element}"
                    raise ValueError(err_msg)
        elif isinstance(v, str) and not pattern.match(v):
            err_msg = f"Invalid thumbnail format: {v}"
            raise ValueError(err_msg)
        return v


class MetadataPicturePath(ConfiguredBaseModel):
    """
    A set of paths to representative images of a piece of data for metadata files.
    """
    linkml_meta: ClassVar[LinkMLMeta] = LinkMLMeta({'from_schema': 'metadata'})

    snapshot: Optional[str] = Field(default=None, description="""Relative path (non-URL/URI) to the dataset preview image relative to the dataset directory root.""", json_schema_extra = { "linkml_meta": {'alias': 'snapshot',
         'domain_of': ['PicturePath', 'MetadataPicturePath'],
         'exact_mappings': ['cdp-common:metadata_snapshot'],
         'recommended': True} })
    thumbnail: Optional[str] = Field(default=None, description="""Relative path (non-URL/URI) to the thumbnail of preview image relative to the dataset directory root.""", json_schema_extra = { "linkml_meta": {'alias': 'thumbnail',
         'domain_of': ['PicturePath', 'MetadataPicturePath'],
         'exact_mappings': ['cdp-common:metadata_thumbnail'],
         'recommended': True} })


class FundingDetails(ConfiguredBaseModel):
    """
    A funding source for a scientific data entity (base for JSON and DB representation).
    """
    linkml_meta: ClassVar[LinkMLMeta] = LinkMLMeta({'from_schema': 'metadata'})

    funding_agency_name: Optional[str] = Field(default=None, description="""The name of the funding source.""", json_schema_extra = { "linkml_meta": {'alias': 'funding_agency_name',
         'domain_of': ['FundingDetails'],
         'exact_mappings': ['cdp-common:funding_agency_name'],
         'recommended': True} })
    grant_id: Optional[str] = Field(default=None, description="""Grant identifier provided by the funding agency""", json_schema_extra = { "linkml_meta": {'alias': 'grant_id',
         'domain_of': ['FundingDetails'],
         'exact_mappings': ['cdp-common:funding_grant_id'],
         'recommended': True} })


class DateStampedEntity(ConfiguredBaseModel):
    """
    An entity with associated deposition, release and last modified dates.
    """
    linkml_meta: ClassVar[LinkMLMeta] = LinkMLMeta({'from_schema': 'metadata'})

    dates: DateStamp = Field(default=..., description="""A set of dates at which a data item was deposited, published and last modified.""", json_schema_extra = { "linkml_meta": {'alias': 'dates',
         'domain_of': ['DateStampedEntity',
                       'Tomogram',
                       'Dataset',
                       'Deposition',
                       'Annotation',
                       'AnnotationMetadata',
                       'DatasetMetadata',
                       'DepositionMetadata',
                       'TomogramMetadata']} })


class AuthoredEntity(ConfiguredBaseModel):
    """
    An entity with associated authors.
    """
    linkml_meta: ClassVar[LinkMLMeta] = LinkMLMeta({'from_schema': 'metadata'})

    authors: list[Author] = Field(default=..., description="""Author of a scientific data entity.""", min_length=1, json_schema_extra = { "linkml_meta": {'alias': 'authors',
         'domain_of': ['AuthoredEntity',
                       'Dataset',
                       'Deposition',
                       'Tomogram',
                       'Annotation',
                       'AnnotationMetadata',
                       'DatasetMetadata',
                       'DepositionMetadata',
                       'TomogramMetadata'],
         'list_elements_ordered': True} })


class FundedEntity(ConfiguredBaseModel):
    """
    An entity with associated funding sources.
    """
    linkml_meta: ClassVar[LinkMLMeta] = LinkMLMeta({'from_schema': 'metadata'})

    funding: Optional[list[FundingDetails]] = Field(default=None, description="""A funding source for a scientific data entity (base for JSON and DB representation).""", json_schema_extra = { "linkml_meta": {'alias': 'funding',
         'domain_of': ['FundedEntity', 'Dataset', 'DatasetMetadata'],
         'list_elements_ordered': True,
         'recommended': True} })


class CrossReferencedEntity(ConfiguredBaseModel):
    """
    An entity with associated cross-references to other databases and publications.
    """
    linkml_meta: ClassVar[LinkMLMeta] = LinkMLMeta({'from_schema': 'metadata', 'mixin': True})

    cross_references: Optional[CrossReferences] = Field(default=None, description="""A set of cross-references to other databases and publications.""", json_schema_extra = { "linkml_meta": {'alias': 'cross_references',
         'domain_of': ['CrossReferencedEntity',
                       'Tomogram',
                       'Dataset',
                       'Deposition',
                       'DatasetMetadata',
                       'DepositionMetadata',
                       'TomogramMetadata']} })


class PicturedEntity(ConfiguredBaseModel):
    """
    An entity with associated preview images.
    """
    linkml_meta: ClassVar[LinkMLMeta] = LinkMLMeta({'from_schema': 'metadata'})

    key_photos: PicturePath = Field(default=..., description="""A set of paths to representative images of a piece of data.""", json_schema_extra = { "linkml_meta": {'alias': 'key_photos',
         'domain_of': ['PicturedEntity',
                       'PicturedMetadataEntity',
                       'DatasetMetadata',
                       'DepositionMetadata']} })


class PicturedMetadataEntity(ConfiguredBaseModel):
    """
    An entity with associated preview images for metadata files.
    """
    linkml_meta: ClassVar[LinkMLMeta] = LinkMLMeta({'from_schema': 'metadata'})

    key_photos: MetadataPicturePath = Field(default=..., description="""A set of paths to representative images of a piece of data for metadata files.""", json_schema_extra = { "linkml_meta": {'alias': 'key_photos',
         'domain_of': ['PicturedEntity',
                       'PicturedMetadataEntity',
                       'DatasetMetadata',
                       'DepositionMetadata']} })


class OrganismDetails(ConfiguredBaseModel):
    """
    The species from which the sample was derived.
    """
    linkml_meta: ClassVar[LinkMLMeta] = LinkMLMeta({'from_schema': 'metadata'})

    name: str = Field(default=..., description="""Name of the organism from which a biological sample used in a CryoET study is derived from, e.g. homo sapiens.""", json_schema_extra = { "linkml_meta": {'alias': 'name',
         'domain_of': ['OrganismDetails',
                       'TissueDetails',
                       'CellType',
                       'CellStrain',
                       'CellComponent',
                       'AnnotationObject',
                       'AnnotationTriangularMeshGroupFile',
                       'AuthorMixin',
                       'Author'],
         'exact_mappings': ['cdp-common:organism_name']} })
    taxonomy_id: Optional[int] = Field(default=None, description="""NCBI taxonomy identifier for the organism, e.g. 9606""", ge=1, json_schema_extra = { "linkml_meta": {'alias': 'taxonomy_id',
         'domain_of': ['OrganismDetails'],
         'exact_mappings': ['cdp-common:organism_taxid'],
         'recommended': True} })


class TissueDetails(ConfiguredBaseModel):
    """
    The type of tissue from which the sample was derived.
    """
    linkml_meta: ClassVar[LinkMLMeta] = LinkMLMeta({'from_schema': 'metadata'})

    name: str = Field(default=..., description="""Name of the tissue from which a biological sample used in a CryoET study is derived from.""", json_schema_extra = { "linkml_meta": {'alias': 'name',
         'domain_of': ['OrganismDetails',
                       'TissueDetails',
                       'CellType',
                       'CellStrain',
                       'CellComponent',
                       'AnnotationObject',
                       'AnnotationTriangularMeshGroupFile',
                       'AuthorMixin',
                       'Author'],
         'exact_mappings': ['cdp-common:tissue_name']} })
    id: Optional[str] = Field(default=None, description="""The UBERON identifier for the tissue.""", json_schema_extra = { "linkml_meta": {'alias': 'id',
         'domain_of': ['TissueDetails',
                       'CellType',
                       'CellStrain',
                       'CellComponent',
                       'AnnotationObject'],
         'exact_mappings': ['cdp-common:tissue_id'],
         'recommended': True} })

    @field_validator('id')
    def pattern_id(cls, v):
        pattern=re.compile(r"^BTO:[0-9]{7}$")
        if isinstance(v, list):
            for element in v:
                if isinstance(element, str) and not pattern.match(element):
                    err_msg = f"Invalid id format: {element}"
                    raise ValueError(err_msg)
        elif isinstance(v, str) and not pattern.match(v):
            err_msg = f"Invalid id format: {v}"
            raise ValueError(err_msg)
        return v


class CellType(ConfiguredBaseModel):
    """
    The cell type from which the sample was derived.
    """
    linkml_meta: ClassVar[LinkMLMeta] = LinkMLMeta({'from_schema': 'metadata'})

    name: str = Field(default=..., description="""Name of the cell type from which a biological sample used in a CryoET study is derived from.""", json_schema_extra = { "linkml_meta": {'alias': 'name',
         'domain_of': ['OrganismDetails',
                       'TissueDetails',
                       'CellType',
                       'CellStrain',
                       'CellComponent',
                       'AnnotationObject',
                       'AnnotationTriangularMeshGroupFile',
                       'AuthorMixin',
                       'Author'],
         'exact_mappings': ['cdp-common:cell_name']} })
    id: Optional[str] = Field(default=None, description="""Cell Ontology identifier for the cell type""", json_schema_extra = { "linkml_meta": {'alias': 'id',
         'domain_of': ['TissueDetails',
                       'CellType',
                       'CellStrain',
                       'CellComponent',
                       'AnnotationObject'],
         'exact_mappings': ['cdp-common:cell_type_id'],
         'recommended': True} })

    @field_validator('id')
    def pattern_id(cls, v):
        pattern=re.compile(r"^CL:[0-9]{7}$")
        if isinstance(v, list):
            for element in v:
                if isinstance(element, str) and not pattern.match(element):
                    err_msg = f"Invalid id format: {element}"
                    raise ValueError(err_msg)
        elif isinstance(v, str) and not pattern.match(v):
            err_msg = f"Invalid id format: {v}"
            raise ValueError(err_msg)
        return v


class CellStrain(ConfiguredBaseModel):
    """
    The strain or cell line from which the sample was derived.
    """
    linkml_meta: ClassVar[LinkMLMeta] = LinkMLMeta({'from_schema': 'metadata'})

    name: str = Field(default=..., description="""Cell line or strain for the sample.""", json_schema_extra = { "linkml_meta": {'alias': 'name',
         'domain_of': ['OrganismDetails',
                       'TissueDetails',
                       'CellType',
                       'CellStrain',
                       'CellComponent',
                       'AnnotationObject',
                       'AnnotationTriangularMeshGroupFile',
                       'AuthorMixin',
                       'Author'],
         'exact_mappings': ['cdp-common:cell_strain_name']} })
    id: Optional[str] = Field(default=None, description="""A placeholder for any type of data.""", json_schema_extra = { "linkml_meta": {'alias': 'id',
         'any_of': [{'range': 'WORMBASE_ID'}, {'range': 'ONTOLOGY_ID'}],
         'domain_of': ['TissueDetails',
                       'CellType',
                       'CellStrain',
                       'CellComponent',
                       'AnnotationObject'],
         'exact_mappings': ['cdp-common:cell_strain_id'],
         'recommended': True} })

    @field_validator('id')
    def pattern_id(cls, v):
        pattern=re.compile(r"(WBStrain[0-9]{8}$)|(^[a-zA-Z]+:[0-9]+$)")
        if isinstance(v, list):
            for element in v:
                if isinstance(element, str) and not pattern.match(element):
                    err_msg = f"Invalid id format: {element}"
                    raise ValueError(err_msg)
        elif isinstance(v, str) and not pattern.match(v):
            err_msg = f"Invalid id format: {v}"
            raise ValueError(err_msg)
        return v


class CellComponent(ConfiguredBaseModel):
    """
    The cellular component from which the sample was derived.
    """
    linkml_meta: ClassVar[LinkMLMeta] = LinkMLMeta({'from_schema': 'metadata'})

    name: str = Field(default=..., description="""Name of the cellular component.""", json_schema_extra = { "linkml_meta": {'alias': 'name',
         'domain_of': ['OrganismDetails',
                       'TissueDetails',
                       'CellType',
                       'CellStrain',
                       'CellComponent',
                       'AnnotationObject',
                       'AnnotationTriangularMeshGroupFile',
                       'AuthorMixin',
                       'Author'],
         'exact_mappings': ['cdp-common:cell_component_name']} })
    id: Optional[str] = Field(default=None, description="""The GO identifier for the cellular component.""", json_schema_extra = { "linkml_meta": {'alias': 'id',
         'domain_of': ['TissueDetails',
                       'CellType',
                       'CellStrain',
                       'CellComponent',
                       'AnnotationObject'],
         'exact_mappings': ['cdp-common:cell_component_id'],
         'recommended': True} })

    @field_validator('id')
    def pattern_id(cls, v):
        pattern=re.compile(r"^GO:[0-9]{7}$")
        if isinstance(v, list):
            for element in v:
                if isinstance(element, str) and not pattern.match(element):
                    err_msg = f"Invalid id format: {element}"
                    raise ValueError(err_msg)
        elif isinstance(v, str) and not pattern.match(v):
            err_msg = f"Invalid id format: {v}"
            raise ValueError(err_msg)
        return v


class ExperimentMetadata(ConfiguredBaseModel):
    """
    Metadata describing sample and sample preparation methods used in a cryoET dataset.
    """
    linkml_meta: ClassVar[LinkMLMeta] = LinkMLMeta({'from_schema': 'metadata'})

    sample_type: SampleTypeEnum = Field(default=..., description="""Type of sample imaged in a CryoET study.""", json_schema_extra = { "linkml_meta": {'alias': 'sample_type',
         'domain_of': ['ExperimentMetadata', 'Dataset', 'DatasetMetadata'],
         'exact_mappings': ['cdp-common:preparation_sample_type']} })
    sample_preparation: Optional[str] = Field(default=None, description="""Describes how the sample was prepared.""", json_schema_extra = { "linkml_meta": {'alias': 'sample_preparation',
         'domain_of': ['ExperimentMetadata', 'Dataset', 'DatasetMetadata'],
         'exact_mappings': ['cdp-common:sample_preparation'],
         'recommended': True} })
    grid_preparation: Optional[str] = Field(default=None, description="""Describes Cryo-ET grid preparation.""", json_schema_extra = { "linkml_meta": {'alias': 'grid_preparation',
         'domain_of': ['ExperimentMetadata', 'Dataset', 'DatasetMetadata'],
         'exact_mappings': ['cdp-common:grid_preparation'],
         'recommended': True} })
    other_setup: Optional[str] = Field(default=None, description="""Describes other setup not covered by sample preparation or grid preparation that may make this dataset unique in the same publication.""", json_schema_extra = { "linkml_meta": {'alias': 'other_setup',
         'domain_of': ['ExperimentMetadata', 'Dataset', 'DatasetMetadata'],
         'exact_mappings': ['cdp-common:preparation_other_setup'],
         'recommended': True} })
    organism: Optional[OrganismDetails] = Field(default=None, description="""The species from which the sample was derived.""", json_schema_extra = { "linkml_meta": {'alias': 'organism',
         'domain_of': ['ExperimentMetadata', 'Dataset', 'DatasetMetadata']} })
    tissue: Optional[TissueDetails] = Field(default=None, description="""The type of tissue from which the sample was derived.""", json_schema_extra = { "linkml_meta": {'alias': 'tissue',
         'domain_of': ['ExperimentMetadata', 'Dataset', 'DatasetMetadata']} })
    cell_type: Optional[CellType] = Field(default=None, description="""The cell type from which the sample was derived.""", json_schema_extra = { "linkml_meta": {'alias': 'cell_type',
         'domain_of': ['ExperimentMetadata', 'Dataset', 'DatasetMetadata']} })
    cell_strain: Optional[CellStrain] = Field(default=None, description="""The strain or cell line from which the sample was derived.""", json_schema_extra = { "linkml_meta": {'alias': 'cell_strain',
         'domain_of': ['ExperimentMetadata', 'Dataset', 'DatasetMetadata']} })
    cell_component: Optional[CellComponent] = Field(default=None, description="""The cellular component from which the sample was derived.""", json_schema_extra = { "linkml_meta": {'alias': 'cell_component',
         'domain_of': ['ExperimentMetadata', 'Dataset', 'DatasetMetadata']} })

    @field_validator('sample_type')
    def pattern_sample_type(cls, v):
        pattern=re.compile(r"(^cell$)|(^tissue$)|(^organism$)|(^organelle$)|(^virus$)|(^in_vitro$)|(^in_silico$)|(^other$)")
        if isinstance(v, list):
            for element in v:
                if isinstance(element, str) and not pattern.match(element):
                    err_msg = f"Invalid sample_type format: {element}"
                    raise ValueError(err_msg)
        elif isinstance(v, str) and not pattern.match(v):
            err_msg = f"Invalid sample_type format: {v}"
            raise ValueError(err_msg)
        return v


class Dataset(ExperimentMetadata, CrossReferencedEntity, FundedEntity, AuthoredEntity, DateStampedEntity):
    """
    High-level description of a cryoET dataset.
    """
    linkml_meta: ClassVar[LinkMLMeta] = LinkMLMeta({'from_schema': 'metadata',
         'mixins': ['DateStampedEntity',
                    'AuthoredEntity',
                    'FundedEntity',
                    'CrossReferencedEntity',
                    'ExperimentMetadata']})

    dataset_identifier: int = Field(default=..., description="""An identifier for a CryoET dataset, assigned by the Data Portal. Used to identify the dataset as the directory name in data tree.""", json_schema_extra = { "linkml_meta": {'alias': 'dataset_identifier',
         'domain_of': ['Dataset', 'DatasetMetadata'],
         'exact_mappings': ['cdp-common:dataset_identifier']} })
    dataset_title: str = Field(default=..., description="""Title of a CryoET dataset.""", json_schema_extra = { "linkml_meta": {'alias': 'dataset_title',
         'domain_of': ['Dataset', 'DatasetMetadata'],
         'exact_mappings': ['cdp-common:dataset_title']} })
    dataset_description: str = Field(default=..., description="""A short description of a CryoET dataset, similar to an abstract for a journal article or dataset.""", json_schema_extra = { "linkml_meta": {'alias': 'dataset_description',
         'domain_of': ['Dataset', 'DatasetMetadata'],
         'exact_mappings': ['cdp-common:dataset_description']} })
    dates: DateStamp = Field(default=..., description="""A set of dates at which a data item was deposited, published and last modified.""", json_schema_extra = { "linkml_meta": {'alias': 'dates',
         'domain_of': ['DateStampedEntity',
                       'Tomogram',
                       'Dataset',
                       'Deposition',
                       'Annotation',
                       'AnnotationMetadata',
                       'DatasetMetadata',
                       'DepositionMetadata',
                       'TomogramMetadata']} })
    authors: list[Author] = Field(default=..., description="""Author of a scientific data entity.""", min_length=1, json_schema_extra = { "linkml_meta": {'alias': 'authors',
         'domain_of': ['AuthoredEntity',
                       'Dataset',
                       'Deposition',
                       'Tomogram',
                       'Annotation',
                       'AnnotationMetadata',
                       'DatasetMetadata',
                       'DepositionMetadata',
                       'TomogramMetadata'],
         'list_elements_ordered': True} })
    funding: Optional[list[FundingDetails]] = Field(default=None, description="""A funding source for a scientific data entity (base for JSON and DB representation).""", json_schema_extra = { "linkml_meta": {'alias': 'funding',
         'domain_of': ['FundedEntity', 'Dataset', 'DatasetMetadata'],
         'list_elements_ordered': True,
         'recommended': True} })
    cross_references: Optional[CrossReferences] = Field(default=None, description="""A set of cross-references to other databases and publications.""", json_schema_extra = { "linkml_meta": {'alias': 'cross_references',
         'domain_of': ['CrossReferencedEntity',
                       'Tomogram',
                       'Dataset',
                       'Deposition',
                       'DatasetMetadata',
                       'DepositionMetadata',
                       'TomogramMetadata']} })
    sample_type: SampleTypeEnum = Field(default=..., description="""Type of sample imaged in a CryoET study.""", json_schema_extra = { "linkml_meta": {'alias': 'sample_type',
         'domain_of': ['ExperimentMetadata', 'Dataset', 'DatasetMetadata'],
         'exact_mappings': ['cdp-common:preparation_sample_type']} })
    sample_preparation: Optional[str] = Field(default=None, description="""Describes how the sample was prepared.""", json_schema_extra = { "linkml_meta": {'alias': 'sample_preparation',
         'domain_of': ['ExperimentMetadata', 'Dataset', 'DatasetMetadata'],
         'exact_mappings': ['cdp-common:sample_preparation'],
         'recommended': True} })
    grid_preparation: Optional[str] = Field(default=None, description="""Describes Cryo-ET grid preparation.""", json_schema_extra = { "linkml_meta": {'alias': 'grid_preparation',
         'domain_of': ['ExperimentMetadata', 'Dataset', 'DatasetMetadata'],
         'exact_mappings': ['cdp-common:grid_preparation'],
         'recommended': True} })
    other_setup: Optional[str] = Field(default=None, description="""Describes other setup not covered by sample preparation or grid preparation that may make this dataset unique in the same publication.""", json_schema_extra = { "linkml_meta": {'alias': 'other_setup',
         'domain_of': ['ExperimentMetadata', 'Dataset', 'DatasetMetadata'],
         'exact_mappings': ['cdp-common:preparation_other_setup'],
         'recommended': True} })
    organism: Optional[OrganismDetails] = Field(default=None, description="""The species from which the sample was derived.""", json_schema_extra = { "linkml_meta": {'alias': 'organism',
         'domain_of': ['ExperimentMetadata', 'Dataset', 'DatasetMetadata']} })
    tissue: Optional[TissueDetails] = Field(default=None, description="""The type of tissue from which the sample was derived.""", json_schema_extra = { "linkml_meta": {'alias': 'tissue',
         'domain_of': ['ExperimentMetadata', 'Dataset', 'DatasetMetadata']} })
    cell_type: Optional[CellType] = Field(default=None, description="""The cell type from which the sample was derived.""", json_schema_extra = { "linkml_meta": {'alias': 'cell_type',
         'domain_of': ['ExperimentMetadata', 'Dataset', 'DatasetMetadata']} })
    cell_strain: Optional[CellStrain] = Field(default=None, description="""The strain or cell line from which the sample was derived.""", json_schema_extra = { "linkml_meta": {'alias': 'cell_strain',
         'domain_of': ['ExperimentMetadata', 'Dataset', 'DatasetMetadata']} })
    cell_component: Optional[CellComponent] = Field(default=None, description="""The cellular component from which the sample was derived.""", json_schema_extra = { "linkml_meta": {'alias': 'cell_component',
         'domain_of': ['ExperimentMetadata', 'Dataset', 'DatasetMetadata']} })

    @field_validator('sample_type')
    def pattern_sample_type(cls, v):
        pattern=re.compile(r"(^cell$)|(^tissue$)|(^organism$)|(^organelle$)|(^virus$)|(^in_vitro$)|(^in_silico$)|(^other$)")
        if isinstance(v, list):
            for element in v:
                if isinstance(element, str) and not pattern.match(element):
                    err_msg = f"Invalid sample_type format: {element}"
                    raise ValueError(err_msg)
        elif isinstance(v, str) and not pattern.match(v):
            err_msg = f"Invalid sample_type format: {v}"
            raise ValueError(err_msg)
        return v


class Deposition(CrossReferencedEntity, AuthoredEntity, DateStampedEntity):
    """
    Metadata describing a deposition.
    """
    linkml_meta: ClassVar[LinkMLMeta] = LinkMLMeta({'from_schema': 'metadata',
         'mixins': ['DateStampedEntity', 'AuthoredEntity', 'CrossReferencedEntity']})

    deposition_description: str = Field(default=..., description="""A short description of the deposition, similar to an abstract for a journal article or dataset.""", json_schema_extra = { "linkml_meta": {'alias': 'deposition_description',
         'domain_of': ['Deposition', 'DepositionMetadata'],
         'exact_mappings': ['cdp-common:deposition_description']} })
    deposition_identifier: int = Field(default=..., description="""An identifier for a CryoET deposition, assigned by the Data Portal. Used to identify the deposition the entity is a part of.""", json_schema_extra = { "linkml_meta": {'alias': 'deposition_identifier',
         'domain_of': ['Deposition', 'DepositionMetadata'],
         'exact_mappings': ['cdp-common:deposition_identifier']} })
    deposition_title: str = Field(default=..., description="""Title of a CryoET deposition.""", json_schema_extra = { "linkml_meta": {'alias': 'deposition_title',
         'domain_of': ['Deposition', 'DepositionMetadata'],
         'exact_mappings': ['cdp-common:deposition_title']} })
    deposition_types: list[DepositionTypesEnum] = Field(default=..., description="""Type of data in the deposition (e.g. dataset, annotation, tomogram)""", min_length=1, json_schema_extra = { "linkml_meta": {'alias': 'deposition_types',
         'domain_of': ['Deposition', 'DepositionMetadata'],
         'exact_mappings': ['cdp-common:deposition_types']} })
    tag: Optional[str] = Field(default=None, description="""A string to categorize this deposition (i.e \"competitionML2024Winners\")""", json_schema_extra = { "linkml_meta": {'alias': 'tag',
         'domain_of': ['Deposition', 'DepositionMetadata'],
         'exact_mappings': ['cdp-common:tag']} })
    dates: DateStamp = Field(default=..., description="""A set of dates at which a data item was deposited, published and last modified.""", json_schema_extra = { "linkml_meta": {'alias': 'dates',
         'domain_of': ['DateStampedEntity',
                       'Tomogram',
                       'Dataset',
                       'Deposition',
                       'Annotation',
                       'AnnotationMetadata',
                       'DatasetMetadata',
                       'DepositionMetadata',
                       'TomogramMetadata']} })
    authors: list[Author] = Field(default=..., description="""Author of a scientific data entity.""", min_length=1, json_schema_extra = { "linkml_meta": {'alias': 'authors',
         'domain_of': ['AuthoredEntity',
                       'Dataset',
                       'Deposition',
                       'Tomogram',
                       'Annotation',
                       'AnnotationMetadata',
                       'DatasetMetadata',
                       'DepositionMetadata',
                       'TomogramMetadata'],
         'list_elements_ordered': True} })
    cross_references: Optional[CrossReferences] = Field(default=None, description="""A set of cross-references to other databases and publications.""", json_schema_extra = { "linkml_meta": {'alias': 'cross_references',
         'domain_of': ['CrossReferencedEntity',
                       'Tomogram',
                       'Dataset',
                       'Deposition',
                       'DatasetMetadata',
                       'DepositionMetadata',
                       'TomogramMetadata']} })

    @field_validator('deposition_types')
    def pattern_deposition_types(cls, v):
        pattern=re.compile(r"(^annotation$)|(^dataset$)|(^tomogram$)")
        if isinstance(v, list):
            for element in v:
                if isinstance(element, str) and not pattern.match(element):
                    err_msg = f"Invalid deposition_types format: {element}"
                    raise ValueError(err_msg)
        elif isinstance(v, str) and not pattern.match(v):
            err_msg = f"Invalid deposition_types format: {v}"
            raise ValueError(err_msg)
        return v


class CameraDetails(ConfiguredBaseModel):
    """
    The camera used to collect the tilt series.
    """
    linkml_meta: ClassVar[LinkMLMeta] = LinkMLMeta({'from_schema': 'metadata'})

    acquire_mode: Optional[Union[TiltseriesCameraAcquireModeEnum, str]] = Field(default=None, description="""A placeholder for any type of data.""", json_schema_extra = { "linkml_meta": {'alias': 'acquire_mode',
         'any_of': [{'range': 'StringFormattedString'},
                    {'range': 'tiltseries_camera_acquire_mode_enum'}],
         'domain_of': ['CameraDetails'],
         'exact_mappings': ['cdp-common:tiltseries_camera_acquire_mode']} })
    manufacturer: TiltseriesCameraManufacturerEnum = Field(default=..., description="""Name of the camera manufacturer""", json_schema_extra = { "linkml_meta": {'alias': 'manufacturer',
         'domain_of': ['CameraDetails', 'MicroscopeDetails'],
         'exact_mappings': ['cdp-common:tiltseries_camera_manufacturer']} })
    model: str = Field(default=..., description="""Camera model name""", json_schema_extra = { "linkml_meta": {'alias': 'model',
         'domain_of': ['CameraDetails', 'MicroscopeDetails'],
         'exact_mappings': ['cdp-common:tiltseries_camera_model']} })

    @field_validator('acquire_mode')
    def pattern_acquire_mode(cls, v):
        pattern=re.compile(r"(^[ ]*\{[a-zA-Z0-9_-]+\}[ ]*$)|((^counting$)|(^superresolution$)|(^linear$)|(^cds$))")
        if isinstance(v, list):
            for element in v:
                if isinstance(element, str) and not pattern.match(element):
                    err_msg = f"Invalid acquire_mode format: {element}"
                    raise ValueError(err_msg)
        elif isinstance(v, str) and not pattern.match(v):
            err_msg = f"Invalid acquire_mode format: {v}"
            raise ValueError(err_msg)
        return v

    @field_validator('manufacturer')
    def pattern_manufacturer(cls, v):
        pattern=re.compile(r"(^Gatan$)|(^FEI$)|(^TFS$)|(^simulated$)")
        if isinstance(v, list):
            for element in v:
                if isinstance(element, str) and not pattern.match(element):
                    err_msg = f"Invalid manufacturer format: {element}"
                    raise ValueError(err_msg)
        elif isinstance(v, str) and not pattern.match(v):
            err_msg = f"Invalid manufacturer format: {v}"
            raise ValueError(err_msg)
        return v


class MicroscopeDetails(ConfiguredBaseModel):
    """
    The microscope used to collect the tilt series.
    """
    linkml_meta: ClassVar[LinkMLMeta] = LinkMLMeta({'from_schema': 'metadata'})

    additional_info: Optional[str] = Field(default=None, description="""Other microscope optical setup information, in addition to energy filter, phase plate and image corrector""", json_schema_extra = { "linkml_meta": {'alias': 'additional_info',
         'domain_of': ['MicroscopeDetails'],
         'exact_mappings': ['cdp-common:tiltseries_microscope_additional_info']} })
    manufacturer: Union[TiltseriesMicroscopeManufacturerEnum, str] = Field(default=..., description="""A placeholder for any type of data.""", json_schema_extra = { "linkml_meta": {'alias': 'manufacturer',
         'any_of': [{'description': 'Name of the microscope manufacturer',
                     'exact_mappings': ['cdp-common:tiltseries_microscope_manufacturer'],
                     'range': 'tiltseries_microscope_manufacturer_enum',
                     'required': True},
                    {'range': 'StringFormattedString'}],
         'domain_of': ['CameraDetails', 'MicroscopeDetails']} })
    model: str = Field(default=..., description="""Microscope model name""", json_schema_extra = { "linkml_meta": {'alias': 'model',
         'domain_of': ['CameraDetails', 'MicroscopeDetails'],
         'exact_mappings': ['cdp-common:tiltseries_microscope_model']} })

    @field_validator('manufacturer')
    def pattern_manufacturer(cls, v):
        pattern=re.compile(r"(^FEI$)|(^TFS$)|(^JEOL$)|(^SIMULATED$)|(^[ ]*\{[a-zA-Z0-9_-]+\}[ ]*$)")
        if isinstance(v, list):
            for element in v:
                if isinstance(element, str) and not pattern.match(element):
                    err_msg = f"Invalid manufacturer format: {element}"
                    raise ValueError(err_msg)
        elif isinstance(v, str) and not pattern.match(v):
            err_msg = f"Invalid manufacturer format: {v}"
            raise ValueError(err_msg)
        return v


class MicroscopeOpticalSetup(ConfiguredBaseModel):
    """
    The optical setup of the microscope used to collect the tilt series.
    """
    linkml_meta: ClassVar[LinkMLMeta] = LinkMLMeta({'from_schema': 'metadata'})

    energy_filter: str = Field(default=..., description="""Energy filter setup used""", json_schema_extra = { "linkml_meta": {'alias': 'energy_filter',
         'domain_of': ['MicroscopeOpticalSetup'],
         'exact_mappings': ['cdp-common:tiltseries_microscope_energy_filter']} })
    phase_plate: Optional[str] = Field(default=None, description="""Phase plate configuration""", json_schema_extra = { "linkml_meta": {'alias': 'phase_plate',
         'domain_of': ['MicroscopeOpticalSetup'],
         'exact_mappings': ['cdp-common:tiltseries_microscope_phase_plate']} })
    image_corrector: Optional[str] = Field(default=None, description="""Image corrector setup""", json_schema_extra = { "linkml_meta": {'alias': 'image_corrector',
         'domain_of': ['MicroscopeOpticalSetup'],
         'exact_mappings': ['cdp-common:tiltseries_microscope_image_corrector']} })


class TiltRange(ConfiguredBaseModel):
    """
    The range of tilt angles in the tilt series.
    """
    linkml_meta: ClassVar[LinkMLMeta] = LinkMLMeta({'from_schema': 'metadata'})

    min: Union[float, str] = Field(default=..., description="""A placeholder for any type of data.""", ge=-90, le=90, json_schema_extra = { "linkml_meta": {'alias': 'min',
         'any_of': [{'description': 'Minimal tilt angle in degrees',
                     'exact_mappings': ['cdp-common:tiltseries_tilt_min'],
                     'maximum_value': 90,
                     'minimum_value': -90,
                     'range': 'float',
                     'required': True,
                     'unit': {'descriptive_name': 'degrees', 'symbol': '°'}},
                    {'range': 'FloatFormattedString'}],
         'domain_of': ['TiltRange'],
         'unit': {'descriptive_name': 'degrees', 'symbol': '°'}} })
    max: Union[float, str] = Field(default=..., description="""A placeholder for any type of data.""", ge=-90, le=90, json_schema_extra = { "linkml_meta": {'alias': 'max',
         'any_of': [{'description': 'Maximal tilt angle in degrees',
                     'exact_mappings': ['cdp-common:tiltseries_tilt_max'],
                     'maximum_value': 90,
                     'minimum_value': -90,
                     'range': 'float',
                     'required': True,
                     'unit': {'descriptive_name': 'degrees', 'symbol': '°'}},
                    {'range': 'FloatFormattedString'}],
         'domain_of': ['TiltRange'],
         'unit': {'descriptive_name': 'degrees', 'symbol': '°'}} })

    @field_validator('min')
    def pattern_min(cls, v):
        pattern=re.compile(r"^float[ ]*\{[a-zA-Z0-9_-]+\}[ ]*$")
        if isinstance(v, list):
            for element in v:
                if isinstance(element, str) and not pattern.match(element):
                    err_msg = f"Invalid min format: {element}"
                    raise ValueError(err_msg)
        elif isinstance(v, str) and not pattern.match(v):
            err_msg = f"Invalid min format: {v}"
            raise ValueError(err_msg)
        return v

    @field_validator('max')
    def pattern_max(cls, v):
        pattern=re.compile(r"^float[ ]*\{[a-zA-Z0-9_-]+\}[ ]*$")
        if isinstance(v, list):
            for element in v:
                if isinstance(element, str) and not pattern.match(element):
                    err_msg = f"Invalid max format: {element}"
                    raise ValueError(err_msg)
        elif isinstance(v, str) and not pattern.match(v):
            err_msg = f"Invalid max format: {v}"
            raise ValueError(err_msg)
        return v


class PerSectionParameter(ConfiguredBaseModel):
    """
    Parameters for a section of a tilt series.
    """
    linkml_meta: ClassVar[LinkMLMeta] = LinkMLMeta({'from_schema': 'metadata'})

    z_index: int = Field(default=..., description="""z-index of the frame in the tiltseries""", ge=0, json_schema_extra = { "linkml_meta": {'alias': 'z_index',
         'domain_of': ['PerSectionParameter', 'PerSectionAlignmentParameters'],
         'exact_mappings': ['cdp-common:per_section_z_index']} })
    frame_acquisition_order: int = Field(default=..., description="""The 0-based index of this movie stack in the order of acquisition.""", json_schema_extra = { "linkml_meta": {'alias': 'frame_acquisition_order',
         'domain_of': ['PerSectionParameter'],
         'exact_mappings': ['cdp-common:frames_acquisition_order']} })
    raw_angle: Optional[float] = Field(default=None, description="""Nominal angle of the tilt series section.""", ge=-90, le=90, json_schema_extra = { "linkml_meta": {'alias': 'raw_angle',
         'domain_of': ['PerSectionParameter'],
         'exact_mappings': ['cdp-common:per_section_nominal_tilt_angle'],
         'unit': {'descriptive_name': 'degrees', 'symbol': '°'}} })
    astigmatic_angle: Optional[float] = Field(default=None, description="""Angle of astigmatism.""", ge=-180, le=180, json_schema_extra = { "linkml_meta": {'alias': 'astigmatic_angle',
         'domain_of': ['PerSectionParameter'],
         'exact_mappings': ['cdp-common:per_section_astigmatic_angle'],
         'unit': {'descriptive_name': 'degrees', 'symbol': '°'}} })
    minor_defocus: Optional[float] = Field(default=None, description="""Minor axis defocus amount, underfocus is positive.""", json_schema_extra = { "linkml_meta": {'alias': 'minor_defocus',
         'domain_of': ['PerSectionParameter'],
         'exact_mappings': ['cdp-common:per_section_minor_defocus'],
         'unit': {'descriptive_name': 'angstrom', 'symbol': 'Å'}} })
    major_defocus: Optional[float] = Field(default=None, description="""Major axis defocus amount, underfocus is positive.""", json_schema_extra = { "linkml_meta": {'alias': 'major_defocus',
         'domain_of': ['PerSectionParameter'],
         'exact_mappings': ['cdp-common:per_section_major_defocus'],
         'unit': {'descriptive_name': 'angstrom', 'symbol': 'Å'}} })
    max_resolution: Optional[float] = Field(default=None, description="""Maximum resolution of the CTF fit for this section.""", json_schema_extra = { "linkml_meta": {'alias': 'max_resolution',
         'domain_of': ['PerSectionParameter'],
         'exact_mappings': ['cdp-common:per_section_max_resolution'],
         'unit': {'descriptive_name': 'angstrom', 'symbol': 'Å'}} })
    phase_shift: Optional[float] = Field(default=None, description="""Phase shift measured for this section.""", json_schema_extra = { "linkml_meta": {'alias': 'phase_shift',
         'domain_of': ['PerSectionParameter'],
         'exact_mappings': ['cdp-common:per_section_phase_shift'],
         'unit': {'descriptive_name': 'radians', 'symbol': 'rad'}} })
    cross_correlation: Optional[float] = Field(default=None, description="""CTF fit cross correlation value for this section.""", json_schema_extra = { "linkml_meta": {'alias': 'cross_correlation',
         'domain_of': ['PerSectionParameter'],
         'exact_mappings': ['cdp-common:per_section_cross_correlation']} })


class TiltSeriesSize(ConfiguredBaseModel):
    """
    The size of a tiltseries in sctions/pixels in each dimension.
    """
    linkml_meta: ClassVar[LinkMLMeta] = LinkMLMeta({'from_schema': 'metadata'})

    x: int = Field(default=..., description="""Number of pixels in the 2D data fast axis""", ge=0, json_schema_extra = { "linkml_meta": {'alias': 'x',
         'domain_of': ['TiltSeriesSize',
                       'TomogramSize',
                       'TomogramOffset',
                       'AlignmentSize',
                       'AlignmentOffset'],
         'unit': {'descriptive_name': 'pixels', 'symbol': 'px'}} })
    y: int = Field(default=..., description="""Number of pixels in the 2D data medium axis""", ge=0, json_schema_extra = { "linkml_meta": {'alias': 'y',
         'domain_of': ['TiltSeriesSize',
                       'TomogramSize',
                       'TomogramOffset',
                       'AlignmentSize',
                       'AlignmentOffset'],
         'unit': {'descriptive_name': 'pixels', 'symbol': 'px'}} })
    z: int = Field(default=..., description="""Number of sections in the 2D stack.""", ge=0, json_schema_extra = { "linkml_meta": {'alias': 'z',
         'domain_of': ['TiltSeriesSize',
                       'TomogramSize',
                       'TomogramOffset',
                       'AlignmentSize',
                       'AlignmentOffset'],
         'unit': {'descriptive_name': 'sections'}} })


class TiltSeries(ConfiguredBaseModel):
    """
    Metadata describing a tilt series.
    """
    linkml_meta: ClassVar[LinkMLMeta] = LinkMLMeta({'from_schema': 'metadata'})

    acceleration_voltage: float = Field(default=..., description="""Electron Microscope Accelerator voltage in volts""", ge=20000, json_schema_extra = { "linkml_meta": {'alias': 'acceleration_voltage',
         'domain_of': ['TiltSeries', 'TiltSeriesMetadata'],
         'exact_mappings': ['cdp-common:tiltseries_acceleration_voltage'],
         'unit': {'descriptive_name': 'volts', 'symbol': 'V'}} })
    aligned_tiltseries_binning: Optional[Union[float, str]] = Field(default=None, description="""A placeholder for any type of data.""", ge=0, json_schema_extra = { "linkml_meta": {'alias': 'aligned_tiltseries_binning',
         'any_of': [{'description': 'Binning factor of the aligned tilt series',
                     'exact_mappings': ['cdp-common:tiltseries_aligned_tiltseries_binning'],
                     'minimum_value': 0,
                     'range': 'float'},
                    {'range': 'FloatFormattedString'}],
         'domain_of': ['TiltSeries', 'TiltSeriesMetadata']} })
    binning_from_frames: Optional[Union[float, str]] = Field(default=None, description="""A placeholder for any type of data.""", ge=0, json_schema_extra = { "linkml_meta": {'alias': 'binning_from_frames',
         'any_of': [{'description': 'Describes the binning factor from frames to tilt '
                                    'series file',
                     'exact_mappings': ['cdp-common:tiltseries_binning_from_frames'],
                     'minimum_value': 0,
                     'range': 'float'},
                    {'range': 'FloatFormattedString'}],
         'domain_of': ['TiltSeries', 'TiltSeriesMetadata']} })
    camera: CameraDetails = Field(default=..., description="""The camera used to collect the tilt series.""", json_schema_extra = { "linkml_meta": {'alias': 'camera', 'domain_of': ['TiltSeries', 'TiltSeriesMetadata']} })
    data_acquisition_software: str = Field(default=..., description="""Software used to collect data""", json_schema_extra = { "linkml_meta": {'alias': 'data_acquisition_software',
         'domain_of': ['TiltSeries', 'TiltSeriesMetadata'],
         'exact_mappings': ['cdp-common:tiltseries_data_acquisition_software']} })
    frames_count: Optional[int] = Field(default=None, description="""Number of frames associated with this tiltseries""", json_schema_extra = { "linkml_meta": {'alias': 'frames_count',
         'domain_of': ['TiltSeries', 'TiltSeriesMetadata'],
         'exact_mappings': ['cdp-common:tiltseries_frames_count']} })
    is_aligned: bool = Field(default=..., description="""Whether this tilt series is aligned""", json_schema_extra = { "linkml_meta": {'alias': 'is_aligned',
         'domain_of': ['TiltSeries', 'TiltSeriesMetadata'],
         'exact_mappings': ['cdp-common:tiltseries_is_aligned']} })
    microscope: MicroscopeDetails = Field(default=..., description="""The microscope used to collect the tilt series.""", json_schema_extra = { "linkml_meta": {'alias': 'microscope', 'domain_of': ['TiltSeries', 'TiltSeriesMetadata']} })
    microscope_optical_setup: MicroscopeOpticalSetup = Field(default=..., description="""The optical setup of the microscope used to collect the tilt series.""", json_schema_extra = { "linkml_meta": {'alias': 'microscope_optical_setup',
         'domain_of': ['TiltSeries', 'TiltSeriesMetadata']} })
    related_empiar_entry: Optional[str] = Field(default=None, description="""If a tilt series is deposited into EMPIAR, enter the EMPIAR dataset identifier""", json_schema_extra = { "linkml_meta": {'alias': 'related_empiar_entry',
         'domain_of': ['TiltSeries', 'TiltSeriesMetadata'],
         'exact_mappings': ['cdp-common:tiltseries_related_empiar_entry']} })
    spherical_aberration_constant: Union[float, str] = Field(default=..., description="""A placeholder for any type of data.""", ge=0, json_schema_extra = { "linkml_meta": {'alias': 'spherical_aberration_constant',
         'any_of': [{'description': 'Spherical Aberration Constant of the objective '
                                    'lens in millimeters',
                     'exact_mappings': ['cdp-common:tiltseries_spherical_aberration_constant'],
                     'minimum_value': 0,
                     'range': 'float',
                     'required': True,
                     'unit': {'descriptive_name': 'millimeters', 'symbol': 'mm'}},
                    {'range': 'FloatFormattedString'}],
         'domain_of': ['TiltSeries', 'TiltSeriesMetadata'],
         'unit': {'descriptive_name': 'millimeters', 'symbol': 'mm'}} })
    tilt_alignment_software: Optional[str] = Field(default=None, description="""Software used for tilt alignment""", json_schema_extra = { "linkml_meta": {'alias': 'tilt_alignment_software',
         'domain_of': ['TiltSeries', 'TiltSeriesMetadata'],
         'exact_mappings': ['cdp-common:tiltseries_tilt_alignment_software']} })
    tilt_axis: Union[float, str] = Field(default=..., description="""A placeholder for any type of data.""", ge=-360, le=360, json_schema_extra = { "linkml_meta": {'alias': 'tilt_axis',
         'any_of': [{'description': 'Rotation angle in degrees',
                     'exact_mappings': ['cdp-common:tiltseries_tilt_axis'],
                     'maximum_value': 360,
                     'minimum_value': -360,
                     'range': 'float',
                     'required': True,
                     'unit': {'descriptive_name': 'degrees', 'symbol': '°'}},
                    {'range': 'FloatFormattedString'}],
         'domain_of': ['TiltSeries', 'TiltSeriesMetadata'],
         'unit': {'descriptive_name': 'degrees', 'symbol': '°'}} })
    tilt_range: TiltRange = Field(default=..., description="""The range of tilt angles in the tilt series.""", json_schema_extra = { "linkml_meta": {'alias': 'tilt_range', 'domain_of': ['TiltSeries', 'TiltSeriesMetadata']} })
    tilt_series_quality: Union[int, str] = Field(default=..., description="""A placeholder for any type of data.""", ge=1, le=5, json_schema_extra = { "linkml_meta": {'alias': 'tilt_series_quality',
         'any_of': [{'description': 'Author assessment of tilt series quality within '
                                    'the dataset (1-5, 5 is best)',
                     'exact_mappings': ['cdp-common:tiltseries_tilt_series_quality'],
                     'maximum_value': 5,
                     'minimum_value': 1,
                     'range': 'integer',
                     'required': True},
                    {'range': 'IntegerFormattedString'}],
         'domain_of': ['TiltSeries', 'TiltSeriesMetadata']} })
    tilt_step: Union[float, str] = Field(default=..., description="""A placeholder for any type of data.""", ge=0, le=90, json_schema_extra = { "linkml_meta": {'alias': 'tilt_step',
         'any_of': [{'description': 'Tilt step in degrees',
                     'exact_mappings': ['cdp-common:tiltseries_tilt_step'],
                     'maximum_value': 90,
                     'minimum_value': 0,
                     'range': 'float',
                     'required': True,
                     'unit': {'descriptive_name': 'degrees', 'symbol': '°'}},
                    {'range': 'FloatFormattedString'}],
         'domain_of': ['TiltSeries', 'TiltSeriesMetadata'],
         'unit': {'descriptive_name': 'degrees', 'symbol': '°'}} })
    tilting_scheme: str = Field(default=..., description="""The order of stage tilting during acquisition of the data""", json_schema_extra = { "linkml_meta": {'alias': 'tilting_scheme',
         'domain_of': ['TiltSeries', 'TiltSeriesMetadata'],
         'exact_mappings': ['cdp-common:tiltseries_tilting_scheme']} })
    total_flux: Union[float, str] = Field(default=..., description="""A placeholder for any type of data.""", ge=0, json_schema_extra = { "linkml_meta": {'alias': 'total_flux',
         'any_of': [{'description': 'Number of Electrons reaching the specimen in a '
                                    'square Angstrom area for the entire tilt series',
                     'exact_mappings': ['cdp-common:tiltseries_total_flux'],
                     'minimum_value': 0,
                     'range': 'float',
                     'required': True,
                     'unit': {'descriptive_name': 'electrons per square Angstrom',
                              'symbol': 'e^-/Å^2'}},
                    {'range': 'FloatFormattedString'}],
         'domain_of': ['TiltSeries', 'TiltSeriesMetadata'],
         'unit': {'descriptive_name': 'electrons per square Angstrom',
                  'symbol': 'e^-/Å^2'}} })
    pixel_spacing: Union[float, str] = Field(default=..., description="""A placeholder for any type of data.""", ge=0.001, json_schema_extra = { "linkml_meta": {'alias': 'pixel_spacing',
         'any_of': [{'description': 'Pixel spacing for the tilt series',
                     'exact_mappings': ['cdp-common:tiltseries_pixel_spacing'],
                     'minimum_value': 0.001,
                     'range': 'float',
                     'required': True,
                     'unit': {'descriptive_name': 'Angstroms per pixel',
                              'symbol': 'Å/px'}},
                    {'range': 'FloatFormattedString'}],
         'domain_of': ['TiltSeries', 'TiltSeriesMetadata'],
         'unit': {'descriptive_name': 'Angstroms per pixel', 'symbol': 'Å/px'}} })

    @field_validator('aligned_tiltseries_binning')
    def pattern_aligned_tiltseries_binning(cls, v):
        pattern=re.compile(r"^float[ ]*\{[a-zA-Z0-9_-]+\}[ ]*$")
        if isinstance(v, list):
            for element in v:
                if isinstance(element, str) and not pattern.match(element):
                    err_msg = f"Invalid aligned_tiltseries_binning format: {element}"
                    raise ValueError(err_msg)
        elif isinstance(v, str) and not pattern.match(v):
            err_msg = f"Invalid aligned_tiltseries_binning format: {v}"
            raise ValueError(err_msg)
        return v

    @field_validator('binning_from_frames')
    def pattern_binning_from_frames(cls, v):
        pattern=re.compile(r"^float[ ]*\{[a-zA-Z0-9_-]+\}[ ]*$")
        if isinstance(v, list):
            for element in v:
                if isinstance(element, str) and not pattern.match(element):
                    err_msg = f"Invalid binning_from_frames format: {element}"
                    raise ValueError(err_msg)
        elif isinstance(v, str) and not pattern.match(v):
            err_msg = f"Invalid binning_from_frames format: {v}"
            raise ValueError(err_msg)
        return v

    @field_validator('related_empiar_entry')
    def pattern_related_empiar_entry(cls, v):
        pattern=re.compile(r"^EMPIAR-[0-9]+$")
        if isinstance(v, list):
            for element in v:
                if isinstance(element, str) and not pattern.match(element):
                    err_msg = f"Invalid related_empiar_entry format: {element}"
                    raise ValueError(err_msg)
        elif isinstance(v, str) and not pattern.match(v):
            err_msg = f"Invalid related_empiar_entry format: {v}"
            raise ValueError(err_msg)
        return v

    @field_validator('spherical_aberration_constant')
    def pattern_spherical_aberration_constant(cls, v):
        pattern=re.compile(r"^float[ ]*\{[a-zA-Z0-9_-]+\}[ ]*$")
        if isinstance(v, list):
            for element in v:
                if isinstance(element, str) and not pattern.match(element):
                    err_msg = f"Invalid spherical_aberration_constant format: {element}"
                    raise ValueError(err_msg)
        elif isinstance(v, str) and not pattern.match(v):
            err_msg = f"Invalid spherical_aberration_constant format: {v}"
            raise ValueError(err_msg)
        return v

    @field_validator('tilt_axis')
    def pattern_tilt_axis(cls, v):
        pattern=re.compile(r"^float[ ]*\{[a-zA-Z0-9_-]+\}[ ]*$")
        if isinstance(v, list):
            for element in v:
                if isinstance(element, str) and not pattern.match(element):
                    err_msg = f"Invalid tilt_axis format: {element}"
                    raise ValueError(err_msg)
        elif isinstance(v, str) and not pattern.match(v):
            err_msg = f"Invalid tilt_axis format: {v}"
            raise ValueError(err_msg)
        return v

    @field_validator('tilt_series_quality')
    def pattern_tilt_series_quality(cls, v):
        pattern=re.compile(r"^int[ ]*\{[a-zA-Z0-9_-]+\}[ ]*$")
        if isinstance(v, list):
            for element in v:
                if isinstance(element, str) and not pattern.match(element):
                    err_msg = f"Invalid tilt_series_quality format: {element}"
                    raise ValueError(err_msg)
        elif isinstance(v, str) and not pattern.match(v):
            err_msg = f"Invalid tilt_series_quality format: {v}"
            raise ValueError(err_msg)
        return v

    @field_validator('tilt_step')
    def pattern_tilt_step(cls, v):
        pattern=re.compile(r"^float[ ]*\{[a-zA-Z0-9_-]+\}[ ]*$")
        if isinstance(v, list):
            for element in v:
                if isinstance(element, str) and not pattern.match(element):
                    err_msg = f"Invalid tilt_step format: {element}"
                    raise ValueError(err_msg)
        elif isinstance(v, str) and not pattern.match(v):
            err_msg = f"Invalid tilt_step format: {v}"
            raise ValueError(err_msg)
        return v

    @field_validator('total_flux')
    def pattern_total_flux(cls, v):
        pattern=re.compile(r"^float[ ]*\{[a-zA-Z0-9_-]+\}[ ]*$")
        if isinstance(v, list):
            for element in v:
                if isinstance(element, str) and not pattern.match(element):
                    err_msg = f"Invalid total_flux format: {element}"
                    raise ValueError(err_msg)
        elif isinstance(v, str) and not pattern.match(v):
            err_msg = f"Invalid total_flux format: {v}"
            raise ValueError(err_msg)
        return v

    @field_validator('pixel_spacing')
    def pattern_pixel_spacing(cls, v):
        pattern=re.compile(r"^float[ ]*\{[a-zA-Z0-9_-]+\}[ ]*$")
        if isinstance(v, list):
            for element in v:
                if isinstance(element, str) and not pattern.match(element):
                    err_msg = f"Invalid pixel_spacing format: {element}"
                    raise ValueError(err_msg)
        elif isinstance(v, str) and not pattern.match(v):
            err_msg = f"Invalid pixel_spacing format: {v}"
            raise ValueError(err_msg)
        return v


class TomogramSize(ConfiguredBaseModel):
    """
    The size of a tomogram in voxels in each dimension.
    """
    linkml_meta: ClassVar[LinkMLMeta] = LinkMLMeta({'from_schema': 'metadata'})

    x: int = Field(default=..., description="""Number of pixels in the 3D data fast axis""", ge=0, json_schema_extra = { "linkml_meta": {'alias': 'x',
         'domain_of': ['TiltSeriesSize',
                       'TomogramSize',
                       'TomogramOffset',
                       'AlignmentSize',
                       'AlignmentOffset'],
         'unit': {'descriptive_name': 'pixels', 'symbol': 'px'}} })
    y: int = Field(default=..., description="""Number of pixels in the 3D data medium axis""", ge=0, json_schema_extra = { "linkml_meta": {'alias': 'y',
         'domain_of': ['TiltSeriesSize',
                       'TomogramSize',
                       'TomogramOffset',
                       'AlignmentSize',
                       'AlignmentOffset'],
         'unit': {'descriptive_name': 'pixels', 'symbol': 'px'}} })
    z: int = Field(default=..., description="""Number of pixels in the 3D data slow axis.  This is the image projection direction at zero stage tilt""", ge=0, json_schema_extra = { "linkml_meta": {'alias': 'z',
         'domain_of': ['TiltSeriesSize',
                       'TomogramSize',
                       'TomogramOffset',
                       'AlignmentSize',
                       'AlignmentOffset'],
         'unit': {'descriptive_name': 'pixels', 'symbol': 'px'}} })


class TomogramOffset(ConfiguredBaseModel):
    """
    The offset of a tomogram in voxels in each dimension relative to the canonical tomogram.
    """
    linkml_meta: ClassVar[LinkMLMeta] = LinkMLMeta({'from_schema': 'metadata'})

    x: int = Field(default=..., description="""x offset data relative to the canonical tomogram in pixels""", json_schema_extra = { "linkml_meta": {'alias': 'x',
         'domain_of': ['TiltSeriesSize',
                       'TomogramSize',
                       'TomogramOffset',
                       'AlignmentSize',
                       'AlignmentOffset'],
         'unit': {'descriptive_name': 'pixels', 'symbol': 'px'}} })
    y: int = Field(default=..., description="""y offset data relative to the canonical tomogram in pixels""", json_schema_extra = { "linkml_meta": {'alias': 'y',
         'domain_of': ['TiltSeriesSize',
                       'TomogramSize',
                       'TomogramOffset',
                       'AlignmentSize',
                       'AlignmentOffset'],
         'unit': {'descriptive_name': 'pixels', 'symbol': 'px'}} })
    z: int = Field(default=..., description="""z offset data relative to the canonical tomogram in pixels""", json_schema_extra = { "linkml_meta": {'alias': 'z',
         'domain_of': ['TiltSeriesSize',
                       'TomogramSize',
                       'TomogramOffset',
                       'AlignmentSize',
                       'AlignmentOffset'],
         'unit': {'descriptive_name': 'pixels', 'symbol': 'px'}} })


class Tomogram(AuthoredEntity):
    """
    Metadata describing a tomogram.
    """
    linkml_meta: ClassVar[LinkMLMeta] = LinkMLMeta({'from_schema': 'metadata', 'mixins': ['AuthoredEntity']})

    voxel_spacing: Union[float, str] = Field(default=..., description="""A placeholder for any type of data.""", ge=0.001, json_schema_extra = { "linkml_meta": {'alias': 'voxel_spacing',
         'any_of': [{'description': 'Voxel spacing equal in all three axes in '
                                    'angstroms',
                     'exact_mappings': ['cdp-common:tomogram_voxel_spacing'],
                     'minimum_value': 0.001,
                     'range': 'float',
                     'required': True,
                     'unit': {'descriptive_name': 'Angstroms per voxel',
                              'symbol': 'Å/voxel'}},
                    {'range': 'FloatFormattedString'}],
         'domain_of': ['Tomogram', 'TomogramMetadata'],
         'unit': {'descriptive_name': 'Angstroms per voxel', 'symbol': 'Å/voxel'}} })
    fiducial_alignment_status: Union[FiducialAlignmentStatusEnum, str] = Field(default=..., description="""A placeholder for any type of data.""", json_schema_extra = { "linkml_meta": {'alias': 'fiducial_alignment_status',
         'any_of': [{'description': 'Whether the tomographic alignment was computed '
                                    'based on fiducial markers.',
                     'exact_mappings': ['cdp-common:tomogram_fiducial_alignment_status'],
                     'range': 'fiducial_alignment_status_enum',
                     'required': True},
                    {'range': 'StringFormattedString'}],
         'domain_of': ['Tomogram', 'TomogramMetadata']} })
    ctf_corrected: Optional[bool] = Field(default=None, description="""Whether this tomogram is CTF corrected""", json_schema_extra = { "linkml_meta": {'alias': 'ctf_corrected',
         'domain_of': ['Tomogram', 'TomogramMetadata'],
         'exact_mappings': ['cdp-common:tomogram_ctf_corrected'],
         'recommended': True} })
    align_software: Optional[str] = Field(default=None, description="""Software used for alignment""", json_schema_extra = { "linkml_meta": {'alias': 'align_software',
         'domain_of': ['Tomogram', 'TomogramMetadata'],
         'exact_mappings': ['cdp-common:tomogram_align_software']} })
    reconstruction_method: Union[TomogramReconstructionMethodEnum, str] = Field(default=..., description="""A placeholder for any type of data.""", json_schema_extra = { "linkml_meta": {'alias': 'reconstruction_method',
         'any_of': [{'description': 'Describe reconstruction method (WBP, SART, SIRT)',
                     'exact_mappings': ['cdp-common:tomogram_reconstruction_method'],
                     'range': 'tomogram_reconstruction_method_enum',
                     'required': True},
                    {'range': 'StringFormattedString'}],
         'domain_of': ['Tomogram', 'TomogramMetadata']} })
    reconstruction_software: str = Field(default=..., description="""Name of software used for reconstruction""", json_schema_extra = { "linkml_meta": {'alias': 'reconstruction_software',
         'domain_of': ['Tomogram', 'TomogramMetadata'],
         'exact_mappings': ['cdp-common:tomogram_reconstruction_software']} })
    processing: TomogramProcessingEnum = Field(default=..., description="""Describe additional processing used to derive the tomogram""", json_schema_extra = { "linkml_meta": {'alias': 'processing',
         'domain_of': ['Tomogram', 'TomogramMetadata'],
         'exact_mappings': ['cdp-common:tomogram_processing']} })
    processing_software: Optional[str] = Field(default=None, description="""Processing software used to derive the tomogram""", json_schema_extra = { "linkml_meta": {'alias': 'processing_software',
         'domain_of': ['Tomogram', 'TomogramMetadata'],
         'exact_mappings': ['cdp-common:tomogram_processing_software'],
         'recommended': True} })
    tomogram_version: float = Field(default=..., description="""Version of tomogram""", json_schema_extra = { "linkml_meta": {'alias': 'tomogram_version',
         'domain_of': ['Tomogram', 'TomogramMetadata'],
         'exact_mappings': ['cdp-common:tomogram_version']} })
    affine_transformation_matrix: Optional[conlist(min_length=4, max_length=4, item_type=conlist(min_length=4, max_length=4, item_type=float))] = Field(default=None, description="""The flip or rotation transformation of this author submitted tomogram is indicated here""", json_schema_extra = { "linkml_meta": {'alias': 'affine_transformation_matrix',
         'array': {'dimensions': [{'exact_cardinality': 4}, {'exact_cardinality': 4}],
                   'exact_number_dimensions': 2},
         'domain_of': ['Tomogram',
                       'Alignment',
                       'AlignmentMetadata',
                       'TomogramMetadata']} })
    size: Optional[TomogramSize] = Field(default=None, description="""The size of a tomogram in voxels in each dimension.""", json_schema_extra = { "linkml_meta": {'alias': 'size',
         'domain_of': ['Tomogram', 'TiltSeriesMetadata', 'TomogramMetadata']} })
    offset: TomogramOffset = Field(default=..., description="""The offset of a tomogram in voxels in each dimension relative to the canonical tomogram.""", json_schema_extra = { "linkml_meta": {'alias': 'offset', 'domain_of': ['Tomogram', 'TomogramMetadata']} })
    is_visualization_default: bool = Field(default=True, description="""Whether the tomogram is the default for visualization.""", json_schema_extra = { "linkml_meta": {'alias': 'is_visualization_default',
         'domain_of': ['Tomogram',
                       'AnnotationSourceFile',
                       'AnnotationOrientedPointFile',
                       'AnnotationInstanceSegmentationFile',
                       'AnnotationPointFile',
                       'AnnotationSegmentationMaskFile',
                       'AnnotationSemanticSegmentationMaskFile',
                       'AnnotationTriangularMeshFile',
                       'AnnotationTriangularMeshGroupFile',
                       'AnnotationFileMetadata',
                       'TomogramMetadata'],
         'ifabsent': 'True'} })
    cross_references: Optional[CrossReferences] = Field(default=None, description="""A set of cross-references to other databases and publications.""", json_schema_extra = { "linkml_meta": {'alias': 'cross_references',
         'domain_of': ['CrossReferencedEntity',
                       'Tomogram',
                       'Dataset',
                       'Deposition',
                       'DatasetMetadata',
                       'DepositionMetadata',
                       'TomogramMetadata']} })
    dates: DateStamp = Field(default=..., description="""A set of dates at which a data item was deposited, published and last modified.""", json_schema_extra = { "linkml_meta": {'alias': 'dates',
         'domain_of': ['DateStampedEntity',
                       'Tomogram',
                       'Dataset',
                       'Deposition',
                       'Annotation',
                       'AnnotationMetadata',
                       'DatasetMetadata',
                       'DepositionMetadata',
                       'TomogramMetadata']} })
    authors: list[Author] = Field(default=..., description="""Author of a scientific data entity.""", min_length=1, json_schema_extra = { "linkml_meta": {'alias': 'authors',
         'domain_of': ['AuthoredEntity',
                       'Dataset',
                       'Deposition',
                       'Tomogram',
                       'Annotation',
                       'AnnotationMetadata',
                       'DatasetMetadata',
                       'DepositionMetadata',
                       'TomogramMetadata'],
         'list_elements_ordered': True} })

    @field_validator('voxel_spacing')
    def pattern_voxel_spacing(cls, v):
        pattern=re.compile(r"^float[ ]*\{[a-zA-Z0-9_-]+\}[ ]*$")
        if isinstance(v, list):
            for element in v:
                if isinstance(element, str) and not pattern.match(element):
                    err_msg = f"Invalid voxel_spacing format: {element}"
                    raise ValueError(err_msg)
        elif isinstance(v, str) and not pattern.match(v):
            err_msg = f"Invalid voxel_spacing format: {v}"
            raise ValueError(err_msg)
        return v

    @field_validator('fiducial_alignment_status')
    def pattern_fiducial_alignment_status(cls, v):
        pattern=re.compile(r"(^FIDUCIAL$)|(^NON_FIDUCIAL$)|(^[ ]*\{[a-zA-Z0-9_-]+\}[ ]*$)")
        if isinstance(v, list):
            for element in v:
                if isinstance(element, str) and not pattern.match(element):
                    err_msg = f"Invalid fiducial_alignment_status format: {element}"
                    raise ValueError(err_msg)
        elif isinstance(v, str) and not pattern.match(v):
            err_msg = f"Invalid fiducial_alignment_status format: {v}"
            raise ValueError(err_msg)
        return v

    @field_validator('reconstruction_method')
    def pattern_reconstruction_method(cls, v):
        pattern=re.compile(r"(^SART$)|(^Fourier Space$)|(^SIRT$)|(^WBP$)|(^Unknown$)|(^[ ]*\{[a-zA-Z0-9_-]+\}[ ]*$)")
        if isinstance(v, list):
            for element in v:
                if isinstance(element, str) and not pattern.match(element):
                    err_msg = f"Invalid reconstruction_method format: {element}"
                    raise ValueError(err_msg)
        elif isinstance(v, str) and not pattern.match(v):
            err_msg = f"Invalid reconstruction_method format: {v}"
            raise ValueError(err_msg)
        return v

    @field_validator('processing')
    def pattern_processing(cls, v):
        pattern=re.compile(r"(^denoised$)|(^filtered$)|(^raw$)")
        if isinstance(v, list):
            for element in v:
                if isinstance(element, str) and not pattern.match(element):
                    err_msg = f"Invalid processing format: {element}"
                    raise ValueError(err_msg)
        elif isinstance(v, str) and not pattern.match(v):
            err_msg = f"Invalid processing format: {v}"
            raise ValueError(err_msg)
        return v


class AnnotationConfidence(ConfiguredBaseModel):
    """
    Metadata describing the confidence of an annotation.
    """
    linkml_meta: ClassVar[LinkMLMeta] = LinkMLMeta({'from_schema': 'metadata'})

    precision: Optional[float] = Field(default=None, description="""Describe the confidence level of the annotation. Precision is defined as the % of annotation objects being true positive""", ge=0, le=100, json_schema_extra = { "linkml_meta": {'alias': 'precision',
         'domain_of': ['AnnotationConfidence'],
         'exact_mappings': ['cdp-common:annotation_confidence_precision'],
         'unit': {'descriptive_name': 'percentage', 'symbol': '%'}} })
    recall: Optional[float] = Field(default=None, description="""Describe the confidence level of the annotation. Recall is defined as the % of true positives being annotated correctly""", ge=0, le=100, json_schema_extra = { "linkml_meta": {'alias': 'recall',
         'domain_of': ['AnnotationConfidence'],
         'exact_mappings': ['cdp-common:annotation_confidence_recall'],
         'unit': {'descriptive_name': 'percentage', 'symbol': '%'}} })
    ground_truth_used: Optional[str] = Field(default=None, description="""Annotation filename used as ground truth for precision and recall""", json_schema_extra = { "linkml_meta": {'alias': 'ground_truth_used',
         'domain_of': ['AnnotationConfidence'],
         'exact_mappings': ['cdp-common:annotation_ground_truth_used']} })


class AnnotationObject(ConfiguredBaseModel):
    """
    Metadata describing the object being annotated.
    """
    linkml_meta: ClassVar[LinkMLMeta] = LinkMLMeta({'from_schema': 'metadata'})

    id: str = Field(default=..., description="""A placeholder for any type of data.""", json_schema_extra = { "linkml_meta": {'alias': 'id',
         'any_of': [{'range': 'GO_ID'}, {'range': 'UNIPROT_ID'}],
         'domain_of': ['TissueDetails',
                       'CellType',
                       'CellStrain',
                       'CellComponent',
                       'AnnotationObject'],
         'exact_mappings': ['cdp-common:annotation_object_id']} })
    name: str = Field(default=..., description="""Name of the object being annotated (e.g. ribosome, nuclear pore complex, actin filament, membrane)""", json_schema_extra = { "linkml_meta": {'alias': 'name',
         'domain_of': ['OrganismDetails',
                       'TissueDetails',
                       'CellType',
                       'CellStrain',
                       'CellComponent',
                       'AnnotationObject',
                       'AnnotationTriangularMeshGroupFile',
                       'AuthorMixin',
                       'Author'],
         'exact_mappings': ['cdp-common:annotation_object_name']} })
    description: Optional[str] = Field(default=None, description="""A textual description of the annotation object, can be a longer description to include additional information not covered by the Annotation object name and state.""", json_schema_extra = { "linkml_meta": {'alias': 'description',
         'domain_of': ['AnnotationObject'],
         'exact_mappings': ['cdp-common:annotation_object_description']} })
    state: Optional[str] = Field(default=None, description="""Molecule state annotated (e.g. open, closed)""", json_schema_extra = { "linkml_meta": {'alias': 'state',
         'domain_of': ['AnnotationObject'],
         'exact_mappings': ['cdp-common:annotation_object_state']} })

    @field_validator('id')
    def pattern_id(cls, v):
        pattern=re.compile(r"(^GO:[0-9]{7}$)|(^UniProtKB:[OPQ][0-9][A-Z0-9]{3}[0-9]|[A-NR-Z][0-9]([A-Z][A-Z0-9]{2}[0-9]){1,2}$)")
        if isinstance(v, list):
            for element in v:
                if isinstance(element, str) and not pattern.match(element):
                    err_msg = f"Invalid id format: {element}"
                    raise ValueError(err_msg)
        elif isinstance(v, str) and not pattern.match(v):
            err_msg = f"Invalid id format: {v}"
            raise ValueError(err_msg)
        return v


class AnnotationMethodLinks(ConfiguredBaseModel):
    """
    A set of links to models, source code, documentation, etc referenced by annotation the method
    """
    linkml_meta: ClassVar[LinkMLMeta] = LinkMLMeta({'from_schema': 'metadata'})

    link: str = Field(default=..., description="""URL to the annotation method reference""", json_schema_extra = { "linkml_meta": {'alias': 'link',
         'domain_of': ['AnnotationMethodLinks'],
         'exact_mappings': ['cdp-common:annotation_method_link']} })
    link_type: AnnotationMethodLinkTypeEnum = Field(default=..., description="""Type of link (e.g. model, source code, documentation)""", json_schema_extra = { "linkml_meta": {'alias': 'link_type',
         'domain_of': ['AnnotationMethodLinks'],
         'exact_mappings': ['cdp-common:annotation_method_link_type']} })
    custom_name: Optional[str] = Field(default=None, description="""user readable name of the resource""", json_schema_extra = { "linkml_meta": {'alias': 'custom_name',
         'domain_of': ['AnnotationMethodLinks'],
         'exact_mappings': ['cdp-common:annotation_method_link_custom_name'],
         'recommended': True} })

    @field_validator('link_type')
    def pattern_link_type(cls, v):
        pattern=re.compile(r"(^documentation$)|(^models_weights$)|(^other$)|(^source_code$)|(^website$)")
        if isinstance(v, list):
            for element in v:
                if isinstance(element, str) and not pattern.match(element):
                    err_msg = f"Invalid link_type format: {element}"
                    raise ValueError(err_msg)
        elif isinstance(v, str) and not pattern.match(v):
            err_msg = f"Invalid link_type format: {v}"
            raise ValueError(err_msg)
        return v


class AnnotationSourceFile(ConfiguredBaseModel):
    """
    File and sourcing data for an annotation. Represents an entry in annotation.sources.
    """
    linkml_meta: ClassVar[LinkMLMeta] = LinkMLMeta({'from_schema': 'metadata'})

    file_format: str = Field(default=..., description="""File format for this file""", json_schema_extra = { "linkml_meta": {'alias': 'file_format',
         'domain_of': ['AnnotationSourceFile',
                       'AnnotationOrientedPointFile',
                       'AnnotationInstanceSegmentationFile',
                       'AnnotationPointFile',
                       'AnnotationSegmentationMaskFile',
                       'AnnotationSemanticSegmentationMaskFile',
                       'AnnotationTriangularMeshFile',
                       'AnnotationTriangularMeshGroupFile'],
         'exact_mappings': ['cdp-common:annotation_source_file_format']} })
    glob_string: Optional[str] = Field(default=None, description="""Glob string to match annotation files in the dataset. Required if annotation_source_file_glob_strings is not provided.""", json_schema_extra = { "linkml_meta": {'alias': 'glob_string',
         'domain_of': ['AnnotationSourceFile',
                       'AnnotationOrientedPointFile',
                       'AnnotationInstanceSegmentationFile',
                       'AnnotationPointFile',
                       'AnnotationSegmentationMaskFile',
                       'AnnotationSemanticSegmentationMaskFile',
                       'AnnotationTriangularMeshFile',
                       'AnnotationTriangularMeshGroupFile'],
         'exact_mappings': ['cdp-common:annotation_source_file_glob_string']} })
    glob_strings: Optional[list[str]] = Field(default=None, description="""Glob strings to match annotation files in the dataset. Required if annotation_source_file_glob_string is not provided.""", json_schema_extra = { "linkml_meta": {'alias': 'glob_strings',
         'domain_of': ['AnnotationSourceFile',
                       'AnnotationOrientedPointFile',
                       'AnnotationInstanceSegmentationFile',
                       'AnnotationPointFile',
                       'AnnotationSegmentationMaskFile',
                       'AnnotationSemanticSegmentationMaskFile',
                       'AnnotationTriangularMeshFile',
                       'AnnotationTriangularMeshGroupFile'],
         'exact_mappings': ['cdp-common:annotation_source_file_glob_strings']} })
    is_visualization_default: Optional[bool] = Field(default=False, description="""This annotation will be rendered in neuroglancer by default.""", json_schema_extra = { "linkml_meta": {'alias': 'is_visualization_default',
         'domain_of': ['Tomogram',
                       'AnnotationSourceFile',
                       'AnnotationOrientedPointFile',
                       'AnnotationInstanceSegmentationFile',
                       'AnnotationPointFile',
                       'AnnotationSegmentationMaskFile',
                       'AnnotationSemanticSegmentationMaskFile',
                       'AnnotationTriangularMeshFile',
                       'AnnotationTriangularMeshGroupFile',
                       'AnnotationFileMetadata',
                       'TomogramMetadata'],
         'exact_mappings': ['cdp-common:annotation_source_file_is_visualization_default'],
         'ifabsent': 'False'} })
    is_portal_standard: Optional[bool] = Field(default=False, description="""Whether the annotation source is a portal standard.""", json_schema_extra = { "linkml_meta": {'alias': 'is_portal_standard',
         'domain_of': ['AnnotationSourceFile',
                       'Alignment',
                       'AnnotationOrientedPointFile',
                       'AnnotationInstanceSegmentationFile',
                       'AnnotationPointFile',
                       'AnnotationSegmentationMaskFile',
                       'AnnotationSemanticSegmentationMaskFile',
                       'AnnotationTriangularMeshFile',
                       'AnnotationTriangularMeshGroupFile',
                       'AlignmentMetadata'],
         'exact_mappings': ['cdp-common:annotation_source_file_is_portal_standard'],
         'ifabsent': 'False'} })


class AnnotationOrientedPointFile(AnnotationSourceFile):
    """
    File and sourcing data for an oriented point annotation. Annotation that identifies points along with orientation in the volume.
    """
    linkml_meta: ClassVar[LinkMLMeta] = LinkMLMeta({'aliases': ['OrientedPoint'], 'from_schema': 'metadata'})

    binning: Optional[float] = Field(default=1, description="""The binning factor for a point / oriented point / instance segmentation annotation file.""", ge=0, json_schema_extra = { "linkml_meta": {'alias': 'binning',
         'domain_of': ['AnnotationOrientedPointFile',
                       'AnnotationPointFile',
                       'AnnotationInstanceSegmentationFile'],
         'exact_mappings': ['cdp-common:annotation_source_file_binning'],
         'ifabsent': 'float(1)'} })
    filter_value: Optional[str] = Field(default=None, description="""The filter value for an oriented point / instance segmentation annotation file.""", json_schema_extra = { "linkml_meta": {'alias': 'filter_value',
         'domain_of': ['AnnotationOrientedPointFile',
                       'AnnotationPointFile',
                       'IdentifiedObjectList',
                       'AnnotationInstanceSegmentationFile'],
         'exact_mappings': ['cdp-common:annotation_source_file_filter_value']} })
    order: Optional[str] = Field(default="xyz", description="""The order of axes for an oriented point / instance segmentation annotation file.""", json_schema_extra = { "linkml_meta": {'alias': 'order',
         'domain_of': ['AnnotationOrientedPointFile',
                       'AnnotationInstanceSegmentationFile'],
         'exact_mappings': ['cdp-common:annotation_source_file_order'],
         'ifabsent': 'string(xyz)'} })
    file_format: str = Field(default=..., description="""File format for this file""", json_schema_extra = { "linkml_meta": {'alias': 'file_format',
         'domain_of': ['AnnotationSourceFile',
                       'AnnotationOrientedPointFile',
                       'AnnotationInstanceSegmentationFile',
                       'AnnotationPointFile',
                       'AnnotationSegmentationMaskFile',
                       'AnnotationSemanticSegmentationMaskFile',
                       'AnnotationTriangularMeshFile',
                       'AnnotationTriangularMeshGroupFile'],
         'exact_mappings': ['cdp-common:annotation_source_file_format']} })
    glob_string: Optional[str] = Field(default=None, description="""Glob string to match annotation files in the dataset. Required if annotation_source_file_glob_strings is not provided.""", json_schema_extra = { "linkml_meta": {'alias': 'glob_string',
         'domain_of': ['AnnotationSourceFile',
                       'AnnotationOrientedPointFile',
                       'AnnotationInstanceSegmentationFile',
                       'AnnotationPointFile',
                       'AnnotationSegmentationMaskFile',
                       'AnnotationSemanticSegmentationMaskFile',
                       'AnnotationTriangularMeshFile',
                       'AnnotationTriangularMeshGroupFile'],
         'exact_mappings': ['cdp-common:annotation_source_file_glob_string']} })
    glob_strings: Optional[list[str]] = Field(default=None, description="""Glob strings to match annotation files in the dataset. Required if annotation_source_file_glob_string is not provided.""", json_schema_extra = { "linkml_meta": {'alias': 'glob_strings',
         'domain_of': ['AnnotationSourceFile',
                       'AnnotationOrientedPointFile',
                       'AnnotationInstanceSegmentationFile',
                       'AnnotationPointFile',
                       'AnnotationSegmentationMaskFile',
                       'AnnotationSemanticSegmentationMaskFile',
                       'AnnotationTriangularMeshFile',
                       'AnnotationTriangularMeshGroupFile'],
         'exact_mappings': ['cdp-common:annotation_source_file_glob_strings']} })
    is_visualization_default: Optional[bool] = Field(default=False, description="""This annotation will be rendered in neuroglancer by default.""", json_schema_extra = { "linkml_meta": {'alias': 'is_visualization_default',
         'domain_of': ['Tomogram',
                       'AnnotationSourceFile',
                       'AnnotationOrientedPointFile',
                       'AnnotationInstanceSegmentationFile',
                       'AnnotationPointFile',
                       'AnnotationSegmentationMaskFile',
                       'AnnotationSemanticSegmentationMaskFile',
                       'AnnotationTriangularMeshFile',
                       'AnnotationTriangularMeshGroupFile',
                       'AnnotationFileMetadata',
                       'TomogramMetadata'],
         'exact_mappings': ['cdp-common:annotation_source_file_is_visualization_default'],
         'ifabsent': 'False'} })
    is_portal_standard: Optional[bool] = Field(default=False, description="""Whether the annotation source is a portal standard.""", json_schema_extra = { "linkml_meta": {'alias': 'is_portal_standard',
         'domain_of': ['AnnotationSourceFile',
                       'Alignment',
                       'AnnotationOrientedPointFile',
                       'AnnotationInstanceSegmentationFile',
                       'AnnotationPointFile',
                       'AnnotationSegmentationMaskFile',
                       'AnnotationSemanticSegmentationMaskFile',
                       'AnnotationTriangularMeshFile',
                       'AnnotationTriangularMeshGroupFile',
                       'AlignmentMetadata'],
         'exact_mappings': ['cdp-common:annotation_source_file_is_portal_standard'],
         'ifabsent': 'False'} })


class AnnotationInstanceSegmentationFile(AnnotationOrientedPointFile):
    """
    File and sourcing data for an instance segmentation annotation. Annotation that identifies individual instances of object shapes.
    """
    linkml_meta: ClassVar[LinkMLMeta] = LinkMLMeta({'aliases': ['InstanceSegmentation'], 'from_schema': 'metadata'})

    binning: Optional[float] = Field(default=1, description="""The binning factor for a point / oriented point / instance segmentation annotation file.""", ge=0, json_schema_extra = { "linkml_meta": {'alias': 'binning',
         'domain_of': ['AnnotationOrientedPointFile',
                       'AnnotationPointFile',
                       'AnnotationInstanceSegmentationFile'],
         'exact_mappings': ['cdp-common:annotation_source_file_binning'],
         'ifabsent': 'float(1)'} })
    filter_value: Optional[str] = Field(default=None, description="""The filter value for an oriented point / instance segmentation annotation file.""", json_schema_extra = { "linkml_meta": {'alias': 'filter_value',
         'domain_of': ['AnnotationOrientedPointFile',
                       'AnnotationPointFile',
                       'IdentifiedObjectList',
                       'AnnotationInstanceSegmentationFile'],
         'exact_mappings': ['cdp-common:annotation_source_file_filter_value']} })
    order: Optional[str] = Field(default="xyz", description="""The order of axes for an oriented point / instance segmentation annotation file.""", json_schema_extra = { "linkml_meta": {'alias': 'order',
         'domain_of': ['AnnotationOrientedPointFile',
                       'AnnotationInstanceSegmentationFile'],
         'exact_mappings': ['cdp-common:annotation_source_file_order'],
         'ifabsent': 'string(xyz)'} })
    file_format: str = Field(default=..., description="""File format for this file""", json_schema_extra = { "linkml_meta": {'alias': 'file_format',
         'domain_of': ['AnnotationSourceFile',
                       'AnnotationOrientedPointFile',
                       'AnnotationInstanceSegmentationFile',
                       'AnnotationPointFile',
                       'AnnotationSegmentationMaskFile',
                       'AnnotationSemanticSegmentationMaskFile',
                       'AnnotationTriangularMeshFile',
                       'AnnotationTriangularMeshGroupFile'],
         'exact_mappings': ['cdp-common:annotation_source_file_format']} })
    glob_string: Optional[str] = Field(default=None, description="""Glob string to match annotation files in the dataset. Required if annotation_source_file_glob_strings is not provided.""", json_schema_extra = { "linkml_meta": {'alias': 'glob_string',
         'domain_of': ['AnnotationSourceFile',
                       'AnnotationOrientedPointFile',
                       'AnnotationInstanceSegmentationFile',
                       'AnnotationPointFile',
                       'AnnotationSegmentationMaskFile',
                       'AnnotationSemanticSegmentationMaskFile',
                       'AnnotationTriangularMeshFile',
                       'AnnotationTriangularMeshGroupFile'],
         'exact_mappings': ['cdp-common:annotation_source_file_glob_string']} })
    glob_strings: Optional[list[str]] = Field(default=None, description="""Glob strings to match annotation files in the dataset. Required if annotation_source_file_glob_string is not provided.""", json_schema_extra = { "linkml_meta": {'alias': 'glob_strings',
         'domain_of': ['AnnotationSourceFile',
                       'AnnotationOrientedPointFile',
                       'AnnotationInstanceSegmentationFile',
                       'AnnotationPointFile',
                       'AnnotationSegmentationMaskFile',
                       'AnnotationSemanticSegmentationMaskFile',
                       'AnnotationTriangularMeshFile',
                       'AnnotationTriangularMeshGroupFile'],
         'exact_mappings': ['cdp-common:annotation_source_file_glob_strings']} })
    is_visualization_default: Optional[bool] = Field(default=False, description="""This annotation will be rendered in neuroglancer by default.""", json_schema_extra = { "linkml_meta": {'alias': 'is_visualization_default',
         'domain_of': ['Tomogram',
                       'AnnotationSourceFile',
                       'AnnotationOrientedPointFile',
                       'AnnotationInstanceSegmentationFile',
                       'AnnotationPointFile',
                       'AnnotationSegmentationMaskFile',
                       'AnnotationSemanticSegmentationMaskFile',
                       'AnnotationTriangularMeshFile',
                       'AnnotationTriangularMeshGroupFile',
                       'AnnotationFileMetadata',
                       'TomogramMetadata'],
         'exact_mappings': ['cdp-common:annotation_source_file_is_visualization_default'],
         'ifabsent': 'False'} })
    is_portal_standard: Optional[bool] = Field(default=False, description="""Whether the annotation source is a portal standard.""", json_schema_extra = { "linkml_meta": {'alias': 'is_portal_standard',
         'domain_of': ['AnnotationSourceFile',
                       'Alignment',
                       'AnnotationOrientedPointFile',
                       'AnnotationInstanceSegmentationFile',
                       'AnnotationPointFile',
                       'AnnotationSegmentationMaskFile',
                       'AnnotationSemanticSegmentationMaskFile',
                       'AnnotationTriangularMeshFile',
                       'AnnotationTriangularMeshGroupFile',
                       'AlignmentMetadata'],
         'exact_mappings': ['cdp-common:annotation_source_file_is_portal_standard'],
         'ifabsent': 'False'} })


class AnnotationPointFile(AnnotationSourceFile):
    """
    File and sourcing data for a point annotation. Annotation that identifies points in the volume.
    """
    linkml_meta: ClassVar[LinkMLMeta] = LinkMLMeta({'aliases': ['Point'], 'from_schema': 'metadata'})

    binning: Optional[float] = Field(default=1, description="""The binning factor for a point / oriented point / instance segmentation annotation file.""", ge=0, json_schema_extra = { "linkml_meta": {'alias': 'binning',
         'domain_of': ['AnnotationOrientedPointFile',
                       'AnnotationPointFile',
                       'AnnotationInstanceSegmentationFile'],
         'exact_mappings': ['cdp-common:annotation_source_file_binning'],
         'ifabsent': 'float(1)'} })
    columns: Optional[str] = Field(default="xyz", description="""The columns used in a point annotation file.""", json_schema_extra = { "linkml_meta": {'alias': 'columns',
         'domain_of': ['AnnotationPointFile'],
         'exact_mappings': ['cdp-common:annotation_source_file_columns'],
         'ifabsent': 'string(xyz)'} })
    delimiter: Optional[str] = Field(default=",", description="""The delimiter used in a point annotation file.""", json_schema_extra = { "linkml_meta": {'alias': 'delimiter',
         'domain_of': ['AnnotationPointFile'],
         'exact_mappings': ['cdp-common:annotation_source_file_delimiter'],
         'ifabsent': 'string(,)'} })
    filter_value: Optional[str] = Field(default=None, description="""The filter value for an oriented point / instance segmentation annotation file.""", json_schema_extra = { "linkml_meta": {'alias': 'filter_value',
         'domain_of': ['AnnotationOrientedPointFile',
                       'AnnotationPointFile',
                       'IdentifiedObjectList',
                       'AnnotationInstanceSegmentationFile'],
         'exact_mappings': ['cdp-common:annotation_source_file_filter_value']} })
    file_format: str = Field(default=..., description="""File format for this file""", json_schema_extra = { "linkml_meta": {'alias': 'file_format',
         'domain_of': ['AnnotationSourceFile',
                       'AnnotationOrientedPointFile',
                       'AnnotationInstanceSegmentationFile',
                       'AnnotationPointFile',
                       'AnnotationSegmentationMaskFile',
                       'AnnotationSemanticSegmentationMaskFile',
                       'AnnotationTriangularMeshFile',
                       'AnnotationTriangularMeshGroupFile'],
         'exact_mappings': ['cdp-common:annotation_source_file_format']} })
    glob_string: Optional[str] = Field(default=None, description="""Glob string to match annotation files in the dataset. Required if annotation_source_file_glob_strings is not provided.""", json_schema_extra = { "linkml_meta": {'alias': 'glob_string',
         'domain_of': ['AnnotationSourceFile',
                       'AnnotationOrientedPointFile',
                       'AnnotationInstanceSegmentationFile',
                       'AnnotationPointFile',
                       'AnnotationSegmentationMaskFile',
                       'AnnotationSemanticSegmentationMaskFile',
                       'AnnotationTriangularMeshFile',
                       'AnnotationTriangularMeshGroupFile'],
         'exact_mappings': ['cdp-common:annotation_source_file_glob_string']} })
    glob_strings: Optional[list[str]] = Field(default=None, description="""Glob strings to match annotation files in the dataset. Required if annotation_source_file_glob_string is not provided.""", json_schema_extra = { "linkml_meta": {'alias': 'glob_strings',
         'domain_of': ['AnnotationSourceFile',
                       'AnnotationOrientedPointFile',
                       'AnnotationInstanceSegmentationFile',
                       'AnnotationPointFile',
                       'AnnotationSegmentationMaskFile',
                       'AnnotationSemanticSegmentationMaskFile',
                       'AnnotationTriangularMeshFile',
                       'AnnotationTriangularMeshGroupFile'],
         'exact_mappings': ['cdp-common:annotation_source_file_glob_strings']} })
    is_visualization_default: Optional[bool] = Field(default=False, description="""This annotation will be rendered in neuroglancer by default.""", json_schema_extra = { "linkml_meta": {'alias': 'is_visualization_default',
         'domain_of': ['Tomogram',
                       'AnnotationSourceFile',
                       'AnnotationOrientedPointFile',
                       'AnnotationInstanceSegmentationFile',
                       'AnnotationPointFile',
                       'AnnotationSegmentationMaskFile',
                       'AnnotationSemanticSegmentationMaskFile',
                       'AnnotationTriangularMeshFile',
                       'AnnotationTriangularMeshGroupFile',
                       'AnnotationFileMetadata',
                       'TomogramMetadata'],
         'exact_mappings': ['cdp-common:annotation_source_file_is_visualization_default'],
         'ifabsent': 'False'} })
    is_portal_standard: Optional[bool] = Field(default=False, description="""Whether the annotation source is a portal standard.""", json_schema_extra = { "linkml_meta": {'alias': 'is_portal_standard',
         'domain_of': ['AnnotationSourceFile',
                       'Alignment',
                       'AnnotationOrientedPointFile',
                       'AnnotationInstanceSegmentationFile',
                       'AnnotationPointFile',
                       'AnnotationSegmentationMaskFile',
                       'AnnotationSemanticSegmentationMaskFile',
                       'AnnotationTriangularMeshFile',
                       'AnnotationTriangularMeshGroupFile',
                       'AlignmentMetadata'],
         'exact_mappings': ['cdp-common:annotation_source_file_is_portal_standard'],
         'ifabsent': 'False'} })


class AnnotationSegmentationMaskFile(AnnotationSourceFile):
    """
    File and sourcing data for a segmentation mask annotation. Annotation that identifies an object.
    """
    linkml_meta: ClassVar[LinkMLMeta] = LinkMLMeta({'aliases': ['SegmentationMask'], 'from_schema': 'metadata'})

    file_format: str = Field(default=..., description="""File format for this file""", json_schema_extra = { "linkml_meta": {'alias': 'file_format',
         'domain_of': ['AnnotationSourceFile',
                       'AnnotationOrientedPointFile',
                       'AnnotationInstanceSegmentationFile',
                       'AnnotationPointFile',
                       'AnnotationSegmentationMaskFile',
                       'AnnotationSemanticSegmentationMaskFile',
                       'AnnotationTriangularMeshFile',
                       'AnnotationTriangularMeshGroupFile'],
         'exact_mappings': ['cdp-common:annotation_source_file_format']} })
    glob_string: Optional[str] = Field(default=None, description="""Glob string to match annotation files in the dataset. Required if annotation_source_file_glob_strings is not provided.""", json_schema_extra = { "linkml_meta": {'alias': 'glob_string',
         'domain_of': ['AnnotationSourceFile',
                       'AnnotationOrientedPointFile',
                       'AnnotationInstanceSegmentationFile',
                       'AnnotationPointFile',
                       'AnnotationSegmentationMaskFile',
                       'AnnotationSemanticSegmentationMaskFile',
                       'AnnotationTriangularMeshFile',
                       'AnnotationTriangularMeshGroupFile'],
         'exact_mappings': ['cdp-common:annotation_source_file_glob_string']} })
    glob_strings: Optional[list[str]] = Field(default=None, description="""Glob strings to match annotation files in the dataset. Required if annotation_source_file_glob_string is not provided.""", json_schema_extra = { "linkml_meta": {'alias': 'glob_strings',
         'domain_of': ['AnnotationSourceFile',
                       'AnnotationOrientedPointFile',
                       'AnnotationInstanceSegmentationFile',
                       'AnnotationPointFile',
                       'AnnotationSegmentationMaskFile',
                       'AnnotationSemanticSegmentationMaskFile',
                       'AnnotationTriangularMeshFile',
                       'AnnotationTriangularMeshGroupFile'],
         'exact_mappings': ['cdp-common:annotation_source_file_glob_strings']} })
    is_visualization_default: Optional[bool] = Field(default=False, description="""This annotation will be rendered in neuroglancer by default.""", json_schema_extra = { "linkml_meta": {'alias': 'is_visualization_default',
         'domain_of': ['Tomogram',
                       'AnnotationSourceFile',
                       'AnnotationOrientedPointFile',
                       'AnnotationInstanceSegmentationFile',
                       'AnnotationPointFile',
                       'AnnotationSegmentationMaskFile',
                       'AnnotationSemanticSegmentationMaskFile',
                       'AnnotationTriangularMeshFile',
                       'AnnotationTriangularMeshGroupFile',
                       'AnnotationFileMetadata',
                       'TomogramMetadata'],
         'exact_mappings': ['cdp-common:annotation_source_file_is_visualization_default'],
         'ifabsent': 'False'} })
    is_portal_standard: Optional[bool] = Field(default=False, description="""Whether the annotation source is a portal standard.""", json_schema_extra = { "linkml_meta": {'alias': 'is_portal_standard',
         'domain_of': ['AnnotationSourceFile',
                       'Alignment',
                       'AnnotationOrientedPointFile',
                       'AnnotationInstanceSegmentationFile',
                       'AnnotationPointFile',
                       'AnnotationSegmentationMaskFile',
                       'AnnotationSemanticSegmentationMaskFile',
                       'AnnotationTriangularMeshFile',
                       'AnnotationTriangularMeshGroupFile',
                       'AlignmentMetadata'],
         'exact_mappings': ['cdp-common:annotation_source_file_is_portal_standard'],
         'ifabsent': 'False'} })


class AnnotationSemanticSegmentationMaskFile(AnnotationSourceFile):
    """
    File and sourcing data for a semantic segmentation mask annotation. Annotation that identifies classes of objects.
    """
    linkml_meta: ClassVar[LinkMLMeta] = LinkMLMeta({'aliases': ['SemanticSegmentationMask'], 'from_schema': 'metadata'})

    mask_label: Optional[int] = Field(default=1, description="""The mask label for a semantic segmentation mask annotation file.""", json_schema_extra = { "linkml_meta": {'alias': 'mask_label',
         'domain_of': ['AnnotationSemanticSegmentationMaskFile'],
         'exact_mappings': ['cdp-common:annotation_source_file_mask_label'],
         'ifabsent': 'int(1)'} })
    rescale: Optional[bool] = Field(default=False, description="""Whether the annotation file needs to be rescaled.""", json_schema_extra = { "linkml_meta": {'alias': 'rescale',
         'domain_of': ['AnnotationSemanticSegmentationMaskFile'],
         'exact_mappings': ['cdp-common:annotation_source_file_rescale'],
         'ifabsent': 'False'} })
    threshold: Optional[float] = Field(default=None, description="""The threshold for a segmentation mask annotation file.""", json_schema_extra = { "linkml_meta": {'alias': 'threshold',
         'domain_of': ['AnnotationSemanticSegmentationMaskFile'],
         'exact_mappings': ['cdp-common:annotation_source_file_threshold']} })
    file_format: str = Field(default=..., description="""File format for this file""", json_schema_extra = { "linkml_meta": {'alias': 'file_format',
         'domain_of': ['AnnotationSourceFile',
                       'AnnotationOrientedPointFile',
                       'AnnotationInstanceSegmentationFile',
                       'AnnotationPointFile',
                       'AnnotationSegmentationMaskFile',
                       'AnnotationSemanticSegmentationMaskFile',
                       'AnnotationTriangularMeshFile',
                       'AnnotationTriangularMeshGroupFile'],
         'exact_mappings': ['cdp-common:annotation_source_file_format']} })
    glob_string: Optional[str] = Field(default=None, description="""Glob string to match annotation files in the dataset. Required if annotation_source_file_glob_strings is not provided.""", json_schema_extra = { "linkml_meta": {'alias': 'glob_string',
         'domain_of': ['AnnotationSourceFile',
                       'AnnotationOrientedPointFile',
                       'AnnotationInstanceSegmentationFile',
                       'AnnotationPointFile',
                       'AnnotationSegmentationMaskFile',
                       'AnnotationSemanticSegmentationMaskFile',
                       'AnnotationTriangularMeshFile',
                       'AnnotationTriangularMeshGroupFile'],
         'exact_mappings': ['cdp-common:annotation_source_file_glob_string']} })
    glob_strings: Optional[list[str]] = Field(default=None, description="""Glob strings to match annotation files in the dataset. Required if annotation_source_file_glob_string is not provided.""", json_schema_extra = { "linkml_meta": {'alias': 'glob_strings',
         'domain_of': ['AnnotationSourceFile',
                       'AnnotationOrientedPointFile',
                       'AnnotationInstanceSegmentationFile',
                       'AnnotationPointFile',
                       'AnnotationSegmentationMaskFile',
                       'AnnotationSemanticSegmentationMaskFile',
                       'AnnotationTriangularMeshFile',
                       'AnnotationTriangularMeshGroupFile'],
         'exact_mappings': ['cdp-common:annotation_source_file_glob_strings']} })
    is_visualization_default: Optional[bool] = Field(default=False, description="""This annotation will be rendered in neuroglancer by default.""", json_schema_extra = { "linkml_meta": {'alias': 'is_visualization_default',
         'domain_of': ['Tomogram',
                       'AnnotationSourceFile',
                       'AnnotationOrientedPointFile',
                       'AnnotationInstanceSegmentationFile',
                       'AnnotationPointFile',
                       'AnnotationSegmentationMaskFile',
                       'AnnotationSemanticSegmentationMaskFile',
                       'AnnotationTriangularMeshFile',
                       'AnnotationTriangularMeshGroupFile',
                       'AnnotationFileMetadata',
                       'TomogramMetadata'],
         'exact_mappings': ['cdp-common:annotation_source_file_is_visualization_default'],
         'ifabsent': 'False'} })
    is_portal_standard: Optional[bool] = Field(default=False, description="""Whether the annotation source is a portal standard.""", json_schema_extra = { "linkml_meta": {'alias': 'is_portal_standard',
         'domain_of': ['AnnotationSourceFile',
                       'Alignment',
                       'AnnotationOrientedPointFile',
                       'AnnotationInstanceSegmentationFile',
                       'AnnotationPointFile',
                       'AnnotationSegmentationMaskFile',
                       'AnnotationSemanticSegmentationMaskFile',
                       'AnnotationTriangularMeshFile',
                       'AnnotationTriangularMeshGroupFile',
                       'AlignmentMetadata'],
         'exact_mappings': ['cdp-common:annotation_source_file_is_portal_standard'],
         'ifabsent': 'False'} })


class AnnotationTriangularMeshFile(AnnotationSourceFile):
    """
    File and sourcing data for a triangular mesh annotation. Annotation that identifies an object.
    """
    linkml_meta: ClassVar[LinkMLMeta] = LinkMLMeta({'aliases': ['TriangularMesh'], 'from_schema': 'metadata'})

    scale_factor: Optional[float] = Field(default=1, description="""The scale factor for a mesh annotation file.""", ge=0, json_schema_extra = { "linkml_meta": {'alias': 'scale_factor',
         'domain_of': ['AnnotationTriangularMeshFile',
                       'AnnotationTriangularMeshGroupFile'],
         'exact_mappings': ['cdp-common:annotation_source_file_scale_factor'],
         'ifabsent': 'float(1)'} })
    file_format: str = Field(default=..., description="""File format for this file""", json_schema_extra = { "linkml_meta": {'alias': 'file_format',
         'domain_of': ['AnnotationSourceFile',
                       'AnnotationOrientedPointFile',
                       'AnnotationInstanceSegmentationFile',
                       'AnnotationPointFile',
                       'AnnotationSegmentationMaskFile',
                       'AnnotationSemanticSegmentationMaskFile',
                       'AnnotationTriangularMeshFile',
                       'AnnotationTriangularMeshGroupFile'],
         'exact_mappings': ['cdp-common:annotation_source_file_format']} })
    glob_string: Optional[str] = Field(default=None, description="""Glob string to match annotation files in the dataset. Required if annotation_source_file_glob_strings is not provided.""", json_schema_extra = { "linkml_meta": {'alias': 'glob_string',
         'domain_of': ['AnnotationSourceFile',
                       'AnnotationOrientedPointFile',
                       'AnnotationInstanceSegmentationFile',
                       'AnnotationPointFile',
                       'AnnotationSegmentationMaskFile',
                       'AnnotationSemanticSegmentationMaskFile',
                       'AnnotationTriangularMeshFile',
                       'AnnotationTriangularMeshGroupFile'],
         'exact_mappings': ['cdp-common:annotation_source_file_glob_string']} })
    glob_strings: Optional[list[str]] = Field(default=None, description="""Glob strings to match annotation files in the dataset. Required if annotation_source_file_glob_string is not provided.""", json_schema_extra = { "linkml_meta": {'alias': 'glob_strings',
         'domain_of': ['AnnotationSourceFile',
                       'AnnotationOrientedPointFile',
                       'AnnotationInstanceSegmentationFile',
                       'AnnotationPointFile',
                       'AnnotationSegmentationMaskFile',
                       'AnnotationSemanticSegmentationMaskFile',
                       'AnnotationTriangularMeshFile',
                       'AnnotationTriangularMeshGroupFile'],
         'exact_mappings': ['cdp-common:annotation_source_file_glob_strings']} })
    is_visualization_default: Optional[bool] = Field(default=False, description="""This annotation will be rendered in neuroglancer by default.""", json_schema_extra = { "linkml_meta": {'alias': 'is_visualization_default',
         'domain_of': ['Tomogram',
                       'AnnotationSourceFile',
                       'AnnotationOrientedPointFile',
                       'AnnotationInstanceSegmentationFile',
                       'AnnotationPointFile',
                       'AnnotationSegmentationMaskFile',
                       'AnnotationSemanticSegmentationMaskFile',
                       'AnnotationTriangularMeshFile',
                       'AnnotationTriangularMeshGroupFile',
                       'AnnotationFileMetadata',
                       'TomogramMetadata'],
         'exact_mappings': ['cdp-common:annotation_source_file_is_visualization_default'],
         'ifabsent': 'False'} })
    is_portal_standard: Optional[bool] = Field(default=False, description="""Whether the annotation source is a portal standard.""", json_schema_extra = { "linkml_meta": {'alias': 'is_portal_standard',
         'domain_of': ['AnnotationSourceFile',
                       'Alignment',
                       'AnnotationOrientedPointFile',
                       'AnnotationInstanceSegmentationFile',
                       'AnnotationPointFile',
                       'AnnotationSegmentationMaskFile',
                       'AnnotationSemanticSegmentationMaskFile',
                       'AnnotationTriangularMeshFile',
                       'AnnotationTriangularMeshGroupFile',
                       'AlignmentMetadata'],
         'exact_mappings': ['cdp-common:annotation_source_file_is_portal_standard'],
         'ifabsent': 'False'} })


class AnnotationTriangularMeshGroupFile(AnnotationSourceFile):
    """
    File and sourcing data containing one or more triangular mesh annotations.
    """
    linkml_meta: ClassVar[LinkMLMeta] = LinkMLMeta({'aliases': ['TriangularMeshGroup'], 'from_schema': 'metadata'})

    scale_factor: Optional[float] = Field(default=1, description="""The scale factor for a mesh annotation file.""", ge=0, json_schema_extra = { "linkml_meta": {'alias': 'scale_factor',
         'domain_of': ['AnnotationTriangularMeshFile',
                       'AnnotationTriangularMeshGroupFile'],
         'exact_mappings': ['cdp-common:annotation_source_file_scale_factor'],
         'ifabsent': 'float(1)'} })
    name: Optional[str] = Field(default=None, description="""The name that identifies to a single annotation mesh among multiple meshes.""", json_schema_extra = { "linkml_meta": {'alias': 'name',
         'domain_of': ['OrganismDetails',
                       'TissueDetails',
                       'CellType',
                       'CellStrain',
                       'CellComponent',
                       'AnnotationObject',
                       'AnnotationTriangularMeshGroupFile',
                       'AuthorMixin',
                       'Author'],
         'exact_mappings': ['cdp-common:annotation_source_file_mesh_name']} })
    file_format: str = Field(default=..., description="""File format for this file""", json_schema_extra = { "linkml_meta": {'alias': 'file_format',
         'domain_of': ['AnnotationSourceFile',
                       'AnnotationOrientedPointFile',
                       'AnnotationInstanceSegmentationFile',
                       'AnnotationPointFile',
                       'AnnotationSegmentationMaskFile',
                       'AnnotationSemanticSegmentationMaskFile',
                       'AnnotationTriangularMeshFile',
                       'AnnotationTriangularMeshGroupFile'],
         'exact_mappings': ['cdp-common:annotation_source_file_format']} })
    glob_string: Optional[str] = Field(default=None, description="""Glob string to match annotation files in the dataset. Required if annotation_source_file_glob_strings is not provided.""", json_schema_extra = { "linkml_meta": {'alias': 'glob_string',
         'domain_of': ['AnnotationSourceFile',
                       'AnnotationOrientedPointFile',
                       'AnnotationInstanceSegmentationFile',
                       'AnnotationPointFile',
                       'AnnotationSegmentationMaskFile',
                       'AnnotationSemanticSegmentationMaskFile',
                       'AnnotationTriangularMeshFile',
                       'AnnotationTriangularMeshGroupFile'],
         'exact_mappings': ['cdp-common:annotation_source_file_glob_string']} })
    glob_strings: Optional[list[str]] = Field(default=None, description="""Glob strings to match annotation files in the dataset. Required if annotation_source_file_glob_string is not provided.""", json_schema_extra = { "linkml_meta": {'alias': 'glob_strings',
         'domain_of': ['AnnotationSourceFile',
                       'AnnotationOrientedPointFile',
                       'AnnotationInstanceSegmentationFile',
                       'AnnotationPointFile',
                       'AnnotationSegmentationMaskFile',
                       'AnnotationSemanticSegmentationMaskFile',
                       'AnnotationTriangularMeshFile',
                       'AnnotationTriangularMeshGroupFile'],
         'exact_mappings': ['cdp-common:annotation_source_file_glob_strings']} })
    is_visualization_default: Optional[bool] = Field(default=False, description="""This annotation will be rendered in neuroglancer by default.""", json_schema_extra = { "linkml_meta": {'alias': 'is_visualization_default',
         'domain_of': ['Tomogram',
                       'AnnotationSourceFile',
                       'AnnotationOrientedPointFile',
                       'AnnotationInstanceSegmentationFile',
                       'AnnotationPointFile',
                       'AnnotationSegmentationMaskFile',
                       'AnnotationSemanticSegmentationMaskFile',
                       'AnnotationTriangularMeshFile',
                       'AnnotationTriangularMeshGroupFile',
                       'AnnotationFileMetadata',
                       'TomogramMetadata'],
         'exact_mappings': ['cdp-common:annotation_source_file_is_visualization_default'],
         'ifabsent': 'False'} })
    is_portal_standard: Optional[bool] = Field(default=False, description="""Whether the annotation source is a portal standard.""", json_schema_extra = { "linkml_meta": {'alias': 'is_portal_standard',
         'domain_of': ['AnnotationSourceFile',
                       'Alignment',
                       'AnnotationOrientedPointFile',
                       'AnnotationInstanceSegmentationFile',
                       'AnnotationPointFile',
                       'AnnotationSegmentationMaskFile',
                       'AnnotationSemanticSegmentationMaskFile',
                       'AnnotationTriangularMeshFile',
                       'AnnotationTriangularMeshGroupFile',
                       'AlignmentMetadata'],
         'exact_mappings': ['cdp-common:annotation_source_file_is_portal_standard'],
         'ifabsent': 'False'} })


class IdentifiedObject(ConfiguredBaseModel):
    """
    Metadata describing an identified object.
    """
    linkml_meta: ClassVar[LinkMLMeta] = LinkMLMeta({'from_schema': 'metadata'})

    object_id: str = Field(..., description="""A placeholder for any type of data.""", json_schema_extra = { "linkml_meta": {'alias': 'object_id',
         'any_of': [{'range': 'GO_ID'}, {'range': 'UNIPROT_ID'}],
         'domain_of': ['IdentifiedObject'],
         'exact_mappings': ['cdp-common:identified_object_id']} })
    object_name: str = Field(..., description="""Name of the object that was identified (e.g. ribosome, nuclear pore complex, actin filament, membrane)""", json_schema_extra = { "linkml_meta": {'alias': 'object_name',
         'domain_of': ['IdentifiedObject'],
         'exact_mappings': ['cdp-common:identified_object_name']} })
    object_description: Optional[str] = Field(None, description="""A textual description of the identified object, can be a longer description to include additional information not covered by the identified object name and state.""", json_schema_extra = { "linkml_meta": {'alias': 'object_description',
         'domain_of': ['IdentifiedObject'],
         'exact_mappings': ['cdp-common:identified_object_description']} })
    object_state: Optional[str] = Field(None, description="""Molecule state identified (e.g. open, closed)""", json_schema_extra = { "linkml_meta": {'alias': 'object_state',
         'domain_of': ['IdentifiedObject'],
         'exact_mappings': ['cdp-common:identified_object_state']} })

    @field_validator('object_id')
    def pattern_object_id(cls, v):
        pattern=re.compile(r"(^GO:[0-9]{7}$)|(^UniProtKB:[OPQ][0-9][A-Z0-9]{3}[0-9]|[A-NR-Z][0-9]([A-Z][A-Z0-9]{2}[0-9]){1,2}$)")
        if isinstance(v,list):
            for element in v:
                if not pattern.match(element):
                    raise ValueError(f"Invalid object_id format: {element}")
        elif isinstance(v,str):
            if not pattern.match(v):
                raise ValueError(f"Invalid object_id format: {v}")
        return v


class IdentifiedObjectList(ConfiguredBaseModel):
    """
    Metadata for a list of identified objects.
    """
    linkml_meta: ClassVar[LinkMLMeta] = LinkMLMeta({'from_schema': 'metadata'})

    filter_value: Optional[str] = Field(None, description="""Filter value for the identified object, used to filter the list of identified objects by run name.""", json_schema_extra = { "linkml_meta": {'alias': 'filter_value',
         'domain_of': ['AnnotationOrientedPointFile',
                       'AnnotationPointFile',
                       'IdentifiedObjectList',
                       'AnnotationInstanceSegmentationFile'],
         'exact_mappings': ['cdp-common:identified_object_filter_value']} })


class Annotation(AuthoredEntity, DateStampedEntity):
    """
    Metadata describing an annotation.
    """
    linkml_meta: ClassVar[LinkMLMeta] = LinkMLMeta({'from_schema': 'metadata', 'mixins': ['DateStampedEntity', 'AuthoredEntity']})

    annotation_method: str = Field(default=..., description="""Describe how the annotation is made (e.g. Manual, crYoLO, Positive Unlabeled Learning, template matching)""", json_schema_extra = { "linkml_meta": {'alias': 'annotation_method',
         'domain_of': ['Annotation', 'AnnotationMetadata'],
         'exact_mappings': ['cdp-common:annotation_method']} })
    annotation_object: AnnotationObject = Field(default=..., description="""Metadata describing the object being annotated.""", json_schema_extra = { "linkml_meta": {'alias': 'annotation_object',
         'domain_of': ['Annotation', 'AnnotationMetadata']} })
    annotation_publications: Optional[str] = Field(default=None, description="""List of publication IDs (EMPIAR, EMDB, DOI, PDB) that describe this annotation method. Comma separated.""", json_schema_extra = { "linkml_meta": {'alias': 'annotation_publications',
         'domain_of': ['Annotation', 'AnnotationMetadata'],
         'exact_mappings': ['cdp-common:annotation_publications']} })
    annotation_software: Optional[str] = Field(default=None, description="""Software used for generating this annotation""", json_schema_extra = { "linkml_meta": {'alias': 'annotation_software',
         'domain_of': ['Annotation', 'AnnotationMetadata'],
         'exact_mappings': ['cdp-common:annotation_software'],
         'recommended': True} })
    confidence: Optional[AnnotationConfidence] = Field(default=None, description="""Metadata describing the confidence of an annotation.""", json_schema_extra = { "linkml_meta": {'alias': 'confidence', 'domain_of': ['Annotation', 'AnnotationMetadata']} })
    files: Optional[list[AnnotationSourceFile]] = Field(default=None, description="""File and sourcing data for an annotation. Represents an entry in annotation.sources.""", json_schema_extra = { "linkml_meta": {'alias': 'files',
         'domain_of': ['Annotation', 'AlignmentMetadata', 'AnnotationMetadata'],
         'list_elements_ordered': True} })
    ground_truth_status: Optional[bool] = Field(default=False, description="""Whether an annotation is considered ground truth, as determined by the annotator.""", json_schema_extra = { "linkml_meta": {'alias': 'ground_truth_status',
         'domain_of': ['Annotation', 'AnnotationMetadata'],
         'exact_mappings': ['cdp-common:annotation_ground_truth_status'],
         'ifabsent': 'False',
         'recommended': True} })
    is_curator_recommended: Optional[bool] = Field(default=False, description="""This annotation is recommended by the curator to be preferred for this object type.""", json_schema_extra = { "linkml_meta": {'alias': 'is_curator_recommended',
         'domain_of': ['Annotation', 'AnnotationMetadata'],
         'exact_mappings': ['cdp-common:annotation_is_curator_recommended'],
         'ifabsent': 'False'} })
    method_type: AnnotationMethodTypeEnum = Field(default=..., description="""Classification of the annotation method based on supervision.""", json_schema_extra = { "linkml_meta": {'alias': 'method_type',
         'domain_of': ['Annotation',
                       'Alignment',
                       'AlignmentMetadata',
                       'AnnotationMetadata'],
         'exact_mappings': ['cdp-common:annotation_method_type']} })
    method_links: Optional[list[AnnotationMethodLinks]] = Field(default=None, description="""A set of links to models, source code, documentation, etc referenced by annotation the method""", json_schema_extra = { "linkml_meta": {'alias': 'method_links', 'domain_of': ['Annotation', 'AnnotationMetadata']} })
    object_count: Optional[int] = Field(default=None, description="""Number of objects identified""", json_schema_extra = { "linkml_meta": {'alias': 'object_count',
         'domain_of': ['Annotation', 'AnnotationMetadata'],
         'exact_mappings': ['cdp-common:annotation_object_count']} })
    version: Optional[float] = Field(default=None, description="""Version of annotation.""", json_schema_extra = { "linkml_meta": {'alias': 'version',
         'domain_of': ['Annotation', 'AnnotationMetadata'],
         'exact_mappings': ['cdp-common:annotation_version']} })
    dates: DateStamp = Field(default=..., description="""A set of dates at which a data item was deposited, published and last modified.""", json_schema_extra = { "linkml_meta": {'alias': 'dates',
         'domain_of': ['DateStampedEntity',
                       'Tomogram',
                       'Dataset',
                       'Deposition',
                       'Annotation',
                       'AnnotationMetadata',
                       'DatasetMetadata',
                       'DepositionMetadata',
                       'TomogramMetadata']} })
    authors: list[Author] = Field(default=..., description="""Author of a scientific data entity.""", min_length=1, json_schema_extra = { "linkml_meta": {'alias': 'authors',
         'domain_of': ['AuthoredEntity',
                       'Dataset',
                       'Deposition',
                       'Tomogram',
                       'Annotation',
                       'AnnotationMetadata',
                       'DatasetMetadata',
                       'DepositionMetadata',
                       'TomogramMetadata'],
         'list_elements_ordered': True} })

    @field_validator('annotation_publications')
    def pattern_annotation_publications(cls, v):
        pattern=re.compile(r"^(EMPIAR-[0-9]{5}|EMD-[0-9]{4,5}|(doi:)?10\.[0-9]{4,9}/[-._;()/:a-zA-Z0-9]+|PDB-[0-9a-zA-Z]{4,8})(\s*,\s*(EMPIAR-[0-9]{5}|EMD-[0-9]{4,5}|(doi:)?10\.[0-9]{4,9}/[-._;()/:a-zA-Z0-9]+|PDB-[0-9a-zA-Z]{4,8}))*$")
        if isinstance(v, list):
            for element in v:
                if isinstance(element, str) and not pattern.match(element):
                    err_msg = f"Invalid annotation_publications format: {element}"
                    raise ValueError(err_msg)
        elif isinstance(v, str) and not pattern.match(v):
            err_msg = f"Invalid annotation_publications format: {v}"
            raise ValueError(err_msg)
        return v

    @field_validator('method_type')
    def pattern_method_type(cls, v):
        pattern=re.compile(r"(^manual$)|(^automated$)|(^hybrid$)|(^simulated$)")
        if isinstance(v, list):
            for element in v:
                if isinstance(element, str) and not pattern.match(element):
                    err_msg = f"Invalid method_type format: {element}"
                    raise ValueError(err_msg)
        elif isinstance(v, str) and not pattern.match(v):
            err_msg = f"Invalid method_type format: {v}"
            raise ValueError(err_msg)
        return v


class AlignmentSize(ConfiguredBaseModel):
    """
    The size of an alignment in voxels in each dimension.
    """
    linkml_meta: ClassVar[LinkMLMeta] = LinkMLMeta({'from_schema': 'metadata'})

    x: Union[float, str] = Field(default=..., description="""A placeholder for any type of data.""", json_schema_extra = { "linkml_meta": {'alias': 'x',
         'any_of': [{'range': 'float'}, {'range': 'FloatFormattedString'}],
         'domain_of': ['TiltSeriesSize',
                       'TomogramSize',
                       'TomogramOffset',
                       'AlignmentSize',
                       'AlignmentOffset'],
         'unit': {'descriptive_name': 'Angstrom', 'symbol': 'Å'}} })
    y: Union[float, str] = Field(default=..., description="""A placeholder for any type of data.""", json_schema_extra = { "linkml_meta": {'alias': 'y',
         'any_of': [{'range': 'float'}, {'range': 'FloatFormattedString'}],
         'domain_of': ['TiltSeriesSize',
                       'TomogramSize',
                       'TomogramOffset',
                       'AlignmentSize',
                       'AlignmentOffset'],
         'unit': {'descriptive_name': 'Angstrom', 'symbol': 'Å'}} })
    z: Union[float, str] = Field(default=..., description="""A placeholder for any type of data.""", json_schema_extra = { "linkml_meta": {'alias': 'z',
         'any_of': [{'range': 'float'}, {'range': 'FloatFormattedString'}],
         'domain_of': ['TiltSeriesSize',
                       'TomogramSize',
                       'TomogramOffset',
                       'AlignmentSize',
                       'AlignmentOffset'],
         'unit': {'descriptive_name': 'Angstrom', 'symbol': 'Å'}} })

    @field_validator('x')
    def pattern_x(cls, v):
        pattern=re.compile(r"^float[ ]*\{[a-zA-Z0-9_-]+\}[ ]*$")
        if isinstance(v, list):
            for element in v:
                if isinstance(element, str) and not pattern.match(element):
                    err_msg = f"Invalid x format: {element}"
                    raise ValueError(err_msg)
        elif isinstance(v, str) and not pattern.match(v):
            err_msg = f"Invalid x format: {v}"
            raise ValueError(err_msg)
        return v

    @field_validator('y')
    def pattern_y(cls, v):
        pattern=re.compile(r"^float[ ]*\{[a-zA-Z0-9_-]+\}[ ]*$")
        if isinstance(v, list):
            for element in v:
                if isinstance(element, str) and not pattern.match(element):
                    err_msg = f"Invalid y format: {element}"
                    raise ValueError(err_msg)
        elif isinstance(v, str) and not pattern.match(v):
            err_msg = f"Invalid y format: {v}"
            raise ValueError(err_msg)
        return v

    @field_validator('z')
    def pattern_z(cls, v):
        pattern=re.compile(r"^float[ ]*\{[a-zA-Z0-9_-]+\}[ ]*$")
        if isinstance(v, list):
            for element in v:
                if isinstance(element, str) and not pattern.match(element):
                    err_msg = f"Invalid z format: {element}"
                    raise ValueError(err_msg)
        elif isinstance(v, str) and not pattern.match(v):
            err_msg = f"Invalid z format: {v}"
            raise ValueError(err_msg)
        return v


class AlignmentOffset(ConfiguredBaseModel):
    """
    The offset of a alignment in voxels in each dimension relative to the canonical tomogram.
    """
    linkml_meta: ClassVar[LinkMLMeta] = LinkMLMeta({'from_schema': 'metadata'})

    x: Union[float, str] = Field(default=..., description="""A placeholder for any type of data.""", json_schema_extra = { "linkml_meta": {'alias': 'x',
         'any_of': [{'range': 'float'}, {'range': 'FloatFormattedString'}],
         'domain_of': ['TiltSeriesSize',
                       'TomogramSize',
                       'TomogramOffset',
                       'AlignmentSize',
                       'AlignmentOffset'],
         'unit': {'descriptive_name': 'Angstrom', 'symbol': 'Å'}} })
    y: Union[float, str] = Field(default=..., description="""A placeholder for any type of data.""", json_schema_extra = { "linkml_meta": {'alias': 'y',
         'any_of': [{'range': 'float'}, {'range': 'FloatFormattedString'}],
         'domain_of': ['TiltSeriesSize',
                       'TomogramSize',
                       'TomogramOffset',
                       'AlignmentSize',
                       'AlignmentOffset'],
         'unit': {'descriptive_name': 'Angstrom', 'symbol': 'Å'}} })
    z: Union[float, str] = Field(default=..., description="""A placeholder for any type of data.""", json_schema_extra = { "linkml_meta": {'alias': 'z',
         'any_of': [{'range': 'float'}, {'range': 'FloatFormattedString'}],
         'domain_of': ['TiltSeriesSize',
                       'TomogramSize',
                       'TomogramOffset',
                       'AlignmentSize',
                       'AlignmentOffset'],
         'unit': {'descriptive_name': 'Angstrom', 'symbol': 'Å'}} })

    @field_validator('x')
    def pattern_x(cls, v):
        pattern=re.compile(r"^float[ ]*\{[a-zA-Z0-9_-]+\}[ ]*$")
        if isinstance(v, list):
            for element in v:
                if isinstance(element, str) and not pattern.match(element):
                    err_msg = f"Invalid x format: {element}"
                    raise ValueError(err_msg)
        elif isinstance(v, str) and not pattern.match(v):
            err_msg = f"Invalid x format: {v}"
            raise ValueError(err_msg)
        return v

    @field_validator('y')
    def pattern_y(cls, v):
        pattern=re.compile(r"^float[ ]*\{[a-zA-Z0-9_-]+\}[ ]*$")
        if isinstance(v, list):
            for element in v:
                if isinstance(element, str) and not pattern.match(element):
                    err_msg = f"Invalid y format: {element}"
                    raise ValueError(err_msg)
        elif isinstance(v, str) and not pattern.match(v):
            err_msg = f"Invalid y format: {v}"
            raise ValueError(err_msg)
        return v

    @field_validator('z')
    def pattern_z(cls, v):
        pattern=re.compile(r"^float[ ]*\{[a-zA-Z0-9_-]+\}[ ]*$")
        if isinstance(v, list):
            for element in v:
                if isinstance(element, str) and not pattern.match(element):
                    err_msg = f"Invalid z format: {element}"
                    raise ValueError(err_msg)
        elif isinstance(v, str) and not pattern.match(v):
            err_msg = f"Invalid z format: {v}"
            raise ValueError(err_msg)
        return v


class PerSectionAlignmentParameters(ConfiguredBaseModel):
    """
    Alignment parameters for one section of a tilt series.
    """
    linkml_meta: ClassVar[LinkMLMeta] = LinkMLMeta({'from_schema': 'metadata'})

    z_index: int = Field(default=..., description="""z-index of the frame in the tiltseries""", ge=0, json_schema_extra = { "linkml_meta": {'alias': 'z_index',
         'domain_of': ['PerSectionParameter', 'PerSectionAlignmentParameters'],
         'exact_mappings': ['cdp-common:per_section_z_index']} })
    tilt_angle: Optional[float] = Field(default=None, description="""Tilt angle of the projection in degrees""", json_schema_extra = { "linkml_meta": {'alias': 'tilt_angle',
         'domain_of': ['PerSectionAlignmentParameters'],
         'exact_mappings': ['cdp-common:per_section_alignment_tilt_angle'],
         'unit': {'descriptive_name': 'degrees', 'symbol': '°'}} })
    volume_x_rotation: Optional[float] = Field(default=None, description="""Additional X rotation of the reconstruction volume in degrees""", json_schema_extra = { "linkml_meta": {'alias': 'volume_x_rotation',
         'domain_of': ['PerSectionAlignmentParameters'],
         'exact_mappings': ['cdp-common:alignment_volume_x_rotation'],
         'unit': {'descriptive_name': 'degrees', 'symbol': '°'}} })
    in_plane_rotation: Optional[conlist(min_length=2, max_length=2, item_type=conlist(min_length=2, max_length=2, item_type=float))] = Field(default=None, description="""In-plane rotation of the projection as a rotation matrix.""", json_schema_extra = { "linkml_meta": {'alias': 'in_plane_rotation',
         'array': {'dimensions': [{'exact_cardinality': 2}, {'exact_cardinality': 2}],
                   'exact_number_dimensions': 2},
         'domain_of': ['PerSectionAlignmentParameters']} })
    x_offset: Optional[float] = Field(default=None, description="""In-plane X-shift of the projection in angstrom""", json_schema_extra = { "linkml_meta": {'alias': 'x_offset',
         'domain_of': ['PerSectionAlignmentParameters'],
         'exact_mappings': ['cdp-common:per_section_alignment_x_offset'],
         'unit': {'descriptive_name': 'Angstrom', 'symbol': 'Å'}} })
    y_offset: Optional[float] = Field(default=None, description="""In-plane Y-shift of the projection in angstrom""", json_schema_extra = { "linkml_meta": {'alias': 'y_offset',
         'domain_of': ['PerSectionAlignmentParameters'],
         'exact_mappings': ['cdp-common:per_section_alignment_y_offset'],
         'unit': {'descriptive_name': 'Angstrom', 'symbol': 'Å'}} })
    beam_tilt: Optional[float] = Field(default=None, description="""Beam tilt during projection in degrees""", json_schema_extra = { "linkml_meta": {'alias': 'beam_tilt',
         'domain_of': ['PerSectionAlignmentParameters'],
         'exact_mappings': ['cdp-common:per_section_alignment_beam_tilt'],
         'unit': {'descriptive_name': 'degrees', 'symbol': '°'}} })


class Alignment(ConfiguredBaseModel):
    linkml_meta: ClassVar[LinkMLMeta] = LinkMLMeta({'from_schema': 'metadata'})

    alignment_type: Optional[AlignmentTypeEnum] = Field(default=None, description="""The type of alignment.""", json_schema_extra = { "linkml_meta": {'alias': 'alignment_type', 'domain_of': ['Alignment', 'AlignmentMetadata']} })
    volume_offset: Optional[AlignmentOffset] = Field(default=None, description="""The offset of a alignment in voxels in each dimension relative to the canonical tomogram.""", json_schema_extra = { "linkml_meta": {'alias': 'volume_offset', 'domain_of': ['Alignment', 'AlignmentMetadata']} })
    volume_dimension: Optional[AlignmentSize] = Field(default=None, description="""The size of an alignment in voxels in each dimension.""", json_schema_extra = { "linkml_meta": {'alias': 'volume_dimension', 'domain_of': ['Alignment', 'AlignmentMetadata']} })
    x_rotation_offset: Optional[Union[int, str]] = Field(default=None, description="""A placeholder for any type of data.""", json_schema_extra = { "linkml_meta": {'alias': 'x_rotation_offset',
         'any_of': [{'range': 'integer'}, {'range': 'IntegerFormattedString'}],
         'domain_of': ['Alignment', 'AlignmentMetadata']} })
    tilt_offset: Optional[float] = Field(default=0.0, description="""The tilt offset relative to the tomogram.""", json_schema_extra = { "linkml_meta": {'alias': 'tilt_offset',
         'domain_of': ['Alignment', 'AlignmentMetadata'],
         'ifabsent': 'float(0.0)'} })
    affine_transformation_matrix: Optional[conlist(min_length=4, max_length=4, item_type=conlist(min_length=4, max_length=4, item_type=float))] = Field(default=None, description="""The flip or rotation transformation of this author submitted tomogram is indicated here. The default value if not present, is an identity matrix.""", json_schema_extra = { "linkml_meta": {'alias': 'affine_transformation_matrix',
         'array': {'dimensions': [{'exact_cardinality': 4}, {'exact_cardinality': 4}],
                   'exact_number_dimensions': 2},
         'domain_of': ['Tomogram',
                       'Alignment',
                       'AlignmentMetadata',
                       'TomogramMetadata']} })
    is_portal_standard: Optional[bool] = Field(default=False, description="""Whether the alignment is standardized for the portal.""", json_schema_extra = { "linkml_meta": {'alias': 'is_portal_standard',
         'domain_of': ['AnnotationSourceFile',
                       'Alignment',
                       'AnnotationOrientedPointFile',
                       'AnnotationInstanceSegmentationFile',
                       'AnnotationPointFile',
                       'AnnotationSegmentationMaskFile',
                       'AnnotationSemanticSegmentationMaskFile',
                       'AnnotationTriangularMeshFile',
                       'AnnotationTriangularMeshGroupFile',
                       'AlignmentMetadata'],
         'ifabsent': 'False'} })
    format: AlignmentFormatEnum = Field(default=..., description="""The format of the alignment.""", json_schema_extra = { "linkml_meta": {'alias': 'format',
         'domain_of': ['Alignment',
                       'Ctf',
                       'AlignmentMetadata',
                       'AnnotationFileMetadata']} })
    method_type: Optional[AlignmentMethodTypeEnum] = Field(default=None, description="""The alignment method type.""", json_schema_extra = { "linkml_meta": {'alias': 'method_type',
         'domain_of': ['Annotation',
                       'Alignment',
                       'AlignmentMetadata',
                       'AnnotationMetadata']} })

    @field_validator('alignment_type')
    def pattern_alignment_type(cls, v):
        pattern=re.compile(r"(^LOCAL$)|(^GLOBAL$)")
        if isinstance(v, list):
            for element in v:
                if isinstance(element, str) and not pattern.match(element):
                    err_msg = f"Invalid alignment_type format: {element}"
                    raise ValueError(err_msg)
        elif isinstance(v, str) and not pattern.match(v):
            err_msg = f"Invalid alignment_type format: {v}"
            raise ValueError(err_msg)
        return v

    @field_validator('x_rotation_offset')
    def pattern_x_rotation_offset(cls, v):
        pattern=re.compile(r"^int[ ]*\{[a-zA-Z0-9_-]+\}[ ]*$")
        if isinstance(v, list):
            for element in v:
                if isinstance(element, str) and not pattern.match(element):
                    err_msg = f"Invalid x_rotation_offset format: {element}"
                    raise ValueError(err_msg)
        elif isinstance(v, str) and not pattern.match(v):
            err_msg = f"Invalid x_rotation_offset format: {v}"
            raise ValueError(err_msg)
        return v

    @field_validator('format')
    def pattern_format(cls, v):
        pattern=re.compile(r"(^IMOD$)|(^ARETOMO3$)")
        if isinstance(v, list):
            for element in v:
                if isinstance(element, str) and not pattern.match(element):
                    err_msg = f"Invalid format format: {element}"
                    raise ValueError(err_msg)
        elif isinstance(v, str) and not pattern.match(v):
            err_msg = f"Invalid format format: {v}"
            raise ValueError(err_msg)
        return v

    @field_validator('method_type')
    def pattern_method_type(cls, v):
        pattern=re.compile(r"(^fiducial_based$)|(^patch_tracking$)|(^projection_matching$)|(^undefined$)")
        if isinstance(v, list):
            for element in v:
                if isinstance(element, str) and not pattern.match(element):
                    err_msg = f"Invalid method_type format: {element}"
                    raise ValueError(err_msg)
        elif isinstance(v, str) and not pattern.match(v):
            err_msg = f"Invalid method_type format: {v}"
            raise ValueError(err_msg)
        return v


class Frame(ConfiguredBaseModel):
    """
    A frame entity.
    """
    linkml_meta: ClassVar[LinkMLMeta] = LinkMLMeta({'from_schema': 'metadata'})

    dose_rate: Union[float, str] = Field(default=..., description="""A placeholder for any type of data.""", json_schema_extra = { "linkml_meta": {'alias': 'dose_rate',
         'any_of': [{'range': 'float'}, {'range': 'FloatFormattedString'}],
         'domain_of': ['Frame', 'FramesMetadata']} })
    is_gain_corrected: Optional[bool] = Field(default=None, description="""Is the frame gain corrected""", json_schema_extra = { "linkml_meta": {'alias': 'is_gain_corrected',
         'domain_of': ['Frame', 'PerFrameMetadata', 'FramesMetadata']} })

    @field_validator('dose_rate')
    def pattern_dose_rate(cls, v):
        pattern=re.compile(r"^float[ ]*\{[a-zA-Z0-9_-]+\}[ ]*$")
        if isinstance(v, list):
            for element in v:
                if isinstance(element, str) and not pattern.match(element):
                    err_msg = f"Invalid dose_rate format: {element}"
                    raise ValueError(err_msg)
        elif isinstance(v, str) and not pattern.match(v):
            err_msg = f"Invalid dose_rate format: {v}"
            raise ValueError(err_msg)
        return v


class Ctf(ConfiguredBaseModel):
    """
    A ctf entity.
    """
    linkml_meta: ClassVar[LinkMLMeta] = LinkMLMeta({'from_schema': 'metadata'})

    format: CtfFormatEnum = Field(default=..., description="""The format of the ctf file.""", json_schema_extra = { "linkml_meta": {'alias': 'format',
         'domain_of': ['Alignment',
                       'Ctf',
                       'AlignmentMetadata',
                       'AnnotationFileMetadata']} })

    @field_validator('format')
    def pattern_format(cls, v):
        pattern=re.compile(r"^CTFFIND$")
        if isinstance(v, list):
            for element in v:
                if isinstance(element, str) and not pattern.match(element):
                    err_msg = f"Invalid format format: {element}"
                    raise ValueError(err_msg)
        elif isinstance(v, str) and not pattern.match(v):
            err_msg = f"Invalid format format: {v}"
            raise ValueError(err_msg)
        return v


class DateStampedEntityMixin(ConfiguredBaseModel):
    """
    A set of dates at which a data item was deposited, published and last modified.
    """
    linkml_meta: ClassVar[LinkMLMeta] = LinkMLMeta({'from_schema': 'metadata', 'mixin': True})

    deposition_date: date = Field(default=..., description="""The date a data item was received by the cryoET data portal.""", json_schema_extra = { "linkml_meta": {'alias': 'deposition_date',
         'domain_of': ['DateStampedEntityMixin', 'DateStamp'],
         'exact_mappings': ['cdp-common:deposition_date']} })
    release_date: date = Field(default=..., description="""The date a data item was received by the cryoET data portal.""", json_schema_extra = { "linkml_meta": {'alias': 'release_date',
         'domain_of': ['DateStampedEntityMixin', 'DateStamp'],
         'exact_mappings': ['cdp-common:release_date']} })
    last_modified_date: date = Field(default=..., description="""The date a piece of data was last modified on the cryoET data portal.""", json_schema_extra = { "linkml_meta": {'alias': 'last_modified_date',
         'domain_of': ['DateStampedEntityMixin', 'DateStamp'],
         'exact_mappings': ['cdp-common:last_modified_date']} })


class DateStamp(DateStampedEntityMixin):
    """
    A set of dates at which a data item was deposited, published and last modified.
    """
    linkml_meta: ClassVar[LinkMLMeta] = LinkMLMeta({'from_schema': 'metadata', 'mixins': ['DateStampedEntityMixin']})

    deposition_date: date = Field(default=..., description="""The date a data item was received by the cryoET data portal.""", json_schema_extra = { "linkml_meta": {'alias': 'deposition_date',
         'domain_of': ['DateStampedEntityMixin', 'DateStamp'],
         'exact_mappings': ['cdp-common:deposition_date']} })
    release_date: date = Field(default=..., description="""The date a data item was received by the cryoET data portal.""", json_schema_extra = { "linkml_meta": {'alias': 'release_date',
         'domain_of': ['DateStampedEntityMixin', 'DateStamp'],
         'exact_mappings': ['cdp-common:release_date']} })
    last_modified_date: date = Field(default=..., description="""The date a piece of data was last modified on the cryoET data portal.""", json_schema_extra = { "linkml_meta": {'alias': 'last_modified_date',
         'domain_of': ['DateStampedEntityMixin', 'DateStamp'],
         'exact_mappings': ['cdp-common:last_modified_date']} })


class CrossReferencesMixin(ConfiguredBaseModel):
    """
    A set of cross-references to other databases and publications.
    """
    linkml_meta: ClassVar[LinkMLMeta] = LinkMLMeta({'from_schema': 'metadata', 'mixin': True})

    publications: Optional[str] = Field(default=None, description="""Comma-separated list of DOIs for publications associated with the dataset.""", json_schema_extra = { "linkml_meta": {'alias': 'publications',
         'domain_of': ['CrossReferencesMixin', 'CrossReferences'],
         'recommended': True} })
    related_database_entries: Optional[str] = Field(default=None, description="""Comma-separated list of related database entries for the dataset.""", json_schema_extra = { "linkml_meta": {'alias': 'related_database_entries',
         'domain_of': ['CrossReferencesMixin', 'CrossReferences'],
         'recommended': True} })
    related_database_links: Optional[str] = Field(default=None, description="""Comma-separated list of related database links for the dataset.""", json_schema_extra = { "linkml_meta": {'alias': 'related_database_links',
         'domain_of': ['CrossReferencesMixin', 'CrossReferences']} })
    dataset_citations: Optional[str] = Field(default=None, description="""Comma-separated list of DOIs for publications citing the dataset.""", json_schema_extra = { "linkml_meta": {'alias': 'dataset_citations',
         'domain_of': ['CrossReferencesMixin', 'CrossReferences']} })

    @field_validator('publications')
    def pattern_publications(cls, v):
        pattern=re.compile(r"(^(doi:)?10\.[0-9]{4,9}/[-._;()/:a-zA-Z0-9]+(\s*,\s*(doi:)?10\.[0-9]{4,9}/[-._;()/:a-zA-Z0-9]+)*$)|(^(doi:)?10\.[0-9]{4,9}/[-._;()/:a-zA-Z0-9]+(\s*,\s*(doi:)?10\.[0-9]{4,9}/[-._;()/:a-zA-Z0-9]+)*$)")
        if isinstance(v, list):
            for element in v:
                if isinstance(element, str) and not pattern.match(element):
                    err_msg = f"Invalid publications format: {element}"
                    raise ValueError(err_msg)
        elif isinstance(v, str) and not pattern.match(v):
            err_msg = f"Invalid publications format: {v}"
            raise ValueError(err_msg)
        return v

    @field_validator('related_database_entries')
    def pattern_related_database_entries(cls, v):
        pattern=re.compile(r"(^(EMPIAR-[0-9]{5}|EMD-[0-9]{4,5}|PDB-[0-9a-zA-Z]{4,8})(\s*,\s*(EMPIAR-[0-9]{5}|EMD-[0-9]{4,5}|PDB-[0-9a-zA-Z]{4,8}))*$)|(^(EMPIAR-[0-9]{5}|EMD-[0-9]{4,5}|PDB-[0-9a-zA-Z]{4,8})(\s*,\s*(EMPIAR-[0-9]{5}|EMD-[0-9]{4,5}|PDB-[0-9a-zA-Z]{4,8}))*$)")
        if isinstance(v, list):
            for element in v:
                if isinstance(element, str) and not pattern.match(element):
                    err_msg = f"Invalid related_database_entries format: {element}"
                    raise ValueError(err_msg)
        elif isinstance(v, str) and not pattern.match(v):
            err_msg = f"Invalid related_database_entries format: {v}"
            raise ValueError(err_msg)
        return v


class CrossReferences(CrossReferencesMixin):
    """
    A set of cross-references to other databases and publications.
    """
    linkml_meta: ClassVar[LinkMLMeta] = LinkMLMeta({'from_schema': 'metadata', 'mixins': ['CrossReferencesMixin']})

    publications: Optional[str] = Field(default=None, description="""Comma-separated list of DOIs for publications associated with the dataset.""", json_schema_extra = { "linkml_meta": {'alias': 'publications',
         'domain_of': ['CrossReferencesMixin', 'CrossReferences'],
         'recommended': True} })
    related_database_entries: Optional[str] = Field(default=None, description="""Comma-separated list of related database entries for the dataset.""", json_schema_extra = { "linkml_meta": {'alias': 'related_database_entries',
         'domain_of': ['CrossReferencesMixin', 'CrossReferences'],
         'recommended': True} })
    related_database_links: Optional[str] = Field(default=None, description="""Comma-separated list of related database links for the dataset.""", json_schema_extra = { "linkml_meta": {'alias': 'related_database_links',
         'domain_of': ['CrossReferencesMixin', 'CrossReferences']} })
    dataset_citations: Optional[str] = Field(default=None, description="""Comma-separated list of DOIs for publications citing the dataset.""", json_schema_extra = { "linkml_meta": {'alias': 'dataset_citations',
         'domain_of': ['CrossReferencesMixin', 'CrossReferences']} })

    @field_validator('publications')
    def pattern_publications(cls, v):
        pattern=re.compile(r"(^(doi:)?10\.[0-9]{4,9}/[-._;()/:a-zA-Z0-9]+(\s*,\s*(doi:)?10\.[0-9]{4,9}/[-._;()/:a-zA-Z0-9]+)*$)|(^(doi:)?10\.[0-9]{4,9}/[-._;()/:a-zA-Z0-9]+(\s*,\s*(doi:)?10\.[0-9]{4,9}/[-._;()/:a-zA-Z0-9]+)*$)")
        if isinstance(v, list):
            for element in v:
                if isinstance(element, str) and not pattern.match(element):
                    err_msg = f"Invalid publications format: {element}"
                    raise ValueError(err_msg)
        elif isinstance(v, str) and not pattern.match(v):
            err_msg = f"Invalid publications format: {v}"
            raise ValueError(err_msg)
        return v

    @field_validator('related_database_entries')
    def pattern_related_database_entries(cls, v):
        pattern=re.compile(r"(^(EMPIAR-[0-9]{5}|EMD-[0-9]{4,5}|PDB-[0-9a-zA-Z]{4,8})(\s*,\s*(EMPIAR-[0-9]{5}|EMD-[0-9]{4,5}|PDB-[0-9a-zA-Z]{4,8}))*$)|(^(EMPIAR-[0-9]{5}|EMD-[0-9]{4,5}|PDB-[0-9a-zA-Z]{4,8})(\s*,\s*(EMPIAR-[0-9]{5}|EMD-[0-9]{4,5}|PDB-[0-9a-zA-Z]{4,8}))*$)")
        if isinstance(v, list):
            for element in v:
                if isinstance(element, str) and not pattern.match(element):
                    err_msg = f"Invalid related_database_entries format: {element}"
                    raise ValueError(err_msg)
        elif isinstance(v, str) and not pattern.match(v):
            err_msg = f"Invalid related_database_entries format: {v}"
            raise ValueError(err_msg)
        return v


class AuthorMixin(ConfiguredBaseModel):
    """
    An entity with author data
    """
    linkml_meta: ClassVar[LinkMLMeta] = LinkMLMeta({'from_schema': 'metadata', 'mixin': True})

    name: str = Field(default=..., description="""The full name of the author.""", json_schema_extra = { "linkml_meta": {'alias': 'name',
         'domain_of': ['AuthorMixin',
                       'Author',
                       'OrganismDetails',
                       'TissueDetails',
                       'CellType',
                       'CellStrain',
                       'CellComponent',
                       'AnnotationObject',
                       'AnnotationTriangularMeshGroupFile'],
         'exact_mappings': ['cdp-common:author_name']} })
    email: Optional[str] = Field(default=None, description="""The email address of the author.""", json_schema_extra = { "linkml_meta": {'alias': 'email',
         'domain_of': ['AuthorMixin', 'Author'],
         'exact_mappings': ['cdp-common:author_email']} })
    affiliation_name: Optional[str] = Field(default=None, description="""The name of the author's affiliation.""", json_schema_extra = { "linkml_meta": {'alias': 'affiliation_name',
         'domain_of': ['AuthorMixin', 'Author'],
         'exact_mappings': ['cdp-common:author_affiliation_name']} })
    affiliation_address: Optional[str] = Field(default=None, description="""The address of the author's affiliation.""", json_schema_extra = { "linkml_meta": {'alias': 'affiliation_address',
         'domain_of': ['AuthorMixin', 'Author'],
         'exact_mappings': ['cdp-common:author_affiliation_address']} })
    affiliation_identifier: Optional[str] = Field(default=None, description="""A Research Organization Registry (ROR) identifier.""", json_schema_extra = { "linkml_meta": {'alias': 'affiliation_identifier',
         'domain_of': ['AuthorMixin', 'Author'],
         'exact_mappings': ['cdp-common:author_affiliation_identifier'],
         'recommended': True} })
    corresponding_author_status: Optional[bool] = Field(default=False, description="""Whether the author is a corresponding author.""", json_schema_extra = { "linkml_meta": {'alias': 'corresponding_author_status',
         'domain_of': ['AuthorMixin', 'Author'],
         'exact_mappings': ['cdp-common:author_corresponding_author_status'],
         'ifabsent': 'False'} })
    primary_author_status: Optional[bool] = Field(default=False, description="""Whether the author is a primary author.""", json_schema_extra = { "linkml_meta": {'alias': 'primary_author_status',
         'domain_of': ['AuthorMixin', 'Author'],
         'exact_mappings': ['cdp-common:author_primary_author_status'],
         'ifabsent': 'False'} })
    kaggle_id: Optional[str] = Field(default=None, description="""Identifying string for the author's kaggle profile (found after 'kaggle.com/').""", json_schema_extra = { "linkml_meta": {'alias': 'kaggle_id',
         'domain_of': ['AuthorMixin', 'Author'],
         'exact_mappings': ['cdp-common:kaggle_id']} })


class Author(AuthorMixin):
    """
    Author of a scientific data entity.
    """
    linkml_meta: ClassVar[LinkMLMeta] = LinkMLMeta({'from_schema': 'metadata', 'mixins': ['AuthorMixin']})

    ORCID: Optional[str] = Field(default=None, description="""The ORCID identifier for the author.""", json_schema_extra = { "linkml_meta": {'alias': 'ORCID',
         'domain_of': ['Author'],
         'exact_mappings': ['cdp-common:author_orcid'],
         'recommended': True} })
    kaggle_id: Optional[str] = Field(default=None, description="""Identifying string for the author's kaggle profile (found after 'kaggle.com/').""", json_schema_extra = { "linkml_meta": {'alias': 'kaggle_id',
         'domain_of': ['Author', 'AuthorMixin'],
         'exact_mappings': ['cdp-common:kaggle_id']} })
    name: str = Field(default=..., description="""The full name of the author.""", json_schema_extra = { "linkml_meta": {'alias': 'name',
         'domain_of': ['AuthorMixin',
                       'OrganismDetails',
                       'TissueDetails',
                       'CellType',
                       'CellStrain',
                       'CellComponent',
                       'AnnotationObject',
                       'AnnotationTriangularMeshGroupFile',
                       'Author'],
         'exact_mappings': ['cdp-common:author_name']} })
    email: Optional[str] = Field(default=None, description="""The email address of the author.""", json_schema_extra = { "linkml_meta": {'alias': 'email',
         'domain_of': ['AuthorMixin', 'Author'],
         'exact_mappings': ['cdp-common:author_email']} })
    affiliation_name: Optional[str] = Field(default=None, description="""The name of the author's affiliation.""", json_schema_extra = { "linkml_meta": {'alias': 'affiliation_name',
         'domain_of': ['AuthorMixin', 'Author'],
         'exact_mappings': ['cdp-common:author_affiliation_name']} })
    affiliation_address: Optional[str] = Field(default=None, description="""The address of the author's affiliation.""", json_schema_extra = { "linkml_meta": {'alias': 'affiliation_address',
         'domain_of': ['AuthorMixin', 'Author'],
         'exact_mappings': ['cdp-common:author_affiliation_address']} })
    affiliation_identifier: Optional[str] = Field(default=None, description="""A Research Organization Registry (ROR) identifier.""", json_schema_extra = { "linkml_meta": {'alias': 'affiliation_identifier',
         'domain_of': ['AuthorMixin', 'Author'],
         'exact_mappings': ['cdp-common:author_affiliation_identifier'],
         'recommended': True} })
    corresponding_author_status: Optional[bool] = Field(default=False, description="""Whether the author is a corresponding author.""", json_schema_extra = { "linkml_meta": {'alias': 'corresponding_author_status',
         'domain_of': ['AuthorMixin', 'Author'],
         'exact_mappings': ['cdp-common:author_corresponding_author_status'],
         'ifabsent': 'False'} })
    primary_author_status: Optional[bool] = Field(default=False, description="""Whether the author is a primary author.""", json_schema_extra = { "linkml_meta": {'alias': 'primary_author_status',
         'domain_of': ['AuthorMixin', 'Author'],
         'exact_mappings': ['cdp-common:author_primary_author_status'],
         'ifabsent': 'False'} })

    @field_validator('ORCID')
    def pattern_ORCID(cls, v):
        pattern=re.compile(r"[0-9]{4}-[0-9]{4}-[0-9]{4}-[0-9]{3}[0-9X]$")
        if isinstance(v, list):
            for element in v:
                if isinstance(element, str) and not pattern.match(element):
                    err_msg = f"Invalid ORCID format: {element}"
                    raise ValueError(err_msg)
        elif isinstance(v, str) and not pattern.match(v):
            err_msg = f"Invalid ORCID format: {v}"
            raise ValueError(err_msg)
        return v


class DefaultMetadata(ConfiguredBaseModel):
    """
    Default metadata for metadata files.

    """
    linkml_meta: ClassVar[LinkMLMeta] = LinkMLMeta({'from_schema': 'metadata'})

    deposition_id: int = Field(default=..., description="""An identifier for a CryoET deposition, assigned by the Data Portal. Used to identify the deposition the entity is a part of.""", json_schema_extra = { "linkml_meta": {'alias': 'deposition_id',
         'domain_of': ['DefaultMetadata',
                       'AlignmentMetadata',
                       'AnnotationMetadata',
                       'FramesMetadata',
                       'DatasetMetadata',
                       'DepositionMetadata',
                       'TiltSeriesMetadata',
                       'TomogramMetadata'],
         'exact_mappings': ['cdp-common:deposition_identifier']} })
    last_updated_at: float = Field(default=..., description="""POSIX timestamp of the last time this metadata file was updated.""", json_schema_extra = { "linkml_meta": {'alias': 'last_updated_at',
         'domain_of': ['DefaultMetadata',
                       'AlignmentMetadata',
                       'AnnotationMetadata',
                       'FramesMetadata',
                       'DatasetMetadata',
                       'DepositionMetadata',
                       'TiltSeriesMetadata',
                       'TomogramMetadata'],
         'exact_mappings': ['cdp-common:last_updated_at']} })


class AlignmentMetadata(DefaultMetadata, Alignment):
    """
    Metadata describing a tomographic alignment entity.

    """
    linkml_meta: ClassVar[LinkMLMeta] = LinkMLMeta({'from_schema': 'metadata',
         'mixins': ['DefaultMetadata'],
         'slot_usage': {'format': {'name': 'format', 'required': False}}})

    per_section_alignment_parameters: Optional[list[PerSectionAlignmentParameters]] = Field(default=None, description="""Alignment parameters for one section of a tilt series.""", json_schema_extra = { "linkml_meta": {'alias': 'per_section_alignment_parameters',
         'domain_of': ['AlignmentMetadata'],
         'list_elements_ordered': True} })
    alignment_path: Optional[str] = Field(default=None, description="""Path to the alignment file (aln or xf).""", json_schema_extra = { "linkml_meta": {'alias': 'alignment_path',
         'domain_of': ['AlignmentMetadata'],
         'exact_mappings': ['cdp-common:alignment_path']} })
    tilt_path: Optional[str] = Field(default=None, description="""Path to the aligned tilt angle file (tlt).""", json_schema_extra = { "linkml_meta": {'alias': 'tilt_path',
         'domain_of': ['AlignmentMetadata'],
         'exact_mappings': ['cdp-common:alignment_tilt_path']} })
    tiltx_path: Optional[str] = Field(default=None, description="""Path to the aligned xtilt angle file (xtilt).""", json_schema_extra = { "linkml_meta": {'alias': 'tiltx_path',
         'domain_of': ['AlignmentMetadata'],
         'exact_mappings': ['cdp-common:alignment_tiltx_path']} })
    tiltseries_path: Optional[str] = Field(default=None, description="""Path to the tilt series metadata file this alignment applies to.""", json_schema_extra = { "linkml_meta": {'alias': 'tiltseries_path',
         'domain_of': ['AlignmentMetadata'],
         'exact_mappings': ['cdp-common:alignment_tiltseries_path']} })
    files: Optional[list[Any]] = Field(default=None, description="""A placeholder for any type of data.""", json_schema_extra = { "linkml_meta": {'alias': 'files',
         'domain_of': ['Annotation', 'AlignmentMetadata', 'AnnotationMetadata'],
         'exact_mappings': ['cdp-common:alignment_files']} })
    deposition_id: int = Field(default=..., description="""An identifier for a CryoET deposition, assigned by the Data Portal. Used to identify the deposition the entity is a part of.""", json_schema_extra = { "linkml_meta": {'alias': 'deposition_id',
         'domain_of': ['DefaultMetadata',
                       'AlignmentMetadata',
                       'AnnotationMetadata',
                       'FramesMetadata',
                       'DatasetMetadata',
                       'DepositionMetadata',
                       'TiltSeriesMetadata',
                       'TomogramMetadata'],
         'exact_mappings': ['cdp-common:deposition_identifier']} })
    last_updated_at: float = Field(default=..., description="""POSIX timestamp of the last time this metadata file was updated.""", json_schema_extra = { "linkml_meta": {'alias': 'last_updated_at',
         'domain_of': ['DefaultMetadata',
                       'AlignmentMetadata',
                       'AnnotationMetadata',
                       'FramesMetadata',
                       'DatasetMetadata',
                       'DepositionMetadata',
                       'TiltSeriesMetadata',
                       'TomogramMetadata'],
         'exact_mappings': ['cdp-common:last_updated_at']} })
    alignment_type: Optional[AlignmentTypeEnum] = Field(default=None, description="""The type of alignment.""", json_schema_extra = { "linkml_meta": {'alias': 'alignment_type', 'domain_of': ['Alignment', 'AlignmentMetadata']} })
    volume_offset: Optional[AlignmentOffset] = Field(default=None, description="""The offset of a alignment in voxels in each dimension relative to the canonical tomogram.""", json_schema_extra = { "linkml_meta": {'alias': 'volume_offset', 'domain_of': ['Alignment', 'AlignmentMetadata']} })
    volume_dimension: Optional[AlignmentSize] = Field(default=None, description="""The size of an alignment in voxels in each dimension.""", json_schema_extra = { "linkml_meta": {'alias': 'volume_dimension', 'domain_of': ['Alignment', 'AlignmentMetadata']} })
    x_rotation_offset: Optional[Union[int, str]] = Field(default=None, description="""A placeholder for any type of data.""", json_schema_extra = { "linkml_meta": {'alias': 'x_rotation_offset',
         'any_of': [{'range': 'integer'}, {'range': 'IntegerFormattedString'}],
         'domain_of': ['Alignment', 'AlignmentMetadata']} })
    tilt_offset: Optional[float] = Field(default=0.0, description="""The tilt offset relative to the tomogram.""", json_schema_extra = { "linkml_meta": {'alias': 'tilt_offset',
         'domain_of': ['Alignment', 'AlignmentMetadata'],
         'ifabsent': 'float(0.0)'} })
    affine_transformation_matrix: Optional[conlist(min_length=4, max_length=4, item_type=conlist(min_length=4, max_length=4, item_type=float))] = Field(default=None, description="""The flip or rotation transformation of this author submitted tomogram is indicated here. The default value if not present, is an identity matrix.""", json_schema_extra = { "linkml_meta": {'alias': 'affine_transformation_matrix',
         'array': {'dimensions': [{'exact_cardinality': 4}, {'exact_cardinality': 4}],
                   'exact_number_dimensions': 2},
         'domain_of': ['Tomogram',
                       'Alignment',
                       'AlignmentMetadata',
                       'TomogramMetadata']} })
    is_portal_standard: Optional[bool] = Field(default=False, description="""Whether the alignment is standardized for the portal.""", json_schema_extra = { "linkml_meta": {'alias': 'is_portal_standard',
         'domain_of': ['AnnotationSourceFile',
                       'Alignment',
                       'AnnotationOrientedPointFile',
                       'AnnotationInstanceSegmentationFile',
                       'AnnotationPointFile',
                       'AnnotationSegmentationMaskFile',
                       'AnnotationSemanticSegmentationMaskFile',
                       'AnnotationTriangularMeshFile',
                       'AnnotationTriangularMeshGroupFile',
                       'AlignmentMetadata'],
         'ifabsent': 'False'} })
    format: Optional[AlignmentFormatEnum] = Field(default=None, description="""The format of the alignment.""", json_schema_extra = { "linkml_meta": {'alias': 'format',
         'domain_of': ['Alignment',
                       'Ctf',
                       'AnnotationFileMetadata',
                       'AlignmentMetadata']} })
    method_type: Optional[AlignmentMethodTypeEnum] = Field(default=None, description="""The alignment method type.""", json_schema_extra = { "linkml_meta": {'alias': 'method_type',
         'domain_of': ['Annotation',
                       'Alignment',
                       'AlignmentMetadata',
                       'AnnotationMetadata']} })

    @field_validator('alignment_type')
    def pattern_alignment_type(cls, v):
        pattern=re.compile(r"(^LOCAL$)|(^GLOBAL$)")
        if isinstance(v, list):
            for element in v:
                if isinstance(element, str) and not pattern.match(element):
                    err_msg = f"Invalid alignment_type format: {element}"
                    raise ValueError(err_msg)
        elif isinstance(v, str) and not pattern.match(v):
            err_msg = f"Invalid alignment_type format: {v}"
            raise ValueError(err_msg)
        return v

    @field_validator('x_rotation_offset')
    def pattern_x_rotation_offset(cls, v):
        pattern=re.compile(r"^int[ ]*\{[a-zA-Z0-9_-]+\}[ ]*$")
        if isinstance(v, list):
            for element in v:
                if isinstance(element, str) and not pattern.match(element):
                    err_msg = f"Invalid x_rotation_offset format: {element}"
                    raise ValueError(err_msg)
        elif isinstance(v, str) and not pattern.match(v):
            err_msg = f"Invalid x_rotation_offset format: {v}"
            raise ValueError(err_msg)
        return v

    @field_validator('format')
    def pattern_format(cls, v):
        pattern=re.compile(r"(^IMOD$)|(^ARETOMO3$)")
        if isinstance(v, list):
            for element in v:
                if isinstance(element, str) and not pattern.match(element):
                    err_msg = f"Invalid format format: {element}"
                    raise ValueError(err_msg)
        elif isinstance(v, str) and not pattern.match(v):
            err_msg = f"Invalid format format: {v}"
            raise ValueError(err_msg)
        return v

    @field_validator('method_type')
    def pattern_method_type(cls, v):
        pattern=re.compile(r"(^fiducial_based$)|(^patch_tracking$)|(^projection_matching$)|(^undefined$)")
        if isinstance(v, list):
            for element in v:
                if isinstance(element, str) and not pattern.match(element):
                    err_msg = f"Invalid method_type format: {element}"
                    raise ValueError(err_msg)
        elif isinstance(v, str) and not pattern.match(v):
            err_msg = f"Invalid method_type format: {v}"
            raise ValueError(err_msg)
        return v


class AnnotationFileMetadata(ConfiguredBaseModel):
    """
    Metadata relating to an annotation file.
    """
    linkml_meta: ClassVar[LinkMLMeta] = LinkMLMeta({'from_schema': 'metadata'})

    format: AnnotationFileFormatEnum = Field(default=..., description="""The format of the annotation file.""", json_schema_extra = { "linkml_meta": {'alias': 'format',
         'domain_of': ['Alignment',
                       'Ctf',
                       'AnnotationFileMetadata',
                       'AlignmentMetadata']} })
    path: str = Field(default=..., description="""The path to the annotation file.""", json_schema_extra = { "linkml_meta": {'alias': 'path', 'domain_of': ['AnnotationFileMetadata', 'PerFrameMetadata']} })
    shape: AnnotationFileShapeTypeEnum = Field(default=..., description="""The shape type of the annotation file.""", json_schema_extra = { "linkml_meta": {'alias': 'shape', 'domain_of': ['AnnotationFileMetadata']} })
    is_visualization_default: bool = Field(default=..., description="""Whether the annotation file is selected for visualization by default.""", json_schema_extra = { "linkml_meta": {'alias': 'is_visualization_default',
         'domain_of': ['Tomogram',
                       'AnnotationSourceFile',
                       'AnnotationOrientedPointFile',
                       'AnnotationInstanceSegmentationFile',
                       'AnnotationPointFile',
                       'AnnotationSegmentationMaskFile',
                       'AnnotationSemanticSegmentationMaskFile',
                       'AnnotationTriangularMeshFile',
                       'AnnotationTriangularMeshGroupFile',
                       'AnnotationFileMetadata',
                       'TomogramMetadata']} })

    @field_validator('format')
    def pattern_format(cls, v):
        pattern=re.compile(r"(^mrc$)|(^zarr$)|(^ndjson$)|(^glb$)")
        if isinstance(v, list):
            for element in v:
                if isinstance(element, str) and not pattern.match(element):
                    err_msg = f"Invalid format format: {element}"
                    raise ValueError(err_msg)
        elif isinstance(v, str) and not pattern.match(v):
            err_msg = f"Invalid format format: {v}"
            raise ValueError(err_msg)
        return v

    @field_validator('shape')
    def pattern_shape(cls, v):
        pattern=re.compile(r"(^SegmentationMask$)|(^OrientedPoint$)|(^Point$)|(^InstanceSegmentation$)")
        if isinstance(v, list):
            for element in v:
                if isinstance(element, str) and not pattern.match(element):
                    err_msg = f"Invalid shape format: {element}"
                    raise ValueError(err_msg)
        elif isinstance(v, str) and not pattern.match(v):
            err_msg = f"Invalid shape format: {v}"
            raise ValueError(err_msg)
        return v


class AnnotationMetadata(DefaultMetadata, Annotation):
    """
    Metadata describing an annotation.

    """
    linkml_meta: ClassVar[LinkMLMeta] = LinkMLMeta({'from_schema': 'metadata', 'mixins': ['DefaultMetadata']})

    files: Optional[list[AnnotationFileMetadata]] = Field(default=None, description="""Metadata relating to an annotation file.""", json_schema_extra = { "linkml_meta": {'alias': 'files',
         'domain_of': ['Annotation', 'AlignmentMetadata', 'AnnotationMetadata']} })
    alignment_metadata_path: Optional[str] = Field(default=None, description="""Path to the alignment metadata file for the tomograms this annotation applies to.""", json_schema_extra = { "linkml_meta": {'alias': 'alignment_metadata_path',
         'domain_of': ['AnnotationMetadata', 'TomogramMetadata'],
         'exact_mappings': ['cdp-common:annotation_alignment_metadata_path']} })
    deposition_id: int = Field(default=..., description="""An identifier for a CryoET deposition, assigned by the Data Portal. Used to identify the deposition the entity is a part of.""", json_schema_extra = { "linkml_meta": {'alias': 'deposition_id',
         'domain_of': ['DefaultMetadata',
                       'AlignmentMetadata',
                       'AnnotationMetadata',
                       'FramesMetadata',
                       'DatasetMetadata',
                       'DepositionMetadata',
                       'TiltSeriesMetadata',
                       'TomogramMetadata'],
         'exact_mappings': ['cdp-common:deposition_identifier']} })
    last_updated_at: float = Field(default=..., description="""POSIX timestamp of the last time this metadata file was updated.""", json_schema_extra = { "linkml_meta": {'alias': 'last_updated_at',
         'domain_of': ['DefaultMetadata',
                       'AlignmentMetadata',
                       'AnnotationMetadata',
                       'FramesMetadata',
                       'DatasetMetadata',
                       'DepositionMetadata',
                       'TiltSeriesMetadata',
                       'TomogramMetadata'],
         'exact_mappings': ['cdp-common:last_updated_at']} })
    annotation_method: str = Field(default=..., description="""Describe how the annotation is made (e.g. Manual, crYoLO, Positive Unlabeled Learning, template matching)""", json_schema_extra = { "linkml_meta": {'alias': 'annotation_method',
         'domain_of': ['Annotation', 'AnnotationMetadata'],
         'exact_mappings': ['cdp-common:annotation_method']} })
    annotation_object: AnnotationObject = Field(default=..., description="""Metadata describing the object being annotated.""", json_schema_extra = { "linkml_meta": {'alias': 'annotation_object',
         'domain_of': ['Annotation', 'AnnotationMetadata']} })
    annotation_publications: Optional[str] = Field(default=None, description="""List of publication IDs (EMPIAR, EMDB, DOI, PDB) that describe this annotation method. Comma separated.""", json_schema_extra = { "linkml_meta": {'alias': 'annotation_publications',
         'domain_of': ['Annotation', 'AnnotationMetadata'],
         'exact_mappings': ['cdp-common:annotation_publications']} })
    annotation_software: Optional[str] = Field(default=None, description="""Software used for generating this annotation""", json_schema_extra = { "linkml_meta": {'alias': 'annotation_software',
         'domain_of': ['Annotation', 'AnnotationMetadata'],
         'exact_mappings': ['cdp-common:annotation_software'],
         'recommended': True} })
    confidence: Optional[AnnotationConfidence] = Field(default=None, description="""Metadata describing the confidence of an annotation.""", json_schema_extra = { "linkml_meta": {'alias': 'confidence', 'domain_of': ['Annotation', 'AnnotationMetadata']} })
    ground_truth_status: Optional[bool] = Field(default=False, description="""Whether an annotation is considered ground truth, as determined by the annotator.""", json_schema_extra = { "linkml_meta": {'alias': 'ground_truth_status',
         'domain_of': ['Annotation', 'AnnotationMetadata'],
         'exact_mappings': ['cdp-common:annotation_ground_truth_status'],
         'ifabsent': 'False',
         'recommended': True} })
    is_curator_recommended: Optional[bool] = Field(default=False, description="""This annotation is recommended by the curator to be preferred for this object type.""", json_schema_extra = { "linkml_meta": {'alias': 'is_curator_recommended',
         'domain_of': ['Annotation', 'AnnotationMetadata'],
         'exact_mappings': ['cdp-common:annotation_is_curator_recommended'],
         'ifabsent': 'False'} })
    method_type: AnnotationMethodTypeEnum = Field(default=..., description="""Classification of the annotation method based on supervision.""", json_schema_extra = { "linkml_meta": {'alias': 'method_type',
         'domain_of': ['Annotation',
                       'Alignment',
                       'AlignmentMetadata',
                       'AnnotationMetadata'],
         'exact_mappings': ['cdp-common:annotation_method_type']} })
    method_links: Optional[list[AnnotationMethodLinks]] = Field(default=None, description="""A set of links to models, source code, documentation, etc referenced by annotation the method""", json_schema_extra = { "linkml_meta": {'alias': 'method_links', 'domain_of': ['Annotation', 'AnnotationMetadata']} })
    object_count: Optional[int] = Field(default=None, description="""Number of objects identified""", json_schema_extra = { "linkml_meta": {'alias': 'object_count',
         'domain_of': ['Annotation', 'AnnotationMetadata'],
         'exact_mappings': ['cdp-common:annotation_object_count']} })
    version: Optional[float] = Field(default=None, description="""Version of annotation.""", ge=0, json_schema_extra = { "linkml_meta": {'alias': 'version',
         'domain_of': ['Annotation', 'AnnotationMetadata'],
         'exact_mappings': ['cdp-common:annotation_version']} })
    dates: DateStamp = Field(default=..., description="""A set of dates at which a data item was deposited, published and last modified.""", json_schema_extra = { "linkml_meta": {'alias': 'dates',
         'domain_of': ['DateStampedEntity',
                       'Tomogram',
                       'Dataset',
                       'Deposition',
                       'Annotation',
                       'AnnotationMetadata',
                       'DatasetMetadata',
                       'DepositionMetadata',
                       'TomogramMetadata']} })
    authors: list[Author] = Field(default=..., description="""Author of a scientific data entity.""", min_length=1, json_schema_extra = { "linkml_meta": {'alias': 'authors',
         'domain_of': ['AuthoredEntity',
                       'Dataset',
                       'Deposition',
                       'Tomogram',
                       'Annotation',
                       'AnnotationMetadata',
                       'DatasetMetadata',
                       'DepositionMetadata',
                       'TomogramMetadata'],
         'list_elements_ordered': True} })

    @field_validator('annotation_publications')
    def pattern_annotation_publications(cls, v):
        pattern=re.compile(r"^(EMPIAR-[0-9]{5}|EMD-[0-9]{4,5}|(doi:)?10\.[0-9]{4,9}/[-._;()/:a-zA-Z0-9]+|PDB-[0-9a-zA-Z]{4,8})(\s*,\s*(EMPIAR-[0-9]{5}|EMD-[0-9]{4,5}|(doi:)?10\.[0-9]{4,9}/[-._;()/:a-zA-Z0-9]+|PDB-[0-9a-zA-Z]{4,8}))*$")
        if isinstance(v, list):
            for element in v:
                if isinstance(element, str) and not pattern.match(element):
                    err_msg = f"Invalid annotation_publications format: {element}"
                    raise ValueError(err_msg)
        elif isinstance(v, str) and not pattern.match(v):
            err_msg = f"Invalid annotation_publications format: {v}"
            raise ValueError(err_msg)
        return v

    @field_validator('method_type')
    def pattern_method_type(cls, v):
        pattern=re.compile(r"(^manual$)|(^automated$)|(^hybrid$)|(^simulated$)")
        if isinstance(v, list):
            for element in v:
                if isinstance(element, str) and not pattern.match(element):
                    err_msg = f"Invalid method_type format: {element}"
                    raise ValueError(err_msg)
        elif isinstance(v, str) and not pattern.match(v):
            err_msg = f"Invalid method_type format: {v}"
            raise ValueError(err_msg)
        return v


class PerFrameMetadata(ConfiguredBaseModel):
    """
    Per-movie stack metadata.
    """
    linkml_meta: ClassVar[LinkMLMeta] = LinkMLMeta({'from_schema': 'metadata'})

    acquisition_order: int = Field(default=..., description="""The 0-based index of this movie stack in the order of acquisition.""", json_schema_extra = { "linkml_meta": {'alias': 'acquisition_order',
         'domain_of': ['PerFrameMetadata'],
         'exact_mappings': ['cdp-common:frames_acquisition_order']} })
    accumulated_dose: Optional[float] = Field(default=None, description="""The accumulated dose prior to acquisition of this movie stack in electrons per square angstrom.""", json_schema_extra = { "linkml_meta": {'alias': 'accumulated_dose',
         'domain_of': ['PerFrameMetadata'],
         'exact_mappings': ['cdp-common:frames_accumulated_dose'],
         'unit': {'descriptive_name': 'electrons per square angstrom',
                  'symbol': 'e-/Å2'}} })
    exposure_dose: Optional[float] = Field(default=None, description="""The exposure dose of this movie stack in electrons per square angstrom.""", json_schema_extra = { "linkml_meta": {'alias': 'exposure_dose',
         'domain_of': ['PerFrameMetadata'],
         'exact_mappings': ['cdp-common:frames_exposure_dose'],
         'unit': {'descriptive_name': 'electrons per square angstrom',
                  'symbol': 'e-/Å2'}} })
    is_gain_corrected: Optional[bool] = Field(default=False, description="""Whether this movie stack has been gain corrected""", json_schema_extra = { "linkml_meta": {'alias': 'is_gain_corrected',
         'domain_of': ['Frame', 'PerFrameMetadata', 'FramesMetadata'],
         'exact_mappings': ['cdp-common:frames_is_gain_corrected'],
         'ifabsent': 'False'} })
    path: Optional[str] = Field(default=None, description="""Path to the movie stack file.""", json_schema_extra = { "linkml_meta": {'alias': 'path',
         'domain_of': ['AnnotationFileMetadata', 'PerFrameMetadata'],
         'exact_mappings': ['cdp-common:frames_path']} })


class FramesMetadata(DefaultMetadata):
    """
    Metadata for movie stack files and acquisition conditions of a run.

    """
    linkml_meta: ClassVar[LinkMLMeta] = LinkMLMeta({'from_schema': 'metadata', 'mixins': ['DefaultMetadata']})

    dose_rate: Optional[float] = Field(default=None, description="""The dose rate of the camera in electrons per square angstrom per second""", json_schema_extra = { "linkml_meta": {'alias': 'dose_rate',
         'domain_of': ['Frame', 'FramesMetadata'],
         'exact_mappings': ['cdp-common:frames_dose_rate'],
         'unit': {'descriptive_name': 'electrons per square angstrom per second',
                  'symbol': 'e-/(Å*Å*s)'}} })
    is_gain_corrected: Optional[bool] = Field(default=False, description="""Whether this movie stack has been gain corrected""", json_schema_extra = { "linkml_meta": {'alias': 'is_gain_corrected',
         'domain_of': ['Frame', 'PerFrameMetadata', 'FramesMetadata'],
         'exact_mappings': ['cdp-common:frames_is_gain_corrected'],
         'ifabsent': 'False'} })
    frames: Optional[list[PerFrameMetadata]] = Field(default=None, description="""Per-movie stack metadata.""", json_schema_extra = { "linkml_meta": {'alias': 'frames',
         'domain_of': ['FramesMetadata'],
         'list_elements_ordered': True} })
    frames_acquisition_file: Optional[str] = Field(default=None, description="""Path to the acquisition metadata file (MDOC) for this tilt series.""", json_schema_extra = { "linkml_meta": {'alias': 'frames_acquisition_file',
         'domain_of': ['FramesMetadata'],
         'exact_mappings': ['cdp-common:frames_acquisition_file']} })
    deposition_id: int = Field(default=..., description="""An identifier for a CryoET deposition, assigned by the Data Portal. Used to identify the deposition the entity is a part of.""", json_schema_extra = { "linkml_meta": {'alias': 'deposition_id',
         'domain_of': ['DefaultMetadata',
                       'AlignmentMetadata',
                       'AnnotationMetadata',
                       'FramesMetadata',
                       'DatasetMetadata',
                       'DepositionMetadata',
                       'TiltSeriesMetadata',
                       'TomogramMetadata'],
         'exact_mappings': ['cdp-common:deposition_identifier']} })
    last_updated_at: float = Field(default=..., description="""POSIX timestamp of the last time this metadata file was updated.""", json_schema_extra = { "linkml_meta": {'alias': 'last_updated_at',
         'domain_of': ['DefaultMetadata',
                       'AlignmentMetadata',
                       'AnnotationMetadata',
                       'FramesMetadata',
                       'DatasetMetadata',
                       'DepositionMetadata',
                       'TiltSeriesMetadata',
                       'TomogramMetadata'],
         'exact_mappings': ['cdp-common:last_updated_at']} })


class DatasetMetadata(DefaultMetadata, Dataset, PicturedMetadataEntity):
    """
    Metadata describing a dataset.

    """
    linkml_meta: ClassVar[LinkMLMeta] = LinkMLMeta({'from_schema': 'metadata',
         'mixins': ['PicturedMetadataEntity', 'DefaultMetadata']})

    key_photos: MetadataPicturePath = Field(default=..., description="""A set of paths to representative images of a piece of data for metadata files.""", json_schema_extra = { "linkml_meta": {'alias': 'key_photos',
         'domain_of': ['PicturedEntity',
                       'PicturedMetadataEntity',
                       'DatasetMetadata',
                       'DepositionMetadata']} })
    deposition_id: int = Field(default=..., description="""An identifier for a CryoET deposition, assigned by the Data Portal. Used to identify the deposition the entity is a part of.""", json_schema_extra = { "linkml_meta": {'alias': 'deposition_id',
         'domain_of': ['DefaultMetadata',
                       'AlignmentMetadata',
                       'AnnotationMetadata',
                       'FramesMetadata',
                       'DatasetMetadata',
                       'DepositionMetadata',
                       'TiltSeriesMetadata',
                       'TomogramMetadata'],
         'exact_mappings': ['cdp-common:deposition_identifier']} })
    last_updated_at: float = Field(default=..., description="""POSIX timestamp of the last time this metadata file was updated.""", json_schema_extra = { "linkml_meta": {'alias': 'last_updated_at',
         'domain_of': ['DefaultMetadata',
                       'AlignmentMetadata',
                       'AnnotationMetadata',
                       'FramesMetadata',
                       'DatasetMetadata',
                       'DepositionMetadata',
                       'TiltSeriesMetadata',
                       'TomogramMetadata'],
         'exact_mappings': ['cdp-common:last_updated_at']} })
    dataset_identifier: int = Field(default=..., description="""An identifier for a CryoET dataset, assigned by the Data Portal. Used to identify the dataset as the directory name in data tree.""", json_schema_extra = { "linkml_meta": {'alias': 'dataset_identifier',
         'domain_of': ['Dataset', 'DatasetMetadata'],
         'exact_mappings': ['cdp-common:dataset_identifier']} })
    dataset_title: str = Field(default=..., description="""Title of a CryoET dataset.""", json_schema_extra = { "linkml_meta": {'alias': 'dataset_title',
         'domain_of': ['Dataset', 'DatasetMetadata'],
         'exact_mappings': ['cdp-common:dataset_title']} })
    dataset_description: str = Field(default=..., description="""A short description of a CryoET dataset, similar to an abstract for a journal article or dataset.""", json_schema_extra = { "linkml_meta": {'alias': 'dataset_description',
         'domain_of': ['Dataset', 'DatasetMetadata'],
         'exact_mappings': ['cdp-common:dataset_description']} })
    dates: DateStamp = Field(default=..., description="""A set of dates at which a data item was deposited, published and last modified.""", json_schema_extra = { "linkml_meta": {'alias': 'dates',
         'domain_of': ['DateStampedEntity',
                       'Tomogram',
                       'Dataset',
                       'Deposition',
                       'Annotation',
                       'AnnotationMetadata',
                       'DatasetMetadata',
                       'DepositionMetadata',
                       'TomogramMetadata']} })
    authors: list[Author] = Field(default=..., description="""Author of a scientific data entity.""", min_length=1, json_schema_extra = { "linkml_meta": {'alias': 'authors',
         'domain_of': ['AuthoredEntity',
                       'Dataset',
                       'Deposition',
                       'Tomogram',
                       'Annotation',
                       'AnnotationMetadata',
                       'DatasetMetadata',
                       'DepositionMetadata',
                       'TomogramMetadata'],
         'list_elements_ordered': True} })
    funding: Optional[list[FundingDetails]] = Field(default=None, description="""A funding source for a scientific data entity (base for JSON and DB representation).""", json_schema_extra = { "linkml_meta": {'alias': 'funding',
         'domain_of': ['FundedEntity', 'Dataset', 'DatasetMetadata'],
         'list_elements_ordered': True,
         'recommended': True} })
    cross_references: Optional[CrossReferences] = Field(default=None, description="""A set of cross-references to other databases and publications.""", json_schema_extra = { "linkml_meta": {'alias': 'cross_references',
         'domain_of': ['CrossReferencedEntity',
                       'Tomogram',
                       'Dataset',
                       'Deposition',
                       'DatasetMetadata',
                       'DepositionMetadata',
                       'TomogramMetadata']} })
    sample_type: SampleTypeEnum = Field(default=..., description="""Type of sample imaged in a CryoET study.""", json_schema_extra = { "linkml_meta": {'alias': 'sample_type',
         'domain_of': ['ExperimentMetadata', 'Dataset', 'DatasetMetadata'],
         'exact_mappings': ['cdp-common:preparation_sample_type']} })
    sample_preparation: Optional[str] = Field(default=None, description="""Describes how the sample was prepared.""", json_schema_extra = { "linkml_meta": {'alias': 'sample_preparation',
         'domain_of': ['ExperimentMetadata', 'Dataset', 'DatasetMetadata'],
         'exact_mappings': ['cdp-common:sample_preparation'],
         'recommended': True} })
    grid_preparation: Optional[str] = Field(default=None, description="""Describes Cryo-ET grid preparation.""", json_schema_extra = { "linkml_meta": {'alias': 'grid_preparation',
         'domain_of': ['ExperimentMetadata', 'Dataset', 'DatasetMetadata'],
         'exact_mappings': ['cdp-common:grid_preparation'],
         'recommended': True} })
    other_setup: Optional[str] = Field(default=None, description="""Describes other setup not covered by sample preparation or grid preparation that may make this dataset unique in the same publication.""", json_schema_extra = { "linkml_meta": {'alias': 'other_setup',
         'domain_of': ['ExperimentMetadata', 'Dataset', 'DatasetMetadata'],
         'exact_mappings': ['cdp-common:preparation_other_setup'],
         'recommended': True} })
    organism: Optional[OrganismDetails] = Field(default=None, description="""The species from which the sample was derived.""", json_schema_extra = { "linkml_meta": {'alias': 'organism',
         'domain_of': ['ExperimentMetadata', 'Dataset', 'DatasetMetadata']} })
    tissue: Optional[TissueDetails] = Field(default=None, description="""The type of tissue from which the sample was derived.""", json_schema_extra = { "linkml_meta": {'alias': 'tissue',
         'domain_of': ['ExperimentMetadata', 'Dataset', 'DatasetMetadata']} })
    cell_type: Optional[CellType] = Field(default=None, description="""The cell type from which the sample was derived.""", json_schema_extra = { "linkml_meta": {'alias': 'cell_type',
         'domain_of': ['ExperimentMetadata', 'Dataset', 'DatasetMetadata']} })
    cell_strain: Optional[CellStrain] = Field(default=None, description="""The strain or cell line from which the sample was derived.""", json_schema_extra = { "linkml_meta": {'alias': 'cell_strain',
         'domain_of': ['ExperimentMetadata', 'Dataset', 'DatasetMetadata']} })
    cell_component: Optional[CellComponent] = Field(default=None, description="""The cellular component from which the sample was derived.""", json_schema_extra = { "linkml_meta": {'alias': 'cell_component',
         'domain_of': ['ExperimentMetadata', 'Dataset', 'DatasetMetadata']} })

    @field_validator('sample_type')
    def pattern_sample_type(cls, v):
        pattern=re.compile(r"(^cell$)|(^tissue$)|(^organism$)|(^organelle$)|(^virus$)|(^in_vitro$)|(^in_silico$)|(^other$)")
        if isinstance(v, list):
            for element in v:
                if isinstance(element, str) and not pattern.match(element):
                    err_msg = f"Invalid sample_type format: {element}"
                    raise ValueError(err_msg)
        elif isinstance(v, str) and not pattern.match(v):
            err_msg = f"Invalid sample_type format: {v}"
            raise ValueError(err_msg)
        return v


class DepositionMetadata(DefaultMetadata, Deposition, PicturedMetadataEntity):
    """
    Metadata describing a deposition.

    """
    linkml_meta: ClassVar[LinkMLMeta] = LinkMLMeta({'from_schema': 'metadata',
         'mixins': ['PicturedMetadataEntity', 'DefaultMetadata']})

    key_photos: MetadataPicturePath = Field(default=..., description="""A set of paths to representative images of a piece of data for metadata files.""", json_schema_extra = { "linkml_meta": {'alias': 'key_photos',
         'domain_of': ['PicturedEntity',
                       'PicturedMetadataEntity',
                       'DatasetMetadata',
                       'DepositionMetadata']} })
    deposition_id: int = Field(default=..., description="""An identifier for a CryoET deposition, assigned by the Data Portal. Used to identify the deposition the entity is a part of.""", json_schema_extra = { "linkml_meta": {'alias': 'deposition_id',
         'domain_of': ['DefaultMetadata',
                       'AlignmentMetadata',
                       'AnnotationMetadata',
                       'FramesMetadata',
                       'DatasetMetadata',
                       'DepositionMetadata',
                       'TiltSeriesMetadata',
                       'TomogramMetadata'],
         'exact_mappings': ['cdp-common:deposition_identifier']} })
    last_updated_at: float = Field(default=..., description="""POSIX timestamp of the last time this metadata file was updated.""", json_schema_extra = { "linkml_meta": {'alias': 'last_updated_at',
         'domain_of': ['DefaultMetadata',
                       'AlignmentMetadata',
                       'AnnotationMetadata',
                       'FramesMetadata',
                       'DatasetMetadata',
                       'DepositionMetadata',
                       'TiltSeriesMetadata',
                       'TomogramMetadata'],
         'exact_mappings': ['cdp-common:last_updated_at']} })
    deposition_description: str = Field(default=..., description="""A short description of the deposition, similar to an abstract for a journal article or dataset.""", json_schema_extra = { "linkml_meta": {'alias': 'deposition_description',
         'domain_of': ['Deposition', 'DepositionMetadata'],
         'exact_mappings': ['cdp-common:deposition_description']} })
    deposition_identifier: int = Field(default=..., description="""An identifier for a CryoET deposition, assigned by the Data Portal. Used to identify the deposition the entity is a part of.""", json_schema_extra = { "linkml_meta": {'alias': 'deposition_identifier',
         'domain_of': ['Deposition', 'DepositionMetadata'],
         'exact_mappings': ['cdp-common:deposition_identifier']} })
    deposition_title: str = Field(default=..., description="""Title of a CryoET deposition.""", json_schema_extra = { "linkml_meta": {'alias': 'deposition_title',
         'domain_of': ['Deposition', 'DepositionMetadata'],
         'exact_mappings': ['cdp-common:deposition_title']} })
    deposition_types: list[DepositionTypesEnum] = Field(default=..., description="""Type of data in the deposition (e.g. dataset, annotation, tomogram)""", min_length=1, json_schema_extra = { "linkml_meta": {'alias': 'deposition_types',
         'domain_of': ['Deposition', 'DepositionMetadata'],
         'exact_mappings': ['cdp-common:deposition_types']} })
    tag: Optional[str] = Field(default=None, description="""A string to categorize this deposition (i.e \"competitionML2024Winners\")""", json_schema_extra = { "linkml_meta": {'alias': 'tag',
         'domain_of': ['Deposition', 'DepositionMetadata'],
         'exact_mappings': ['cdp-common:tag']} })
    dates: DateStamp = Field(default=..., description="""A set of dates at which a data item was deposited, published and last modified.""", json_schema_extra = { "linkml_meta": {'alias': 'dates',
         'domain_of': ['DateStampedEntity',
                       'Tomogram',
                       'Dataset',
                       'Deposition',
                       'Annotation',
                       'AnnotationMetadata',
                       'DatasetMetadata',
                       'DepositionMetadata',
                       'TomogramMetadata']} })
    authors: list[Author] = Field(default=..., description="""Author of a scientific data entity.""", min_length=1, json_schema_extra = { "linkml_meta": {'alias': 'authors',
         'domain_of': ['AuthoredEntity',
                       'Dataset',
                       'Deposition',
                       'Tomogram',
                       'Annotation',
                       'AnnotationMetadata',
                       'DatasetMetadata',
                       'DepositionMetadata',
                       'TomogramMetadata'],
         'list_elements_ordered': True} })
    cross_references: Optional[CrossReferences] = Field(default=None, description="""A set of cross-references to other databases and publications.""", json_schema_extra = { "linkml_meta": {'alias': 'cross_references',
         'domain_of': ['CrossReferencedEntity',
                       'Tomogram',
                       'Dataset',
                       'Deposition',
                       'DatasetMetadata',
                       'DepositionMetadata',
                       'TomogramMetadata']} })

    @field_validator('deposition_types')
    def pattern_deposition_types(cls, v):
        pattern=re.compile(r"(^annotation$)|(^dataset$)|(^tomogram$)")
        if isinstance(v, list):
            for element in v:
                if isinstance(element, str) and not pattern.match(element):
                    err_msg = f"Invalid deposition_types format: {element}"
                    raise ValueError(err_msg)
        elif isinstance(v, str) and not pattern.match(v):
            err_msg = f"Invalid deposition_types format: {v}"
            raise ValueError(err_msg)
        return v


class RunMetadata(ConfiguredBaseModel):
    """
    Metadata pertaining to this run.

    """
    linkml_meta: ClassVar[LinkMLMeta] = LinkMLMeta({'from_schema': 'metadata'})

    run_name: Optional[str] = Field(default=None, description="""Name of the run this metadata file is a part of.""", json_schema_extra = { "linkml_meta": {'alias': 'run_name',
         'domain_of': ['RunMetadata', 'TiltSeriesMetadata', 'TomogramMetadata'],
         'exact_mappings': ['cdp-common:metadata_run_name']} })
    identified_objects: Optional[List[IdentifiedObject]] = Field(None, description="""Metadata describing an identified object.""", json_schema_extra = { "linkml_meta": {'alias': 'identified_objects', 'domain_of': ['RunMetadata']} })


class TiltSeriesMetadata(DefaultMetadata, TiltSeries):
    """
    Metadata describing a tilt series.

    """
    linkml_meta: ClassVar[LinkMLMeta] = LinkMLMeta({'from_schema': 'metadata', 'mixins': ['DefaultMetadata']})

    size: TiltSeriesSize = Field(default=..., description="""The size of a tiltseries in sctions/pixels in each dimension.""", json_schema_extra = { "linkml_meta": {'alias': 'size',
         'domain_of': ['Tomogram', 'TiltSeriesMetadata', 'TomogramMetadata']} })
    scales: Optional[list[TiltSeriesSize]] = Field(default=None, description="""The size of a tiltseries in sctions/pixels in each dimension.""", json_schema_extra = { "linkml_meta": {'alias': 'scales', 'domain_of': ['TiltSeriesMetadata', 'TomogramMetadata']} })
    omezarr_dir: Optional[str] = Field(default=None, description="""Relative path to the tilt series in OME-Zarr format.""", json_schema_extra = { "linkml_meta": {'alias': 'omezarr_dir',
         'domain_of': ['TiltSeriesMetadata', 'TomogramMetadata'],
         'exact_mappings': ['cdp-common:tiltseries_metadata_omezarr_dir']} })
    mrc_file: Optional[str] = Field(default=None, description="""Relative path to the tilt series in MRC format.""", json_schema_extra = { "linkml_meta": {'alias': 'mrc_file',
         'domain_of': ['TiltSeriesMetadata', 'TomogramMetadata'],
         'exact_mappings': ['cdp-common:tiltseries_metadata_mrc_file']} })
    run_name: Optional[str] = Field(default=None, description="""Name of the run this metadata file is a part of.""", json_schema_extra = { "linkml_meta": {'alias': 'run_name',
         'domain_of': ['RunMetadata', 'TiltSeriesMetadata', 'TomogramMetadata'],
         'exact_mappings': ['cdp-common:metadata_run_name']} })
    raw_tlt_path: Optional[str] = Field(default=None, description="""Path to the rawtlt file for this tilt series.""", json_schema_extra = { "linkml_meta": {'alias': 'raw_tlt_path',
         'domain_of': ['TiltSeriesMetadata'],
         'exact_mappings': ['cdp-common:tiltseries_metadata_raw_tlt_path']} })
    ctf_path: Optional[str] = Field(default=None, description="""Path to the ctf file for this tilt series.""", json_schema_extra = { "linkml_meta": {'alias': 'ctf_path',
         'domain_of': ['TiltSeriesMetadata'],
         'exact_mappings': ['cdp-common:tiltseries_metadata_ctf_path']} })
    per_section_parameter: Optional[list[PerSectionParameter]] = Field(default=None, description="""Parameters for a section of a tilt series.""", json_schema_extra = { "linkml_meta": {'alias': 'per_section_parameter',
         'domain_of': ['TiltSeriesMetadata'],
         'list_elements_ordered': True} })
    deposition_id: int = Field(default=..., description="""An identifier for a CryoET deposition, assigned by the Data Portal. Used to identify the deposition the entity is a part of.""", json_schema_extra = { "linkml_meta": {'alias': 'deposition_id',
         'domain_of': ['DefaultMetadata',
                       'AlignmentMetadata',
                       'AnnotationMetadata',
                       'FramesMetadata',
                       'DatasetMetadata',
                       'DepositionMetadata',
                       'TiltSeriesMetadata',
                       'TomogramMetadata'],
         'exact_mappings': ['cdp-common:deposition_identifier']} })
    last_updated_at: float = Field(default=..., description="""POSIX timestamp of the last time this metadata file was updated.""", json_schema_extra = { "linkml_meta": {'alias': 'last_updated_at',
         'domain_of': ['DefaultMetadata',
                       'AlignmentMetadata',
                       'AnnotationMetadata',
                       'FramesMetadata',
                       'DatasetMetadata',
                       'DepositionMetadata',
                       'TiltSeriesMetadata',
                       'TomogramMetadata'],
         'exact_mappings': ['cdp-common:last_updated_at']} })
    acceleration_voltage: float = Field(default=..., description="""Electron Microscope Accelerator voltage in volts""", ge=20000, json_schema_extra = { "linkml_meta": {'alias': 'acceleration_voltage',
         'domain_of': ['TiltSeries', 'TiltSeriesMetadata'],
         'exact_mappings': ['cdp-common:tiltseries_acceleration_voltage'],
         'unit': {'descriptive_name': 'volts', 'symbol': 'V'}} })
    aligned_tiltseries_binning: Optional[Union[float, str]] = Field(default=None, description="""A placeholder for any type of data.""", ge=0, json_schema_extra = { "linkml_meta": {'alias': 'aligned_tiltseries_binning',
         'any_of': [{'description': 'Binning factor of the aligned tilt series',
                     'exact_mappings': ['cdp-common:tiltseries_aligned_tiltseries_binning'],
                     'minimum_value': 0,
                     'range': 'float'},
                    {'range': 'FloatFormattedString'}],
         'domain_of': ['TiltSeries', 'TiltSeriesMetadata']} })
    binning_from_frames: Optional[Union[float, str]] = Field(default=None, description="""A placeholder for any type of data.""", ge=0, json_schema_extra = { "linkml_meta": {'alias': 'binning_from_frames',
         'any_of': [{'description': 'Describes the binning factor from frames to tilt '
                                    'series file',
                     'exact_mappings': ['cdp-common:tiltseries_binning_from_frames'],
                     'minimum_value': 0,
                     'range': 'float'},
                    {'range': 'FloatFormattedString'}],
         'domain_of': ['TiltSeries', 'TiltSeriesMetadata']} })
    camera: CameraDetails = Field(default=..., description="""The camera used to collect the tilt series.""", json_schema_extra = { "linkml_meta": {'alias': 'camera', 'domain_of': ['TiltSeries', 'TiltSeriesMetadata']} })
    data_acquisition_software: str = Field(default=..., description="""Software used to collect data""", json_schema_extra = { "linkml_meta": {'alias': 'data_acquisition_software',
         'domain_of': ['TiltSeries', 'TiltSeriesMetadata'],
         'exact_mappings': ['cdp-common:tiltseries_data_acquisition_software']} })
    frames_count: Optional[int] = Field(default=None, description="""Number of frames associated with this tiltseries""", json_schema_extra = { "linkml_meta": {'alias': 'frames_count',
         'domain_of': ['TiltSeries', 'TiltSeriesMetadata'],
         'exact_mappings': ['cdp-common:tiltseries_frames_count']} })
    is_aligned: bool = Field(default=..., description="""Whether this tilt series is aligned""", json_schema_extra = { "linkml_meta": {'alias': 'is_aligned',
         'domain_of': ['TiltSeries', 'TiltSeriesMetadata'],
         'exact_mappings': ['cdp-common:tiltseries_is_aligned']} })
    microscope: MicroscopeDetails = Field(default=..., description="""The microscope used to collect the tilt series.""", json_schema_extra = { "linkml_meta": {'alias': 'microscope', 'domain_of': ['TiltSeries', 'TiltSeriesMetadata']} })
    microscope_optical_setup: MicroscopeOpticalSetup = Field(default=..., description="""The optical setup of the microscope used to collect the tilt series.""", json_schema_extra = { "linkml_meta": {'alias': 'microscope_optical_setup',
         'domain_of': ['TiltSeries', 'TiltSeriesMetadata']} })
    related_empiar_entry: Optional[str] = Field(default=None, description="""If a tilt series is deposited into EMPIAR, enter the EMPIAR dataset identifier""", json_schema_extra = { "linkml_meta": {'alias': 'related_empiar_entry',
         'domain_of': ['TiltSeries', 'TiltSeriesMetadata'],
         'exact_mappings': ['cdp-common:tiltseries_related_empiar_entry']} })
    spherical_aberration_constant: Union[float, str] = Field(default=..., description="""A placeholder for any type of data.""", ge=0, json_schema_extra = { "linkml_meta": {'alias': 'spherical_aberration_constant',
         'any_of': [{'description': 'Spherical Aberration Constant of the objective '
                                    'lens in millimeters',
                     'exact_mappings': ['cdp-common:tiltseries_spherical_aberration_constant'],
                     'minimum_value': 0,
                     'range': 'float',
                     'required': True,
                     'unit': {'descriptive_name': 'millimeters', 'symbol': 'mm'}},
                    {'range': 'FloatFormattedString'}],
         'domain_of': ['TiltSeries', 'TiltSeriesMetadata'],
         'unit': {'descriptive_name': 'millimeters', 'symbol': 'mm'}} })
    tilt_alignment_software: Optional[str] = Field(default=None, description="""Software used for tilt alignment""", json_schema_extra = { "linkml_meta": {'alias': 'tilt_alignment_software',
         'domain_of': ['TiltSeries', 'TiltSeriesMetadata'],
         'exact_mappings': ['cdp-common:tiltseries_tilt_alignment_software']} })
    tilt_axis: Union[float, str] = Field(default=..., description="""A placeholder for any type of data.""", ge=-360, le=360, json_schema_extra = { "linkml_meta": {'alias': 'tilt_axis',
         'any_of': [{'description': 'Rotation angle in degrees',
                     'exact_mappings': ['cdp-common:tiltseries_tilt_axis'],
                     'maximum_value': 360,
                     'minimum_value': -360,
                     'range': 'float',
                     'required': True,
                     'unit': {'descriptive_name': 'degrees', 'symbol': '°'}},
                    {'range': 'FloatFormattedString'}],
         'domain_of': ['TiltSeries', 'TiltSeriesMetadata'],
         'unit': {'descriptive_name': 'degrees', 'symbol': '°'}} })
    tilt_range: TiltRange = Field(default=..., description="""The range of tilt angles in the tilt series.""", json_schema_extra = { "linkml_meta": {'alias': 'tilt_range', 'domain_of': ['TiltSeries', 'TiltSeriesMetadata']} })
    tilt_series_quality: Union[int, str] = Field(default=..., description="""A placeholder for any type of data.""", ge=1, le=5, json_schema_extra = { "linkml_meta": {'alias': 'tilt_series_quality',
         'any_of': [{'description': 'Author assessment of tilt series quality within '
                                    'the dataset (1-5, 5 is best)',
                     'exact_mappings': ['cdp-common:tiltseries_tilt_series_quality'],
                     'maximum_value': 5,
                     'minimum_value': 1,
                     'range': 'integer',
                     'required': True},
                    {'range': 'IntegerFormattedString'}],
         'domain_of': ['TiltSeries', 'TiltSeriesMetadata']} })
    tilt_step: Union[float, str] = Field(default=..., description="""A placeholder for any type of data.""", ge=0, le=90, json_schema_extra = { "linkml_meta": {'alias': 'tilt_step',
         'any_of': [{'description': 'Tilt step in degrees',
                     'exact_mappings': ['cdp-common:tiltseries_tilt_step'],
                     'maximum_value': 90,
                     'minimum_value': 0,
                     'range': 'float',
                     'required': True,
                     'unit': {'descriptive_name': 'degrees', 'symbol': '°'}},
                    {'range': 'FloatFormattedString'}],
         'domain_of': ['TiltSeries', 'TiltSeriesMetadata'],
         'unit': {'descriptive_name': 'degrees', 'symbol': '°'}} })
    tilting_scheme: str = Field(default=..., description="""The order of stage tilting during acquisition of the data""", json_schema_extra = { "linkml_meta": {'alias': 'tilting_scheme',
         'domain_of': ['TiltSeries', 'TiltSeriesMetadata'],
         'exact_mappings': ['cdp-common:tiltseries_tilting_scheme']} })
    total_flux: Union[float, str] = Field(default=..., description="""A placeholder for any type of data.""", ge=0, json_schema_extra = { "linkml_meta": {'alias': 'total_flux',
         'any_of': [{'description': 'Number of Electrons reaching the specimen in a '
                                    'square Angstrom area for the entire tilt series',
                     'exact_mappings': ['cdp-common:tiltseries_total_flux'],
                     'minimum_value': 0,
                     'range': 'float',
                     'required': True,
                     'unit': {'descriptive_name': 'electrons per square Angstrom',
                              'symbol': 'e^-/Å^2'}},
                    {'range': 'FloatFormattedString'}],
         'domain_of': ['TiltSeries', 'TiltSeriesMetadata'],
         'unit': {'descriptive_name': 'electrons per square Angstrom',
                  'symbol': 'e^-/Å^2'}} })
    pixel_spacing: Union[float, str] = Field(default=..., description="""A placeholder for any type of data.""", ge=0.001, json_schema_extra = { "linkml_meta": {'alias': 'pixel_spacing',
         'any_of': [{'description': 'Pixel spacing for the tilt series',
                     'exact_mappings': ['cdp-common:tiltseries_pixel_spacing'],
                     'minimum_value': 0.001,
                     'range': 'float',
                     'required': True,
                     'unit': {'descriptive_name': 'Angstroms per pixel',
                              'symbol': 'Å/px'}},
                    {'range': 'FloatFormattedString'}],
         'domain_of': ['TiltSeries', 'TiltSeriesMetadata'],
         'unit': {'descriptive_name': 'Angstroms per pixel', 'symbol': 'Å/px'}} })

    @field_validator('aligned_tiltseries_binning')
    def pattern_aligned_tiltseries_binning(cls, v):
        pattern=re.compile(r"^float[ ]*\{[a-zA-Z0-9_-]+\}[ ]*$")
        if isinstance(v, list):
            for element in v:
                if isinstance(element, str) and not pattern.match(element):
                    err_msg = f"Invalid aligned_tiltseries_binning format: {element}"
                    raise ValueError(err_msg)
        elif isinstance(v, str) and not pattern.match(v):
            err_msg = f"Invalid aligned_tiltseries_binning format: {v}"
            raise ValueError(err_msg)
        return v

    @field_validator('binning_from_frames')
    def pattern_binning_from_frames(cls, v):
        pattern=re.compile(r"^float[ ]*\{[a-zA-Z0-9_-]+\}[ ]*$")
        if isinstance(v, list):
            for element in v:
                if isinstance(element, str) and not pattern.match(element):
                    err_msg = f"Invalid binning_from_frames format: {element}"
                    raise ValueError(err_msg)
        elif isinstance(v, str) and not pattern.match(v):
            err_msg = f"Invalid binning_from_frames format: {v}"
            raise ValueError(err_msg)
        return v

    @field_validator('related_empiar_entry')
    def pattern_related_empiar_entry(cls, v):
        pattern=re.compile(r"^EMPIAR-[0-9]+$")
        if isinstance(v, list):
            for element in v:
                if isinstance(element, str) and not pattern.match(element):
                    err_msg = f"Invalid related_empiar_entry format: {element}"
                    raise ValueError(err_msg)
        elif isinstance(v, str) and not pattern.match(v):
            err_msg = f"Invalid related_empiar_entry format: {v}"
            raise ValueError(err_msg)
        return v

    @field_validator('spherical_aberration_constant')
    def pattern_spherical_aberration_constant(cls, v):
        pattern=re.compile(r"^float[ ]*\{[a-zA-Z0-9_-]+\}[ ]*$")
        if isinstance(v, list):
            for element in v:
                if isinstance(element, str) and not pattern.match(element):
                    err_msg = f"Invalid spherical_aberration_constant format: {element}"
                    raise ValueError(err_msg)
        elif isinstance(v, str) and not pattern.match(v):
            err_msg = f"Invalid spherical_aberration_constant format: {v}"
            raise ValueError(err_msg)
        return v

    @field_validator('tilt_axis')
    def pattern_tilt_axis(cls, v):
        pattern=re.compile(r"^float[ ]*\{[a-zA-Z0-9_-]+\}[ ]*$")
        if isinstance(v, list):
            for element in v:
                if isinstance(element, str) and not pattern.match(element):
                    err_msg = f"Invalid tilt_axis format: {element}"
                    raise ValueError(err_msg)
        elif isinstance(v, str) and not pattern.match(v):
            err_msg = f"Invalid tilt_axis format: {v}"
            raise ValueError(err_msg)
        return v

    @field_validator('tilt_series_quality')
    def pattern_tilt_series_quality(cls, v):
        pattern=re.compile(r"^int[ ]*\{[a-zA-Z0-9_-]+\}[ ]*$")
        if isinstance(v, list):
            for element in v:
                if isinstance(element, str) and not pattern.match(element):
                    err_msg = f"Invalid tilt_series_quality format: {element}"
                    raise ValueError(err_msg)
        elif isinstance(v, str) and not pattern.match(v):
            err_msg = f"Invalid tilt_series_quality format: {v}"
            raise ValueError(err_msg)
        return v

    @field_validator('tilt_step')
    def pattern_tilt_step(cls, v):
        pattern=re.compile(r"^float[ ]*\{[a-zA-Z0-9_-]+\}[ ]*$")
        if isinstance(v, list):
            for element in v:
                if isinstance(element, str) and not pattern.match(element):
                    err_msg = f"Invalid tilt_step format: {element}"
                    raise ValueError(err_msg)
        elif isinstance(v, str) and not pattern.match(v):
            err_msg = f"Invalid tilt_step format: {v}"
            raise ValueError(err_msg)
        return v

    @field_validator('total_flux')
    def pattern_total_flux(cls, v):
        pattern=re.compile(r"^float[ ]*\{[a-zA-Z0-9_-]+\}[ ]*$")
        if isinstance(v, list):
            for element in v:
                if isinstance(element, str) and not pattern.match(element):
                    err_msg = f"Invalid total_flux format: {element}"
                    raise ValueError(err_msg)
        elif isinstance(v, str) and not pattern.match(v):
            err_msg = f"Invalid total_flux format: {v}"
            raise ValueError(err_msg)
        return v

    @field_validator('pixel_spacing')
    def pattern_pixel_spacing(cls, v):
        pattern=re.compile(r"^float[ ]*\{[a-zA-Z0-9_-]+\}[ ]*$")
        if isinstance(v, list):
            for element in v:
                if isinstance(element, str) and not pattern.match(element):
                    err_msg = f"Invalid pixel_spacing format: {element}"
                    raise ValueError(err_msg)
        elif isinstance(v, str) and not pattern.match(v):
            err_msg = f"Invalid pixel_spacing format: {v}"
            raise ValueError(err_msg)
        return v


class TomogramMetadata(DefaultMetadata, Tomogram):
    """
    Metadata describing a tomogram.

    """
    linkml_meta: ClassVar[LinkMLMeta] = LinkMLMeta({'from_schema': 'metadata', 'mixins': ['DefaultMetadata']})

    scales: Optional[list[TomogramSize]] = Field(default=None, description="""The size of a tomogram in voxels in each dimension.""", json_schema_extra = { "linkml_meta": {'alias': 'scales', 'domain_of': ['TiltSeriesMetadata', 'TomogramMetadata']} })
    omezarr_dir: Optional[str] = Field(default=None, description="""Relative path to the tomogram in OME-Zarr format.""", json_schema_extra = { "linkml_meta": {'alias': 'omezarr_dir',
         'domain_of': ['TiltSeriesMetadata', 'TomogramMetadata'],
         'exact_mappings': ['cdp-common:tomogram_metadata_omezarr_dir']} })
    mrc_file: Optional[str] = Field(default=None, description="""Relative path to the tomogram in MRC format.""", json_schema_extra = { "linkml_meta": {'alias': 'mrc_file',
         'domain_of': ['TiltSeriesMetadata', 'TomogramMetadata'],
         'exact_mappings': ['cdp-common:tomogram_metadata_mrc_file']} })
    run_name: Optional[str] = Field(default=None, description="""Name of the run this metadata file is a part of.""", json_schema_extra = { "linkml_meta": {'alias': 'run_name',
         'domain_of': ['RunMetadata', 'TiltSeriesMetadata', 'TomogramMetadata'],
         'exact_mappings': ['cdp-common:metadata_run_name']} })
    key_photo: Optional[MetadataPicturePath] = Field(default=None, description="""A set of paths to representative images of a piece of data for metadata files.""", json_schema_extra = { "linkml_meta": {'alias': 'key_photo', 'domain_of': ['TomogramMetadata']} })
    alignment_metadata_path: Optional[str] = Field(default=None, description="""Path to the alignment metadata file for this tomogram.""", json_schema_extra = { "linkml_meta": {'alias': 'alignment_metadata_path',
         'domain_of': ['AnnotationMetadata', 'TomogramMetadata'],
         'exact_mappings': ['cdp-common:tomogram_alignment_metadata_path']} })
    neuroglancer_config_path: Optional[str] = Field(default=None, description="""Path to the neuroglancer config file for this tomogram.""", json_schema_extra = { "linkml_meta": {'alias': 'neuroglancer_config_path',
         'domain_of': ['TomogramMetadata'],
         'exact_mappings': ['cdp-common:tomogram_neuroglancer_config_path']} })
    deposition_id: int = Field(default=..., description="""An identifier for a CryoET deposition, assigned by the Data Portal. Used to identify the deposition the entity is a part of.""", json_schema_extra = { "linkml_meta": {'alias': 'deposition_id',
         'domain_of': ['DefaultMetadata',
                       'AlignmentMetadata',
                       'AnnotationMetadata',
                       'FramesMetadata',
                       'DatasetMetadata',
                       'DepositionMetadata',
                       'TiltSeriesMetadata',
                       'TomogramMetadata'],
         'exact_mappings': ['cdp-common:deposition_identifier']} })
    last_updated_at: float = Field(default=..., description="""POSIX timestamp of the last time this metadata file was updated.""", json_schema_extra = { "linkml_meta": {'alias': 'last_updated_at',
         'domain_of': ['DefaultMetadata',
                       'AlignmentMetadata',
                       'AnnotationMetadata',
                       'FramesMetadata',
                       'DatasetMetadata',
                       'DepositionMetadata',
                       'TiltSeriesMetadata',
                       'TomogramMetadata'],
         'exact_mappings': ['cdp-common:last_updated_at']} })
    voxel_spacing: Union[float, str] = Field(default=..., description="""A placeholder for any type of data.""", ge=0.001, json_schema_extra = { "linkml_meta": {'alias': 'voxel_spacing',
         'any_of': [{'description': 'Voxel spacing equal in all three axes in '
                                    'angstroms',
                     'exact_mappings': ['cdp-common:tomogram_voxel_spacing'],
                     'minimum_value': 0.001,
                     'range': 'float',
                     'required': True,
                     'unit': {'descriptive_name': 'Angstroms per voxel',
                              'symbol': 'Å/voxel'}},
                    {'range': 'FloatFormattedString'}],
         'domain_of': ['Tomogram', 'TomogramMetadata'],
         'unit': {'descriptive_name': 'Angstroms per voxel', 'symbol': 'Å/voxel'}} })
    fiducial_alignment_status: Union[FiducialAlignmentStatusEnum, str] = Field(default=..., description="""A placeholder for any type of data.""", json_schema_extra = { "linkml_meta": {'alias': 'fiducial_alignment_status',
         'any_of': [{'description': 'Whether the tomographic alignment was computed '
                                    'based on fiducial markers.',
                     'exact_mappings': ['cdp-common:tomogram_fiducial_alignment_status'],
                     'range': 'fiducial_alignment_status_enum',
                     'required': True},
                    {'range': 'StringFormattedString'}],
         'domain_of': ['Tomogram', 'TomogramMetadata']} })
    ctf_corrected: Optional[bool] = Field(default=None, description="""Whether this tomogram is CTF corrected""", json_schema_extra = { "linkml_meta": {'alias': 'ctf_corrected',
         'domain_of': ['Tomogram', 'TomogramMetadata'],
         'exact_mappings': ['cdp-common:tomogram_ctf_corrected'],
         'recommended': True} })
    align_software: Optional[str] = Field(default=None, description="""Software used for alignment""", json_schema_extra = { "linkml_meta": {'alias': 'align_software',
         'domain_of': ['Tomogram', 'TomogramMetadata'],
         'exact_mappings': ['cdp-common:tomogram_align_software']} })
    reconstruction_method: Union[TomogramReconstructionMethodEnum, str] = Field(default=..., description="""A placeholder for any type of data.""", json_schema_extra = { "linkml_meta": {'alias': 'reconstruction_method',
         'any_of': [{'description': 'Describe reconstruction method (WBP, SART, SIRT)',
                     'exact_mappings': ['cdp-common:tomogram_reconstruction_method'],
                     'range': 'tomogram_reconstruction_method_enum',
                     'required': True},
                    {'range': 'StringFormattedString'}],
         'domain_of': ['Tomogram', 'TomogramMetadata']} })
    reconstruction_software: str = Field(default=..., description="""Name of software used for reconstruction""", json_schema_extra = { "linkml_meta": {'alias': 'reconstruction_software',
         'domain_of': ['Tomogram', 'TomogramMetadata'],
         'exact_mappings': ['cdp-common:tomogram_reconstruction_software']} })
    processing: TomogramProcessingEnum = Field(default=..., description="""Describe additional processing used to derive the tomogram""", json_schema_extra = { "linkml_meta": {'alias': 'processing',
         'domain_of': ['Tomogram', 'TomogramMetadata'],
         'exact_mappings': ['cdp-common:tomogram_processing']} })
    processing_software: Optional[str] = Field(default=None, description="""Processing software used to derive the tomogram""", json_schema_extra = { "linkml_meta": {'alias': 'processing_software',
         'domain_of': ['Tomogram', 'TomogramMetadata'],
         'exact_mappings': ['cdp-common:tomogram_processing_software'],
         'recommended': True} })
    tomogram_version: float = Field(default=..., description="""Version of tomogram""", ge=0, json_schema_extra = { "linkml_meta": {'alias': 'tomogram_version',
         'domain_of': ['Tomogram', 'TomogramMetadata'],
         'exact_mappings': ['cdp-common:tomogram_version']} })
    affine_transformation_matrix: Optional[conlist(min_length=4, max_length=4, item_type=conlist(min_length=4, max_length=4, item_type=float))] = Field(default=None, description="""The flip or rotation transformation of this author submitted tomogram is indicated here""", json_schema_extra = { "linkml_meta": {'alias': 'affine_transformation_matrix',
         'array': {'dimensions': [{'exact_cardinality': 4}, {'exact_cardinality': 4}],
                   'exact_number_dimensions': 2},
         'domain_of': ['Tomogram',
                       'Alignment',
                       'AlignmentMetadata',
                       'TomogramMetadata']} })
    size: Optional[TomogramSize] = Field(default=None, description="""The size of a tomogram in voxels in each dimension.""", json_schema_extra = { "linkml_meta": {'alias': 'size',
         'domain_of': ['Tomogram', 'TiltSeriesMetadata', 'TomogramMetadata']} })
    offset: TomogramOffset = Field(default=..., description="""The offset of a tomogram in voxels in each dimension relative to the canonical tomogram.""", json_schema_extra = { "linkml_meta": {'alias': 'offset', 'domain_of': ['Tomogram', 'TomogramMetadata']} })
    is_visualization_default: bool = Field(default=True, description="""Whether the tomogram is the default for visualization.""", json_schema_extra = { "linkml_meta": {'alias': 'is_visualization_default',
         'domain_of': ['Tomogram',
                       'AnnotationSourceFile',
                       'AnnotationOrientedPointFile',
                       'AnnotationInstanceSegmentationFile',
                       'AnnotationPointFile',
                       'AnnotationSegmentationMaskFile',
                       'AnnotationSemanticSegmentationMaskFile',
                       'AnnotationTriangularMeshFile',
                       'AnnotationTriangularMeshGroupFile',
                       'AnnotationFileMetadata',
                       'TomogramMetadata'],
         'ifabsent': 'True'} })
    cross_references: Optional[CrossReferences] = Field(default=None, description="""A set of cross-references to other databases and publications.""", json_schema_extra = { "linkml_meta": {'alias': 'cross_references',
         'domain_of': ['CrossReferencedEntity',
                       'Tomogram',
                       'Dataset',
                       'Deposition',
                       'DatasetMetadata',
                       'DepositionMetadata',
                       'TomogramMetadata']} })
    dates: DateStamp = Field(default=..., description="""A set of dates at which a data item was deposited, published and last modified.""", json_schema_extra = { "linkml_meta": {'alias': 'dates',
         'domain_of': ['DateStampedEntity',
                       'Tomogram',
                       'Dataset',
                       'Deposition',
                       'Annotation',
                       'AnnotationMetadata',
                       'DatasetMetadata',
                       'DepositionMetadata',
                       'TomogramMetadata']} })
    authors: list[Author] = Field(default=..., description="""Author of a scientific data entity.""", min_length=1, json_schema_extra = { "linkml_meta": {'alias': 'authors',
         'domain_of': ['AuthoredEntity',
                       'Dataset',
                       'Deposition',
                       'Tomogram',
                       'Annotation',
                       'AnnotationMetadata',
                       'DatasetMetadata',
                       'DepositionMetadata',
                       'TomogramMetadata'],
         'list_elements_ordered': True} })

    @field_validator('voxel_spacing')
    def pattern_voxel_spacing(cls, v):
        pattern=re.compile(r"^float[ ]*\{[a-zA-Z0-9_-]+\}[ ]*$")
        if isinstance(v, list):
            for element in v:
                if isinstance(element, str) and not pattern.match(element):
                    err_msg = f"Invalid voxel_spacing format: {element}"
                    raise ValueError(err_msg)
        elif isinstance(v, str) and not pattern.match(v):
            err_msg = f"Invalid voxel_spacing format: {v}"
            raise ValueError(err_msg)
        return v

    @field_validator('fiducial_alignment_status')
    def pattern_fiducial_alignment_status(cls, v):
        pattern=re.compile(r"(^FIDUCIAL$)|(^NON_FIDUCIAL$)|(^[ ]*\{[a-zA-Z0-9_-]+\}[ ]*$)|((^FIDUCIAL$)|(^NON_FIDUCIAL$))")
        if isinstance(v, list):
            for element in v:
                if isinstance(element, str) and not pattern.match(element):
                    err_msg = f"Invalid fiducial_alignment_status format: {element}"
                    raise ValueError(err_msg)
        elif isinstance(v, str) and not pattern.match(v):
            err_msg = f"Invalid fiducial_alignment_status format: {v}"
            raise ValueError(err_msg)
        return v

    @field_validator('reconstruction_method')
    def pattern_reconstruction_method(cls, v):
        pattern=re.compile(r"(^SART$)|(^Fourier Space$)|(^SIRT$)|(^WBP$)|(^Unknown$)|(^[ ]*\{[a-zA-Z0-9_-]+\}[ ]*$)|((^SART$)|(^Fourier Space$)|(^SIRT$)|(^WBP$)|(^Unknown$))")
        if isinstance(v, list):
            for element in v:
                if isinstance(element, str) and not pattern.match(element):
                    err_msg = f"Invalid reconstruction_method format: {element}"
                    raise ValueError(err_msg)
        elif isinstance(v, str) and not pattern.match(v):
            err_msg = f"Invalid reconstruction_method format: {v}"
            raise ValueError(err_msg)
        return v

    @field_validator('processing')
    def pattern_processing(cls, v):
        pattern=re.compile(r"(^denoised$)|(^filtered$)|(^raw$)")
        if isinstance(v, list):
            for element in v:
                if isinstance(element, str) and not pattern.match(element):
                    err_msg = f"Invalid processing format: {element}"
                    raise ValueError(err_msg)
        elif isinstance(v, str) and not pattern.match(v):
            err_msg = f"Invalid processing format: {v}"
            raise ValueError(err_msg)
        return v


# Model rebuild
# see https://pydantic-docs.helpmanual.io/usage/models/#rebuilding-a-model
PicturePath.model_rebuild()
MetadataPicturePath.model_rebuild()
FundingDetails.model_rebuild()
DateStampedEntity.model_rebuild()
AuthoredEntity.model_rebuild()
FundedEntity.model_rebuild()
CrossReferencedEntity.model_rebuild()
PicturedEntity.model_rebuild()
PicturedMetadataEntity.model_rebuild()
OrganismDetails.model_rebuild()
TissueDetails.model_rebuild()
CellType.model_rebuild()
CellStrain.model_rebuild()
CellComponent.model_rebuild()
ExperimentMetadata.model_rebuild()
Dataset.model_rebuild()
Deposition.model_rebuild()
CameraDetails.model_rebuild()
MicroscopeDetails.model_rebuild()
MicroscopeOpticalSetup.model_rebuild()
TiltRange.model_rebuild()
PerSectionParameter.model_rebuild()
TiltSeriesSize.model_rebuild()
TiltSeries.model_rebuild()
TomogramSize.model_rebuild()
TomogramOffset.model_rebuild()
Tomogram.model_rebuild()
AnnotationConfidence.model_rebuild()
AnnotationObject.model_rebuild()
AnnotationMethodLinks.model_rebuild()
AnnotationSourceFile.model_rebuild()
AnnotationOrientedPointFile.model_rebuild()
AnnotationInstanceSegmentationFile.model_rebuild()
AnnotationPointFile.model_rebuild()
AnnotationSegmentationMaskFile.model_rebuild()
AnnotationSemanticSegmentationMaskFile.model_rebuild()
AnnotationTriangularMeshFile.model_rebuild()
AnnotationTriangularMeshGroupFile.model_rebuild()
IdentifiedObject.model_rebuild()
IdentifiedObjectList.model_rebuild()
Annotation.model_rebuild()
AlignmentSize.model_rebuild()
AlignmentOffset.model_rebuild()
PerSectionAlignmentParameters.model_rebuild()
Alignment.model_rebuild()
Frame.model_rebuild()
Ctf.model_rebuild()
DateStampedEntityMixin.model_rebuild()
DateStamp.model_rebuild()
CrossReferencesMixin.model_rebuild()
CrossReferences.model_rebuild()
AuthorMixin.model_rebuild()
Author.model_rebuild()
DefaultMetadata.model_rebuild()
AlignmentMetadata.model_rebuild()
AnnotationFileMetadata.model_rebuild()
AnnotationMetadata.model_rebuild()
PerFrameMetadata.model_rebuild()
FramesMetadata.model_rebuild()
DatasetMetadata.model_rebuild()
DepositionMetadata.model_rebuild()
RunMetadata.model_rebuild()
TiltSeriesMetadata.model_rebuild()
TomogramMetadata.model_rebuild()<|MERGE_RESOLUTION|>--- conflicted
+++ resolved
@@ -1,5 +1,4 @@
 from __future__ import annotations
-<<<<<<< HEAD
 
 import re
 import sys
@@ -18,41 +17,16 @@
     Union
 )
 
-=======
-from datetime import (
-    datetime,
-    date
-)
-from decimal import Decimal
-from enum import Enum
-import re
-import sys
-from typing import (
-    Any,
-    ClassVar,
-    List,
-    Literal,
-    Dict,
-    Optional,
-    Union
-)
->>>>>>> 248366d1
 from pydantic import (
     BaseModel,
     ConfigDict,
     Field,
     RootModel,
-<<<<<<< HEAD
     conlist,
     field_validator
 )
 
 
-=======
-    field_validator,
-    conlist
-)
->>>>>>> 248366d1
 metamodel_version = "None"
 version = "2.0.0"
 
@@ -2742,30 +2716,31 @@
     """
     linkml_meta: ClassVar[LinkMLMeta] = LinkMLMeta({'from_schema': 'metadata'})
 
-    object_id: str = Field(..., description="""A placeholder for any type of data.""", json_schema_extra = { "linkml_meta": {'alias': 'object_id',
+    object_id: str = Field(default=..., description="""A placeholder for any type of data.""", json_schema_extra = { "linkml_meta": {'alias': 'object_id',
          'any_of': [{'range': 'GO_ID'}, {'range': 'UNIPROT_ID'}],
          'domain_of': ['IdentifiedObject'],
          'exact_mappings': ['cdp-common:identified_object_id']} })
-    object_name: str = Field(..., description="""Name of the object that was identified (e.g. ribosome, nuclear pore complex, actin filament, membrane)""", json_schema_extra = { "linkml_meta": {'alias': 'object_name',
+    object_name: str = Field(default=..., description="""Name of the object that was identified (e.g. ribosome, nuclear pore complex, actin filament, membrane)""", json_schema_extra = { "linkml_meta": {'alias': 'object_name',
          'domain_of': ['IdentifiedObject'],
          'exact_mappings': ['cdp-common:identified_object_name']} })
-    object_description: Optional[str] = Field(None, description="""A textual description of the identified object, can be a longer description to include additional information not covered by the identified object name and state.""", json_schema_extra = { "linkml_meta": {'alias': 'object_description',
+    object_description: Optional[str] = Field(default=None, description="""A textual description of the identified object, can be a longer description to include additional information not covered by the identified object name and state.""", json_schema_extra = { "linkml_meta": {'alias': 'object_description',
          'domain_of': ['IdentifiedObject'],
          'exact_mappings': ['cdp-common:identified_object_description']} })
-    object_state: Optional[str] = Field(None, description="""Molecule state identified (e.g. open, closed)""", json_schema_extra = { "linkml_meta": {'alias': 'object_state',
+    object_state: Optional[str] = Field(default=None, description="""Molecule state identified (e.g. open, closed)""", json_schema_extra = { "linkml_meta": {'alias': 'object_state',
          'domain_of': ['IdentifiedObject'],
          'exact_mappings': ['cdp-common:identified_object_state']} })
 
     @field_validator('object_id')
     def pattern_object_id(cls, v):
         pattern=re.compile(r"(^GO:[0-9]{7}$)|(^UniProtKB:[OPQ][0-9][A-Z0-9]{3}[0-9]|[A-NR-Z][0-9]([A-Z][A-Z0-9]{2}[0-9]){1,2}$)")
-        if isinstance(v,list):
-            for element in v:
-                if not pattern.match(element):
-                    raise ValueError(f"Invalid object_id format: {element}")
-        elif isinstance(v,str):
-            if not pattern.match(v):
-                raise ValueError(f"Invalid object_id format: {v}")
+        if isinstance(v, list):
+            for element in v:
+                if isinstance(element, str) and not pattern.match(element):
+                    err_msg = f"Invalid object_id format: {element}"
+                    raise ValueError(err_msg)
+        elif isinstance(v, str) and not pattern.match(v):
+            err_msg = f"Invalid object_id format: {v}"
+            raise ValueError(err_msg)
         return v
 
 
@@ -2775,7 +2750,7 @@
     """
     linkml_meta: ClassVar[LinkMLMeta] = LinkMLMeta({'from_schema': 'metadata'})
 
-    filter_value: Optional[str] = Field(None, description="""Filter value for the identified object, used to filter the list of identified objects by run name.""", json_schema_extra = { "linkml_meta": {'alias': 'filter_value',
+    filter_value: Optional[str] = Field(default=None, description="""Filter value for the identified object, used to filter the list of identified objects by run name.""", json_schema_extra = { "linkml_meta": {'alias': 'filter_value',
          'domain_of': ['AnnotationOrientedPointFile',
                        'AnnotationPointFile',
                        'IdentifiedObjectList',
@@ -4051,7 +4026,7 @@
     run_name: Optional[str] = Field(default=None, description="""Name of the run this metadata file is a part of.""", json_schema_extra = { "linkml_meta": {'alias': 'run_name',
          'domain_of': ['RunMetadata', 'TiltSeriesMetadata', 'TomogramMetadata'],
          'exact_mappings': ['cdp-common:metadata_run_name']} })
-    identified_objects: Optional[List[IdentifiedObject]] = Field(None, description="""Metadata describing an identified object.""", json_schema_extra = { "linkml_meta": {'alias': 'identified_objects', 'domain_of': ['RunMetadata']} })
+    identified_objects: Optional[list[IdentifiedObject]] = Field(default=None, description="""Metadata describing an identified object.""", json_schema_extra = { "linkml_meta": {'alias': 'identified_objects', 'domain_of': ['RunMetadata']} })
 
 
 class TiltSeriesMetadata(DefaultMetadata, TiltSeries):
