--- conflicted
+++ resolved
@@ -353,32 +353,14 @@
     from_schema: metadata
     base: str
     pattern: WBStrain[0-9]{8}$
-<<<<<<< HEAD
-  WORMBASE_TISSUE_ID:
-    name: WORMBASE_TISSUE_ID
-    description: A WormBase tissue identifier
-    from_schema: metadata
-    base: str
-    pattern: WBbt:[0-9]{7}$
-  WORMBASE_DEVELOPMENT_ID:
-    name: WORMBASE_DEVELOPMENT_ID
-    description: A WormBase identifier
-=======
   WORMBASE_DEVELOPMENT_ID:
     name: WORMBASE_DEVELOPMENT_ID
     description: A WormBase developmental stage identifier
->>>>>>> d57c0261
     from_schema: metadata
     base: str
     pattern: WBls:[0-9]{7}$
   HSAPDV_ID:
     name: HSAPDV_ID
-<<<<<<< HEAD
-    description: A Human Developmental Phenotype Ontology identifier
-    from_schema: metadata
-    base: str
-    pattern: HsapDv:[0-9]{7}$
-=======
     description: A human developmental phenotype ontology identifier
     from_schema: metadata
     base: str
@@ -419,7 +401,6 @@
     from_schema: metadata
     base: str
     pattern: FBbt:[0-9]{8}$
->>>>>>> d57c0261
   ONTOLOGY_ID:
     name: ONTOLOGY_ID
     description: An ontology identifier
