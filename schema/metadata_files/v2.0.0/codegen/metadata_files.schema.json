--- conflicted
+++ resolved
@@ -1615,8 +1615,6 @@
                             "type": "string"
                         },
                         {
-<<<<<<< HEAD
-=======
                             "pattern": "WBbt:[0-9]{7}$",
                             "type": "string"
                         },
@@ -1629,7 +1627,6 @@
                             "type": "string"
                         },
                         {
->>>>>>> d57c0261
                             "pattern": "^UBERON:[0-9]{7}$",
                             "type": "string"
                         },
@@ -1638,11 +1635,7 @@
                         }
                     ],
                     "description": "A placeholder for any type of data.",
-<<<<<<< HEAD
-                    "pattern": "(^CL:[0-9]{7}$)|(^UBERON:[0-9]{7}$)"
-=======
                     "pattern": "(^CL:[0-9]{7}$)|(WBbt:[0-9]{7}$)|(ZFA:[0-9]{7}$)|(FBbt:[0-9]{8}$)|(^UBERON:[0-9]{7}$)"
->>>>>>> d57c0261
                 },
                 "name": {
                     "description": "Name of the cell type from which a biological sample used in a CryoET study is derived from.",
@@ -2292,8 +2285,6 @@
                             "type": "string"
                         },
                         {
-<<<<<<< HEAD
-=======
                             "pattern": "MmusDv:[0-9]{7}$",
                             "type": "string"
                         },
@@ -2306,16 +2297,11 @@
                             "type": "string"
                         },
                         {
->>>>>>> d57c0261
                             "type": "null"
                         }
                     ],
                     "description": "A placeholder for any type of data.",
-<<<<<<< HEAD
-                    "pattern": "(^unknown$)|(WBls:[0-9]{7}$)|(^UBERON:[0-9]{7}$)|(HsapDv:[0-9]{7}$)"
-=======
                     "pattern": "(^unknown$)|(WBls:[0-9]{7}$)|(^UBERON:[0-9]{7}$)|(HsapDv:[0-9]{7}$)|(MmusDv:[0-9]{7}$)|(ZFS:[0-9]{7}$)|(FBdv:[0-9]{8}$)"
->>>>>>> d57c0261
                 },
                 "name": {
                     "description": "Name of the developmental stage component.",
@@ -3698,8 +3684,6 @@
                             "type": "string"
                         },
                         {
-<<<<<<< HEAD
-=======
                             "pattern": "ZFA:[0-9]{7}$",
                             "type": "string"
                         },
@@ -3708,7 +3692,6 @@
                             "type": "string"
                         },
                         {
->>>>>>> d57c0261
                             "pattern": "^UBERON:[0-9]{7}$",
                             "type": "string"
                         },
@@ -3717,11 +3700,7 @@
                         }
                     ],
                     "description": "A placeholder for any type of data.",
-<<<<<<< HEAD
-                    "pattern": "(^CL:[0-9]{7}$)|(WBbt:[0-9]{7}$)|(^UBERON:[0-9]{7}$)"
-=======
                     "pattern": "(^CL:[0-9]{7}$)|(WBbt:[0-9]{7}$)|(ZFA:[0-9]{7}$)|(FBbt:[0-9]{8}$)|(^UBERON:[0-9]{7}$)"
->>>>>>> d57c0261
                 },
                 "name": {
                     "description": "Name of the tissue from which a biological sample used in a CryoET study is derived from.",
