id: common
name: cdp-common
version: 1.1.0
prefixes:
  linkml: https://w3id.org/linkml/
  cdp-common: common
  ROR: https://ror.org/
  UBERON: http://purl.obolibrary.org/obo/UBERON_
  CL: http://purl.obolibrary.org/obo/CL_
  GO: http://purl.obolibrary.org/obo/GO_
  IAO: http://purl.obolibrary.org/obo/IAO_
  FOAF: http://xmlns.com/foaf/0.1/
imports:
  - linkml:types
default_prefix: cdp-common
default_range: Any


slots:
  # ============================================================================
  # Snapshot / Thumbnail
  # ============================================================================
  snapshot:
    description: >-
      Path to the dataset preview image relative to the dataset directory root.
    range: URLorS3URI
    recommended: true

  thumbnail:
    description: >-
      Path to the thumbnail of preview image relative to the dataset directory root.
    range: URLorS3URI
    recommended: true

  # ============================================================================
  # Dates (re-used in Dataset, Tomogram, Tiltseries, Annotation)
  # ============================================================================
  deposition_date:
    range: date
    required: true
    description: >-
      The date a data item was received by the cryoET data portal.

  release_date:
    range: date
    required: true
    description: >-
      The date a data item was received by the cryoET data portal.

  last_modified_date:
    range: date
    required: true
    description: >-
      The date a piece of data was last modified on the cryoET data portal.
  # ============================================================================

  # ============================================================================
  # Author slots
  # ============================================================================
  author_orcid:
    range: ORCID
    description: >-
      The ORCID identifier for the author.
    recommended: true

  author_name:
    range: string
    required: true
    description: >-
      The full name of the author.
    close_mappings:
      - FOAF:name

  author_email:
    range: string
    description: >-
      The email address of the author.
    close_mappings:
      - FOAF:mbox

  author_affiliation_name:
    range: string
    description: >-
      The name of the author's affiliation.

  author_affiliation_address:
    range: string
    description: >-
      The address of the author's affiliation.

  author_affiliation_identifier:
    description: >-
      A Research Organization Registry (ROR) identifier.
    range: string
    pattern: '^0[a-hj-km-np-tv-z|0-9]{6}[0-9]{2}$'
    recommended: true

  author_corresponding_author_status:
    range: boolean
    description: >-
      Whether the author is a corresponding author.
    ifabsent: false

  author_primary_author_status:
    range: boolean
    description: >-
      Whether the author is a primary author.
    ifabsent: false

  author_list_order:
    range: integer
    required: true
    description: >-
      The position of the author in the author list.

  kaggle_id:
    range: string
    description: >-
      Identifying string for the author's kaggle profile (found after 'kaggle.com/').
  # ============================================================================


  # ============================================================================
  # Deposition slots
  # ============================================================================
  deposition_identifier:
    identifier: true
    range: integer
    required: true
    description: >-
      An identifier for a CryoET deposition, assigned by the Data Portal. Used to identify the deposition the entity is
      a part of.
  deposition_title:
    range: string
    required: true
    description: >-
      Title of a CryoET deposition.
  deposition_description:
    range: string
    required: true
    description: >-
      A short description of the deposition, similar to an abstract for a journal article or dataset.
  deposition_types:
    range: deposition_types_enum
    required: true
    multivalued: true
    description: >-
      Type of data in the deposition (e.g. dataset, annotation, tomogram)
  tag:
      range: string
      description: >-
        A string to categorize this deposition (i.e "competitionML2024Winners")
  # ============================================================================

  # ============================================================================
  # Dataset slots
  # ============================================================================
  dataset_identifier:
    identifier: true
    range: integer
    required: true
    description: >-
      An identifier for a CryoET dataset, assigned by the Data Portal. Used to identify the dataset as the directory
      name in data tree.
  dataset_title:
    range: string
    required: true
    description: >-
      Title of a CryoET dataset.
  dataset_description:
    range: string
    required: true
    description: >-
      A short description of a CryoET dataset, similar to an abstract for a journal article or dataset.

  dataset_key_photo_url:
    range: string
    description: >-
      URL for the dataset preview image.
  dataset_key_photo_thumbnail_url:
    range: string
    description: >-
      URL for the thumbnail of preview image.
  dataset_s3_prefix:
    range: string
    description: >-
      The S3 public bucket path where this dataset is contained.
  dataset_https_prefix:
    range: string
    description: >-
      The HTTPS directory path where this dataset is contained.
  # ============================================================================

  # ============================================================================
  # Funding information slots
  # ============================================================================
  funding_agency_name:
    range: string
    recommended: true
    description: The name of the funding source.
  funding_grant_id:
    range: string
    recommended: true
    description: Grant identifier provided by the funding agency
  # ============================================================================

  # ============================================================================
  # Experimental metadata slots
  # ============================================================================
  # Organism/Species
  organism_name:
    range: string
    required: true
    description: >-
      Name of the organism from which a biological sample used in a CryoET study is derived from, e.g. homo sapiens.
  organism_taxid:
    range: integer
    minimum_value: 1
    recommended: true
    description: >-
      NCBI taxonomy identifier for the organism, e.g. 9606

  # Tissue
  tissue_name:
    range: string
    required: true
    description: >-
      Name of the tissue from which a biological sample used in a CryoET study is derived from.
  tissue_id:
    range: BTO_ID
    recommended: true
    description: >-
      The UBERON identifier for the tissue.

  # Cell Type
  cell_name:
    range: string
    required: true
    description: >-
      Name of the cell type from which a biological sample used in a CryoET study is derived from.
  cell_type_id:
    range: CL_ID
    recommended: true
    description: >-
      Cell Ontology identifier for the cell type

  # Cell Strain
  cell_strain_name:
    range: string
    required: true
    description: >-
      Cell line or strain for the sample.
  cell_strain_id:
    any_of:
      - range: WORMBASE_ID
      - range: ONTOLOGY_ID
    recommended: true
    description: >-
      Link to more information about the cell strain.

  # Cell Component
  cell_component_name:
    range: string
    required: true
    description: >-
      Name of the cellular component.
  cell_component_id:
    range: GO_ID
    recommended: true
    description: >-
      The GO identifier for the cellular component.

  # Preparation
  preparation_sample_type:
    range: sample_type_enum
    required: true
    description: >-
      Type of sample imaged in a CryoET study.
  sample_preparation:
    range: string
    recommended: true
    description: >-
      Describes how the sample was prepared.
  grid_preparation:
    range: string
    recommended: true
    description: >-
      Describes Cryo-ET grid preparation.
  preparation_other_setup:
    range: string
    recommended: true
    description: >-
      Describes other setup not covered by sample preparation or grid preparation that may make this dataset unique in
      the same publication.
  # ============================================================================

  # ============================================================================
  # Run slots
  # ============================================================================

  # ============================================================================

  # ============================================================================
  # TomogramVoxelSpacing slots
  # ============================================================================

  # ============================================================================

  # ============================================================================
  # TiltSeries slots
  # ============================================================================
  #  id:
  #    range: integer
  #    description: Numeric identifier for this tilt series (this may change!)
  #run (Run): An object relationship with the run this tiltseries is a part of
  tiltseries_run_id:
    range: integer
    description: Reference to the run this tiltseries is a part of
  tiltseries_acceleration_voltage:
    range: float
    minimum_value: 20000
    required: true
    description: Electron Microscope Accelerator voltage in volts
    unit:
      descriptive_name: volts
      symbol: V
  tiltseries_aligned_tiltseries_binning:
    range: float
    minimum_value: 0
    description: Binning factor of the aligned tilt series
  tiltseries_binning_from_frames:
    range: float
    minimum_value: 0
    description: Describes the binning factor from frames to tilt series file
  tiltseries_camera_acquire_mode:
    any_of:
      - range: StringFormattedString
      - range: tiltseries_camera_acquire_mode_enum
    description: Camera acquisition mode
  tiltseries_camera_manufacturer:
    range: tiltseries_camera_manufacturer_enum
    required: true
    description: Name of the camera manufacturer
  tiltseries_camera_model:
    range: string
    required: true
    description: Camera model name
  tiltseries_data_acquisition_software:
    range: string
    description: Software used to collect data
    required: true
  tiltseries_frames_count:
    range: integer
    description: Number of frames associated with this tiltseries
  tiltseries_is_aligned:
    range: boolean
    required: true
    description: Whether this tilt series is aligned
  tiltseries_https_gain_file:
    range: string
    description: HTTPS path to the gain file for this tiltseries
  tiltseries_https_angle_list:
    range: string
    description: HTTPS path to the angle list file for this tiltseries
  tiltseries_https_collection_metadata:
    range: string
    description: HTTPS path to the collection metadata file for this tiltseries
  tiltseries_https_mrc_file:
    range: string
    description: HTTPS path to this tiltseries in MRC format (no scaling)
  tiltseries_https_omezarr_dir:
    range: string
    description: HTTPS path to this tiltseries in multiscale OME-Zarr format
  tiltseries_microscope_additional_info:
    range: string
    description: Other microscope optical setup information, in addition to energy filter, phase plate and image corrector
  tiltseries_microscope_energy_filter:
    range: string
    required: true
    description: Energy filter setup used
  tiltseries_microscope_image_corrector:
    range: string
    description: Image corrector setup
  tiltseries_microscope_manufacturer:
    range: tiltseries_microscope_manufacturer_enum
    required: true
    description: Name of the microscope manufacturer
  tiltseries_microscope_model:
    range: string
    required: true
    description: Microscope model name
  tiltseries_microscope_phase_plate:
    range: string
    description: Phase plate configuration
  tiltseries_pixel_spacing:
    range: float
    minimum_value: 0.001
    required: true
    description: Pixel spacing for the tilt series
    unit:
      descriptive_name: Angstroms per pixel
      symbol: Å/px
  tiltseries_related_empiar_entry:
    range: EMPIAR_ID
    description: If a tilt series is deposited into EMPIAR, enter the EMPIAR dataset identifier
  tiltseries_s3_gain_file:
    range: string
    description: S3 path to the gain file for this tiltseries
  tiltseries_s3_angle_list:
    range: string
    description: S3 path to the angle list file for this tiltseries
  tiltseries_s3_collection_metadata:
    range: string
    description: S3 path to the collection metadata file for this tiltseries
  tiltseries_s3_mrc_file:
    range: string
    description: S3 path to this tiltseries in MRC format (no scaling)
  tiltseries_s3_omezarr_dir:
    range: string
    description: S3 path to this tiltseries in multiscale OME-Zarr format
  tiltseries_spherical_aberration_constant:
    range: float
    minimum_value: 0
    required: true
    description: Spherical Aberration Constant of the objective lens in millimeters
    unit:
      descriptive_name: millimeters
      symbol: mm
  tiltseries_tilt_alignment_software:
    range: string
    description: Software used for tilt alignment
  tiltseries_tilt_axis:
    range: float
    minimum_value: -360
    maximum_value: 360
    required: true
    description: Rotation angle in degrees
    unit:
      descriptive_name: degrees
      symbol: °
  tiltseries_tilt_max:
    range: float
    minimum_value: -90
    maximum_value: 90
    required: true
    description: Maximal tilt angle in degrees
    unit:
      descriptive_name: degrees
      symbol: °
  tiltseries_tilt_min:
    range: float
    minimum_value: -90
    maximum_value: 90
    required: true
    description: Minimal tilt angle in degrees
    unit:
      descriptive_name: degrees
      symbol: °
  tiltseries_tilt_series_quality:
    range: integer
    minimum_value: 1
    maximum_value: 5
    required: true
    description: Author assessment of tilt series quality within the dataset (1-5, 5 is best)
  tiltseries_tilt_step:
    range: float
    minimum_value: 0
    maximum_value: 90
    required: true
    description: Tilt step in degrees
    unit:
      descriptive_name: degrees
      symbol: °
  tiltseries_tilting_scheme:
    range: string
    required: true
    description: The order of stage tilting during acquisition of the data
  tiltseries_total_flux:
    range: float
    minimum_value: 0
    required: true
    description: Number of Electrons reaching the specimen in a square Angstrom area for the entire tilt series
    unit:
      descriptive_name: electrons per square Angstrom
      symbol: e^-/Å^2
  # ============================================================================


  # ============================================================================
  # Tomogram slots
  # ============================================================================
  # tomogram affine_transformation_matrix is included in metadata.yaml for validation compatability purposes
  tomogram_ctf_corrected:
    range: boolean
    description: Whether this tomogram is CTF corrected
    recommended: true
  #dataset (Dataset): An object relationship with the dataset this tomogram is a part of
  tomogram_dataset_id:
    range: integer
    description: Reference to the dataset this tomogram is a part of
  tomogram_fiducial_alignment_status:
    range: fiducial_alignment_status_enum
    required: true
    description: Whether the tomographic alignment was computed based on fiducial markers.
  tomogram_https_mrc_file:
    range: string
    description: HTTPS path to this tomogram in MRC format (no scaling)
  tomogram_https_omezarr_dir:
    range: string
    description: HTTPS path to this tomogram in multiscale OME-Zarr format
  tomogram_key_photo_thumbnail_url:
    range: string
    description: URL for the thumbnail of key photo
  tomogram_key_photo_url:
    range: string
    description: URL for the key photo
  tomogram_name:
    range: string
    description: Short name for this tomogram
  tomogram_neuroglancer_config:
    range: string
    description: the compact json of neuroglancer config
  tomogram_align_software:
    range: string
    description: Software used for alignment
  tomogram_processing:
    range: tomogram_processing_enum
    required: true
    description: Describe additional processing used to derive the tomogram
  tomogram_processing_software:
    range: string
    description: Processing software used to derive the tomogram
    recommended: true
  tomogram_reconstruction_method:
    range: tomogram_reconstruction_method_enum
    required: true
    description: Describe reconstruction method (WBP, SART, SIRT)
  tomogram_reconstruction_software:
    range: string
    required: true
    description: Name of software used for reconstruction
  tomogram_s3_mrc_file:
    range: string
    description: S3 path to this tomogram in MRC format (no scaling)
  tomogram_s3_omezarr_dir:
    range: string
    description: S3 path to this tomogram in multiscale OME-Zarr format
  tomogram_scale0_dimensions:
    range: string
    description: comma separated x,y,z dimensions of the unscaled tomogram
  tomogram_scale1_dimensions:
    range: string
    description: comma separated x,y,z dimensions of the scale1 tomogram
  tomogram_scale2_dimensions:
    range: string
    description: comma separated x,y,z dimensions of the scale2 tomogram
  tomogram_version:
    range: VersionString
    required: true
    description: Version of tomogram
  #tomogram_voxel_spacing (TomogramVoxelSpacing): An object relationship with a specific voxel spacing for this experiment run
  tomogram_type:
    range: string
    description: "Tomogram purpose (ex: CANONICAL)"
  tomogram_is_standardized:
    range: boolean
    description: Whether the tomogram was generated by per the portal standard specifications
  tomogram_voxel_spacing:
    range: float
    minimum_value: 0.001
    required: true
    description: Voxel spacing equal in all three axes in angstroms
    unit:
      descriptive_name: Angstroms per voxel
      symbol: Å/voxel
  # ============================================================================

  # ============================================================================
  # Annotation slots
  # ============================================================================
  #id (int): Numeric identifier (May change!)
  annotation_method:
    range: string
    required: true
    description: Describe how the annotation is made (e.g. Manual, crYoLO, Positive Unlabeled Learning, template matching)
  annotation_method_type:
    range: annotation_method_type_enum
    required: true
    description: Classification of the annotation method based on supervision.
  annotation_method_link:
    range: string
    description: URL to the annotation method reference
    required: true
  annotation_method_link_type:
    range: annotation_method_link_type_enum
    description: Type of link (e.g. model, source code, documentation)
    required: true
  annotation_method_link_custom_name:
    range: string
    description: user readable name of the resource
    recommended: true
  annotation_method_links_json:
    range: string
    description: A set of links to models, source code, documentation, etc referenced by annotation the method as json
  annotation_publications:
    range: EMPIAR_EMDB_DOI_PDB_LIST
    description: List of publication IDs (EMPIAR, EMDB, DOI, PDB) that describe this annotation method. Comma separated.
  annotation_software:
    range: string
    description: Software used for generating this annotation
    recommended: true
  #authors (list[Author]): An array relationship with the authors of this annotation
  annotation_confidence_precision:
    range: float
    minimum_value: 0
    maximum_value: 100
    description: Describe the confidence level of the annotation. Precision is defined as the % of annotation objects being true positive
    unit:
      descriptive_name: percentage
      symbol: '%'
  annotation_confidence_recall:
    range: float
    minimum_value: 0
    maximum_value: 100
    description: Describe the confidence level of the annotation. Recall is defined as the % of true positives being annotated correctly
    unit:
      descriptive_name: percentage
      symbol: '%'
  #deposition_date (date): Date when an annotation set is initially received by the Data Portal.
  annotation_ground_truth_status:
    range: boolean
    recommended: true
    description: Whether an annotation is considered ground truth, as determined by the annotator.
    ifabsent: false
  annotation_ground_truth_used:
    range: string
    description: Annotation filename used as ground truth for precision and recall
  https_metadata_path:
    range: string
    description: HTTPS path for the metadata json file for this annotation
  #last_modified_date (date): Date when an annotation was last modified in the Data Portal
  annotation_object_count:
    range: integer
    description: Number of objects identified
  annotation_object_description:
    range: string
    description: A textual description of the annotation object, can be a longer description to include additional information not covered by the Annotation object name and state.
  annotation_object_id:
    any_of:
      - range: GO_ID
      - range: UNIPROT_ID
    required: true
    description: Gene Ontology Cellular Component identifier or UniProtKB accession for the annotation object.
  annotation_object_name:
    range: string
    required: true
    description: Name of the object being annotated (e.g. ribosome, nuclear pore complex, actin filament, membrane)
  annotation_object_state:
    range: string
    description: Molecule state annotated (e.g. open, closed)
  #release_date (date): Date when annotation data is made public by the Data Portal.
  #tomogram_voxel_spacing (TomogramVoxelSpacing): An object relationship with a specific voxel spacing for this annotation
  tomogram_voxel_spacing_id:
    range: integer
    description: Reference to the tomogram voxel spacing group this annotation applies to
  s3_metadata_path:
    range: string
    description: S3 path for the metadata json file for this annotation
  annotation_is_curator_recommended:
    range: boolean
    description: This annotation is recommended by the curator to be preferred for this object type.
    ifabsent: false
  annotation_version:
    range: VersionString
    description: Version of annotation.

  # ============================================================================
  # Annotation Source File slots
  # ============================================================================
  #id (int): Numeric identifier (May change!)
  annotation_source_file_format:
    range: string
    required: true
    description: File format for this file
  annotation_source_file_https_path:
    range: string
    description: HTTPS url for the annotation file
  annotation_source_file_s3_path:
    range: string
    description: S3 path for the annotation file
  annotation_source_file_annotation_id:
    range: integer
    description: Reference to the annotation this file applies to
  annotation_source_file_path:
    range: string
    description: Path to the annotation file relative to the dataset root.
  annotation_source_file_glob_string:
    range: string
    required: false
    description: Glob string to match annotation files in the dataset. Required if annotation_source_file_glob_strings is not provided.
  annotation_source_file_glob_strings:
    range: string
    description: Glob strings to match annotation files in the dataset. Required if annotation_source_file_glob_string is not provided.
    multivalued: true
    required: false
  annotation_source_file_is_visualization_default:
    range: boolean
    description: This annotation will be rendered in neuroglancer by default.
    ifabsent: false
  annotation_source_file_is_portal_standard:
    description: Whether the annotation source is a portal standard.
    range: boolean
    required: false
    ifabsent: false

  #Annotation (Annotation): The annotation this file is a part of
  # ============================================================================
  # Annotation Source File shape-specific slots
  # ============================================================================
  annotation_source_file_binning:
    range: float
    description: The binning factor for a point / oriented point / instance segmentation annotation file.
    ifabsent: 'float(1)'
    minimum_value: 0
  annotation_source_file_columns:
    range: string
    description: The columns used in a point annotation file.
    ifabsent: string(xyz)
  annotation_source_file_delimiter:
    range: string
    description: The delimiter used in a point annotation file.
    ifabsent: string(,)
  annotation_source_file_filter_value:
    range: string
    description: The filter value for an oriented point / instance segmentation annotation file.
  annotation_source_file_order:
    range: string
    description: The order of axes for an oriented point / instance segmentation annotation file.
    ifabsent: string(xyz)
  annotation_source_file_mask_label:
    range: integer
    description: The mask label for a semantic segmentation mask annotation file.
    ifabsent: 'int(1)'
  annotation_source_file_rescale:
    range: boolean
    description: Whether the annotation file needs to be rescaled.
    ifabsent: false
  annotation_source_file_threshold:
    range: float
    description: The threshold for a segmentation mask annotation file.
  annotation_source_file_scale_factor:
    range: float
    description: The scale factor for a mesh annotation file.
    ifabsent: 'float(1)'
    minimum_value: 0
  annotation_source_file_mesh_name:
    range: string
    description: The name that identifies to a single annotation mesh among multiple meshes.

  # ============================================================================
  # Per Section Parameters fields
  # ============================================================================
  per_section_z_index:
    range: integer
    description: z-index of the frame in the tiltseries
    minimum_value: 0
    required: true
  per_section_defocus:
    range: float
    description: defocus amount
    minimum_value: 100
    maximum_value: 100
    unit:
      descriptive_name: microns
      symbol: µm
  per_section_astigmatism:
    range: float
    description: Astigmatism amount for this frame
  per_section_astigmatic_angle:
    range: float
    description: Angle of ast
    minimum_value: -180
    maximum_value: 180
    unit:
      descriptive_name: degrees
      symbol: °

  # ============================================================================
  # Alignment Parameters fields
  # ============================================================================
  alignment_alignment_type:
    range: alignment_type_enum
    description: Type of alignment included, i.e. is a non-rigid alignment included?

  alignment_volume_x_dimension:
    range: float
    description: X dimension of the reconstruction volume in angstrom
    unit:
      descriptive_name: Angstrom
      symbol: Å

  alignment_volume_y_dimension:
    range: float
    description: Y dimension of the reconstruction volume in angstrom
    unit:
      descriptive_name: Angstrom
      symbol: Å

  alignment_volume_z_dimension:
    range: float
    description: Z dimension of the reconstruction volume in angstrom
    unit:
      descriptive_name: Angstrom
      symbol: Å

  alignment_volume_x_offset:
    range: float
    description: X shift of the reconstruction volume in angstrom
    unit:
      descriptive_name: Angstrom
      symbol: Å

  alignment_volume_y_offset:
    range: float
    description: Y shift of the reconstruction volume in angstrom
    unit:
      descriptive_name: Angstrom
      symbol: Å

  alignment_volume_z_offset:
    range: float
    description: Z shift of the reconstruction volume in angstrom
    unit:
      descriptive_name: Angstrom
      symbol: Å

  alignment_volume_x_rotation:
    range: float
    description: Additional X rotation of the reconstruction volume in degrees
    unit:
      descriptive_name: degrees
      symbol: °

  alignment_tilt_offset:
    range: float
    description: Additional tilt offset in degrees
    unit:
      descriptive_name: degrees
      symbol: °

  alignment_local_alignment_file:
    range: string
    description: Path to the local alignment file

  # ============================================================================
  # Per Section Alignment Parameters fields
  # ============================================================================
  per_section_alignment_x_offset:
    range: float
    description: In-plane X-shift of the projection in angstrom
    unit:
      descriptive_name: Angstrom
      symbol: Å

  per_section_alignment_y_offset:
    range: float
    description: In-plane Y-shift of the projection in angstrom
    unit:
        descriptive_name: Angstrom
        symbol: Å

  per_section_alignment_in_plane_rotation:
    range: float
    description: In-plane rotation of the projection in degrees
    unit:
      descriptive_name: degrees
      symbol: °

  per_section_alignment_beam_tilt:
    range: float
    description: Beam tilt during projection in degrees
    unit:
      descriptive_name: degrees
      symbol: °

  per_section_alignment_tilt_angle:
    range: float
    description: Tilt angle of the projection in degrees
    unit:
      descriptive_name: degrees
      symbol: °

  # ============================================================================
  # API slots
  # ============================================================================
  api_sequential_identifier:
    range: integer
    description: An identifier to refer to a specific instance of this type
    required: true
  api_author_list_order:
    range: integer
    description: The order that the author is listed as in the associated publication
    required: true
  api_file_format:
    range: string
    description: File format label
    required: true
  api_s3_path:
    range: string
    description: Path to the file in s3
    required: true
  api_https_path:
    range: string
    description: Path to the file as an https url
    required: true
  api_s3_prefix:
    range: string
    description: Path to a directory containing data for this entity as an S3 url
    required: true
  api_https_prefix:
    range: string
    description: Path to a directory containing data for this entity as an HTTPS url
    required: true
  api_run_name:
    range: string
    description: Name of a run
    required: true
  api_tiltseries_tilt_range:
    range: float
    minimum_value: 0
    maximum_value: 180
    required: true
    description: Total tilt range from min to max in degrees
    unit:
      descriptive_name: degrees
      symbol: °
  api_tomogram_size_x:
    range: float
    minimum_value: 0
    required: true
    description: Tomogram voxels in the x dimension
    unit:
      descriptive_name: voxels
      symbol: voxel
  api_tomogram_size_y:
    range: float
    minimum_value: 0
    required: true
    description: Tomogram voxels in the y dimension
    unit:
      descriptive_name: voxels
      symbol: voxel
  api_tomogram_size_z:
    range: float
    minimum_value: 0
    required: true
    description: Tomogram voxels in the z dimension
    unit:
      descriptive_name: voxels
      symbol: voxel
  api_tomogram_is_standardized:
    range: boolean
    required: true
    description: Whether this tomogram was generated per the portal's standards
  api_annotation_file_source:
    range: annotation_file_source_enum
    description: The source type for the annotation file
  api_alignment:
    range: string
    required: true
    description: Describe a tiltseries alignment
  api_frame_raw_angle:
    range: float
    minimum_value: -90
    maximum_value: 90
    required: true
    description: Camera angle for a frame
  api_frame_acquisition_order:
    range: integer
    required: False
    description: Frame's acquistion order within a tilt experiment
  api_frame_dose:
    range: float
    required: true
    description: The raw camera angle for a frame
    unit:
      descriptive_name: electrons per square angstrom
      symbol: e-/Å2
  api_frame_https_gain_file:
    range: string
    description: HTTPS path to the gain file for this frame
  api_frame_s3_gain_file:
    range: string
    description: S3 path to the gain file for this frame
  api_frame_is_gain_corrected:
    range: boolean
    description: Whether this frame has been gain corrected


enums:
  # ============================================================================
  # Controlled vocabularies
  # ============================================================================
  alignment_type_enum:
    description: Type of alignment
    permissible_values:
      LOCAL:
        description: per-section non-rigid alignment available
      GLOBAL:
        description: only per-section rigid alignment available

  alignment_format_enum:
    description: Used to determine what alignment alogrithm to use.
    permissible_values:
      IMOD:
        description: formats (xf, tlt, com)
      ARETOMO3:
        description: formats (aln)

  alignment_method_type_enum:
    description: Used to determine how the alignment was done.
    permissible_values:
      fiducial_based:
        description: alignment was done based on fiducial markers
      patch_tracking:
        description: alignment was done based on patch tracking
      projection_matching:
        description: alignment was done based on image projection
      undefined:
        description: how alignment was done is unknown

  annotation_file_source_enum:
    description: How the annotation file was acquired
    permissible_values:
      dataset_author:
        description: Annotation submitted by dataset author
      community:
        description: Annotation submitted by community member
      portal_standard:
        description: Annotation submitted by portal standardization
  annotation_method_type_enum:
    description: Describes how the annotations were generated.
    permissible_values:
      manual:
        description: Annotations were generated manually.
      automated:
        description: Annotations were generated using automated tools or algorithms without supervision.
      hybrid:
        description: Annotations were generated using a combination of automated and manual methods.
      simulated:
        description: Annotations were generated by simulation tools or algorithms.

  annotation_file_shape_type_enum:
    description: Describes the shape of the annotation
    permissible_values:
      SegmentationMask:
        description: A binary mask volume
      OrientedPoint:
        description: A series of coordinates and an orientation
      Point:
        description: A series of coordinates
      InstanceSegmentation:
        description: A volume with labels for multiple instances

  annotation_method_link_type_enum:
    description: Describes the type of link associated to the annotation method.
    permissible_values:
      documentation:
        description: Links to the documentation related to the method.
      models_weights:
        description: Links to the weights that the models used for generating annotations were trained with.
      other:
        description: Link to resources that does not fit in the other categories.
      source_code:
        description: Links to the source code of the method.
      website:
        description: Links to a website of the method or tool used to generate the annotation.
  ctf_format_enum:
    description: Used to determine what ctf parser to use.
    permissible_values:
      CTFFIND:
<<<<<<< HEAD
        description: formats ctffind file formats
=======
        description: The file has ctffind schema
>>>>>>> cb6586f7

  deposition_types_enum:
    description: Types of data a deposition has
    permissible_values:
      annotation:
        description: The deposition comprises of new annotations for existing datasets
      dataset:
        description: The deposition comprises of new dataset(s).
      tomogram:
        description: The deposition comprises of new tomograms for existing datasets

  sample_type_enum:
    description: Type of sample imaged in a CryoET study.
    permissible_values:
      cell:
        description: Tomographic data of whole cells or cell sections.
      tissue:
        description: Tomographic data of tissue sections.
      organism:
        description: Tomographic data of sections through multicellular organisms.
      organelle:
        description: Tomographic data of purified organelles.
      virus:
        description: Tomographic data of purified viruses or VLPs.
      in_vitro:
        description: Tomographic data of in vitro reconstituted systems or mixtures of proteins.
      in_silico:
        description: Simulated tomographic data.
      other:
        description: Other type of sample.

  tiltseries_camera_acquire_mode_enum:
    description: Camera acquisition mode
    permissible_values:
      counting:
        description: Counting mode
      superresolution:
        description: Super-resolution mode
      linear:
        description: Linear mode
      cds:
        description: Correlated double sampling mode

  tiltseries_camera_manufacturer_enum:
    description: Camera manufacturer
    permissible_values:
      Gatan:
        description: Gatan Inc.
      FEI:
        description: FEI Company
      TFS:
        description: Thermo Fisher Scientific
      simulated:
        description: Simulated data

  tiltseries_microscope_manufacturer_enum:
    description: Microscope manufacturer
    permissible_values:
      FEI:
        description: FEI Company
      TFS:
        description: Thermo Fisher Scientific
      JEOL:
        description: JEOL Ltd.
      SIMULATED:
        description: Simulated data

  fiducial_alignment_status_enum:
    description: Fiducial Alignment method
    permissible_values:
      FIDUCIAL:
        description: Alignment computed based on fiducial markers
      NON_FIDUCIAL:
        description: Alignment computed without fiducial markers

  tomogram_processing_enum:
    description: Tomogram processing method
    permissible_values:
      denoised:
        description: Tomogram was denoised
      filtered:
        description: Tomogram was filtered
      raw:
        description: Tomogram was not processed

  tomogram_reconstruction_method_enum:
    description: Tomogram reconstruction method
    permissible_values:
      SART:
        description: Simultaneous Algebraic Reconstruction Technique
      Fourier Space:
        description: Fourier space reconstruction
      SIRT:
        description: Simultaneous Iterative Reconstruction Technique
      WBP:
        description: Weighted Back-Projection
      Unknown:
        description: Unknown reconstruction method

  tomogram_type_enum:
    description: Tomogram type
    permissible_values:
      CANONICAL:
        description: Canonical tomogram (basis geometry for all annotations)
      UNKNOWN:
        description: Tomogram's was not submitted by the dataset author

types:
  StringFormattedString:
    description: A formatted string (variable) that represents a string.
    base: str
    pattern: '^[ ]*\{[a-zA-Z0-9_-]+\}[ ]*$'

  FloatFormattedString:
    description: A formatted string that represents a floating point number.
    base: str
    pattern: '^float[ ]*\{[a-zA-Z0-9_-]+\}[ ]*$'

  IntegerFormattedString:
    description: A formatted string that represents an integer.
    base: str
    pattern: '^int[ ]*\{[a-zA-Z0-9_-]+\}[ ]*$'

  VersionString:
    description: A version number (only major, minor versions)
    base: float
    minimum_value: 0

  URLorS3URI:
    description: A URL or S3 URI
    base: str
    # TODO: Temporary pattern allowing cryoetportal-rawdatasets-dev, but will be removed in the future
    pattern: '^(((https?|s3)://)|cryoetportal-rawdatasets-dev).*$'

  ORCID:
    description: A unique, persistent identifier for researchers, provided by ORCID.
    base: str
    pattern: '[0-9]{4}-[0-9]{4}-[0-9]{4}-[0-9]{3}[0-9X]$'

  BTO_ID:
    description: A BRENDA Tissue Ontology identifier
    base: str
    pattern: '^BTO:[0-9]{7}$'

  CL_ID:
    description: A Cell Ontology identifier
    base: str
    pattern: '^CL:[0-9]{7}$'

  GO_ID:
    description: A Gene Ontology identifier
    base: str
    pattern: '^GO:[0-9]{7}$'

  UNIPROT_ID:
    description: A UniProt identifier
    base: str
    pattern: '^UniProtKB:[OPQ][0-9][A-Z0-9]{3}[0-9]|[A-NR-Z][0-9]([A-Z][A-Z0-9]{2}[0-9]){1,2}$'

  WORMBASE_ID:
    description: A WormBase identifier
    base: str
    pattern: 'WBStrain[0-9]{8}$'

  ONTOLOGY_ID:
    description: An ontology identifier
    base: str
    pattern: '^[a-zA-Z]+:[0-9]+$'

  DOI:
    description: A Digital Object Identifier
    base: str
    pattern: '^(doi:)?10\.[0-9]{4,9}/[-._;()/:a-zA-Z0-9]+$'

  DOI_LIST:
    description: A list of Digital Object Identifiers
    base: str
    pattern: '^(doi:)?10\.[0-9]{4,9}/[-._;()/:a-zA-Z0-9]+(\s*,\s*(doi:)?10\.[0-9]{4,9}/[-._;()/:a-zA-Z0-9]+)*$'

  EMPIAR_ID:
    description: An Electron Microscopy Public Image Archive identifier
    base: str
    pattern: '^EMPIAR-[0-9]+$'

  EMDB_ID:
    description: An Electron Microscopy Data Bank identifier
    base: str
    pattern: '^EMD-[0-9]{4,5}$'

  PDB_ID:
    description: A Protein Data Bank identifier
    base: str
    pattern: '^PDB-[0-9a-zA-Z]{4,8}$'

  EMPIAR_EMDB_PDB_LIST:
    description: A list of EMPIAR, EMDB, and PDB identifiers
    base: str
    pattern: '^(EMPIAR-[0-9]{5}|EMD-[0-9]{4,5}|PDB-[0-9a-zA-Z]{4,8})(\s*,\s*(EMPIAR-[0-9]{5}|EMD-[0-9]{4,5}|PDB-[0-9a-zA-Z]{4,8}))*$'

  EMPIAR_EMDB_DOI_PDB_LIST:
    description: A list of EMPIAR, EMDB, DOI, and PDB identifiers
    base: str
    pattern: '^(EMPIAR-[0-9]{5}|EMD-[0-9]{4,5}|(doi:)?10\.[0-9]{4,9}/[-._;()/:a-zA-Z0-9]+|PDB-[0-9a-zA-Z]{4,8})(\s*,\s*(EMPIAR-[0-9]{5}|EMD-[0-9]{4,5}|(doi:)?10\.[0-9]{4,9}/[-._;()/:a-zA-Z0-9]+|PDB-[0-9a-zA-Z]{4,8}))*$'

classes:
  Any:
    class_uri: linkml:Any
    description: A placeholder for any type of data.

  # ============================================================================
  # Mixins
  # ============================================================================
  DateStampedEntityMixin:
    description: A set of dates at which a data item was deposited, published and last modified.
    mixin: true
    attributes:
      deposition_date:
        exact_mappings:
          - cdp-common:deposition_date
      release_date:
        exact_mappings:
          - cdp-common:release_date
      last_modified_date:
        exact_mappings:
          - cdp-common:last_modified_date

  # ============================================================================
  # Cross-references to other databases and publications
  # ============================================================================
  CrossReferencesMixin:
    description: A set of cross-references to other databases and publications.
    mixin: true
    attributes:
      publications:
        range: DOI_LIST
        recommended: true
        description: Comma-separated list of DOIs for publications associated with the dataset.
      related_database_entries:
        range: EMPIAR_EMDB_PDB_LIST
        recommended: true
        description: Comma-separated list of related database entries for the dataset.
      related_database_links: # DEPRECATED
        range: string
        description: Comma-separated list of related database links for the dataset.
      dataset_citations: # DEPRECATED
        range: string
        description: Comma-separated list of DOIs for publications citing the dataset.

  AuthorMixin:
    description: An entity with author data
    mixin: true
    attributes:
      name:
        exact_mappings:
          - cdp-common:author_name
      email:
        exact_mappings:
          - cdp-common:author_email
      affiliation_name:
        exact_mappings:
          - cdp-common:author_affiliation_name
      affiliation_address:
        exact_mappings:
          - cdp-common:author_affiliation_address
      affiliation_identifier:
        exact_mappings:
          - cdp-common:author_affiliation_identifier
      corresponding_author_status:
        exact_mappings:
          - cdp-common:author_corresponding_author_status
      primary_author_status:
        exact_mappings:
          - cdp-common:author_primary_author_status
      kaggle_id:
        exact_mappings:
          - cdp-common:kaggle_id<|MERGE_RESOLUTION|>--- conflicted
+++ resolved
@@ -1079,11 +1079,7 @@
     description: Used to determine what ctf parser to use.
     permissible_values:
       CTFFIND:
-<<<<<<< HEAD
-        description: formats ctffind file formats
-=======
         description: The file has ctffind schema
->>>>>>> cb6586f7
 
   deposition_types_enum:
     description: Types of data a deposition has
