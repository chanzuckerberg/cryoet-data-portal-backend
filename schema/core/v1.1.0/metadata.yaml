--- conflicted
+++ resolved
@@ -718,7 +718,6 @@
   # Alignment metadata
   # ============================================================================
 
-<<<<<<< HEAD
   AlignmentSize:
     description: &desc_alignment_size The size of an alignment in voxels in each dimension.
     attributes:
@@ -750,8 +749,6 @@
           descriptive_name: pixels
           symbol: px
 
-=======
->>>>>>> df622bbe
   AlignmentOffset:
     description: &desc_alignment_offset The offset of a alignment in voxels in each dimension relative to the canonical tomogram.
     attributes:
@@ -761,10 +758,7 @@
           - range: cdp-common:IntegerFormattedString
         required: true
         description: x offset relative to the canonical tomogram in pixels
-<<<<<<< HEAD
         ifabsent: "int(0)"
-=======
->>>>>>> df622bbe
         unit:
           descriptive_name: pixels
           symbol: px
@@ -774,10 +768,7 @@
           - range: cdp-common:IntegerFormattedString
         required: true
         description: y offset relative to the canonical tomogram in pixels
-<<<<<<< HEAD
         ifabsent: "int(0)"
-=======
->>>>>>> df622bbe
         unit:
           descriptive_name: pixels
           symbol: px
@@ -786,10 +777,7 @@
           - range: integer
           - range: cdp-common:IntegerFormattedString
         required: true
-<<<<<<< HEAD
         ifabsent: "int(0)"
-=======
->>>>>>> df622bbe
         description: z offset relative to the canonical tomogram in pixels
         unit:
           descriptive_name: pixels
@@ -800,17 +788,12 @@
     attributes:
       alignment_type:
         description: The type of alignment.
-<<<<<<< HEAD
         range: alignment_type_enum
-=======
-        range: string
->>>>>>> df622bbe
         required: true
       offset:
         description: *desc_alignment_offset
         range: AlignmentOffset
         required: true
-<<<<<<< HEAD
       volume_dimesion:
         description: *desc_alignment_size
         range: AlignmentSize
@@ -821,64 +804,26 @@
           - range: cdp-common:IntegerFormattedString
         required: true
         ifabsent: "int(0)"
-=======
-      x_rotation_offset:
-        description: The x rotation offset relative to the tomogram.
-        range: integer
-        required: true
-        ifabsent: 0
->>>>>>> df622bbe
       tilt_offset:
         description: The tilt offset relative to the tomogram.
         range: float
         required: true
-<<<<<<< HEAD
         ifabsent: "float(0.0)"
       affine_transformation_matrix:
         # use the value in tomogram.affine_transformation_matrix if tomogram.afine_transformation_matrix is defined
         description: The flip or rotation transformation of this author submitted tomogram is indicated here. The default value if not present, is an identity matrix.
-=======
-        ifabsent: 0.0
-      affine_transformation_matrix:
-        # use the value in tomogram.affine_transformation_matrix if tomogram.afine_transformation_matrix is defined
-        description: The flip or rotation transformation of this author submitted tomogram is indicated here
->>>>>>> df622bbe
         range: float
         array:
           exact_number_dimensions: 2
           dimensions:
             - exact_cardinality: 4
             - exact_cardinality: 4
-<<<<<<< HEAD
-=======
-        ifabsent:
-          - - 1
-            - 0
-            - 0
-            - 0
-          - - 0
-            - 1
-            - 0
-            - 0
-          - - 0
-            - 0
-            - 1
-            - 0
-          - - 0
-            - 0
-            - 0
-            - 1
->>>>>>> df622bbe
       is_canonical:
         description: Whether the alignment is canonical.
         range: boolean
         required: true
-<<<<<<< HEAD
         ifabsent: true
       format:
         description: The format of the alignment.
         range: alignment_format_enum
-        required: true
-=======
-        ifabsent: true
->>>>>>> df622bbe
+        required: true