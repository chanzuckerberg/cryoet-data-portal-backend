name: cdp-meta
id: metadata
version: 1.1.0
imports:
- linkml:types
prefixes:
  linkml:
    prefix_prefix: linkml
    prefix_reference: https://w3id.org/linkml/
  cdp-meta:
    prefix_prefix: cdp-meta
    prefix_reference: metadata
  ORCID:
    prefix_prefix: ORCID
    prefix_reference: https://orcid.org/
  ROR:
    prefix_prefix: ROR
    prefix_reference: https://ror.org/
  UBERON:
    prefix_prefix: UBERON
    prefix_reference: http://purl.obolibrary.org/obo/UBERON_
  CL:
    prefix_prefix: CL
    prefix_reference: http://purl.obolibrary.org/obo/CL_
  GO:
    prefix_prefix: GO
    prefix_reference: http://purl.obolibrary.org/obo/GO_
default_prefix: cdp-meta
default_range: Any
types:
  string:
    name: string
    description: A character string
    notes:
    - In RDF serializations, a slot with range of string is treated as a literal or
      type xsd:string.   If you are authoring schemas in LinkML YAML, the type is
      referenced with the lower case "string".
    from_schema: metadata
    exact_mappings:
    - schema:Text
    base: str
    uri: xsd:string
  integer:
    name: integer
    description: An integer
    notes:
    - If you are authoring schemas in LinkML YAML, the type is referenced with the
      lower case "integer".
    from_schema: metadata
    exact_mappings:
    - schema:Integer
    base: int
    uri: xsd:integer
  boolean:
    name: boolean
    description: A binary (true or false) value
    notes:
    - If you are authoring schemas in LinkML YAML, the type is referenced with the
      lower case "boolean".
    from_schema: metadata
    exact_mappings:
    - schema:Boolean
    base: Bool
    uri: xsd:boolean
    repr: bool
  float:
    name: float
    description: A real number that conforms to the xsd:float specification
    notes:
    - If you are authoring schemas in LinkML YAML, the type is referenced with the
      lower case "float".
    from_schema: metadata
    exact_mappings:
    - schema:Float
    base: float
    uri: xsd:float
  double:
    name: double
    description: A real number that conforms to the xsd:double specification
    notes:
    - If you are authoring schemas in LinkML YAML, the type is referenced with the
      lower case "double".
    from_schema: metadata
    close_mappings:
    - schema:Float
    base: float
    uri: xsd:double
  decimal:
    name: decimal
    description: A real number with arbitrary precision that conforms to the xsd:decimal
      specification
    notes:
    - If you are authoring schemas in LinkML YAML, the type is referenced with the
      lower case "decimal".
    from_schema: metadata
    broad_mappings:
    - schema:Number
    base: Decimal
    uri: xsd:decimal
  time:
    name: time
    description: A time object represents a (local) time of day, independent of any
      particular day
    notes:
    - URI is dateTime because OWL reasoners do not work with straight date or time
    - If you are authoring schemas in LinkML YAML, the type is referenced with the
      lower case "time".
    from_schema: metadata
    exact_mappings:
    - schema:Time
    base: XSDTime
    uri: xsd:time
    repr: str
  date:
    name: date
    description: a date (year, month and day) in an idealized calendar
    notes:
    - URI is dateTime because OWL reasoners don't work with straight date or time
    - If you are authoring schemas in LinkML YAML, the type is referenced with the
      lower case "date".
    from_schema: metadata
    exact_mappings:
    - schema:Date
    base: XSDDate
    uri: xsd:date
    repr: str
  datetime:
    name: datetime
    description: The combination of a date and time
    notes:
    - If you are authoring schemas in LinkML YAML, the type is referenced with the
      lower case "datetime".
    from_schema: metadata
    exact_mappings:
    - schema:DateTime
    base: XSDDateTime
    uri: xsd:dateTime
    repr: str
  date_or_datetime:
    name: date_or_datetime
    description: Either a date or a datetime
    notes:
    - If you are authoring schemas in LinkML YAML, the type is referenced with the
      lower case "date_or_datetime".
    from_schema: metadata
    base: str
    uri: linkml:DateOrDatetime
    repr: str
  uriorcurie:
    name: uriorcurie
    description: a URI or a CURIE
    notes:
    - If you are authoring schemas in LinkML YAML, the type is referenced with the
      lower case "uriorcurie".
    from_schema: metadata
    base: URIorCURIE
    uri: xsd:anyURI
    repr: str
  curie:
    name: curie
    conforms_to: https://www.w3.org/TR/curie/
    description: a compact URI
    notes:
    - If you are authoring schemas in LinkML YAML, the type is referenced with the
      lower case "curie".
    comments:
    - in RDF serializations this MUST be expanded to a URI
    - in non-RDF serializations MAY be serialized as the compact representation
    from_schema: metadata
    base: Curie
    uri: xsd:string
    repr: str
  uri:
    name: uri
    conforms_to: https://www.ietf.org/rfc/rfc3987.txt
    description: a complete URI
    notes:
    - If you are authoring schemas in LinkML YAML, the type is referenced with the
      lower case "uri".
    comments:
    - in RDF serializations a slot with range of uri is treated as a literal or type
      xsd:anyURI unless it is an identifier or a reference to an identifier, in which
      case it is translated directly to a node
    from_schema: metadata
    close_mappings:
    - schema:URL
    base: URI
    uri: xsd:anyURI
    repr: str
  ncname:
    name: ncname
    description: Prefix part of CURIE
    notes:
    - If you are authoring schemas in LinkML YAML, the type is referenced with the
      lower case "ncname".
    from_schema: metadata
    base: NCName
    uri: xsd:string
    repr: str
  objectidentifier:
    name: objectidentifier
    description: A URI or CURIE that represents an object in the model.
    notes:
    - If you are authoring schemas in LinkML YAML, the type is referenced with the
      lower case "objectidentifier".
    comments:
    - Used for inheritance and type checking
    from_schema: metadata
    base: ElementIdentifier
    uri: shex:iri
    repr: str
  nodeidentifier:
    name: nodeidentifier
    description: A URI, CURIE or BNODE that represents a node in a model.
    notes:
    - If you are authoring schemas in LinkML YAML, the type is referenced with the
      lower case "nodeidentifier".
    from_schema: metadata
    base: NodeIdentifier
    uri: shex:nonLiteral
    repr: str
  jsonpointer:
    name: jsonpointer
    conforms_to: https://datatracker.ietf.org/doc/html/rfc6901
    description: A string encoding a JSON Pointer. The value of the string MUST conform
      to JSON Point syntax and SHOULD dereference to a valid object within the current
      instance document when encoded in tree form.
    notes:
    - If you are authoring schemas in LinkML YAML, the type is referenced with the
      lower case "jsonpointer".
    from_schema: metadata
    base: str
    uri: xsd:string
    repr: str
  jsonpath:
    name: jsonpath
    conforms_to: https://www.ietf.org/archive/id/draft-goessner-dispatch-jsonpath-00.html
    description: A string encoding a JSON Path. The value of the string MUST conform
      to JSON Point syntax and SHOULD dereference to zero or more valid objects within
      the current instance document when encoded in tree form.
    notes:
    - If you are authoring schemas in LinkML YAML, the type is referenced with the
      lower case "jsonpath".
    from_schema: metadata
    base: str
    uri: xsd:string
    repr: str
  sparqlpath:
    name: sparqlpath
    conforms_to: https://www.w3.org/TR/sparql11-query/#propertypaths
    description: A string encoding a SPARQL Property Path. The value of the string
      MUST conform to SPARQL syntax and SHOULD dereference to zero or more valid objects
      within the current instance document when encoded as RDF.
    notes:
    - If you are authoring schemas in LinkML YAML, the type is referenced with the
      lower case "sparqlpath".
    from_schema: metadata
    base: str
    uri: xsd:string
    repr: str
  StringFormattedString:
    name: StringFormattedString
    description: A formatted string (variable) that represents a string.
    from_schema: metadata
    base: str
    pattern: ^[ ]*\{[a-zA-Z0-9_-]+\}[ ]*$
  FloatFormattedString:
    name: FloatFormattedString
    description: A formatted string that represents a floating point number.
    from_schema: metadata
    base: str
    pattern: ^float[ ]*\{[a-zA-Z0-9_-]+\}[ ]*$
  IntegerFormattedString:
    name: IntegerFormattedString
    description: A formatted string that represents an integer.
    from_schema: metadata
    base: str
    pattern: ^int[ ]*\{[a-zA-Z0-9_-]+\}[ ]*$
  VersionString:
    name: VersionString
    description: A version number (only major, minor versions)
    from_schema: metadata
    base: float
    minimum_value: 0
  URLorS3URI:
    name: URLorS3URI
    description: A URL or S3 URI
    from_schema: metadata
    base: str
    pattern: ^(((https?|s3)://)|cryoetportal-rawdatasets-dev).*$
  ORCID:
    name: ORCID
    description: A unique, persistent identifier for researchers, provided by ORCID.
    from_schema: metadata
    base: str
    pattern: '[0-9]{4}-[0-9]{4}-[0-9]{4}-[0-9]{3}[0-9X]$'
  BTO_ID:
    name: BTO_ID
    description: A BRENDA Tissue Ontology identifier
    from_schema: metadata
    base: str
    pattern: ^BTO:[0-9]{7}$
  CL_ID:
    name: CL_ID
    description: A Cell Ontology identifier
    from_schema: metadata
    base: str
    pattern: ^CL:[0-9]{7}$
  GO_ID:
    name: GO_ID
    description: A Gene Ontology identifier
    from_schema: metadata
    base: str
    pattern: ^GO:[0-9]{7}$
  UNIPROT_ID:
    name: UNIPROT_ID
    description: A UniProt identifier
    from_schema: metadata
    base: str
    pattern: ^UniProtKB:[OPQ][0-9][A-Z0-9]{3}[0-9]|[A-NR-Z][0-9]([A-Z][A-Z0-9]{2}[0-9]){1,2}$
  WORMBASE_ID:
    name: WORMBASE_ID
    description: A WormBase identifier
    from_schema: metadata
    base: str
    pattern: WBStrain[0-9]{8}$
  ONTOLOGY_ID:
    name: ONTOLOGY_ID
    description: An ontology identifier
    from_schema: metadata
    base: str
    pattern: ^[a-zA-Z]+:[0-9]+$
  DOI:
    name: DOI
    description: A Digital Object Identifier
    from_schema: metadata
    base: str
    pattern: ^(doi:)?10\.[0-9]{4,9}/[-._;()/:a-zA-Z0-9]+$
  DOI_LIST:
    name: DOI_LIST
    description: A list of Digital Object Identifiers
    from_schema: metadata
    base: str
    pattern: ^(doi:)?10\.[0-9]{4,9}/[-._;()/:a-zA-Z0-9]+(\s*,\s*(doi:)?10\.[0-9]{4,9}/[-._;()/:a-zA-Z0-9]+)*$
  EMPIAR_ID:
    name: EMPIAR_ID
    description: An Electron Microscopy Public Image Archive identifier
    from_schema: metadata
    base: str
    pattern: ^EMPIAR-[0-9]+$
  EMDB_ID:
    name: EMDB_ID
    description: An Electron Microscopy Data Bank identifier
    from_schema: metadata
    base: str
    pattern: ^EMD-[0-9]{4,5}$
  PDB_ID:
    name: PDB_ID
    description: A Protein Data Bank identifier
    from_schema: metadata
    base: str
    pattern: ^PDB-[0-9a-zA-Z]{4,8}$
  EMPIAR_EMDB_PDB_LIST:
    name: EMPIAR_EMDB_PDB_LIST
    description: A list of EMPIAR, EMDB, and PDB identifiers
    from_schema: metadata
    base: str
    pattern: ^(EMPIAR-[0-9]{5}|EMD-[0-9]{4,5}|PDB-[0-9a-zA-Z]{4,8})(\s*,\s*(EMPIAR-[0-9]{5}|EMD-[0-9]{4,5}|PDB-[0-9a-zA-Z]{4,8}))*$
  EMPIAR_EMDB_DOI_PDB_LIST:
    name: EMPIAR_EMDB_DOI_PDB_LIST
    description: A list of EMPIAR, EMDB, DOI, and PDB identifiers
    from_schema: metadata
    base: str
    pattern: ^(EMPIAR-[0-9]{5}|EMD-[0-9]{4,5}|(doi:)?10\.[0-9]{4,9}/[-._;()/:a-zA-Z0-9]+|PDB-[0-9a-zA-Z]{4,8})(\s*,\s*(EMPIAR-[0-9]{5}|EMD-[0-9]{4,5}|(doi:)?10\.[0-9]{4,9}/[-._;()/:a-zA-Z0-9]+|PDB-[0-9a-zA-Z]{4,8}))*$
enums:
  alignment_type_enum:
    name: alignment_type_enum
    description: Type of alignment
    from_schema: metadata
    permissible_values:
      LOCAL:
        text: LOCAL
        description: Local alignment
      GLOBAL:
        text: GLOBAL
        description: Global alignment
  alignment_format_enum:
    name: alignment_format_enum
    description: Used to determine what alignment alogrithm to use.
    from_schema: metadata
    permissible_values:
      IMOD:
        text: IMOD
        description: IMOD was used for the alignment. Supported file formats are (xf,
          tlt, tilt.com, news.com, xtilt)
      ARETOMO3:
        text: ARETOMO3
        description: ARETOMO3 was used for the alignment. Supported file formats are
          (aln, txt, csv)
  annotation_method_type_enum:
    name: annotation_method_type_enum
    description: Describes how the annotations were generated.
    from_schema: metadata
    permissible_values:
      manual:
        text: manual
        description: Annotations were generated manually.
      automated:
        text: automated
        description: Annotations were generated using automated tools or algorithms
          without supervision.
      hybrid:
        text: hybrid
        description: Annotations were generated using a combination of automated and
          manual methods.
      simulated:
        text: simulated
        description: Annotations were generated by simulation tools or algorithms.
  annotation_file_shape_type_enum:
    name: annotation_file_shape_type_enum
    description: Describes the shape of the annotation
    from_schema: metadata
    permissible_values:
      SegmentationMask:
        text: SegmentationMask
        description: A binary mask volume
      OrientedPoint:
        text: OrientedPoint
        description: A series of coordinates and an orientation
      Point:
        text: Point
        description: A series of coordinates
      InstanceSegmentation:
        text: InstanceSegmentation
        description: A volume with labels for multiple instances
      TriangularMesh:
        text: TriangularMesh
        description: A mesh of triangles
      TriangularMeshGroup:
        text: TriangularMeshGroup
        description: A group of triangular meshes
  annotation_method_link_type_enum:
    name: annotation_method_link_type_enum
    description: Describes the type of link associated to the annotation method.
    from_schema: metadata
    permissible_values:
      documentation:
        text: documentation
        description: Links to the documentation related to the method.
      models_weights:
        text: models_weights
        description: Links to the weights that the models used for generating annotations
          were trained with.
      other:
        text: other
        description: Link to resources that does not fit in the other categories.
      source_code:
        text: source_code
        description: Links to the source code of the method.
      website:
        text: website
        description: Links to a website of the method or tool used to generate the
          annotation.
  deposition_types_enum:
    name: deposition_types_enum
    description: Types of data a deposition has
    from_schema: metadata
    permissible_values:
      annotation:
        text: annotation
        description: The deposition comprises of new annotations for existing datasets
      dataset:
        text: dataset
        description: The deposition comprises of new dataset(s).
      tomogram:
        text: tomogram
        description: The deposition comprises of new tomograms for existing datasets
  sample_type_enum:
    name: sample_type_enum
    description: Type of sample imaged in a CryoET study.
    from_schema: metadata
    permissible_values:
      cell:
        text: cell
        description: Tomographic data of whole cells or cell sections.
      tissue:
        text: tissue
        description: Tomographic data of tissue sections.
      organism:
        text: organism
        description: Tomographic data of sections through multicellular organisms.
      organelle:
        text: organelle
        description: Tomographic data of purified organelles.
      virus:
        text: virus
        description: Tomographic data of purified viruses or VLPs.
      in_vitro:
        text: in_vitro
        description: Tomographic data of in vitro reconstituted systems or mixtures
          of proteins.
      in_silico:
        text: in_silico
        description: Simulated tomographic data.
      other:
        text: other
        description: Other type of sample.
  tiltseries_camera_acquire_mode_enum:
    name: tiltseries_camera_acquire_mode_enum
    description: Camera acquisition mode
    from_schema: metadata
    permissible_values:
      counting:
        text: counting
        description: Counting mode
      superresolution:
        text: superresolution
        description: Super-resolution mode
      linear:
        text: linear
        description: Linear mode
      cds:
        text: cds
        description: Correlated double sampling mode
  tiltseries_microscope_manufacturer_enum:
    name: tiltseries_microscope_manufacturer_enum
    description: Microscope manufacturer
    from_schema: metadata
    permissible_values:
      FEI:
        text: FEI
        description: FEI Company
      TFS:
        text: TFS
        description: Thermo Fisher Scientific
      JEOL:
        text: JEOL
        description: JEOL Ltd.
      SIMULATED:
        text: SIMULATED
        description: Simulated data
  fiducial_alignment_status_enum:
    name: fiducial_alignment_status_enum
    description: Fiducial Alignment method
    from_schema: metadata
    permissible_values:
      FIDUCIAL:
        text: FIDUCIAL
        description: Alignment computed based on fiducial markers
      NON_FIDUCIAL:
        text: NON_FIDUCIAL
        description: Alignment computed without fiducial markers
  tomogram_processing_enum:
    name: tomogram_processing_enum
    description: Tomogram processing method
    from_schema: metadata
    permissible_values:
      denoised:
        text: denoised
        description: Tomogram was denoised
      filtered:
        text: filtered
        description: Tomogram was filtered
      raw:
        text: raw
        description: Tomogram was not processed
  tomogram_reconstruction_method_enum:
    name: tomogram_reconstruction_method_enum
    description: Tomogram reconstruction method
    from_schema: metadata
    permissible_values:
      SART:
        text: SART
        description: Simultaneous Algebraic Reconstruction Technique
      Fourier Space:
        text: Fourier Space
        description: Fourier space reconstruction
      SIRT:
        text: SIRT
        description: Simultaneous Iterative Reconstruction Technique
      WBP:
        text: WBP
        description: Weighted Back-Projection
      Unknown:
        text: Unknown
        description: Unknown reconstruction method
  tomogram_type_enum:
    name: tomogram_type_enum
    description: Tomogram type
    from_schema: metadata
    permissible_values:
      CANONICAL:
        text: CANONICAL
        description: Canonical tomogram (basis geometry for all annotations)
classes:
  PicturePath:
    name: PicturePath
    description: A set of paths to representative images of a piece of data.
    from_schema: metadata
    attributes:
      snapshot:
        name: snapshot
        description: Path to the dataset preview image relative to the dataset directory
          root.
        from_schema: metadata
        exact_mappings:
        - cdp-common:snapshot
        alias: snapshot
        owner: PicturePath
        domain_of:
        - PicturePath
        range: URLorS3URI
        recommended: true
        inlined: true
        inlined_as_list: true
        pattern: ^(((https?|s3)://)|cryoetportal-rawdatasets-dev).*$
      thumbnail:
        name: thumbnail
        description: Path to the thumbnail of preview image relative to the dataset
          directory root.
        from_schema: metadata
        exact_mappings:
        - cdp-common:thumbnail
        alias: thumbnail
        owner: PicturePath
        domain_of:
        - PicturePath
        range: URLorS3URI
        recommended: true
        inlined: true
        inlined_as_list: true
        pattern: ^(((https?|s3)://)|cryoetportal-rawdatasets-dev).*$
  Author:
    name: Author
    description: Author of a scientific data entity.
    from_schema: metadata
    mixins:
    - AuthorMixin
    attributes:
      ORCID:
        name: ORCID
        description: The ORCID identifier for the author.
        from_schema: metadata
        exact_mappings:
        - cdp-common:author_orcid
        alias: ORCID
        owner: Author
        domain_of:
        - Author
        range: ORCID
        recommended: true
        inlined: true
        inlined_as_list: true
        pattern: '[0-9]{4}-[0-9]{4}-[0-9]{4}-[0-9]{3}[0-9X]$'
      name:
        name: name
        description: The full name of the author.
        from_schema: metadata
        exact_mappings:
        - cdp-common:author_name
        alias: name
        owner: Author
        domain_of:
        - AuthorMixin
        - OrganismDetails
        - TissueDetails
        - CellType
        - CellStrain
        - CellComponent
        - AnnotationObject
        - AnnotationTriangularMeshGroupFile
        range: string
        required: true
        inlined: true
        inlined_as_list: true
      email:
        name: email
        description: The email address of the author.
        from_schema: metadata
        exact_mappings:
        - cdp-common:author_email
        alias: email
        owner: Author
        domain_of:
        - AuthorMixin
        range: string
        inlined: true
        inlined_as_list: true
      affiliation_name:
        name: affiliation_name
        description: The name of the author's affiliation.
        from_schema: metadata
        exact_mappings:
        - cdp-common:author_affiliation_name
        alias: affiliation_name
        owner: Author
        domain_of:
        - AuthorMixin
        range: string
        inlined: true
        inlined_as_list: true
      affiliation_address:
        name: affiliation_address
        description: The address of the author's affiliation.
        from_schema: metadata
        exact_mappings:
        - cdp-common:author_affiliation_address
        alias: affiliation_address
        owner: Author
        domain_of:
        - AuthorMixin
        range: string
        inlined: true
        inlined_as_list: true
      affiliation_identifier:
        name: affiliation_identifier
        description: A Research Organization Registry (ROR) identifier.
        from_schema: metadata
        exact_mappings:
        - cdp-common:author_affiliation_identifier
        alias: affiliation_identifier
        owner: Author
        domain_of:
        - AuthorMixin
        range: string
        recommended: true
        inlined: true
        inlined_as_list: true
      corresponding_author_status:
        name: corresponding_author_status
        description: Whether the author is a corresponding author.
        from_schema: metadata
        exact_mappings:
        - cdp-common:author_corresponding_author_status
        ifabsent: 'False'
        alias: corresponding_author_status
        owner: Author
        domain_of:
        - AuthorMixin
        range: boolean
        inlined: true
        inlined_as_list: true
      primary_author_status:
        name: primary_author_status
        description: Whether the author is a primary author.
        from_schema: metadata
        exact_mappings:
        - cdp-common:author_primary_author_status
        ifabsent: 'False'
        alias: primary_author_status
        owner: Author
        domain_of:
        - AuthorMixin
        range: boolean
        inlined: true
        inlined_as_list: true
  FundingDetails:
    name: FundingDetails
    description: A funding source for a scientific data entity (base for JSON and
      DB representation).
    from_schema: metadata
    attributes:
      funding_agency_name:
        name: funding_agency_name
        description: The name of the funding source.
        from_schema: metadata
        exact_mappings:
        - cdp-common:funding_agency_name
        alias: funding_agency_name
        owner: FundingDetails
        domain_of:
        - FundingDetails
        range: string
        recommended: true
        inlined: true
        inlined_as_list: true
      grant_id:
        name: grant_id
        description: Grant identifier provided by the funding agency
        from_schema: metadata
        exact_mappings:
        - cdp-common:funding_grant_id
        alias: grant_id
        owner: FundingDetails
        domain_of:
        - FundingDetails
        range: string
        recommended: true
        inlined: true
        inlined_as_list: true
  DateStamp:
    name: DateStamp
    description: A set of dates at which a data item was deposited, published and
      last modified.
    from_schema: metadata
    mixins:
    - DateStampedEntityMixin
    attributes:
      deposition_date:
        name: deposition_date
        description: The date a data item was received by the cryoET data portal.
        from_schema: metadata
        exact_mappings:
        - cdp-common:deposition_date
        alias: deposition_date
        owner: DateStamp
        domain_of:
        - DateStampedEntityMixin
        range: date
        required: true
        inlined: true
        inlined_as_list: true
      release_date:
        name: release_date
        description: The date a data item was received by the cryoET data portal.
        from_schema: metadata
        exact_mappings:
        - cdp-common:release_date
        alias: release_date
        owner: DateStamp
        domain_of:
        - DateStampedEntityMixin
        range: date
        required: true
        inlined: true
        inlined_as_list: true
      last_modified_date:
        name: last_modified_date
        description: The date a piece of data was last modified on the cryoET data
          portal.
        from_schema: metadata
        exact_mappings:
        - cdp-common:last_modified_date
        alias: last_modified_date
        owner: DateStamp
        domain_of:
        - DateStampedEntityMixin
        range: date
        required: true
        inlined: true
        inlined_as_list: true
  DateStampedEntity:
    name: DateStampedEntity
    description: An entity with associated deposition, release and last modified dates.
    from_schema: metadata
    attributes:
      dates:
        name: dates
        description: A set of dates at which a data item was deposited, published
          and last modified.
        from_schema: metadata
        alias: dates
        owner: DateStampedEntity
        domain_of:
        - DateStampedEntity
        - Tomogram
        range: DateStamp
        required: true
        inlined: true
        inlined_as_list: true
  AuthoredEntity:
    name: AuthoredEntity
    description: An entity with associated authors.
    from_schema: metadata
    attributes:
      authors:
        name: authors
        description: Author of a scientific data entity.
        from_schema: metadata
        list_elements_ordered: true
        alias: authors
        owner: AuthoredEntity
        domain_of:
        - AuthoredEntity
        range: Author
        required: true
        multivalued: true
        inlined: true
        inlined_as_list: true
        minimum_cardinality: 1
  FundedEntity:
    name: FundedEntity
    description: An entity with associated funding sources.
    from_schema: metadata
    attributes:
      funding:
        name: funding
        description: A funding source for a scientific data entity (base for JSON
          and DB representation).
        from_schema: metadata
        list_elements_ordered: true
        alias: funding
        owner: FundedEntity
        domain_of:
        - FundedEntity
        range: FundingDetails
        recommended: true
        multivalued: true
        inlined: true
        inlined_as_list: true
  CrossReferences:
    name: CrossReferences
    description: A set of cross-references to other databases and publications.
    from_schema: metadata
    mixins:
    - CrossReferencesMixin
    attributes:
      publications:
        name: publications
        description: Comma-separated list of DOIs for publications associated with
          the dataset.
        from_schema: metadata
        alias: publications
        owner: CrossReferences
        domain_of:
        - CrossReferencesMixin
        range: DOI_LIST
        recommended: true
        inlined: true
        inlined_as_list: true
        pattern: (^(doi:)?10\.[0-9]{4,9}/[-._;()/:a-zA-Z0-9]+(\s*,\s*(doi:)?10\.[0-9]{4,9}/[-._;()/:a-zA-Z0-9]+)*$)|(^(doi:)?10\.[0-9]{4,9}/[-._;()/:a-zA-Z0-9]+(\s*,\s*(doi:)?10\.[0-9]{4,9}/[-._;()/:a-zA-Z0-9]+)*$)
      related_database_entries:
        name: related_database_entries
        description: Comma-separated list of related database entries for the dataset.
        from_schema: metadata
        alias: related_database_entries
        owner: CrossReferences
        domain_of:
        - CrossReferencesMixin
        range: EMPIAR_EMDB_PDB_LIST
        recommended: true
        inlined: true
        inlined_as_list: true
        pattern: (^(EMPIAR-[0-9]{5}|EMD-[0-9]{4,5}|PDB-[0-9a-zA-Z]{4,8})(\s*,\s*(EMPIAR-[0-9]{5}|EMD-[0-9]{4,5}|PDB-[0-9a-zA-Z]{4,8}))*$)|(^(EMPIAR-[0-9]{5}|EMD-[0-9]{4,5}|PDB-[0-9a-zA-Z]{4,8})(\s*,\s*(EMPIAR-[0-9]{5}|EMD-[0-9]{4,5}|PDB-[0-9a-zA-Z]{4,8}))*$)
      related_database_links:
        name: related_database_links
        description: Comma-separated list of related database links for the dataset.
        from_schema: metadata
        alias: related_database_links
        owner: CrossReferences
        domain_of:
        - CrossReferencesMixin
        range: string
        inlined: true
        inlined_as_list: true
      dataset_citations:
        name: dataset_citations
        description: Comma-separated list of DOIs for publications citing the dataset.
        from_schema: metadata
        alias: dataset_citations
        owner: CrossReferences
        domain_of:
        - CrossReferencesMixin
        range: string
        inlined: true
        inlined_as_list: true
  CrossReferencedEntity:
    name: CrossReferencedEntity
    description: An entity with associated cross-references to other databases and
      publications.
    from_schema: metadata
    mixin: true
    attributes:
      cross_references:
        name: cross_references
        description: A set of cross-references to other databases and publications.
        from_schema: metadata
        alias: cross_references
        owner: CrossReferencedEntity
        domain_of:
        - CrossReferencedEntity
        - Tomogram
        range: CrossReferences
        inlined: true
        inlined_as_list: true
  PicturedEntity:
    name: PicturedEntity
    description: An entity with associated preview images.
    from_schema: metadata
    attributes:
      key_photos:
        name: key_photos
        description: A set of paths to representative images of a piece of data.
        from_schema: metadata
        alias: key_photos
        owner: PicturedEntity
        domain_of:
        - PicturedEntity
        range: PicturePath
        required: true
        inlined: true
        inlined_as_list: true
  OrganismDetails:
    name: OrganismDetails
    description: The species from which the sample was derived.
    from_schema: metadata
    attributes:
      name:
        name: name
        description: Name of the organism from which a biological sample used in a
          CryoET study is derived from, e.g. homo sapiens.
        from_schema: metadata
        exact_mappings:
        - cdp-common:organism_name
        alias: name
        owner: OrganismDetails
        domain_of:
        - OrganismDetails
        - TissueDetails
        - CellType
        - CellStrain
        - CellComponent
        - AnnotationObject
        - AnnotationTriangularMeshGroupFile
        - AuthorMixin
        range: string
        required: true
        inlined: true
        inlined_as_list: true
      taxonomy_id:
        name: taxonomy_id
        description: NCBI taxonomy identifier for the organism, e.g. 9606
        from_schema: metadata
        exact_mappings:
        - cdp-common:organism_taxid
        alias: taxonomy_id
        owner: OrganismDetails
        domain_of:
        - OrganismDetails
        range: integer
        recommended: true
        inlined: true
        inlined_as_list: true
        minimum_value: 1
  TissueDetails:
    name: TissueDetails
    description: The type of tissue from which the sample was derived.
    from_schema: metadata
    attributes:
      name:
        name: name
        description: Name of the tissue from which a biological sample used in a CryoET
          study is derived from.
        from_schema: metadata
        exact_mappings:
        - cdp-common:tissue_name
        alias: name
        owner: TissueDetails
        domain_of:
        - OrganismDetails
        - TissueDetails
        - CellType
        - CellStrain
        - CellComponent
        - AnnotationObject
        - AnnotationTriangularMeshGroupFile
        - AuthorMixin
        range: string
        required: true
        inlined: true
        inlined_as_list: true
      id:
        name: id
        description: The UBERON identifier for the tissue.
        from_schema: metadata
        exact_mappings:
        - cdp-common:tissue_id
        alias: id
        owner: TissueDetails
        domain_of:
        - TissueDetails
        - CellType
        - CellStrain
        - CellComponent
        - AnnotationObject
        range: BTO_ID
        recommended: true
        inlined: true
        inlined_as_list: true
        pattern: ^BTO:[0-9]{7}$
  CellType:
    name: CellType
    description: The cell type from which the sample was derived.
    from_schema: metadata
    attributes:
      name:
        name: name
        description: Name of the cell type from which a biological sample used in
          a CryoET study is derived from.
        from_schema: metadata
        exact_mappings:
        - cdp-common:cell_name
        alias: name
        owner: CellType
        domain_of:
        - OrganismDetails
        - TissueDetails
        - CellType
        - CellStrain
        - CellComponent
        - AnnotationObject
        - AnnotationTriangularMeshGroupFile
        - AuthorMixin
        range: string
        required: true
        inlined: true
        inlined_as_list: true
      id:
        name: id
        description: Cell Ontology identifier for the cell type
        from_schema: metadata
        exact_mappings:
        - cdp-common:cell_type_id
        alias: id
        owner: CellType
        domain_of:
        - TissueDetails
        - CellType
        - CellStrain
        - CellComponent
        - AnnotationObject
        range: CL_ID
        recommended: true
        inlined: true
        inlined_as_list: true
        pattern: ^CL:[0-9]{7}$
  CellStrain:
    name: CellStrain
    description: The strain or cell line from which the sample was derived.
    from_schema: metadata
    attributes:
      name:
        name: name
        description: Cell line or strain for the sample.
        from_schema: metadata
        exact_mappings:
        - cdp-common:cell_strain_name
        alias: name
        owner: CellStrain
        domain_of:
        - OrganismDetails
        - TissueDetails
        - CellType
        - CellStrain
        - CellComponent
        - AnnotationObject
        - AnnotationTriangularMeshGroupFile
        - AuthorMixin
        range: string
        required: true
        inlined: true
        inlined_as_list: true
      id:
        name: id
        description: Link to more information about the cell strain.
        from_schema: metadata
        exact_mappings:
        - cdp-common:cell_strain_id
        alias: id
        owner: CellStrain
        domain_of:
        - TissueDetails
        - CellType
        - CellStrain
        - CellComponent
        - AnnotationObject
        range: Any
        recommended: true
        inlined: true
        inlined_as_list: true
        pattern: (WBStrain[0-9]{8}$)|(^[a-zA-Z]+:[0-9]+$)
        any_of:
        - range: WORMBASE_ID
        - range: ONTOLOGY_ID
  CellComponent:
    name: CellComponent
    description: The cellular component from which the sample was derived.
    from_schema: metadata
    attributes:
      name:
        name: name
        description: Name of the cellular component.
        from_schema: metadata
        exact_mappings:
        - cdp-common:cell_component_name
        alias: name
        owner: CellComponent
        domain_of:
        - OrganismDetails
        - TissueDetails
        - CellType
        - CellStrain
        - CellComponent
        - AnnotationObject
        - AnnotationTriangularMeshGroupFile
        - AuthorMixin
        range: string
        required: true
        inlined: true
        inlined_as_list: true
      id:
        name: id
        description: The GO identifier for the cellular component.
        from_schema: metadata
        exact_mappings:
        - cdp-common:cell_component_id
        alias: id
        owner: CellComponent
        domain_of:
        - TissueDetails
        - CellType
        - CellStrain
        - CellComponent
        - AnnotationObject
        range: GO_ID
        recommended: true
        inlined: true
        inlined_as_list: true
        pattern: ^GO:[0-9]{7}$
  ExperimentMetadata:
    name: ExperimentMetadata
    description: Metadata describing sample and sample preparation methods used in
      a cryoET dataset.
    from_schema: metadata
    attributes:
      sample_type:
        name: sample_type
        description: Type of sample imaged in a CryoET study.
        from_schema: metadata
        exact_mappings:
        - cdp-common:preparation_sample_type
        alias: sample_type
        owner: ExperimentMetadata
        domain_of:
        - ExperimentMetadata
        range: sample_type_enum
        required: true
        inlined: true
        inlined_as_list: true
        pattern: (^cell$)|(^tissue$)|(^organism$)|(^organelle$)|(^virus$)|(^in_vitro$)|(^in_silico$)|(^other$)
      sample_preparation:
        name: sample_preparation
        description: Describes how the sample was prepared.
        from_schema: metadata
        exact_mappings:
        - cdp-common:sample_preparation
        alias: sample_preparation
        owner: ExperimentMetadata
        domain_of:
        - ExperimentMetadata
        range: string
        recommended: true
        inlined: true
        inlined_as_list: true
      grid_preparation:
        name: grid_preparation
        description: Describes Cryo-ET grid preparation.
        from_schema: metadata
        exact_mappings:
        - cdp-common:grid_preparation
        alias: grid_preparation
        owner: ExperimentMetadata
        domain_of:
        - ExperimentMetadata
        range: string
        recommended: true
        inlined: true
        inlined_as_list: true
      other_setup:
        name: other_setup
        description: Describes other setup not covered by sample preparation or grid
          preparation that may make this dataset unique in the same publication.
        from_schema: metadata
        exact_mappings:
        - cdp-common:preparation_other_setup
        alias: other_setup
        owner: ExperimentMetadata
        domain_of:
        - ExperimentMetadata
        range: string
        recommended: true
        inlined: true
        inlined_as_list: true
      organism:
        name: organism
        description: The species from which the sample was derived.
        from_schema: metadata
        alias: organism
        owner: ExperimentMetadata
        domain_of:
        - ExperimentMetadata
        range: OrganismDetails
        inlined: true
        inlined_as_list: true
      tissue:
        name: tissue
        description: The type of tissue from which the sample was derived.
        from_schema: metadata
        alias: tissue
        owner: ExperimentMetadata
        domain_of:
        - ExperimentMetadata
        range: TissueDetails
        inlined: true
        inlined_as_list: true
      cell_type:
        name: cell_type
        description: The cell type from which the sample was derived.
        from_schema: metadata
        alias: cell_type
        owner: ExperimentMetadata
        domain_of:
        - ExperimentMetadata
        range: CellType
        inlined: true
        inlined_as_list: true
      cell_strain:
        name: cell_strain
        description: The strain or cell line from which the sample was derived.
        from_schema: metadata
        alias: cell_strain
        owner: ExperimentMetadata
        domain_of:
        - ExperimentMetadata
        range: CellStrain
        inlined: true
        inlined_as_list: true
      cell_component:
        name: cell_component
        description: The cellular component from which the sample was derived.
        from_schema: metadata
        alias: cell_component
        owner: ExperimentMetadata
        domain_of:
        - ExperimentMetadata
        range: CellComponent
        inlined: true
        inlined_as_list: true
  Dataset:
    name: Dataset
    description: High-level description of a cryoET dataset.
    from_schema: metadata
    mixins:
    - DateStampedEntity
    - AuthoredEntity
    - FundedEntity
    - CrossReferencedEntity
    - ExperimentMetadata
    attributes:
      dataset_identifier:
        name: dataset_identifier
        description: An identifier for a CryoET dataset, assigned by the Data Portal.
          Used to identify the dataset as the directory name in data tree.
        from_schema: metadata
        exact_mappings:
        - cdp-common:dataset_identifier
        alias: dataset_identifier
        owner: Dataset
        domain_of:
        - Dataset
        range: integer
        required: true
        inlined: true
        inlined_as_list: true
      dataset_title:
        name: dataset_title
        description: Title of a CryoET dataset.
        from_schema: metadata
        exact_mappings:
        - cdp-common:dataset_title
        alias: dataset_title
        owner: Dataset
        domain_of:
        - Dataset
        range: string
        required: true
        inlined: true
        inlined_as_list: true
      dataset_description:
        name: dataset_description
        description: A short description of a CryoET dataset, similar to an abstract
          for a journal article or dataset.
        from_schema: metadata
        exact_mappings:
        - cdp-common:dataset_description
        alias: dataset_description
        owner: Dataset
        domain_of:
        - Dataset
        range: string
        required: true
        inlined: true
        inlined_as_list: true
      dates:
        name: dates
        description: A set of dates at which a data item was deposited, published
          and last modified.
        from_schema: metadata
        alias: dates
        owner: Dataset
        domain_of:
        - DateStampedEntity
        - Tomogram
        range: DateStamp
        required: true
        inlined: true
        inlined_as_list: true
      authors:
        name: authors
        description: Author of a scientific data entity.
        from_schema: metadata
        list_elements_ordered: true
        alias: authors
        owner: Dataset
        domain_of:
        - AuthoredEntity
        range: Author
        required: true
        multivalued: true
        inlined: true
        inlined_as_list: true
        minimum_cardinality: 1
      funding:
        name: funding
        description: A funding source for a scientific data entity (base for JSON
          and DB representation).
        from_schema: metadata
        list_elements_ordered: true
        alias: funding
        owner: Dataset
        domain_of:
        - FundedEntity
        range: FundingDetails
        recommended: true
        multivalued: true
        inlined: true
        inlined_as_list: true
      cross_references:
        name: cross_references
        description: A set of cross-references to other databases and publications.
        from_schema: metadata
        alias: cross_references
        owner: Dataset
        domain_of:
        - CrossReferencedEntity
        - Tomogram
        range: CrossReferences
        inlined: true
        inlined_as_list: true
      sample_type:
        name: sample_type
        description: Type of sample imaged in a CryoET study.
        from_schema: metadata
        exact_mappings:
        - cdp-common:preparation_sample_type
        alias: sample_type
        owner: Dataset
        domain_of:
        - ExperimentMetadata
        range: sample_type_enum
        required: true
        inlined: true
        inlined_as_list: true
        pattern: (^cell$)|(^tissue$)|(^organism$)|(^organelle$)|(^virus$)|(^in_vitro$)|(^in_silico$)|(^other$)
      sample_preparation:
        name: sample_preparation
        description: Describes how the sample was prepared.
        from_schema: metadata
        exact_mappings:
        - cdp-common:sample_preparation
        alias: sample_preparation
        owner: Dataset
        domain_of:
        - ExperimentMetadata
        range: string
        recommended: true
        inlined: true
        inlined_as_list: true
      grid_preparation:
        name: grid_preparation
        description: Describes Cryo-ET grid preparation.
        from_schema: metadata
        exact_mappings:
        - cdp-common:grid_preparation
        alias: grid_preparation
        owner: Dataset
        domain_of:
        - ExperimentMetadata
        range: string
        recommended: true
        inlined: true
        inlined_as_list: true
      other_setup:
        name: other_setup
        description: Describes other setup not covered by sample preparation or grid
          preparation that may make this dataset unique in the same publication.
        from_schema: metadata
        exact_mappings:
        - cdp-common:preparation_other_setup
        alias: other_setup
        owner: Dataset
        domain_of:
        - ExperimentMetadata
        range: string
        recommended: true
        inlined: true
        inlined_as_list: true
      organism:
        name: organism
        description: The species from which the sample was derived.
        from_schema: metadata
        alias: organism
        owner: Dataset
        domain_of:
        - ExperimentMetadata
        range: OrganismDetails
        inlined: true
        inlined_as_list: true
      tissue:
        name: tissue
        description: The type of tissue from which the sample was derived.
        from_schema: metadata
        alias: tissue
        owner: Dataset
        domain_of:
        - ExperimentMetadata
        range: TissueDetails
        inlined: true
        inlined_as_list: true
      cell_type:
        name: cell_type
        description: The cell type from which the sample was derived.
        from_schema: metadata
        alias: cell_type
        owner: Dataset
        domain_of:
        - ExperimentMetadata
        range: CellType
        inlined: true
        inlined_as_list: true
      cell_strain:
        name: cell_strain
        description: The strain or cell line from which the sample was derived.
        from_schema: metadata
        alias: cell_strain
        owner: Dataset
        domain_of:
        - ExperimentMetadata
        range: CellStrain
        inlined: true
        inlined_as_list: true
      cell_component:
        name: cell_component
        description: The cellular component from which the sample was derived.
        from_schema: metadata
        alias: cell_component
        owner: Dataset
        domain_of:
        - ExperimentMetadata
        range: CellComponent
        inlined: true
        inlined_as_list: true
  Deposition:
    name: Deposition
    description: Metadata describing a deposition.
    from_schema: metadata
    mixins:
    - DateStampedEntity
    - AuthoredEntity
    - CrossReferencedEntity
    attributes:
      deposition_description:
        name: deposition_description
        description: A short description of the deposition, similar to an abstract
          for a journal article or dataset.
        from_schema: metadata
        exact_mappings:
        - cdp-common:deposition_description
        alias: deposition_description
        owner: Deposition
        domain_of:
        - Deposition
        range: string
        required: true
        inlined: true
        inlined_as_list: true
      deposition_identifier:
        name: deposition_identifier
        description: An identifier for a CryoET deposition, assigned by the Data Portal.
          Used to identify the deposition the entity is a part of.
        from_schema: metadata
        exact_mappings:
        - cdp-common:deposition_identifier
        alias: deposition_identifier
        owner: Deposition
        domain_of:
        - Deposition
        range: integer
        required: true
        inlined: true
        inlined_as_list: true
      deposition_title:
        name: deposition_title
        description: Title of a CryoET deposition.
        from_schema: metadata
        exact_mappings:
        - cdp-common:deposition_title
        alias: deposition_title
        owner: Deposition
        domain_of:
        - Deposition
        range: string
        required: true
        inlined: true
        inlined_as_list: true
      deposition_types:
        name: deposition_types
        description: Type of data in the deposition (e.g. dataset, annotation, tomogram)
        from_schema: metadata
        exact_mappings:
        - cdp-common:deposition_types
        alias: deposition_types
        owner: Deposition
        domain_of:
        - Deposition
        range: deposition_types_enum
        required: true
        multivalued: true
        inlined: true
        inlined_as_list: true
        pattern: (^annotation$)|(^dataset$)|(^tomogram$)
        minimum_cardinality: 1
      dates:
        name: dates
        description: A set of dates at which a data item was deposited, published
          and last modified.
        from_schema: metadata
        alias: dates
        owner: Deposition
        domain_of:
        - DateStampedEntity
        - Tomogram
        range: DateStamp
        required: true
        inlined: true
        inlined_as_list: true
      authors:
        name: authors
        description: Author of a scientific data entity.
        from_schema: metadata
        list_elements_ordered: true
        alias: authors
        owner: Deposition
        domain_of:
        - AuthoredEntity
        range: Author
        required: true
        multivalued: true
        inlined: true
        inlined_as_list: true
        minimum_cardinality: 1
      cross_references:
        name: cross_references
        description: A set of cross-references to other databases and publications.
        from_schema: metadata
        alias: cross_references
        owner: Deposition
        domain_of:
        - CrossReferencedEntity
        - Tomogram
        range: CrossReferences
        inlined: true
        inlined_as_list: true
  CameraDetails:
    name: CameraDetails
    description: The camera used to collect the tilt series.
    from_schema: metadata
    attributes:
      acquire_mode:
        name: acquire_mode
        description: Camera acquisition mode
        from_schema: metadata
        exact_mappings:
        - cdp-common:tiltseries_camera_acquire_mode
        alias: acquire_mode
        owner: CameraDetails
        domain_of:
        - CameraDetails
        range: Any
        inlined: true
        inlined_as_list: true
        pattern: (^[ ]*\{[a-zA-Z0-9_-]+\}[ ]*$)|((^counting$)|(^superresolution$)|(^linear$)|(^cds$))
        any_of:
        - range: StringFormattedString
        - range: tiltseries_camera_acquire_mode_enum
      manufacturer:
        name: manufacturer
        description: Name of the camera manufacturer
        from_schema: metadata
        exact_mappings:
        - cdp-common:tiltseries_camera_manufacturer
        alias: manufacturer
        owner: CameraDetails
        domain_of:
        - CameraDetails
        - MicroscopeDetails
        range: string
        required: true
        inlined: true
        inlined_as_list: true
      model:
        name: model
        description: Camera model name
        from_schema: metadata
        exact_mappings:
        - cdp-common:tiltseries_camera_model
        alias: model
        owner: CameraDetails
        domain_of:
        - CameraDetails
        - MicroscopeDetails
        range: string
        required: true
        inlined: true
        inlined_as_list: true
  MicroscopeDetails:
    name: MicroscopeDetails
    description: The microscope used to collect the tilt series.
    from_schema: metadata
    attributes:
      additional_info:
        name: additional_info
        description: Other microscope optical setup information, in addition to energy
          filter, phase plate and image corrector
        from_schema: metadata
        exact_mappings:
        - cdp-common:tiltseries_microscope_additional_info
        alias: additional_info
        owner: MicroscopeDetails
        domain_of:
        - MicroscopeDetails
        range: string
        inlined: true
        inlined_as_list: true
      manufacturer:
        name: manufacturer
        description: Name of the microscope manufacturer
        from_schema: metadata
        alias: manufacturer
        owner: MicroscopeDetails
        domain_of:
        - CameraDetails
        - MicroscopeDetails
        range: Any
        required: true
        inlined: true
        inlined_as_list: true
        pattern: (^FEI$)|(^TFS$)|(^JEOL$)|(^SIMULATED$)|(^[ ]*\{[a-zA-Z0-9_-]+\}[
          ]*$)
        any_of:
        - description: Name of the microscope manufacturer
          exact_mappings:
          - cdp-common:tiltseries_microscope_manufacturer
          range: tiltseries_microscope_manufacturer_enum
          required: true
        - range: StringFormattedString
      model:
        name: model
        description: Microscope model name
        from_schema: metadata
        exact_mappings:
        - cdp-common:tiltseries_microscope_model
        alias: model
        owner: MicroscopeDetails
        domain_of:
        - CameraDetails
        - MicroscopeDetails
        range: string
        required: true
        inlined: true
        inlined_as_list: true
  MicroscopeOpticalSetup:
    name: MicroscopeOpticalSetup
    description: The optical setup of the microscope used to collect the tilt series.
    from_schema: metadata
    attributes:
      energy_filter:
        name: energy_filter
        description: Energy filter setup used
        from_schema: metadata
        exact_mappings:
        - cdp-common:tiltseries_microscope_energy_filter
        alias: energy_filter
        owner: MicroscopeOpticalSetup
        domain_of:
        - MicroscopeOpticalSetup
        range: string
        required: true
        inlined: true
        inlined_as_list: true
      phase_plate:
        name: phase_plate
        description: Phase plate configuration
        from_schema: metadata
        exact_mappings:
        - cdp-common:tiltseries_microscope_phase_plate
        alias: phase_plate
        owner: MicroscopeOpticalSetup
        domain_of:
        - MicroscopeOpticalSetup
        range: string
        inlined: true
        inlined_as_list: true
      image_corrector:
        name: image_corrector
        description: Image corrector setup
        from_schema: metadata
        exact_mappings:
        - cdp-common:tiltseries_microscope_image_corrector
        alias: image_corrector
        owner: MicroscopeOpticalSetup
        domain_of:
        - MicroscopeOpticalSetup
        range: string
        inlined: true
        inlined_as_list: true
  TiltRange:
    name: TiltRange
    description: The range of tilt angles in the tilt series.
    from_schema: metadata
    attributes:
      min:
        name: min
        description: Minimal tilt angle in degrees
        from_schema: metadata
        alias: min
        owner: TiltRange
        domain_of:
        - TiltRange
        range: Any
        required: true
        inlined: true
        inlined_as_list: true
        minimum_value: -90
        maximum_value: 90
        pattern: ^float[ ]*\{[a-zA-Z0-9_-]+\}[ ]*$
        unit:
          symbol: °
          descriptive_name: degrees
        any_of:
        - description: Minimal tilt angle in degrees
          exact_mappings:
          - cdp-common:tiltseries_tilt_min
          range: float
          required: true
          minimum_value: -90
          maximum_value: 90
          unit:
            symbol: °
            descriptive_name: degrees
        - range: FloatFormattedString
      max:
        name: max
        description: Maximal tilt angle in degrees
        from_schema: metadata
        alias: max
        owner: TiltRange
        domain_of:
        - TiltRange
        range: Any
        required: true
        inlined: true
        inlined_as_list: true
        minimum_value: -90
        maximum_value: 90
        pattern: ^float[ ]*\{[a-zA-Z0-9_-]+\}[ ]*$
        unit:
          symbol: °
          descriptive_name: degrees
        any_of:
        - description: Maximal tilt angle in degrees
          exact_mappings:
          - cdp-common:tiltseries_tilt_max
          range: float
          required: true
          minimum_value: -90
          maximum_value: 90
          unit:
            symbol: °
            descriptive_name: degrees
        - range: FloatFormattedString
  TiltSeries:
    name: TiltSeries
    description: Metadata describing a tilt series.
    from_schema: metadata
    attributes:
      acceleration_voltage:
        name: acceleration_voltage
        description: Electron Microscope Accelerator voltage in volts
        from_schema: metadata
        exact_mappings:
        - cdp-common:tiltseries_acceleration_voltage
        alias: acceleration_voltage
        owner: TiltSeries
        domain_of:
        - TiltSeries
        range: float
        required: true
        inlined: true
        inlined_as_list: true
        minimum_value: 20000
        unit:
          symbol: V
          descriptive_name: volts
      aligned_tiltseries_binning:
        name: aligned_tiltseries_binning
        description: Binning factor of the aligned tilt series
        from_schema: metadata
        ifabsent: float(1)
        alias: aligned_tiltseries_binning
        owner: TiltSeries
        domain_of:
        - TiltSeries
        range: Any
        inlined: true
        inlined_as_list: true
        minimum_value: 0
        pattern: ^float[ ]*\{[a-zA-Z0-9_-]+\}[ ]*$
        any_of:
        - description: Binning factor of the aligned tilt series
          exact_mappings:
          - cdp-common:tiltseries_aligned_tiltseries_binning
          range: float
          minimum_value: 0
        - range: FloatFormattedString
      binning_from_frames:
        name: binning_from_frames
        description: Describes the binning factor from frames to tilt series file
        from_schema: metadata
        ifabsent: float(1)
        alias: binning_from_frames
        owner: TiltSeries
        domain_of:
        - TiltSeries
        range: Any
        inlined: true
        inlined_as_list: true
        minimum_value: 0
        pattern: ^float[ ]*\{[a-zA-Z0-9_-]+\}[ ]*$
        any_of:
        - description: Describes the binning factor from frames to tilt series file
          exact_mappings:
          - cdp-common:tiltseries_binning_from_frames
          range: float
          minimum_value: 0
        - range: FloatFormattedString
      camera:
        name: camera
        description: The camera used to collect the tilt series.
        from_schema: metadata
        alias: camera
        owner: TiltSeries
        domain_of:
        - TiltSeries
        range: CameraDetails
        required: true
        inlined: true
        inlined_as_list: true
      data_acquisition_software:
        name: data_acquisition_software
        description: Software used to collect data
        from_schema: metadata
        exact_mappings:
        - cdp-common:tiltseries_data_acquisition_software
        alias: data_acquisition_software
        owner: TiltSeries
        domain_of:
        - TiltSeries
        range: string
        required: true
        inlined: true
        inlined_as_list: true
      frames_count:
        name: frames_count
        description: Number of frames associated with this tiltseries
        from_schema: metadata
        exact_mappings:
        - cdp-common:tiltseries_frames_count
        alias: frames_count
        owner: TiltSeries
        domain_of:
        - TiltSeries
        range: integer
        inlined: true
        inlined_as_list: true
      is_aligned:
        name: is_aligned
        description: Whether this tilt series is aligned
        from_schema: metadata
        exact_mappings:
        - cdp-common:tiltseries_is_aligned
        alias: is_aligned
        owner: TiltSeries
        domain_of:
        - TiltSeries
        range: boolean
        required: true
        inlined: true
        inlined_as_list: true
      microscope:
        name: microscope
        description: The microscope used to collect the tilt series.
        from_schema: metadata
        alias: microscope
        owner: TiltSeries
        domain_of:
        - TiltSeries
        range: MicroscopeDetails
        required: true
        inlined: true
        inlined_as_list: true
      microscope_optical_setup:
        name: microscope_optical_setup
        description: The optical setup of the microscope used to collect the tilt
          series.
        from_schema: metadata
        alias: microscope_optical_setup
        owner: TiltSeries
        domain_of:
        - TiltSeries
        range: MicroscopeOpticalSetup
        required: true
        inlined: true
        inlined_as_list: true
      related_empiar_entry:
        name: related_empiar_entry
        description: If a tilt series is deposited into EMPIAR, enter the EMPIAR dataset
          identifier
        from_schema: metadata
        exact_mappings:
        - cdp-common:tiltseries_related_empiar_entry
        alias: related_empiar_entry
        owner: TiltSeries
        domain_of:
        - TiltSeries
        range: EMPIAR_ID
        inlined: true
        inlined_as_list: true
        pattern: ^EMPIAR-[0-9]+$
      spherical_aberration_constant:
        name: spherical_aberration_constant
        description: Spherical Aberration Constant of the objective lens in millimeters
        from_schema: metadata
        alias: spherical_aberration_constant
        owner: TiltSeries
        domain_of:
        - TiltSeries
        range: Any
        required: true
        inlined: true
        inlined_as_list: true
        minimum_value: 0
        pattern: ^float[ ]*\{[a-zA-Z0-9_-]+\}[ ]*$
        unit:
          symbol: mm
          descriptive_name: millimeters
        any_of:
        - description: Spherical Aberration Constant of the objective lens in millimeters
          exact_mappings:
          - cdp-common:tiltseries_spherical_aberration_constant
          range: float
          required: true
          minimum_value: 0
          unit:
            symbol: mm
            descriptive_name: millimeters
        - range: FloatFormattedString
      tilt_alignment_software:
        name: tilt_alignment_software
        description: Software used for tilt alignment
        from_schema: metadata
        exact_mappings:
        - cdp-common:tiltseries_tilt_alignment_software
        alias: tilt_alignment_software
        owner: TiltSeries
        domain_of:
        - TiltSeries
        range: string
        inlined: true
        inlined_as_list: true
      tilt_axis:
        name: tilt_axis
        description: Rotation angle in degrees
        from_schema: metadata
        alias: tilt_axis
        owner: TiltSeries
        domain_of:
        - TiltSeries
        range: Any
        required: true
        inlined: true
        inlined_as_list: true
        minimum_value: -360
        maximum_value: 360
        pattern: ^float[ ]*\{[a-zA-Z0-9_-]+\}[ ]*$
        unit:
          symbol: °
          descriptive_name: degrees
        any_of:
        - description: Rotation angle in degrees
          exact_mappings:
          - cdp-common:tiltseries_tilt_axis
          range: float
          required: true
          minimum_value: -360
          maximum_value: 360
          unit:
            symbol: °
            descriptive_name: degrees
        - range: FloatFormattedString
      tilt_range:
        name: tilt_range
        description: The range of tilt angles in the tilt series.
        from_schema: metadata
        alias: tilt_range
        owner: TiltSeries
        domain_of:
        - TiltSeries
        range: TiltRange
        required: true
        inlined: true
        inlined_as_list: true
      tilt_series_quality:
        name: tilt_series_quality
        description: Author assessment of tilt series quality within the dataset (1-5,
          5 is best)
        from_schema: metadata
        alias: tilt_series_quality
        owner: TiltSeries
        domain_of:
        - TiltSeries
        range: Any
        required: true
        inlined: true
        inlined_as_list: true
        minimum_value: 1
        maximum_value: 5
        pattern: ^int[ ]*\{[a-zA-Z0-9_-]+\}[ ]*$
        any_of:
        - description: Author assessment of tilt series quality within the dataset
            (1-5, 5 is best)
          exact_mappings:
          - cdp-common:tiltseries_tilt_series_quality
          range: integer
          required: true
          minimum_value: 1
          maximum_value: 5
        - range: IntegerFormattedString
      tilt_step:
        name: tilt_step
        description: Tilt step in degrees
        from_schema: metadata
        alias: tilt_step
        owner: TiltSeries
        domain_of:
        - TiltSeries
        range: Any
        required: true
        inlined: true
        inlined_as_list: true
        minimum_value: 0
        maximum_value: 90
        pattern: ^float[ ]*\{[a-zA-Z0-9_-]+\}[ ]*$
        unit:
          symbol: °
          descriptive_name: degrees
        any_of:
        - description: Tilt step in degrees
          exact_mappings:
          - cdp-common:tiltseries_tilt_step
          range: float
          required: true
          minimum_value: 0
          maximum_value: 90
          unit:
            symbol: °
            descriptive_name: degrees
        - range: FloatFormattedString
      tilting_scheme:
        name: tilting_scheme
        description: The order of stage tilting during acquisition of the data
        from_schema: metadata
        exact_mappings:
        - cdp-common:tiltseries_tilting_scheme
        alias: tilting_scheme
        owner: TiltSeries
        domain_of:
        - TiltSeries
        range: string
        required: true
        inlined: true
        inlined_as_list: true
      total_flux:
        name: total_flux
        description: Number of Electrons reaching the specimen in a square Angstrom
          area for the entire tilt series
        from_schema: metadata
        alias: total_flux
        owner: TiltSeries
        domain_of:
        - TiltSeries
        range: Any
        required: true
        inlined: true
        inlined_as_list: true
        minimum_value: 0
        pattern: ^float[ ]*\{[a-zA-Z0-9_-]+\}[ ]*$
        unit:
          symbol: e^-/Å^2
          descriptive_name: electrons per square Angstrom
        any_of:
        - description: Number of Electrons reaching the specimen in a square Angstrom
            area for the entire tilt series
          exact_mappings:
          - cdp-common:tiltseries_total_flux
          range: float
          required: true
          minimum_value: 0
          unit:
            symbol: e^-/Å^2
            descriptive_name: electrons per square Angstrom
        - range: FloatFormattedString
      pixel_spacing:
        name: pixel_spacing
        description: Pixel spacing for the tilt series
        from_schema: metadata
        alias: pixel_spacing
        owner: TiltSeries
        domain_of:
        - TiltSeries
        range: Any
        required: true
        inlined: true
        inlined_as_list: true
        minimum_value: 0.001
        pattern: ^float[ ]*\{[a-zA-Z0-9_-]+\}[ ]*$
        unit:
          symbol: Å/px
          descriptive_name: Angstroms per pixel
        any_of:
        - description: Pixel spacing for the tilt series
          exact_mappings:
          - cdp-common:tiltseries_pixel_spacing
          range: float
          required: true
          minimum_value: 0.001
          unit:
            symbol: Å/px
            descriptive_name: Angstroms per pixel
        - range: FloatFormattedString
  TomogramSize:
    name: TomogramSize
    description: The size of a tomogram in voxels in each dimension.
    from_schema: metadata
    attributes:
      x:
        name: x
        description: Number of pixels in the 3D data fast axis
        from_schema: metadata
        alias: x
        owner: TomogramSize
        domain_of:
        - TomogramSize
        - TomogramOffset
        - AlignmentSize
        - AlignmentOffset
        range: integer
        required: true
        inlined: true
        inlined_as_list: true
        minimum_value: 0
        unit:
          symbol: px
          descriptive_name: pixels
      y:
        name: y
        description: Number of pixels in the 3D data medium axis
        from_schema: metadata
        alias: y
        owner: TomogramSize
        domain_of:
        - TomogramSize
        - TomogramOffset
        - AlignmentSize
        - AlignmentOffset
        range: integer
        required: true
        inlined: true
        inlined_as_list: true
        minimum_value: 0
        unit:
          symbol: px
          descriptive_name: pixels
      z:
        name: z
        description: Number of pixels in the 3D data slow axis.  This is the image
          projection direction at zero stage tilt
        from_schema: metadata
        alias: z
        owner: TomogramSize
        domain_of:
        - TomogramSize
        - TomogramOffset
        - AlignmentSize
        - AlignmentOffset
        range: integer
        required: true
        inlined: true
        inlined_as_list: true
        minimum_value: 0
        unit:
          symbol: px
          descriptive_name: pixels
  TomogramOffset:
    name: TomogramOffset
    description: The offset of a tomogram in voxels in each dimension relative to
      the canonical tomogram.
    from_schema: metadata
    attributes:
      x:
        name: x
        description: x offset data relative to the canonical tomogram in pixels
        from_schema: metadata
        alias: x
        owner: TomogramOffset
        domain_of:
        - TomogramSize
        - TomogramOffset
        - AlignmentSize
        - AlignmentOffset
        range: Any
        required: true
        inlined: true
        inlined_as_list: true
        pattern: ^int[ ]*\{[a-zA-Z0-9_-]+\}[ ]*$
        unit:
          symbol: px
          descriptive_name: pixels
        any_of:
        - range: integer
        - range: IntegerFormattedString
      y:
        name: y
        description: y offset data relative to the canonical tomogram in pixels
        from_schema: metadata
        alias: y
        owner: TomogramOffset
        domain_of:
        - TomogramSize
        - TomogramOffset
        - AlignmentSize
        - AlignmentOffset
        range: Any
        required: true
        inlined: true
        inlined_as_list: true
        pattern: ^int[ ]*\{[a-zA-Z0-9_-]+\}[ ]*$
        unit:
          symbol: px
          descriptive_name: pixels
        any_of:
        - range: integer
        - range: IntegerFormattedString
      z:
        name: z
        description: z offset data relative to the canonical tomogram in pixels
        from_schema: metadata
        alias: z
        owner: TomogramOffset
        domain_of:
        - TomogramSize
        - TomogramOffset
        - AlignmentSize
        - AlignmentOffset
        range: Any
        required: true
        inlined: true
        inlined_as_list: true
        pattern: ^int[ ]*\{[a-zA-Z0-9_-]+\}[ ]*$
        unit:
          symbol: px
          descriptive_name: pixels
        any_of:
        - range: integer
        - range: IntegerFormattedString
  Tomogram:
    name: Tomogram
    description: Metadata describing a tomogram.
    from_schema: metadata
    mixins:
    - AuthoredEntity
    attributes:
      voxel_spacing:
        name: voxel_spacing
        description: Voxel spacing equal in all three axes in angstroms
        from_schema: metadata
        alias: voxel_spacing
        owner: Tomogram
        domain_of:
        - Tomogram
        range: Any
        required: true
        inlined: true
        inlined_as_list: true
        minimum_value: 0.001
        pattern: ^float[ ]*\{[a-zA-Z0-9_-]+\}[ ]*$
        unit:
          symbol: Å/voxel
          descriptive_name: Angstroms per voxel
        any_of:
        - description: Voxel spacing equal in all three axes in angstroms
          exact_mappings:
          - cdp-common:tomogram_voxel_spacing
          range: float
          required: true
          minimum_value: 0.001
          unit:
            symbol: Å/voxel
            descriptive_name: Angstroms per voxel
        - range: FloatFormattedString
      fiducial_alignment_status:
        name: fiducial_alignment_status
        description: Whether the tomographic alignment was computed based on fiducial
          markers.
        from_schema: metadata
        alias: fiducial_alignment_status
        owner: Tomogram
        domain_of:
        - Tomogram
        range: Any
        required: true
        inlined: true
        inlined_as_list: true
        pattern: (^FIDUCIAL$)|(^NON_FIDUCIAL$)|(^[ ]*\{[a-zA-Z0-9_-]+\}[ ]*$)
        any_of:
        - description: Whether the tomographic alignment was computed based on fiducial
            markers.
          exact_mappings:
          - cdp-common:tomogram_fiducial_alignment_status
          range: fiducial_alignment_status_enum
          required: true
        - range: StringFormattedString
      ctf_corrected:
        name: ctf_corrected
        description: Whether this tomogram is CTF corrected
        from_schema: metadata
        exact_mappings:
        - cdp-common:tomogram_ctf_corrected
        alias: ctf_corrected
        owner: Tomogram
        domain_of:
        - Tomogram
        range: boolean
        recommended: true
        inlined: true
        inlined_as_list: true
      align_software:
        name: align_software
        description: Software used for alignment
        from_schema: metadata
        exact_mappings:
        - cdp-common:tomogram_align_software
        alias: align_software
        owner: Tomogram
        domain_of:
        - Tomogram
        range: string
        inlined: true
        inlined_as_list: true
      reconstruction_method:
        name: reconstruction_method
        description: Describe reconstruction method (WBP, SART, SIRT)
        from_schema: metadata
        alias: reconstruction_method
        owner: Tomogram
        domain_of:
        - Tomogram
        range: Any
        required: true
        inlined: true
        inlined_as_list: true
        pattern: (^SART$)|(^Fourier Space$)|(^SIRT$)|(^WBP$)|(^Unknown$)|(^[ ]*\{[a-zA-Z0-9_-]+\}[
          ]*$)
        any_of:
        - description: Describe reconstruction method (WBP, SART, SIRT)
          exact_mappings:
          - cdp-common:tomogram_reconstruction_method
          range: tomogram_reconstruction_method_enum
          required: true
        - range: StringFormattedString
      reconstruction_software:
        name: reconstruction_software
        description: Name of software used for reconstruction
        from_schema: metadata
        exact_mappings:
        - cdp-common:tomogram_reconstruction_software
        alias: reconstruction_software
        owner: Tomogram
        domain_of:
        - Tomogram
        range: string
        required: true
        inlined: true
        inlined_as_list: true
      processing:
        name: processing
        description: Describe additional processing used to derive the tomogram
        from_schema: metadata
        exact_mappings:
        - cdp-common:tomogram_processing
        alias: processing
        owner: Tomogram
        domain_of:
        - Tomogram
        range: tomogram_processing_enum
        required: true
        inlined: true
        inlined_as_list: true
        pattern: (^denoised$)|(^filtered$)|(^raw$)
      processing_software:
        name: processing_software
        description: Processing software used to derive the tomogram
        from_schema: metadata
        exact_mappings:
        - cdp-common:tomogram_processing_software
        alias: processing_software
        owner: Tomogram
        domain_of:
        - Tomogram
        range: string
        recommended: true
        inlined: true
        inlined_as_list: true
      tomogram_version:
        name: tomogram_version
        description: Version of tomogram
        from_schema: metadata
        exact_mappings:
        - cdp-common:tomogram_version
        alias: tomogram_version
        owner: Tomogram
        domain_of:
        - Tomogram
        range: VersionString
        required: true
        inlined: true
        inlined_as_list: true
      affine_transformation_matrix:
        name: affine_transformation_matrix
        description: The flip or rotation transformation of this author submitted
          tomogram is indicated here
        from_schema: metadata
        array:
          exact_number_dimensions: 2
          dimensions:
          - exact_cardinality: 4
          - exact_cardinality: 4
        alias: affine_transformation_matrix
        owner: Tomogram
        domain_of:
        - Tomogram
        - Alignment
        range: float
        inlined: true
        inlined_as_list: true
      size:
        name: size
        description: The size of a tomogram in voxels in each dimension.
        from_schema: metadata
        alias: size
        owner: Tomogram
        domain_of:
        - Tomogram
        range: TomogramSize
        inlined: true
        inlined_as_list: true
      offset:
        name: offset
        description: The offset of a tomogram in voxels in each dimension relative
          to the canonical tomogram.
        from_schema: metadata
        alias: offset
        owner: Tomogram
        domain_of:
        - Tomogram
        - Alignment
        range: TomogramOffset
        required: true
        inlined: true
        inlined_as_list: true
<<<<<<< HEAD
      is_portal_standard:
        name: is_portal_standard
        description: Whether the tomogram is a portal standard.
        from_schema: metadata
        ifabsent: 'False'
        alias: is_portal_standard
        owner: Tomogram
        domain_of:
        - Tomogram
        - AnnotationSourceFile
        range: boolean
        required: false
        inlined: true
        inlined_as_list: true
=======
>>>>>>> 61a4a089
      is_visualization_default:
        name: is_visualization_default
        description: Whether the tomogram is the default for visualization.
        from_schema: metadata
        ifabsent: 'True'
        alias: is_visualization_default
        owner: Tomogram
        domain_of:
        - Tomogram
        - AnnotationSourceFile
        range: boolean
        required: true
        inlined: true
        inlined_as_list: true
      cross_references:
        name: cross_references
        description: A set of cross-references to other databases and publications.
        from_schema: metadata
        alias: cross_references
        owner: Tomogram
        domain_of:
        - CrossReferencedEntity
        - Tomogram
        range: CrossReferences
        required: false
        inlined: true
        inlined_as_list: true
      dates:
        name: dates
        description: A set of dates at which a data item was deposited, published
          and last modified.
        from_schema: metadata
        alias: dates
        owner: Tomogram
        domain_of:
        - DateStampedEntity
        - Tomogram
        range: DateStamp
        required: true
        inlined: true
        inlined_as_list: true
      authors:
        name: authors
        description: Author of a scientific data entity.
        from_schema: metadata
        list_elements_ordered: true
        alias: authors
        owner: Tomogram
        domain_of:
        - AuthoredEntity
        range: Author
        required: true
        multivalued: true
        inlined: true
        inlined_as_list: true
        minimum_cardinality: 1
  AnnotationConfidence:
    name: AnnotationConfidence
    description: Metadata describing the confidence of an annotation.
    from_schema: metadata
    attributes:
      precision:
        name: precision
        description: Describe the confidence level of the annotation. Precision is
          defined as the % of annotation objects being true positive
        from_schema: metadata
        exact_mappings:
        - cdp-common:annotation_confidence_precision
        alias: precision
        owner: AnnotationConfidence
        domain_of:
        - AnnotationConfidence
        range: float
        inlined: true
        inlined_as_list: true
        minimum_value: 0
        maximum_value: 100
        unit:
          symbol: '%'
          descriptive_name: percentage
      recall:
        name: recall
        description: Describe the confidence level of the annotation. Recall is defined
          as the % of true positives being annotated correctly
        from_schema: metadata
        exact_mappings:
        - cdp-common:annotation_confidence_recall
        alias: recall
        owner: AnnotationConfidence
        domain_of:
        - AnnotationConfidence
        range: float
        inlined: true
        inlined_as_list: true
        minimum_value: 0
        maximum_value: 100
        unit:
          symbol: '%'
          descriptive_name: percentage
      ground_truth_used:
        name: ground_truth_used
        description: Annotation filename used as ground truth for precision and recall
        from_schema: metadata
        exact_mappings:
        - cdp-common:annotation_ground_truth_used
        alias: ground_truth_used
        owner: AnnotationConfidence
        domain_of:
        - AnnotationConfidence
        range: string
        inlined: true
        inlined_as_list: true
  AnnotationObject:
    name: AnnotationObject
    description: Metadata describing the object being annotated.
    from_schema: metadata
    attributes:
      id:
        name: id
        description: Gene Ontology Cellular Component identifier or UniProtKB accession
          for the annotation object.
        from_schema: metadata
        exact_mappings:
        - cdp-common:annotation_object_id
        alias: id
        owner: AnnotationObject
        domain_of:
        - TissueDetails
        - CellType
        - CellStrain
        - CellComponent
        - AnnotationObject
        range: Any
        required: true
        inlined: true
        inlined_as_list: true
        pattern: (^GO:[0-9]{7}$)|(^UniProtKB:[OPQ][0-9][A-Z0-9]{3}[0-9]|[A-NR-Z][0-9]([A-Z][A-Z0-9]{2}[0-9]){1,2}$)
        any_of:
        - range: GO_ID
        - range: UNIPROT_ID
      name:
        name: name
        description: Name of the object being annotated (e.g. ribosome, nuclear pore
          complex, actin filament, membrane)
        from_schema: metadata
        exact_mappings:
        - cdp-common:annotation_object_name
        alias: name
        owner: AnnotationObject
        domain_of:
        - OrganismDetails
        - TissueDetails
        - CellType
        - CellStrain
        - CellComponent
        - AnnotationObject
        - AnnotationTriangularMeshGroupFile
        - AuthorMixin
        range: string
        required: true
        inlined: true
        inlined_as_list: true
      description:
        name: description
        description: A textual description of the annotation object, can be a longer
          description to include additional information not covered by the Annotation
          object name and state.
        from_schema: metadata
        exact_mappings:
        - cdp-common:annotation_object_description
        alias: description
        owner: AnnotationObject
        domain_of:
        - AnnotationObject
        range: string
        inlined: true
        inlined_as_list: true
      state:
        name: state
        description: Molecule state annotated (e.g. open, closed)
        from_schema: metadata
        exact_mappings:
        - cdp-common:annotation_object_state
        alias: state
        owner: AnnotationObject
        domain_of:
        - AnnotationObject
        range: string
        inlined: true
        inlined_as_list: true
  AnnotationMethodLinks:
    name: AnnotationMethodLinks
    description: A set of links to models, source code, documentation, etc referenced
      by annotation the method
    from_schema: metadata
    attributes:
      link:
        name: link
        description: URL to the annotation method reference
        from_schema: metadata
        exact_mappings:
        - cdp-common:annotation_method_link
        alias: link
        owner: AnnotationMethodLinks
        domain_of:
        - AnnotationMethodLinks
        range: string
        required: true
        inlined: true
        inlined_as_list: true
      link_type:
        name: link_type
        description: Type of link (e.g. model, source code, documentation)
        from_schema: metadata
        exact_mappings:
        - cdp-common:annotation_method_link_type
        alias: link_type
        owner: AnnotationMethodLinks
        domain_of:
        - AnnotationMethodLinks
        range: annotation_method_link_type_enum
        required: true
        inlined: true
        inlined_as_list: true
        pattern: (^documentation$)|(^models_weights$)|(^other$)|(^source_code$)|(^website$)
      custom_name:
        name: custom_name
        description: user readable name of the resource
        from_schema: metadata
        exact_mappings:
        - cdp-common:annotation_method_link_custom_name
        alias: custom_name
        owner: AnnotationMethodLinks
        domain_of:
        - AnnotationMethodLinks
        range: string
        recommended: true
        inlined: true
        inlined_as_list: true
  AnnotationSourceFile:
    name: AnnotationSourceFile
    description: File and sourcing data for an annotation. Represents an entry in
      annotation.sources.
    from_schema: metadata
    attributes:
      file_format:
        name: file_format
        description: File format for this file
        from_schema: metadata
        exact_mappings:
        - cdp-common:annotation_source_file_format
        alias: file_format
        owner: AnnotationSourceFile
        domain_of:
        - AnnotationSourceFile
        range: string
        required: true
        inlined: true
        inlined_as_list: true
      glob_string:
        name: glob_string
        description: Glob string to match annotation files in the dataset. Required
          if annotation_source_file_glob_strings is not provided.
        from_schema: metadata
        exact_mappings:
        - cdp-common:annotation_source_file_glob_string
        alias: glob_string
        owner: AnnotationSourceFile
        domain_of:
        - AnnotationSourceFile
        range: string
        required: false
        inlined: true
        inlined_as_list: true
      glob_strings:
        name: glob_strings
        description: Glob strings to match annotation files in the dataset. Required
          if annotation_source_file_glob_string is not provided.
        from_schema: metadata
        exact_mappings:
        - cdp-common:annotation_source_file_glob_strings
        alias: glob_strings
        owner: AnnotationSourceFile
        domain_of:
        - AnnotationSourceFile
        range: string
        required: false
        multivalued: true
        inlined: true
        inlined_as_list: true
      is_visualization_default:
        name: is_visualization_default
        description: This annotation will be rendered in neuroglancer by default.
        from_schema: metadata
        exact_mappings:
        - cdp-common:annotation_source_file_is_visualization_default
        ifabsent: 'False'
        alias: is_visualization_default
        owner: AnnotationSourceFile
        domain_of:
        - Tomogram
        - AnnotationSourceFile
        range: boolean
        inlined: true
        inlined_as_list: true
      is_portal_standard:
        name: is_portal_standard
        description: Whether the annotation source is a portal standard.
        from_schema: metadata
        exact_mappings:
        - cdp-common:annotation_source_file_is_portal_standard
        ifabsent: 'False'
        alias: is_portal_standard
        owner: AnnotationSourceFile
        domain_of:
<<<<<<< HEAD
        - Tomogram
=======
>>>>>>> 61a4a089
        - AnnotationSourceFile
        range: boolean
        required: false
        inlined: true
        inlined_as_list: true
  AnnotationOrientedPointFile:
    name: AnnotationOrientedPointFile
    description: File and sourcing data for an oriented point annotation. Annotation
      that identifies points along with orientation in the volume.
    from_schema: metadata
    aliases:
    - OrientedPoint
    is_a: AnnotationSourceFile
    attributes:
      binning:
        name: binning
        description: The binning factor for a point / oriented point / instance segmentation
          annotation file.
        from_schema: metadata
        exact_mappings:
        - cdp-common:annotation_source_file_binning
        ifabsent: float(1)
        alias: binning
        owner: AnnotationOrientedPointFile
        domain_of:
        - AnnotationOrientedPointFile
        - AnnotationPointFile
        range: float
        inlined: true
        inlined_as_list: true
        minimum_value: 0
      filter_value:
        name: filter_value
        description: The filter value for an oriented point / instance segmentation
          annotation file.
        from_schema: metadata
        exact_mappings:
        - cdp-common:annotation_source_file_filter_value
        alias: filter_value
        owner: AnnotationOrientedPointFile
        domain_of:
        - AnnotationOrientedPointFile
        range: string
        inlined: true
        inlined_as_list: true
      order:
        name: order
        description: The order of axes for an oriented point / instance segmentation
          annotation file.
        from_schema: metadata
        exact_mappings:
        - cdp-common:annotation_source_file_order
        ifabsent: string(xyz)
        alias: order
        owner: AnnotationOrientedPointFile
        domain_of:
        - AnnotationOrientedPointFile
        range: string
        inlined: true
        inlined_as_list: true
      file_format:
        name: file_format
        description: File format for this file
        from_schema: metadata
        exact_mappings:
        - cdp-common:annotation_source_file_format
        alias: file_format
        owner: AnnotationOrientedPointFile
        domain_of:
        - AnnotationSourceFile
        range: string
        required: true
        inlined: true
        inlined_as_list: true
      glob_string:
        name: glob_string
        description: Glob string to match annotation files in the dataset. Required
          if annotation_source_file_glob_strings is not provided.
        from_schema: metadata
        exact_mappings:
        - cdp-common:annotation_source_file_glob_string
        alias: glob_string
        owner: AnnotationOrientedPointFile
        domain_of:
        - AnnotationSourceFile
        range: string
        required: false
        inlined: true
        inlined_as_list: true
      glob_strings:
        name: glob_strings
        description: Glob strings to match annotation files in the dataset. Required
          if annotation_source_file_glob_string is not provided.
        from_schema: metadata
        exact_mappings:
        - cdp-common:annotation_source_file_glob_strings
        alias: glob_strings
        owner: AnnotationOrientedPointFile
        domain_of:
        - AnnotationSourceFile
        range: string
        required: false
        multivalued: true
        inlined: true
        inlined_as_list: true
      is_visualization_default:
        name: is_visualization_default
        description: This annotation will be rendered in neuroglancer by default.
        from_schema: metadata
        exact_mappings:
        - cdp-common:annotation_source_file_is_visualization_default
        ifabsent: 'False'
        alias: is_visualization_default
        owner: AnnotationOrientedPointFile
        domain_of:
        - Tomogram
        - AnnotationSourceFile
        range: boolean
        inlined: true
        inlined_as_list: true
      is_portal_standard:
        name: is_portal_standard
        description: Whether the annotation source is a portal standard.
        from_schema: metadata
        exact_mappings:
        - cdp-common:annotation_source_file_is_portal_standard
        ifabsent: 'False'
        alias: is_portal_standard
        owner: AnnotationOrientedPointFile
        domain_of:
<<<<<<< HEAD
        - Tomogram
=======
>>>>>>> 61a4a089
        - AnnotationSourceFile
        range: boolean
        required: false
        inlined: true
        inlined_as_list: true
  AnnotationInstanceSegmentationFile:
    name: AnnotationInstanceSegmentationFile
    description: File and sourcing data for an instance segmentation annotation. Annotation
      that identifies individual instances of object shapes.
    from_schema: metadata
    aliases:
    - InstanceSegmentation
    is_a: AnnotationOrientedPointFile
    attributes:
      binning:
        name: binning
        description: The binning factor for a point / oriented point / instance segmentation
          annotation file.
        from_schema: metadata
        exact_mappings:
        - cdp-common:annotation_source_file_binning
        ifabsent: float(1)
        alias: binning
        owner: AnnotationInstanceSegmentationFile
        domain_of:
        - AnnotationOrientedPointFile
        - AnnotationPointFile
        range: float
        inlined: true
        inlined_as_list: true
        minimum_value: 0
      filter_value:
        name: filter_value
        description: The filter value for an oriented point / instance segmentation
          annotation file.
        from_schema: metadata
        exact_mappings:
        - cdp-common:annotation_source_file_filter_value
        alias: filter_value
        owner: AnnotationInstanceSegmentationFile
        domain_of:
        - AnnotationOrientedPointFile
        range: string
        inlined: true
        inlined_as_list: true
      order:
        name: order
        description: The order of axes for an oriented point / instance segmentation
          annotation file.
        from_schema: metadata
        exact_mappings:
        - cdp-common:annotation_source_file_order
        ifabsent: string(xyz)
        alias: order
        owner: AnnotationInstanceSegmentationFile
        domain_of:
        - AnnotationOrientedPointFile
        range: string
        inlined: true
        inlined_as_list: true
      file_format:
        name: file_format
        description: File format for this file
        from_schema: metadata
        exact_mappings:
        - cdp-common:annotation_source_file_format
        alias: file_format
        owner: AnnotationInstanceSegmentationFile
        domain_of:
        - AnnotationSourceFile
        range: string
        required: true
        inlined: true
        inlined_as_list: true
      glob_string:
        name: glob_string
        description: Glob string to match annotation files in the dataset. Required
          if annotation_source_file_glob_strings is not provided.
        from_schema: metadata
        exact_mappings:
        - cdp-common:annotation_source_file_glob_string
        alias: glob_string
        owner: AnnotationInstanceSegmentationFile
        domain_of:
        - AnnotationSourceFile
        range: string
        required: false
        inlined: true
        inlined_as_list: true
      glob_strings:
        name: glob_strings
        description: Glob strings to match annotation files in the dataset. Required
          if annotation_source_file_glob_string is not provided.
        from_schema: metadata
        exact_mappings:
        - cdp-common:annotation_source_file_glob_strings
        alias: glob_strings
        owner: AnnotationInstanceSegmentationFile
        domain_of:
        - AnnotationSourceFile
        range: string
        required: false
        multivalued: true
        inlined: true
        inlined_as_list: true
      is_visualization_default:
        name: is_visualization_default
        description: This annotation will be rendered in neuroglancer by default.
        from_schema: metadata
        exact_mappings:
        - cdp-common:annotation_source_file_is_visualization_default
        ifabsent: 'False'
        alias: is_visualization_default
        owner: AnnotationInstanceSegmentationFile
        domain_of:
        - Tomogram
        - AnnotationSourceFile
        range: boolean
        inlined: true
        inlined_as_list: true
      is_portal_standard:
        name: is_portal_standard
        description: Whether the annotation source is a portal standard.
        from_schema: metadata
        exact_mappings:
        - cdp-common:annotation_source_file_is_portal_standard
        ifabsent: 'False'
        alias: is_portal_standard
        owner: AnnotationInstanceSegmentationFile
        domain_of:
<<<<<<< HEAD
        - Tomogram
=======
>>>>>>> 61a4a089
        - AnnotationSourceFile
        range: boolean
        required: false
        inlined: true
        inlined_as_list: true
  AnnotationPointFile:
    name: AnnotationPointFile
    description: File and sourcing data for a point annotation. Annotation that identifies
      points in the volume.
    from_schema: metadata
    aliases:
    - Point
    is_a: AnnotationSourceFile
    attributes:
      binning:
        name: binning
        description: The binning factor for a point / oriented point / instance segmentation
          annotation file.
        from_schema: metadata
        exact_mappings:
        - cdp-common:annotation_source_file_binning
        ifabsent: float(1)
        alias: binning
        owner: AnnotationPointFile
        domain_of:
        - AnnotationOrientedPointFile
        - AnnotationPointFile
        range: float
        inlined: true
        inlined_as_list: true
        minimum_value: 0
      columns:
        name: columns
        description: The columns used in a point annotation file.
        from_schema: metadata
        exact_mappings:
        - cdp-common:annotation_source_file_columns
        ifabsent: string(xyz)
        alias: columns
        owner: AnnotationPointFile
        domain_of:
        - AnnotationPointFile
        range: string
        inlined: true
        inlined_as_list: true
      delimiter:
        name: delimiter
        description: The delimiter used in a point annotation file.
        from_schema: metadata
        exact_mappings:
        - cdp-common:annotation_source_file_delimiter
        ifabsent: string(,)
        alias: delimiter
        owner: AnnotationPointFile
        domain_of:
        - AnnotationPointFile
        range: string
        inlined: true
        inlined_as_list: true
      file_format:
        name: file_format
        description: File format for this file
        from_schema: metadata
        exact_mappings:
        - cdp-common:annotation_source_file_format
        alias: file_format
        owner: AnnotationPointFile
        domain_of:
        - AnnotationSourceFile
        range: string
        required: true
        inlined: true
        inlined_as_list: true
      glob_string:
        name: glob_string
        description: Glob string to match annotation files in the dataset. Required
          if annotation_source_file_glob_strings is not provided.
        from_schema: metadata
        exact_mappings:
        - cdp-common:annotation_source_file_glob_string
        alias: glob_string
        owner: AnnotationPointFile
        domain_of:
        - AnnotationSourceFile
        range: string
        required: false
        inlined: true
        inlined_as_list: true
      glob_strings:
        name: glob_strings
        description: Glob strings to match annotation files in the dataset. Required
          if annotation_source_file_glob_string is not provided.
        from_schema: metadata
        exact_mappings:
        - cdp-common:annotation_source_file_glob_strings
        alias: glob_strings
        owner: AnnotationPointFile
        domain_of:
        - AnnotationSourceFile
        range: string
        required: false
        multivalued: true
        inlined: true
        inlined_as_list: true
      is_visualization_default:
        name: is_visualization_default
        description: This annotation will be rendered in neuroglancer by default.
        from_schema: metadata
        exact_mappings:
        - cdp-common:annotation_source_file_is_visualization_default
        ifabsent: 'False'
        alias: is_visualization_default
        owner: AnnotationPointFile
        domain_of:
        - Tomogram
<<<<<<< HEAD
=======
        - AnnotationSourceFile
        range: boolean
        inlined: true
        inlined_as_list: true
      is_portal_standard:
        name: is_portal_standard
        description: Whether the annotation source is a portal standard.
        from_schema: metadata
        exact_mappings:
        - cdp-common:annotation_source_file_is_portal_standard
        ifabsent: 'False'
        alias: is_portal_standard
        owner: AnnotationPointFile
        domain_of:
>>>>>>> 61a4a089
        - AnnotationSourceFile
        range: boolean
        required: false
        inlined: true
        inlined_as_list: true
      is_portal_standard:
        name: is_portal_standard
        description: Whether the annotation source is a portal standard.
        from_schema: metadata
        exact_mappings:
        - cdp-common:annotation_source_file_is_portal_standard
        ifabsent: 'False'
        alias: is_portal_standard
        owner: AnnotationPointFile
        domain_of:
        - Tomogram
        - AnnotationSourceFile
        range: boolean
        required: false
        inlined: true
        inlined_as_list: true
  AnnotationSegmentationMaskFile:
    name: AnnotationSegmentationMaskFile
    description: File and sourcing data for a segmentation mask annotation. Annotation
      that identifies an object.
    from_schema: metadata
    aliases:
    - SegmentationMask
    is_a: AnnotationSourceFile
    attributes:
      file_format:
        name: file_format
        description: File format for this file
        from_schema: metadata
        exact_mappings:
        - cdp-common:annotation_source_file_format
        alias: file_format
        owner: AnnotationSegmentationMaskFile
        domain_of:
        - AnnotationSourceFile
        range: string
        required: true
        inlined: true
        inlined_as_list: true
      glob_string:
        name: glob_string
        description: Glob string to match annotation files in the dataset. Required
          if annotation_source_file_glob_strings is not provided.
        from_schema: metadata
        exact_mappings:
        - cdp-common:annotation_source_file_glob_string
        alias: glob_string
        owner: AnnotationSegmentationMaskFile
        domain_of:
        - AnnotationSourceFile
        range: string
        required: false
        inlined: true
        inlined_as_list: true
      glob_strings:
        name: glob_strings
        description: Glob strings to match annotation files in the dataset. Required
          if annotation_source_file_glob_string is not provided.
        from_schema: metadata
        exact_mappings:
        - cdp-common:annotation_source_file_glob_strings
        alias: glob_strings
        owner: AnnotationSegmentationMaskFile
        domain_of:
        - AnnotationSourceFile
        range: string
        required: false
        multivalued: true
        inlined: true
        inlined_as_list: true
      is_visualization_default:
        name: is_visualization_default
        description: This annotation will be rendered in neuroglancer by default.
        from_schema: metadata
        exact_mappings:
        - cdp-common:annotation_source_file_is_visualization_default
        ifabsent: 'False'
        alias: is_visualization_default
        owner: AnnotationSegmentationMaskFile
        domain_of:
        - Tomogram
<<<<<<< HEAD
=======
        - AnnotationSourceFile
        range: boolean
        inlined: true
        inlined_as_list: true
      is_portal_standard:
        name: is_portal_standard
        description: Whether the annotation source is a portal standard.
        from_schema: metadata
        exact_mappings:
        - cdp-common:annotation_source_file_is_portal_standard
        ifabsent: 'False'
        alias: is_portal_standard
        owner: AnnotationSegmentationMaskFile
        domain_of:
>>>>>>> 61a4a089
        - AnnotationSourceFile
        range: boolean
        required: false
        inlined: true
        inlined_as_list: true
      is_portal_standard:
        name: is_portal_standard
        description: Whether the annotation source is a portal standard.
        from_schema: metadata
        exact_mappings:
        - cdp-common:annotation_source_file_is_portal_standard
        ifabsent: 'False'
        alias: is_portal_standard
        owner: AnnotationSegmentationMaskFile
        domain_of:
        - Tomogram
        - AnnotationSourceFile
        range: boolean
        required: false
        inlined: true
        inlined_as_list: true
  AnnotationSemanticSegmentationMaskFile:
    name: AnnotationSemanticSegmentationMaskFile
    description: File and sourcing data for a semantic segmentation mask annotation.
      Annotation that identifies classes of objects.
    from_schema: metadata
    aliases:
    - SemanticSegmentationMask
    is_a: AnnotationSourceFile
    attributes:
      mask_label:
        name: mask_label
        description: The mask label for a semantic segmentation mask annotation file.
        from_schema: metadata
        exact_mappings:
        - cdp-common:annotation_source_file_mask_label
        ifabsent: int(1)
        alias: mask_label
        owner: AnnotationSemanticSegmentationMaskFile
        domain_of:
        - AnnotationSemanticSegmentationMaskFile
        range: integer
        inlined: true
        inlined_as_list: true
      file_format:
        name: file_format
        description: File format for this file
        from_schema: metadata
        exact_mappings:
        - cdp-common:annotation_source_file_format
        alias: file_format
        owner: AnnotationSemanticSegmentationMaskFile
        domain_of:
        - AnnotationSourceFile
        range: string
        required: true
        inlined: true
        inlined_as_list: true
      glob_string:
        name: glob_string
        description: Glob string to match annotation files in the dataset. Required
          if annotation_source_file_glob_strings is not provided.
        from_schema: metadata
        exact_mappings:
        - cdp-common:annotation_source_file_glob_string
        alias: glob_string
        owner: AnnotationSemanticSegmentationMaskFile
        domain_of:
        - AnnotationSourceFile
        range: string
        required: false
        inlined: true
        inlined_as_list: true
      glob_strings:
        name: glob_strings
        description: Glob strings to match annotation files in the dataset. Required
          if annotation_source_file_glob_string is not provided.
        from_schema: metadata
        exact_mappings:
        - cdp-common:annotation_source_file_glob_strings
        alias: glob_strings
        owner: AnnotationSemanticSegmentationMaskFile
        domain_of:
        - AnnotationSourceFile
        range: string
        required: false
        multivalued: true
        inlined: true
        inlined_as_list: true
      is_visualization_default:
        name: is_visualization_default
        description: This annotation will be rendered in neuroglancer by default.
        from_schema: metadata
        exact_mappings:
        - cdp-common:annotation_source_file_is_visualization_default
        ifabsent: 'False'
        alias: is_visualization_default
        owner: AnnotationSemanticSegmentationMaskFile
        domain_of:
        - Tomogram
<<<<<<< HEAD
        - AnnotationSourceFile
        range: boolean
        inlined: true
        inlined_as_list: true
      is_portal_standard:
        name: is_portal_standard
        description: Whether the annotation source is a portal standard.
        from_schema: metadata
        exact_mappings:
        - cdp-common:annotation_source_file_is_portal_standard
        ifabsent: 'False'
        alias: is_portal_standard
        owner: AnnotationSemanticSegmentationMaskFile
        domain_of:
        - Tomogram
=======
>>>>>>> 61a4a089
        - AnnotationSourceFile
        range: boolean
        required: false
        inlined: true
        inlined_as_list: true
      is_portal_standard:
        name: is_portal_standard
        description: Whether the annotation source is a portal standard.
        from_schema: metadata
        exact_mappings:
        - cdp-common:annotation_source_file_is_portal_standard
        ifabsent: 'False'
        alias: is_portal_standard
        owner: AnnotationSemanticSegmentationMaskFile
        domain_of:
        - AnnotationSourceFile
        range: boolean
        required: false
        inlined: true
        inlined_as_list: true
  AnnotationTriangularMeshFile:
    name: AnnotationTriangularMeshFile
    description: File and sourcing data for a triangular mesh annotation. Annotation
      that identifies an object.
    from_schema: metadata
    aliases:
    - TriangularMesh
    is_a: AnnotationSourceFile
    attributes:
      scale_factor:
        name: scale_factor
        description: The scale factor for a mesh annotation file.
        from_schema: metadata
        exact_mappings:
        - cdp-common:annotation_source_file_scale_factor
        ifabsent: float(1)
        alias: scale_factor
        owner: AnnotationTriangularMeshFile
        domain_of:
        - AnnotationTriangularMeshFile
        - AnnotationTriangularMeshGroupFile
        range: float
        inlined: true
        inlined_as_list: true
        minimum_value: 0
      file_format:
        name: file_format
        description: File format for this file
        from_schema: metadata
        exact_mappings:
        - cdp-common:annotation_source_file_format
        alias: file_format
        owner: AnnotationTriangularMeshFile
        domain_of:
        - AnnotationSourceFile
        range: string
        required: true
        inlined: true
        inlined_as_list: true
      glob_string:
        name: glob_string
        description: Glob string to match annotation files in the dataset. Required
          if annotation_source_file_glob_strings is not provided.
        from_schema: metadata
        exact_mappings:
        - cdp-common:annotation_source_file_glob_string
        alias: glob_string
        owner: AnnotationTriangularMeshFile
        domain_of:
        - AnnotationSourceFile
        range: string
        required: false
        inlined: true
        inlined_as_list: true
      glob_strings:
        name: glob_strings
        description: Glob strings to match annotation files in the dataset. Required
          if annotation_source_file_glob_string is not provided.
        from_schema: metadata
        exact_mappings:
        - cdp-common:annotation_source_file_glob_strings
        alias: glob_strings
        owner: AnnotationTriangularMeshFile
        domain_of:
        - AnnotationSourceFile
        range: string
        required: false
        multivalued: true
        inlined: true
        inlined_as_list: true
      is_visualization_default:
        name: is_visualization_default
        description: This annotation will be rendered in neuroglancer by default.
        from_schema: metadata
        exact_mappings:
        - cdp-common:annotation_source_file_is_visualization_default
        ifabsent: 'False'
        alias: is_visualization_default
        owner: AnnotationTriangularMeshFile
        domain_of:
        - Tomogram
        - AnnotationSourceFile
        range: boolean
        inlined: true
        inlined_as_list: true
      is_portal_standard:
        name: is_portal_standard
        description: Whether the annotation source is a portal standard.
        from_schema: metadata
        exact_mappings:
        - cdp-common:annotation_source_file_is_portal_standard
        ifabsent: 'False'
        alias: is_portal_standard
        owner: AnnotationTriangularMeshFile
        domain_of:
<<<<<<< HEAD
        - Tomogram
=======
>>>>>>> 61a4a089
        - AnnotationSourceFile
        range: boolean
        required: false
        inlined: true
        inlined_as_list: true
  AnnotationTriangularMeshGroupFile:
    name: AnnotationTriangularMeshGroupFile
    description: File and sourcing data containing one or more triangular mesh annotations.
    from_schema: metadata
    aliases:
    - TriangularMeshGroup
    is_a: AnnotationSourceFile
    attributes:
      scale_factor:
        name: scale_factor
        description: The scale factor for a mesh annotation file.
        from_schema: metadata
        exact_mappings:
        - cdp-common:annotation_source_file_scale_factor
        ifabsent: float(1)
        alias: scale_factor
        owner: AnnotationTriangularMeshGroupFile
        domain_of:
        - AnnotationTriangularMeshFile
        - AnnotationTriangularMeshGroupFile
        range: float
        inlined: true
        inlined_as_list: true
        minimum_value: 0
      name:
        name: name
        description: The name that identifies to a single annotation mesh among multiple
          meshes.
        from_schema: metadata
        exact_mappings:
        - cdp-common:annotation_source_file_mesh_name
        alias: name
        owner: AnnotationTriangularMeshGroupFile
        domain_of:
        - OrganismDetails
        - TissueDetails
        - CellType
        - CellStrain
        - CellComponent
        - AnnotationObject
        - AnnotationTriangularMeshGroupFile
        - AuthorMixin
        range: string
        inlined: true
        inlined_as_list: true
      file_format:
        name: file_format
        description: File format for this file
        from_schema: metadata
        exact_mappings:
        - cdp-common:annotation_source_file_format
        alias: file_format
        owner: AnnotationTriangularMeshGroupFile
        domain_of:
        - AnnotationSourceFile
        range: string
        required: true
        inlined: true
        inlined_as_list: true
      glob_string:
        name: glob_string
        description: Glob string to match annotation files in the dataset. Required
          if annotation_source_file_glob_strings is not provided.
        from_schema: metadata
        exact_mappings:
        - cdp-common:annotation_source_file_glob_string
        alias: glob_string
        owner: AnnotationTriangularMeshGroupFile
        domain_of:
        - AnnotationSourceFile
        range: string
        required: false
        inlined: true
        inlined_as_list: true
      glob_strings:
        name: glob_strings
        description: Glob strings to match annotation files in the dataset. Required
          if annotation_source_file_glob_string is not provided.
        from_schema: metadata
        exact_mappings:
        - cdp-common:annotation_source_file_glob_strings
        alias: glob_strings
        owner: AnnotationTriangularMeshGroupFile
        domain_of:
        - AnnotationSourceFile
        range: string
        required: false
        multivalued: true
        inlined: true
        inlined_as_list: true
      is_visualization_default:
        name: is_visualization_default
        description: This annotation will be rendered in neuroglancer by default.
        from_schema: metadata
        exact_mappings:
        - cdp-common:annotation_source_file_is_visualization_default
        ifabsent: 'False'
        alias: is_visualization_default
        owner: AnnotationTriangularMeshGroupFile
        domain_of:
        - Tomogram
<<<<<<< HEAD
        - AnnotationSourceFile
        range: boolean
        inlined: true
        inlined_as_list: true
      is_portal_standard:
        name: is_portal_standard
        description: Whether the annotation source is a portal standard.
        from_schema: metadata
        exact_mappings:
        - cdp-common:annotation_source_file_is_portal_standard
        ifabsent: 'False'
        alias: is_portal_standard
        owner: AnnotationTriangularMeshGroupFile
        domain_of:
        - Tomogram
=======
>>>>>>> 61a4a089
        - AnnotationSourceFile
        range: boolean
        required: false
        inlined: true
        inlined_as_list: true
      is_portal_standard:
        name: is_portal_standard
        description: Whether the annotation source is a portal standard.
        from_schema: metadata
        exact_mappings:
        - cdp-common:annotation_source_file_is_portal_standard
        ifabsent: 'False'
        alias: is_portal_standard
        owner: AnnotationTriangularMeshGroupFile
        domain_of:
        - AnnotationSourceFile
        range: boolean
        required: false
        inlined: true
        inlined_as_list: true
  Annotation:
    name: Annotation
    description: Metadata describing an annotation.
    from_schema: metadata
    mixins:
    - DateStampedEntity
    - AuthoredEntity
    attributes:
      annotation_method:
        name: annotation_method
        description: Describe how the annotation is made (e.g. Manual, crYoLO, Positive
          Unlabeled Learning, template matching)
        from_schema: metadata
        exact_mappings:
        - cdp-common:annotation_method
        alias: annotation_method
        owner: Annotation
        domain_of:
        - Annotation
        range: string
        required: true
        inlined: true
        inlined_as_list: true
      annotation_object:
        name: annotation_object
        description: Metadata describing the object being annotated.
        from_schema: metadata
        alias: annotation_object
        owner: Annotation
        domain_of:
        - Annotation
        range: AnnotationObject
        required: true
        inlined: true
        inlined_as_list: true
      annotation_publications:
        name: annotation_publications
        description: List of publication IDs (EMPIAR, EMDB, DOI, PDB) that describe
          this annotation method. Comma separated.
        from_schema: metadata
        exact_mappings:
        - cdp-common:annotation_publications
        alias: annotation_publications
        owner: Annotation
        domain_of:
        - Annotation
        range: EMPIAR_EMDB_DOI_PDB_LIST
        inlined: true
        inlined_as_list: true
        pattern: ^(EMPIAR-[0-9]{5}|EMD-[0-9]{4,5}|(doi:)?10\.[0-9]{4,9}/[-._;()/:a-zA-Z0-9]+|PDB-[0-9a-zA-Z]{4,8})(\s*,\s*(EMPIAR-[0-9]{5}|EMD-[0-9]{4,5}|(doi:)?10\.[0-9]{4,9}/[-._;()/:a-zA-Z0-9]+|PDB-[0-9a-zA-Z]{4,8}))*$
      annotation_software:
        name: annotation_software
        description: Software used for generating this annotation
        from_schema: metadata
        exact_mappings:
        - cdp-common:annotation_software
        alias: annotation_software
        owner: Annotation
        domain_of:
        - Annotation
        range: string
        recommended: true
        inlined: true
        inlined_as_list: true
      confidence:
        name: confidence
        description: Metadata describing the confidence of an annotation.
        from_schema: metadata
        alias: confidence
        owner: Annotation
        domain_of:
        - Annotation
        range: AnnotationConfidence
        inlined: true
        inlined_as_list: true
      files:
        name: files
        description: File and sourcing data for an annotation. Represents an entry
          in annotation.sources.
        from_schema: metadata
        list_elements_ordered: true
        alias: files
        owner: Annotation
        domain_of:
        - Annotation
        range: AnnotationSourceFile
        multivalued: true
        inlined: true
        inlined_as_list: true
      ground_truth_status:
        name: ground_truth_status
        description: Whether an annotation is considered ground truth, as determined
          by the annotator.
        from_schema: metadata
        exact_mappings:
        - cdp-common:annotation_ground_truth_status
        ifabsent: 'False'
        alias: ground_truth_status
        owner: Annotation
        domain_of:
        - Annotation
        range: boolean
        recommended: true
        inlined: true
        inlined_as_list: true
      is_curator_recommended:
        name: is_curator_recommended
        description: This annotation is recommended by the curator to be preferred
          for this object type.
        from_schema: metadata
        exact_mappings:
        - cdp-common:annotation_is_curator_recommended
        ifabsent: 'False'
        alias: is_curator_recommended
        owner: Annotation
        domain_of:
        - Annotation
        range: boolean
        inlined: true
        inlined_as_list: true
      method_type:
        name: method_type
        description: Classification of the annotation method based on supervision.
        from_schema: metadata
        exact_mappings:
        - cdp-common:annotation_method_type
        alias: method_type
        owner: Annotation
        domain_of:
        - Annotation
        range: annotation_method_type_enum
        required: true
        inlined: true
        inlined_as_list: true
        pattern: (^manual$)|(^automated$)|(^hybrid$)|(^simulated$)
      method_links:
        name: method_links
        description: A set of links to models, source code, documentation, etc referenced
          by annotation the method
        from_schema: metadata
        alias: method_links
        owner: Annotation
        domain_of:
        - Annotation
        range: AnnotationMethodLinks
        multivalued: true
        inlined: true
        inlined_as_list: true
      object_count:
        name: object_count
        description: Number of objects identified
        from_schema: metadata
        exact_mappings:
        - cdp-common:annotation_object_count
        alias: object_count
        owner: Annotation
        domain_of:
        - Annotation
        range: integer
        inlined: true
        inlined_as_list: true
      version:
        name: version
        description: Version of annotation.
        from_schema: metadata
        exact_mappings:
        - cdp-common:annotation_version
        alias: version
        owner: Annotation
        domain_of:
        - Annotation
        range: VersionString
        inlined: true
        inlined_as_list: true
      dates:
        name: dates
        description: A set of dates at which a data item was deposited, published
          and last modified.
        from_schema: metadata
        alias: dates
        owner: Annotation
        domain_of:
        - DateStampedEntity
        - Tomogram
        range: DateStamp
        required: true
        inlined: true
        inlined_as_list: true
      authors:
        name: authors
        description: Author of a scientific data entity.
        from_schema: metadata
        list_elements_ordered: true
        alias: authors
        owner: Annotation
        domain_of:
        - AuthoredEntity
        range: Author
        required: true
        multivalued: true
        inlined: true
        inlined_as_list: true
        minimum_cardinality: 1
  AlignmentSize:
    name: AlignmentSize
    description: The size of an alignment in voxels in each dimension.
    from_schema: metadata
    attributes:
      x:
        name: x
        description: Number of pixels in the 3D data fast axis
        from_schema: metadata
        alias: x
        owner: AlignmentSize
        domain_of:
        - TomogramSize
        - TomogramOffset
        - AlignmentSize
        - AlignmentOffset
        range: Any
        required: true
        inlined: true
        inlined_as_list: true
        pattern: ^int[ ]*\{[a-zA-Z0-9_-]+\}[ ]*$
        unit:
          symbol: px
          descriptive_name: pixels
        any_of:
        - range: integer
        - range: IntegerFormattedString
      y:
        name: y
        description: Number of pixels in the 3D data medium axis
        from_schema: metadata
        alias: y
        owner: AlignmentSize
        domain_of:
        - TomogramSize
        - TomogramOffset
        - AlignmentSize
        - AlignmentOffset
        range: Any
        required: true
        inlined: true
        inlined_as_list: true
        pattern: ^int[ ]*\{[a-zA-Z0-9_-]+\}[ ]*$
        unit:
          symbol: px
          descriptive_name: pixels
        any_of:
        - range: integer
        - range: IntegerFormattedString
      z:
        name: z
        description: Number of pixels in the 3D data slow axis.  This is the image
          projection direction at zero stage tilt
        from_schema: metadata
        alias: z
        owner: AlignmentSize
        domain_of:
        - TomogramSize
        - TomogramOffset
        - AlignmentSize
        - AlignmentOffset
        range: Any
        required: true
        inlined: true
        inlined_as_list: true
        pattern: ^int[ ]*\{[a-zA-Z0-9_-]+\}[ ]*$
        unit:
          symbol: px
          descriptive_name: pixels
        any_of:
        - range: integer
        - range: IntegerFormattedString
  AlignmentOffset:
    name: AlignmentOffset
    description: The offset of a alignment in voxels in each dimension relative to
      the canonical tomogram.
    from_schema: metadata
    attributes:
      x:
        name: x
        description: x offset relative to the canonical tomogram in pixels
        from_schema: metadata
        ifabsent: int(0)
        alias: x
        owner: AlignmentOffset
        domain_of:
        - TomogramSize
        - TomogramOffset
        - AlignmentSize
        - AlignmentOffset
        range: Any
        required: true
        inlined: true
        inlined_as_list: true
        pattern: ^int[ ]*\{[a-zA-Z0-9_-]+\}[ ]*$
        unit:
          symbol: px
          descriptive_name: pixels
        any_of:
        - range: integer
        - range: IntegerFormattedString
      y:
        name: y
        description: y offset relative to the canonical tomogram in pixels
        from_schema: metadata
        ifabsent: int(0)
        alias: y
        owner: AlignmentOffset
        domain_of:
        - TomogramSize
        - TomogramOffset
        - AlignmentSize
        - AlignmentOffset
        range: Any
        required: true
        inlined: true
        inlined_as_list: true
        pattern: ^int[ ]*\{[a-zA-Z0-9_-]+\}[ ]*$
        unit:
          symbol: px
          descriptive_name: pixels
        any_of:
        - range: integer
        - range: IntegerFormattedString
      z:
        name: z
        description: z offset relative to the canonical tomogram in pixels
        from_schema: metadata
        ifabsent: int(0)
        alias: z
        owner: AlignmentOffset
        domain_of:
        - TomogramSize
        - TomogramOffset
        - AlignmentSize
        - AlignmentOffset
        range: Any
        required: true
        inlined: true
        inlined_as_list: true
        pattern: ^int[ ]*\{[a-zA-Z0-9_-]+\}[ ]*$
        unit:
          symbol: px
          descriptive_name: pixels
        any_of:
        - range: integer
        - range: IntegerFormattedString
  Alignment:
    name: Alignment
    from_schema: metadata
    attributes:
      alignment_type:
        name: alignment_type
        description: The type of alignment.
        from_schema: metadata
        alias: alignment_type
        owner: Alignment
        domain_of:
        - Alignment
        range: alignment_type_enum
        inlined: true
        inlined_as_list: true
        pattern: (^LOCAL$)|(^GLOBAL$)
      offset:
        name: offset
        description: The offset of a alignment in voxels in each dimension relative
          to the canonical tomogram.
        from_schema: metadata
        alias: offset
        owner: Alignment
        domain_of:
        - Tomogram
        - Alignment
        range: AlignmentOffset
        inlined: true
        inlined_as_list: true
      volume_dimesion:
        name: volume_dimesion
        description: The size of an alignment in voxels in each dimension.
        from_schema: metadata
        alias: volume_dimesion
        owner: Alignment
        domain_of:
        - Alignment
        range: AlignmentSize
        inlined: true
        inlined_as_list: true
      x_rotation_offset:
        name: x_rotation_offset
        description: The x rotation offset relative to the tomogram.
        from_schema: metadata
        ifabsent: int(0)
        alias: x_rotation_offset
        owner: Alignment
        domain_of:
        - Alignment
        range: Any
        inlined: true
        inlined_as_list: true
        pattern: ^int[ ]*\{[a-zA-Z0-9_-]+\}[ ]*$
        any_of:
        - range: integer
        - range: IntegerFormattedString
      tilt_offset:
        name: tilt_offset
        description: The tilt offset relative to the tomogram.
        from_schema: metadata
        ifabsent: float(0.0)
        alias: tilt_offset
        owner: Alignment
        domain_of:
        - Alignment
        range: float
        inlined: true
        inlined_as_list: true
      affine_transformation_matrix:
        name: affine_transformation_matrix
        description: The flip or rotation transformation of this author submitted
          tomogram is indicated here. The default value if not present, is an identity
          matrix.
        from_schema: metadata
        array:
          exact_number_dimensions: 2
          dimensions:
          - exact_cardinality: 4
          - exact_cardinality: 4
        alias: affine_transformation_matrix
        owner: Alignment
        domain_of:
        - Tomogram
        - Alignment
        range: float
        inlined: true
        inlined_as_list: true
      is_canonical:
        name: is_canonical
        description: Whether the alignment is canonical.
        from_schema: metadata
        ifabsent: 'True'
        alias: is_canonical
        owner: Alignment
        domain_of:
        - Alignment
        range: boolean
        inlined: true
        inlined_as_list: true
      format:
        name: format
        description: The format of the alignment.
        from_schema: metadata
        alias: format
        owner: Alignment
        domain_of:
        - Alignment
        range: alignment_format_enum
        required: true
        inlined: true
        inlined_as_list: true
        pattern: (^IMOD$)|(^ARETOMO3$)
  Frame:
    name: Frame
    description: A frame entity.
    from_schema: metadata
    attributes:
      dose:
        name: dose
        description: The dose.
        from_schema: metadata
        alias: dose
        owner: Frame
        domain_of:
        - Frame
        range: float
        required: true
        inlined: true
        inlined_as_list: true
      defocus:
        name: defocus
        description: The defocus.
        from_schema: metadata
        alias: defocus
        owner: Frame
        domain_of:
        - Frame
        range: float
        required: true
        inlined: true
        inlined_as_list: true
      astigmatism:
        name: astigmatism
        description: The astigmatism.
        from_schema: metadata
        alias: astigmatism
        owner: Frame
        domain_of:
        - Frame
        range: float
        required: true
        inlined: true
        inlined_as_list: true
      astigmatic_angle:
        name: astigmatic_angle
        description: The astigmatic angle.
        from_schema: metadata
        alias: astigmatic_angle
        owner: Frame
        domain_of:
        - Frame
        range: float
        required: true
        inlined: true
        inlined_as_list: true
  Any:
    name: Any
    from_schema: metadata
    class_uri: linkml:Any
  DateStampedEntityMixin:
    name: DateStampedEntityMixin
    description: A set of dates at which a data item was deposited, published and
      last modified.
    from_schema: metadata
    mixin: true
    attributes:
      deposition_date:
        name: deposition_date
        description: The date a data item was received by the cryoET data portal.
        from_schema: metadata
        exact_mappings:
        - cdp-common:deposition_date
        alias: deposition_date
        owner: DateStampedEntityMixin
        domain_of:
        - DateStampedEntityMixin
        range: date
        required: true
        inlined: true
        inlined_as_list: true
      release_date:
        name: release_date
        description: The date a data item was received by the cryoET data portal.
        from_schema: metadata
        exact_mappings:
        - cdp-common:release_date
        alias: release_date
        owner: DateStampedEntityMixin
        domain_of:
        - DateStampedEntityMixin
        range: date
        required: true
        inlined: true
        inlined_as_list: true
      last_modified_date:
        name: last_modified_date
        description: The date a piece of data was last modified on the cryoET data
          portal.
        from_schema: metadata
        exact_mappings:
        - cdp-common:last_modified_date
        alias: last_modified_date
        owner: DateStampedEntityMixin
        domain_of:
        - DateStampedEntityMixin
        range: date
        required: true
        inlined: true
        inlined_as_list: true
  CrossReferencesMixin:
    name: CrossReferencesMixin
    description: A set of cross-references to other databases and publications.
    from_schema: metadata
    mixin: true
    attributes:
      publications:
        name: publications
        description: Comma-separated list of DOIs for publications associated with
          the dataset.
        from_schema: metadata
        alias: publications
        owner: CrossReferencesMixin
        domain_of:
        - CrossReferencesMixin
        range: DOI_LIST
        recommended: true
        inlined: true
        inlined_as_list: true
        pattern: (^(doi:)?10\.[0-9]{4,9}/[-._;()/:a-zA-Z0-9]+(\s*,\s*(doi:)?10\.[0-9]{4,9}/[-._;()/:a-zA-Z0-9]+)*$)|(^(doi:)?10\.[0-9]{4,9}/[-._;()/:a-zA-Z0-9]+(\s*,\s*(doi:)?10\.[0-9]{4,9}/[-._;()/:a-zA-Z0-9]+)*$)
      related_database_entries:
        name: related_database_entries
        description: Comma-separated list of related database entries for the dataset.
        from_schema: metadata
        alias: related_database_entries
        owner: CrossReferencesMixin
        domain_of:
        - CrossReferencesMixin
        range: EMPIAR_EMDB_PDB_LIST
        recommended: true
        inlined: true
        inlined_as_list: true
        pattern: (^(EMPIAR-[0-9]{5}|EMD-[0-9]{4,5}|PDB-[0-9a-zA-Z]{4,8})(\s*,\s*(EMPIAR-[0-9]{5}|EMD-[0-9]{4,5}|PDB-[0-9a-zA-Z]{4,8}))*$)|(^(EMPIAR-[0-9]{5}|EMD-[0-9]{4,5}|PDB-[0-9a-zA-Z]{4,8})(\s*,\s*(EMPIAR-[0-9]{5}|EMD-[0-9]{4,5}|PDB-[0-9a-zA-Z]{4,8}))*$)
      related_database_links:
        name: related_database_links
        description: Comma-separated list of related database links for the dataset.
        from_schema: metadata
        alias: related_database_links
        owner: CrossReferencesMixin
        domain_of:
        - CrossReferencesMixin
        range: string
        inlined: true
        inlined_as_list: true
      dataset_citations:
        name: dataset_citations
        description: Comma-separated list of DOIs for publications citing the dataset.
        from_schema: metadata
        alias: dataset_citations
        owner: CrossReferencesMixin
        domain_of:
        - CrossReferencesMixin
        range: string
        inlined: true
        inlined_as_list: true
  AuthorMixin:
    name: AuthorMixin
    description: An entity with author data
    from_schema: metadata
    mixin: true
    attributes:
      name:
        name: name
        description: The full name of the author.
        from_schema: metadata
        exact_mappings:
        - cdp-common:author_name
        alias: name
        owner: AuthorMixin
        domain_of:
        - AuthorMixin
        - OrganismDetails
        - TissueDetails
        - CellType
        - CellStrain
        - CellComponent
        - AnnotationObject
        - AnnotationTriangularMeshGroupFile
        range: string
        required: true
        inlined: true
        inlined_as_list: true
      email:
        name: email
        description: The email address of the author.
        from_schema: metadata
        exact_mappings:
        - cdp-common:author_email
        alias: email
        owner: AuthorMixin
        domain_of:
        - AuthorMixin
        range: string
        inlined: true
        inlined_as_list: true
      affiliation_name:
        name: affiliation_name
        description: The name of the author's affiliation.
        from_schema: metadata
        exact_mappings:
        - cdp-common:author_affiliation_name
        alias: affiliation_name
        owner: AuthorMixin
        domain_of:
        - AuthorMixin
        range: string
        inlined: true
        inlined_as_list: true
      affiliation_address:
        name: affiliation_address
        description: The address of the author's affiliation.
        from_schema: metadata
        exact_mappings:
        - cdp-common:author_affiliation_address
        alias: affiliation_address
        owner: AuthorMixin
        domain_of:
        - AuthorMixin
        range: string
        inlined: true
        inlined_as_list: true
      affiliation_identifier:
        name: affiliation_identifier
        description: A Research Organization Registry (ROR) identifier.
        from_schema: metadata
        exact_mappings:
        - cdp-common:author_affiliation_identifier
        alias: affiliation_identifier
        owner: AuthorMixin
        domain_of:
        - AuthorMixin
        range: string
        recommended: true
        inlined: true
        inlined_as_list: true
      corresponding_author_status:
        name: corresponding_author_status
        description: Whether the author is a corresponding author.
        from_schema: metadata
        exact_mappings:
        - cdp-common:author_corresponding_author_status
        ifabsent: 'False'
        alias: corresponding_author_status
        owner: AuthorMixin
        domain_of:
        - AuthorMixin
        range: boolean
        inlined: true
        inlined_as_list: true
      primary_author_status:
        name: primary_author_status
        description: Whether the author is a primary author.
        from_schema: metadata
        exact_mappings:
        - cdp-common:author_primary_author_status
        ifabsent: 'False'
        alias: primary_author_status
        owner: AuthorMixin
        domain_of:
        - AuthorMixin
        range: boolean
        inlined: true
        inlined_as_list: true
source_file: core/v1.1.0/metadata.yaml<|MERGE_RESOLUTION|>--- conflicted
+++ resolved
@@ -2598,23 +2598,6 @@
         required: true
         inlined: true
         inlined_as_list: true
-<<<<<<< HEAD
-      is_portal_standard:
-        name: is_portal_standard
-        description: Whether the tomogram is a portal standard.
-        from_schema: metadata
-        ifabsent: 'False'
-        alias: is_portal_standard
-        owner: Tomogram
-        domain_of:
-        - Tomogram
-        - AnnotationSourceFile
-        range: boolean
-        required: false
-        inlined: true
-        inlined_as_list: true
-=======
->>>>>>> 61a4a089
       is_visualization_default:
         name: is_visualization_default
         description: Whether the tomogram is the default for visualization.
@@ -2930,10 +2913,6 @@
         alias: is_portal_standard
         owner: AnnotationSourceFile
         domain_of:
-<<<<<<< HEAD
-        - Tomogram
-=======
->>>>>>> 61a4a089
         - AnnotationSourceFile
         range: boolean
         required: false
@@ -3064,10 +3043,6 @@
         alias: is_portal_standard
         owner: AnnotationOrientedPointFile
         domain_of:
-<<<<<<< HEAD
-        - Tomogram
-=======
->>>>>>> 61a4a089
         - AnnotationSourceFile
         range: boolean
         required: false
@@ -3198,10 +3173,6 @@
         alias: is_portal_standard
         owner: AnnotationInstanceSegmentationFile
         domain_of:
-<<<<<<< HEAD
-        - Tomogram
-=======
->>>>>>> 61a4a089
         - AnnotationSourceFile
         range: boolean
         required: false
@@ -3317,8 +3288,6 @@
         owner: AnnotationPointFile
         domain_of:
         - Tomogram
-<<<<<<< HEAD
-=======
         - AnnotationSourceFile
         range: boolean
         inlined: true
@@ -3333,23 +3302,6 @@
         alias: is_portal_standard
         owner: AnnotationPointFile
         domain_of:
->>>>>>> 61a4a089
-        - AnnotationSourceFile
-        range: boolean
-        required: false
-        inlined: true
-        inlined_as_list: true
-      is_portal_standard:
-        name: is_portal_standard
-        description: Whether the annotation source is a portal standard.
-        from_schema: metadata
-        exact_mappings:
-        - cdp-common:annotation_source_file_is_portal_standard
-        ifabsent: 'False'
-        alias: is_portal_standard
-        owner: AnnotationPointFile
-        domain_of:
-        - Tomogram
         - AnnotationSourceFile
         range: boolean
         required: false
@@ -3420,8 +3372,6 @@
         owner: AnnotationSegmentationMaskFile
         domain_of:
         - Tomogram
-<<<<<<< HEAD
-=======
         - AnnotationSourceFile
         range: boolean
         inlined: true
@@ -3436,23 +3386,6 @@
         alias: is_portal_standard
         owner: AnnotationSegmentationMaskFile
         domain_of:
->>>>>>> 61a4a089
-        - AnnotationSourceFile
-        range: boolean
-        required: false
-        inlined: true
-        inlined_as_list: true
-      is_portal_standard:
-        name: is_portal_standard
-        description: Whether the annotation source is a portal standard.
-        from_schema: metadata
-        exact_mappings:
-        - cdp-common:annotation_source_file_is_portal_standard
-        ifabsent: 'False'
-        alias: is_portal_standard
-        owner: AnnotationSegmentationMaskFile
-        domain_of:
-        - Tomogram
         - AnnotationSourceFile
         range: boolean
         required: false
@@ -3537,27 +3470,8 @@
         owner: AnnotationSemanticSegmentationMaskFile
         domain_of:
         - Tomogram
-<<<<<<< HEAD
         - AnnotationSourceFile
         range: boolean
-        inlined: true
-        inlined_as_list: true
-      is_portal_standard:
-        name: is_portal_standard
-        description: Whether the annotation source is a portal standard.
-        from_schema: metadata
-        exact_mappings:
-        - cdp-common:annotation_source_file_is_portal_standard
-        ifabsent: 'False'
-        alias: is_portal_standard
-        owner: AnnotationSemanticSegmentationMaskFile
-        domain_of:
-        - Tomogram
-=======
->>>>>>> 61a4a089
-        - AnnotationSourceFile
-        range: boolean
-        required: false
         inlined: true
         inlined_as_list: true
       is_portal_standard:
@@ -3670,10 +3584,6 @@
         alias: is_portal_standard
         owner: AnnotationTriangularMeshFile
         domain_of:
-<<<<<<< HEAD
-        - Tomogram
-=======
->>>>>>> 61a4a089
         - AnnotationSourceFile
         range: boolean
         required: false
@@ -3780,27 +3690,8 @@
         owner: AnnotationTriangularMeshGroupFile
         domain_of:
         - Tomogram
-<<<<<<< HEAD
         - AnnotationSourceFile
         range: boolean
-        inlined: true
-        inlined_as_list: true
-      is_portal_standard:
-        name: is_portal_standard
-        description: Whether the annotation source is a portal standard.
-        from_schema: metadata
-        exact_mappings:
-        - cdp-common:annotation_source_file_is_portal_standard
-        ifabsent: 'False'
-        alias: is_portal_standard
-        owner: AnnotationTriangularMeshGroupFile
-        domain_of:
-        - Tomogram
-=======
->>>>>>> 61a4a089
-        - AnnotationSourceFile
-        range: boolean
-        required: false
         inlined: true
         inlined_as_list: true
       is_portal_standard:
