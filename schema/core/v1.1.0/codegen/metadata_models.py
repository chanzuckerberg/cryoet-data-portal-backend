from __future__ import annotations
from datetime import datetime, date
from decimal import Decimal
from enum import Enum
import re
import sys
from typing import Any, ClassVar, List, Literal, Dict, Optional, Union
from pydantic import BaseModel, ConfigDict, Field, RootModel, field_validator, conlist

metamodel_version = "None"
version = "1.1.0"


class ConfiguredBaseModel(BaseModel):
    model_config = ConfigDict(
        validate_assignment=True,
        validate_default=True,
        extra="forbid",
        arbitrary_types_allowed=True,
        use_enum_values=True,
        strict=False,
    )
    pass


class LinkMLMeta(RootModel):
    root: Dict[str, Any] = {}
    model_config = ConfigDict(frozen=True)

    def __getattr__(self, key: str):
        return getattr(self.root, key)

    def __getitem__(self, key: str):
        return self.root[key]

    def __setitem__(self, key: str, value):
        self.root[key] = value

    def __contains__(self, key: str) -> bool:
        return key in self.root


linkml_meta = LinkMLMeta(
    {
        "default_prefix": "cdp-meta",
        "default_range": "Any",
        "id": "metadata",
        "imports": ["linkml:types"],
        "name": "cdp-meta",
        "prefixes": {
            "CL": {"prefix_prefix": "CL", "prefix_reference": "http://purl.obolibrary.org/obo/CL_"},
            "GO": {"prefix_prefix": "GO", "prefix_reference": "http://purl.obolibrary.org/obo/GO_"},
            "ORCID": {"prefix_prefix": "ORCID", "prefix_reference": "https://orcid.org/"},
            "ROR": {"prefix_prefix": "ROR", "prefix_reference": "https://ror.org/"},
            "UBERON": {"prefix_prefix": "UBERON", "prefix_reference": "http://purl.obolibrary.org/obo/UBERON_"},
            "cdp-meta": {"prefix_prefix": "cdp-meta", "prefix_reference": "metadata"},
            "linkml": {"prefix_prefix": "linkml", "prefix_reference": "https://w3id.org/linkml/"},
        },
        "source_file": "core/v1.1.0/codegen/metadata_materialized.yaml",
        "types": {
            "BTO_ID": {
                "base": "str",
                "description": "A BRENDA Tissue Ontology identifier",
                "from_schema": "metadata",
                "name": "BTO_ID",
                "pattern": "^BTO:[0-9]{7}$",
            },
            "CL_ID": {
                "base": "str",
                "description": "A Cell Ontology identifier",
                "from_schema": "metadata",
                "name": "CL_ID",
                "pattern": "^CL:[0-9]{7}$",
            },
            "DOI": {
                "base": "str",
                "description": "A Digital Object Identifier",
                "from_schema": "metadata",
                "name": "DOI",
                "pattern": "^(doi:)?10\\.[0-9]{4,9}/[-._;()/:a-zA-Z0-9]+$",
            },
            "DOI_LIST": {
                "base": "str",
                "description": "A list of Digital Object Identifiers",
                "from_schema": "metadata",
                "name": "DOI_LIST",
                "pattern": "^(doi:)?10\\.[0-9]{4,9}/[-._;()/:a-zA-Z0-9]+(\\s*,\\s*(doi:)?10\\.[0-9]{4,9}/[-._;()/:a-zA-Z0-9]+)*$",
            },
            "EMDB_ID": {
                "base": "str",
                "description": "An Electron Microscopy Data Bank " "identifier",
                "from_schema": "metadata",
                "name": "EMDB_ID",
                "pattern": "^EMD-[0-9]{4,5}$",
            },
            "EMPIAR_EMDB_DOI_PDB_LIST": {
                "base": "str",
                "description": "A list of EMPIAR, " "EMDB, DOI, and PDB " "identifiers",
                "from_schema": "metadata",
                "name": "EMPIAR_EMDB_DOI_PDB_LIST",
                "pattern": "^(EMPIAR-[0-9]{5}|EMD-[0-9]{4,5}|(doi:)?10\\.[0-9]{4,9}/[-._;()/:a-zA-Z0-9]+|PDB-[0-9a-zA-Z]{4,8})(\\s*,\\s*(EMPIAR-[0-9]{5}|EMD-[0-9]{4,5}|(doi:)?10\\.[0-9]{4,9}/[-._;()/:a-zA-Z0-9]+|PDB-[0-9a-zA-Z]{4,8}))*$",
            },
            "EMPIAR_EMDB_PDB_LIST": {
                "base": "str",
                "description": "A list of EMPIAR, EMDB, " "and PDB identifiers",
                "from_schema": "metadata",
                "name": "EMPIAR_EMDB_PDB_LIST",
                "pattern": "^(EMPIAR-[0-9]{5}|EMD-[0-9]{4,5}|PDB-[0-9a-zA-Z]{4,8})(\\s*,\\s*(EMPIAR-[0-9]{5}|EMD-[0-9]{4,5}|PDB-[0-9a-zA-Z]{4,8}))*$",
            },
            "EMPIAR_ID": {
                "base": "str",
                "description": "An Electron Microscopy Public Image " "Archive identifier",
                "from_schema": "metadata",
                "name": "EMPIAR_ID",
                "pattern": "^EMPIAR-[0-9]+$",
            },
            "FloatFormattedString": {
                "base": "str",
                "description": "A formatted string that " "represents a floating " "point number.",
                "from_schema": "metadata",
                "name": "FloatFormattedString",
                "pattern": "^float[ " "]*\\{[a-zA-Z0-9_-]+\\}[ ]*$",
            },
            "GO_ID": {
                "base": "str",
                "description": "A Gene Ontology identifier",
                "from_schema": "metadata",
                "name": "GO_ID",
                "pattern": "^GO:[0-9]{7}$",
            },
            "IntegerFormattedString": {
                "base": "str",
                "description": "A formatted string that " "represents an integer.",
                "from_schema": "metadata",
                "name": "IntegerFormattedString",
                "pattern": "^int[ " "]*\\{[a-zA-Z0-9_-]+\\}[ ]*$",
            },
            "ONTOLOGY_ID": {
                "base": "str",
                "description": "An ontology identifier",
                "from_schema": "metadata",
                "name": "ONTOLOGY_ID",
                "pattern": "^[a-zA-Z]+:[0-9]+$",
            },
            "ORCID": {
                "base": "str",
                "description": "A unique, persistent identifier for " "researchers, provided by ORCID.",
                "from_schema": "metadata",
                "name": "ORCID",
                "pattern": "[0-9]{4}-[0-9]{4}-[0-9]{4}-[0-9]{3}[0-9X]$",
            },
            "PDB_ID": {
                "base": "str",
                "description": "A Protein Data Bank identifier",
                "from_schema": "metadata",
                "name": "PDB_ID",
                "pattern": "^PDB-[0-9a-zA-Z]{4,8}$",
            },
            "StringFormattedString": {
                "base": "str",
                "description": "A formatted string " "(variable) that " "represents a string.",
                "from_schema": "metadata",
                "name": "StringFormattedString",
                "pattern": "^[ ]*\\{[a-zA-Z0-9_-]+\\}[ " "]*$",
            },
            "UNIPROT_ID": {
                "base": "str",
                "description": "A UniProt identifier",
                "from_schema": "metadata",
                "name": "UNIPROT_ID",
                "pattern": "^UniProtKB:[OPQ][0-9][A-Z0-9]{3}[0-9]|[A-NR-Z][0-9]([A-Z][A-Z0-9]{2}[0-9]){1,2}$",
            },
            "URLorS3URI": {
                "base": "str",
                "description": "A URL or S3 URI",
                "from_schema": "metadata",
                "name": "URLorS3URI",
                "pattern": "^(((https?|s3)://)|cryoetportal-rawdatasets-dev).*$",
            },
            "VersionString": {
                "base": "float",
                "description": "A version number (only major, " "minor versions)",
                "from_schema": "metadata",
                "minimum_value": 0,
                "name": "VersionString",
            },
            "WORMBASE_ID": {
                "base": "str",
                "description": "A WormBase identifier",
                "from_schema": "metadata",
                "name": "WORMBASE_ID",
                "pattern": "WBStrain[0-9]{8}$",
            },
            "boolean": {
                "base": "Bool",
                "description": "A binary (true or false) value",
                "exact_mappings": ["schema:Boolean"],
                "from_schema": "metadata",
                "name": "boolean",
                "notes": [
                    "If you are authoring schemas in LinkML YAML, "
                    "the type is referenced with the lower case "
                    '"boolean".'
                ],
                "repr": "bool",
                "uri": "xsd:boolean",
            },
            "curie": {
                "base": "Curie",
                "comments": [
                    "in RDF serializations this MUST be expanded " "to a URI",
                    "in non-RDF serializations MAY be serialized " "as the compact representation",
                ],
                "conforms_to": "https://www.w3.org/TR/curie/",
                "description": "a compact URI",
                "from_schema": "metadata",
                "name": "curie",
                "notes": [
                    "If you are authoring schemas in LinkML YAML, "
                    "the type is referenced with the lower case "
                    '"curie".'
                ],
                "repr": "str",
                "uri": "xsd:string",
            },
            "date": {
                "base": "XSDDate",
                "description": "a date (year, month and day) in an " "idealized calendar",
                "exact_mappings": ["schema:Date"],
                "from_schema": "metadata",
                "name": "date",
                "notes": [
                    "URI is dateTime because OWL reasoners don't " "work with straight date or time",
                    "If you are authoring schemas in LinkML YAML, "
                    "the type is referenced with the lower case "
                    '"date".',
                ],
                "repr": "str",
                "uri": "xsd:date",
            },
            "date_or_datetime": {
                "base": "str",
                "description": "Either a date or a datetime",
                "from_schema": "metadata",
                "name": "date_or_datetime",
                "notes": [
                    "If you are authoring schemas in "
                    "LinkML YAML, the type is referenced "
                    "with the lower case "
                    '"date_or_datetime".'
                ],
                "repr": "str",
                "uri": "linkml:DateOrDatetime",
            },
            "datetime": {
                "base": "XSDDateTime",
                "description": "The combination of a date and time",
                "exact_mappings": ["schema:DateTime"],
                "from_schema": "metadata",
                "name": "datetime",
                "notes": [
                    "If you are authoring schemas in LinkML "
                    "YAML, the type is referenced with the lower "
                    'case "datetime".'
                ],
                "repr": "str",
                "uri": "xsd:dateTime",
            },
            "decimal": {
                "base": "Decimal",
                "broad_mappings": ["schema:Number"],
                "description": "A real number with arbitrary precision "
                "that conforms to the xsd:decimal "
                "specification",
                "from_schema": "metadata",
                "name": "decimal",
                "notes": [
                    "If you are authoring schemas in LinkML YAML, "
                    "the type is referenced with the lower case "
                    '"decimal".'
                ],
                "uri": "xsd:decimal",
            },
            "double": {
                "base": "float",
                "close_mappings": ["schema:Float"],
                "description": "A real number that conforms to the " "xsd:double specification",
                "from_schema": "metadata",
                "name": "double",
                "notes": [
                    "If you are authoring schemas in LinkML YAML, "
                    "the type is referenced with the lower case "
                    '"double".'
                ],
                "uri": "xsd:double",
            },
            "float": {
                "base": "float",
                "description": "A real number that conforms to the " "xsd:float specification",
                "exact_mappings": ["schema:Float"],
                "from_schema": "metadata",
                "name": "float",
                "notes": [
                    "If you are authoring schemas in LinkML YAML, "
                    "the type is referenced with the lower case "
                    '"float".'
                ],
                "uri": "xsd:float",
            },
            "integer": {
                "base": "int",
                "description": "An integer",
                "exact_mappings": ["schema:Integer"],
                "from_schema": "metadata",
                "name": "integer",
                "notes": [
                    "If you are authoring schemas in LinkML YAML, "
                    "the type is referenced with the lower case "
                    '"integer".'
                ],
                "uri": "xsd:integer",
            },
            "jsonpath": {
                "base": "str",
                "conforms_to": "https://www.ietf.org/archive/id/draft-goessner-dispatch-jsonpath-00.html",
                "description": "A string encoding a JSON Path. The "
                "value of the string MUST conform to "
                "JSON Point syntax and SHOULD "
                "dereference to zero or more valid "
                "objects within the current instance "
                "document when encoded in tree form.",
                "from_schema": "metadata",
                "name": "jsonpath",
                "notes": [
                    "If you are authoring schemas in LinkML "
                    "YAML, the type is referenced with the lower "
                    'case "jsonpath".'
                ],
                "repr": "str",
                "uri": "xsd:string",
            },
            "jsonpointer": {
                "base": "str",
                "conforms_to": "https://datatracker.ietf.org/doc/html/rfc6901",
                "description": "A string encoding a JSON Pointer. "
                "The value of the string MUST "
                "conform to JSON Point syntax and "
                "SHOULD dereference to a valid "
                "object within the current instance "
                "document when encoded in tree form.",
                "from_schema": "metadata",
                "name": "jsonpointer",
                "notes": [
                    "If you are authoring schemas in LinkML "
                    "YAML, the type is referenced with the "
                    'lower case "jsonpointer".'
                ],
                "repr": "str",
                "uri": "xsd:string",
            },
            "ncname": {
                "base": "NCName",
                "description": "Prefix part of CURIE",
                "from_schema": "metadata",
                "name": "ncname",
                "notes": [
                    "If you are authoring schemas in LinkML YAML, "
                    "the type is referenced with the lower case "
                    '"ncname".'
                ],
                "repr": "str",
                "uri": "xsd:string",
            },
            "nodeidentifier": {
                "base": "NodeIdentifier",
                "description": "A URI, CURIE or BNODE that " "represents a node in a model.",
                "from_schema": "metadata",
                "name": "nodeidentifier",
                "notes": [
                    "If you are authoring schemas in "
                    "LinkML YAML, the type is referenced "
                    "with the lower case "
                    '"nodeidentifier".'
                ],
                "repr": "str",
                "uri": "shex:nonLiteral",
            },
            "objectidentifier": {
                "base": "ElementIdentifier",
                "comments": ["Used for inheritance and type " "checking"],
                "description": "A URI or CURIE that represents " "an object in the model.",
                "from_schema": "metadata",
                "name": "objectidentifier",
                "notes": [
                    "If you are authoring schemas in "
                    "LinkML YAML, the type is referenced "
                    "with the lower case "
                    '"objectidentifier".'
                ],
                "repr": "str",
                "uri": "shex:iri",
            },
            "sparqlpath": {
                "base": "str",
                "conforms_to": "https://www.w3.org/TR/sparql11-query/#propertypaths",
                "description": "A string encoding a SPARQL Property "
                "Path. The value of the string MUST "
                "conform to SPARQL syntax and SHOULD "
                "dereference to zero or more valid "
                "objects within the current instance "
                "document when encoded as RDF.",
                "from_schema": "metadata",
                "name": "sparqlpath",
                "notes": [
                    "If you are authoring schemas in LinkML "
                    "YAML, the type is referenced with the "
                    'lower case "sparqlpath".'
                ],
                "repr": "str",
                "uri": "xsd:string",
            },
            "string": {
                "base": "str",
                "description": "A character string",
                "exact_mappings": ["schema:Text"],
                "from_schema": "metadata",
                "name": "string",
                "notes": [
                    "In RDF serializations, a slot with range of "
                    "string is treated as a literal or type "
                    "xsd:string.   If you are authoring schemas in "
                    "LinkML YAML, the type is referenced with the "
                    'lower case "string".'
                ],
                "uri": "xsd:string",
            },
            "time": {
                "base": "XSDTime",
                "description": "A time object represents a (local) time of " "day, independent of any particular day",
                "exact_mappings": ["schema:Time"],
                "from_schema": "metadata",
                "name": "time",
                "notes": [
                    "URI is dateTime because OWL reasoners do not " "work with straight date or time",
                    "If you are authoring schemas in LinkML YAML, "
                    "the type is referenced with the lower case "
                    '"time".',
                ],
                "repr": "str",
                "uri": "xsd:time",
            },
            "uri": {
                "base": "URI",
                "close_mappings": ["schema:URL"],
                "comments": [
                    "in RDF serializations a slot with range of "
                    "uri is treated as a literal or type "
                    "xsd:anyURI unless it is an identifier or a "
                    "reference to an identifier, in which case it "
                    "is translated directly to a node"
                ],
                "conforms_to": "https://www.ietf.org/rfc/rfc3987.txt",
                "description": "a complete URI",
                "from_schema": "metadata",
                "name": "uri",
                "notes": [
                    "If you are authoring schemas in LinkML YAML, the " 'type is referenced with the lower case "uri".'
                ],
                "repr": "str",
                "uri": "xsd:anyURI",
            },
            "uriorcurie": {
                "base": "URIorCURIE",
                "description": "a URI or a CURIE",
                "from_schema": "metadata",
                "name": "uriorcurie",
                "notes": [
                    "If you are authoring schemas in LinkML "
                    "YAML, the type is referenced with the "
                    'lower case "uriorcurie".'
                ],
                "repr": "str",
                "uri": "xsd:anyURI",
            },
        },
    }
)


class AnnotationMethodTypeEnum(str, Enum):
    """
    Describes how the annotations were generated.
    """

    # Annotations were generated manually.
    manual = "manual"
    # Annotations were generated using automated tools or algorithms without supervision.
    automated = "automated"
    # Annotations were generated using a combination of automated and manual methods.
    hybrid = "hybrid"
    # Annotations were generated by simulation tools or algorithms.
    simulated = "simulated"


class AnnotationFileShapeTypeEnum(str, Enum):
    """
    Describes the shape of the annotation
    """

    # A binary mask volume
    SegmentationMask = "SegmentationMask"
    # A series of coordinates and an orientation
    OrientedPoint = "OrientedPoint"
    # A series of coordinates
    Point = "Point"
    # A volume with labels for multiple instances
    InstanceSegmentation = "InstanceSegmentation"
    # A mesh of triangles
    TriangularMesh = "TriangularMesh"
    # A group of triangular meshes
    TriangularMeshGroup = "TriangularMeshGroup"


class AnnotationMethodLinkTypeEnum(str, Enum):
    """
    Describes the type of link associated to the annotation method.
    """

    # Links to the documentation related to the method.
    documentation = "documentation"
    # Links to the weights that the models used for generating annotations were trained with.
    models_weights = "models_weights"
    # Link to resources that does not fit in the other categories.
    other = "other"
    # Links to the source code of the method.
    source_code = "source_code"
    # Links to a website of the method or tool used to generate the annotation.
    website = "website"


class DepositionTypesEnum(str, Enum):
    """
    Types of data a deposition has
    """

    # The deposition comprises of new annotations for existing datasets
    annotation = "annotation"
    # The deposition comprises of new dataset(s).
    dataset = "dataset"
    # The deposition comprises of new tomograms for existing datasets
    tomogram = "tomogram"


class SampleTypeEnum(str, Enum):
    """
    Type of sample imaged in a CryoET study.
    """

    # Tomographic data of whole cells or cell sections.
    cell = "cell"
    # Tomographic data of tissue sections.
    tissue = "tissue"
    # Tomographic data of sections through multicellular organisms.
    organism = "organism"
    # Tomographic data of purified organelles.
    organelle = "organelle"
    # Tomographic data of purified viruses or VLPs.
    virus = "virus"
    # Tomographic data of in vitro reconstituted systems or mixtures of proteins.
    in_vitro = "in_vitro"
    # Simulated tomographic data.
    in_silico = "in_silico"
    # Other type of sample.
    other = "other"


class TiltseriesCameraAcquireModeEnum(str, Enum):
    """
    Camera acquisition mode
    """

    # Counting mode
    counting = "counting"
    # Super-resolution mode
    superresolution = "superresolution"
    # Linear mode
    linear = "linear"
    # Correlated double sampling mode
    cds = "cds"


class TiltseriesMicroscopeManufacturerEnum(str, Enum):
    """
    Microscope manufacturer
    """

    # FEI Company
    FEI = "FEI"
    # Thermo Fisher Scientific
    TFS = "TFS"
    # JEOL Ltd.
    JEOL = "JEOL"
    # Simulated data
    SIMULATED = "SIMULATED"


class FiducialAlignmentStatusEnum(str, Enum):
    """
    Fiducial Alignment method
    """

    # Alignment computed based on fiducial markers
    FIDUCIAL = "FIDUCIAL"
    # Alignment computed without fiducial markers
    NON_FIDUCIAL = "NON_FIDUCIAL"


class TomogramProcessingEnum(str, Enum):
    """
    Tomogram processing method
    """

    # Tomogram was denoised
    denoised = "denoised"
    # Tomogram was filtered
    filtered = "filtered"
    # Tomogram was not processed
    raw = "raw"


class TomogramReconstructionMethodEnum(str, Enum):
    """
    Tomogram reconstruction method
    """

    # Simultaneous Algebraic Reconstruction Technique
    SART = "SART"
    # Fourier space reconstruction
    Fourier_Space = "Fourier Space"
    # Simultaneous Iterative Reconstruction Technique
    SIRT = "SIRT"
    # Weighted Back-Projection
    WBP = "WBP"
    # Unknown reconstruction method
    Unknown = "Unknown"


class TomogramTypeEnum(str, Enum):
    """
    Tomogram type
    """

    # Canonical tomogram (basis geometry for all annotations)
    CANONICAL = "CANONICAL"


class PicturePath(ConfiguredBaseModel):
    """
    A set of paths to representative images of a piece of data.
    """

    linkml_meta: ClassVar[LinkMLMeta] = LinkMLMeta({"from_schema": "metadata"})

    snapshot: Optional[str] = Field(
        None,
        description="""Path to the dataset preview image relative to the dataset directory root.""",
        json_schema_extra={
            "linkml_meta": {
                "alias": "snapshot",
                "domain_of": ["PicturePath"],
                "exact_mappings": ["cdp-common:snapshot"],
                "recommended": True,
            }
        },
    )
    thumbnail: Optional[str] = Field(
        None,
        description="""Path to the thumbnail of preview image relative to the dataset directory root.""",
        json_schema_extra={
            "linkml_meta": {
                "alias": "thumbnail",
                "domain_of": ["PicturePath"],
                "exact_mappings": ["cdp-common:thumbnail"],
                "recommended": True,
            }
        },
    )

    @field_validator("snapshot")
    def pattern_snapshot(cls, v):
        pattern = re.compile(r"^(((https?|s3)://)|cryoetportal-rawdatasets-dev).*$")
        if isinstance(v, list):
            for element in v:
                if not pattern.match(element):
                    raise ValueError(f"Invalid snapshot format: {element}")
        elif isinstance(v, str):
            if not pattern.match(v):
                raise ValueError(f"Invalid snapshot format: {v}")
        return v

    @field_validator("thumbnail")
    def pattern_thumbnail(cls, v):
        pattern = re.compile(r"^(((https?|s3)://)|cryoetportal-rawdatasets-dev).*$")
        if isinstance(v, list):
            for element in v:
                if not pattern.match(element):
                    raise ValueError(f"Invalid thumbnail format: {element}")
        elif isinstance(v, str):
            if not pattern.match(v):
                raise ValueError(f"Invalid thumbnail format: {v}")
        return v


class FundingDetails(ConfiguredBaseModel):
    """
    A funding source for a scientific data entity (base for JSON and DB representation).
    """

    linkml_meta: ClassVar[LinkMLMeta] = LinkMLMeta({"from_schema": "metadata"})

    funding_agency_name: Optional[str] = Field(
        None,
        description="""The name of the funding source.""",
        json_schema_extra={
            "linkml_meta": {
                "alias": "funding_agency_name",
                "domain_of": ["FundingDetails"],
                "exact_mappings": ["cdp-common:funding_agency_name"],
                "recommended": True,
            }
        },
    )
    grant_id: Optional[str] = Field(
        None,
        description="""Grant identifier provided by the funding agency""",
        json_schema_extra={
            "linkml_meta": {
                "alias": "grant_id",
                "domain_of": ["FundingDetails"],
                "exact_mappings": ["cdp-common:funding_grant_id"],
                "recommended": True,
            }
        },
    )


class DateStampedEntity(ConfiguredBaseModel):
    """
    An entity with associated deposition, release and last modified dates.
    """

    linkml_meta: ClassVar[LinkMLMeta] = LinkMLMeta({"from_schema": "metadata"})

    dates: DateStamp = Field(
        ...,
        description="""A set of dates at which a data item was deposited, published and last modified.""",
        json_schema_extra={
            "linkml_meta": {"alias": "dates", "domain_of": ["DateStampedEntity", "Dataset", "Deposition", "Annotation"]}
        },
    )


class AuthoredEntity(ConfiguredBaseModel):
    """
    An entity with associated authors.
    """

    linkml_meta: ClassVar[LinkMLMeta] = LinkMLMeta({"from_schema": "metadata"})

    authors: List[Author] = Field(
        ...,
        description="""Author of a scientific data entity.""",
        min_length=1,
        json_schema_extra={
            "linkml_meta": {
                "alias": "authors",
                "domain_of": ["AuthoredEntity", "Dataset", "Deposition", "Tomogram", "Annotation"],
                "list_elements_ordered": True,
            }
        },
    )


class FundedEntity(ConfiguredBaseModel):
    """
    An entity with associated funding sources.
    """

    linkml_meta: ClassVar[LinkMLMeta] = LinkMLMeta({"from_schema": "metadata"})

    funding: Optional[List[FundingDetails]] = Field(
        None,
        description="""A funding source for a scientific data entity (base for JSON and DB representation).""",
        json_schema_extra={
            "linkml_meta": {
                "alias": "funding",
                "domain_of": ["FundedEntity", "Dataset"],
                "list_elements_ordered": True,
                "recommended": True,
            }
        },
    )


class CrossReferencedEntity(ConfiguredBaseModel):
    """
    An entity with associated cross-references to other databases and publications.
    """

    linkml_meta: ClassVar[LinkMLMeta] = LinkMLMeta({"from_schema": "metadata", "mixin": True})

    cross_references: Optional[CrossReferences] = Field(
        None,
        description="""A set of cross-references to other databases and publications.""",
        json_schema_extra={
            "linkml_meta": {
                "alias": "cross_references",
                "domain_of": ["CrossReferencedEntity", "Dataset", "Deposition"],
            }
        },
    )


class PicturedEntity(ConfiguredBaseModel):
    """
    An entity with associated preview images.
    """

    linkml_meta: ClassVar[LinkMLMeta] = LinkMLMeta({"from_schema": "metadata"})

    key_photos: PicturePath = Field(
        ...,
        description="""A set of paths to representative images of a piece of data.""",
        json_schema_extra={"linkml_meta": {"alias": "key_photos", "domain_of": ["PicturedEntity"]}},
    )


class OrganismDetails(ConfiguredBaseModel):
    """
    The species from which the sample was derived.
    """

    linkml_meta: ClassVar[LinkMLMeta] = LinkMLMeta({"from_schema": "metadata"})

    name: str = Field(
        ...,
        description="""Name of the organism from which a biological sample used in a CryoET study is derived from, e.g. homo sapiens.""",
        json_schema_extra={
            "linkml_meta": {
                "alias": "name",
                "domain_of": [
                    "OrganismDetails",
                    "TissueDetails",
                    "CellType",
                    "CellStrain",
                    "CellComponent",
                    "AnnotationObject",
                    "AnnotationTriangularMeshGroupFile",
                    "AuthorMixin",
                    "Author",
                ],
                "exact_mappings": ["cdp-common:organism_name"],
            }
        },
    )
    taxonomy_id: Optional[int] = Field(
        None,
        description="""NCBI taxonomy identifier for the organism, e.g. 9606""",
        ge=1,
        json_schema_extra={
            "linkml_meta": {
                "alias": "taxonomy_id",
                "domain_of": ["OrganismDetails"],
                "exact_mappings": ["cdp-common:organism_taxid"],
                "recommended": True,
            }
        },
    )


class TissueDetails(ConfiguredBaseModel):
    """
    The type of tissue from which the sample was derived.
    """

    linkml_meta: ClassVar[LinkMLMeta] = LinkMLMeta({"from_schema": "metadata"})

    name: str = Field(
        ...,
        description="""Name of the tissue from which a biological sample used in a CryoET study is derived from.""",
        json_schema_extra={
            "linkml_meta": {
                "alias": "name",
                "domain_of": [
                    "OrganismDetails",
                    "TissueDetails",
                    "CellType",
                    "CellStrain",
                    "CellComponent",
                    "AnnotationObject",
                    "AnnotationTriangularMeshGroupFile",
                    "AuthorMixin",
                    "Author",
                ],
                "exact_mappings": ["cdp-common:tissue_name"],
            }
        },
    )
    id: Optional[str] = Field(
        None,
        description="""The UBERON identifier for the tissue.""",
        json_schema_extra={
            "linkml_meta": {
                "alias": "id",
                "domain_of": ["TissueDetails", "CellType", "CellStrain", "CellComponent", "AnnotationObject"],
                "exact_mappings": ["cdp-common:tissue_id"],
                "recommended": True,
            }
        },
    )

    @field_validator("id")
    def pattern_id(cls, v):
        pattern = re.compile(r"^BTO:[0-9]{7}$")
        if isinstance(v, list):
            for element in v:
                if not pattern.match(element):
                    raise ValueError(f"Invalid id format: {element}")
        elif isinstance(v, str):
            if not pattern.match(v):
                raise ValueError(f"Invalid id format: {v}")
        return v


class CellType(ConfiguredBaseModel):
    """
    The cell type from which the sample was derived.
    """

    linkml_meta: ClassVar[LinkMLMeta] = LinkMLMeta({"from_schema": "metadata"})

    name: str = Field(
        ...,
        description="""Name of the cell type from which a biological sample used in a CryoET study is derived from.""",
        json_schema_extra={
            "linkml_meta": {
                "alias": "name",
                "domain_of": [
                    "OrganismDetails",
                    "TissueDetails",
                    "CellType",
                    "CellStrain",
                    "CellComponent",
                    "AnnotationObject",
                    "AnnotationTriangularMeshGroupFile",
                    "AuthorMixin",
                    "Author",
                ],
                "exact_mappings": ["cdp-common:cell_name"],
            }
        },
    )
    id: Optional[str] = Field(
        None,
        description="""Cell Ontology identifier for the cell type""",
        json_schema_extra={
            "linkml_meta": {
                "alias": "id",
                "domain_of": ["TissueDetails", "CellType", "CellStrain", "CellComponent", "AnnotationObject"],
                "exact_mappings": ["cdp-common:cell_type_id"],
                "recommended": True,
            }
        },
    )

    @field_validator("id")
    def pattern_id(cls, v):
        pattern = re.compile(r"^CL:[0-9]{7}$")
        if isinstance(v, list):
            for element in v:
                if not pattern.match(element):
                    raise ValueError(f"Invalid id format: {element}")
        elif isinstance(v, str):
            if not pattern.match(v):
                raise ValueError(f"Invalid id format: {v}")
        return v


class CellStrain(ConfiguredBaseModel):
    """
    The strain or cell line from which the sample was derived.
    """

    linkml_meta: ClassVar[LinkMLMeta] = LinkMLMeta({"from_schema": "metadata"})

    name: str = Field(
        ...,
        description="""Cell line or strain for the sample.""",
        json_schema_extra={
            "linkml_meta": {
                "alias": "name",
                "domain_of": [
                    "OrganismDetails",
                    "TissueDetails",
                    "CellType",
                    "CellStrain",
                    "CellComponent",
                    "AnnotationObject",
                    "AnnotationTriangularMeshGroupFile",
                    "AuthorMixin",
                    "Author",
                ],
                "exact_mappings": ["cdp-common:cell_strain_name"],
            }
        },
    )
    id: Optional[str] = Field(
        None,
        description="""Link to more information about the cell strain.""",
        json_schema_extra={
            "linkml_meta": {
                "alias": "id",
                "any_of": [{"range": "WORMBASE_ID"}, {"range": "ONTOLOGY_ID"}],
                "domain_of": ["TissueDetails", "CellType", "CellStrain", "CellComponent", "AnnotationObject"],
                "exact_mappings": ["cdp-common:cell_strain_id"],
                "recommended": True,
            }
        },
    )

    @field_validator("id")
    def pattern_id(cls, v):
        pattern = re.compile(r"(WBStrain[0-9]{8}$)|(^[a-zA-Z]+:[0-9]+$)")
        if isinstance(v, list):
            for element in v:
                if not pattern.match(element):
                    raise ValueError(f"Invalid id format: {element}")
        elif isinstance(v, str):
            if not pattern.match(v):
                raise ValueError(f"Invalid id format: {v}")
        return v


class CellComponent(ConfiguredBaseModel):
    """
    The cellular component from which the sample was derived.
    """

    linkml_meta: ClassVar[LinkMLMeta] = LinkMLMeta({"from_schema": "metadata"})

    name: str = Field(
        ...,
        description="""Name of the cellular component.""",
        json_schema_extra={
            "linkml_meta": {
                "alias": "name",
                "domain_of": [
                    "OrganismDetails",
                    "TissueDetails",
                    "CellType",
                    "CellStrain",
                    "CellComponent",
                    "AnnotationObject",
                    "AnnotationTriangularMeshGroupFile",
                    "AuthorMixin",
                    "Author",
                ],
                "exact_mappings": ["cdp-common:cell_component_name"],
            }
        },
    )
    id: Optional[str] = Field(
        None,
        description="""The GO identifier for the cellular component.""",
        json_schema_extra={
            "linkml_meta": {
                "alias": "id",
                "domain_of": ["TissueDetails", "CellType", "CellStrain", "CellComponent", "AnnotationObject"],
                "exact_mappings": ["cdp-common:cell_component_id"],
                "recommended": True,
            }
        },
    )

    @field_validator("id")
    def pattern_id(cls, v):
        pattern = re.compile(r"^GO:[0-9]{7}$")
        if isinstance(v, list):
            for element in v:
                if not pattern.match(element):
                    raise ValueError(f"Invalid id format: {element}")
        elif isinstance(v, str):
            if not pattern.match(v):
                raise ValueError(f"Invalid id format: {v}")
        return v


class ExperimentMetadata(ConfiguredBaseModel):
    """
    Metadata describing sample and sample preparation methods used in a cryoET dataset.
    """

    linkml_meta: ClassVar[LinkMLMeta] = LinkMLMeta({"from_schema": "metadata"})

    sample_type: SampleTypeEnum = Field(
        ...,
        description="""Type of sample imaged in a CryoET study.""",
        json_schema_extra={
            "linkml_meta": {
                "alias": "sample_type",
                "domain_of": ["ExperimentMetadata", "Dataset"],
                "exact_mappings": ["cdp-common:preparation_sample_type"],
            }
        },
    )
    sample_preparation: Optional[str] = Field(
        None,
        description="""Describes how the sample was prepared.""",
        json_schema_extra={
            "linkml_meta": {
                "alias": "sample_preparation",
                "domain_of": ["ExperimentMetadata", "Dataset"],
                "exact_mappings": ["cdp-common:sample_preparation"],
                "recommended": True,
            }
        },
    )
    grid_preparation: Optional[str] = Field(
        None,
        description="""Describes Cryo-ET grid preparation.""",
        json_schema_extra={
            "linkml_meta": {
                "alias": "grid_preparation",
                "domain_of": ["ExperimentMetadata", "Dataset"],
                "exact_mappings": ["cdp-common:grid_preparation"],
                "recommended": True,
            }
        },
    )
    other_setup: Optional[str] = Field(
        None,
        description="""Describes other setup not covered by sample preparation or grid preparation that may make this dataset unique in the same publication.""",
        json_schema_extra={
            "linkml_meta": {
                "alias": "other_setup",
                "domain_of": ["ExperimentMetadata", "Dataset"],
                "exact_mappings": ["cdp-common:preparation_other_setup"],
                "recommended": True,
            }
        },
    )
    organism: Optional[OrganismDetails] = Field(
        None,
        description="""The species from which the sample was derived.""",
        json_schema_extra={"linkml_meta": {"alias": "organism", "domain_of": ["ExperimentMetadata", "Dataset"]}},
    )
    tissue: Optional[TissueDetails] = Field(
        None,
        description="""The type of tissue from which the sample was derived.""",
        json_schema_extra={"linkml_meta": {"alias": "tissue", "domain_of": ["ExperimentMetadata", "Dataset"]}},
    )
    cell_type: Optional[CellType] = Field(
        None,
        description="""The cell type from which the sample was derived.""",
        json_schema_extra={"linkml_meta": {"alias": "cell_type", "domain_of": ["ExperimentMetadata", "Dataset"]}},
    )
    cell_strain: Optional[CellStrain] = Field(
        None,
        description="""The strain or cell line from which the sample was derived.""",
        json_schema_extra={"linkml_meta": {"alias": "cell_strain", "domain_of": ["ExperimentMetadata", "Dataset"]}},
    )
    cell_component: Optional[CellComponent] = Field(
        None,
        description="""The cellular component from which the sample was derived.""",
        json_schema_extra={"linkml_meta": {"alias": "cell_component", "domain_of": ["ExperimentMetadata", "Dataset"]}},
    )

    @field_validator("sample_type")
    def pattern_sample_type(cls, v):
        pattern = re.compile(
            r"(^cell$)|(^tissue$)|(^organism$)|(^organelle$)|(^virus$)|(^in_vitro$)|(^in_silico$)|(^other$)"
        )
        if isinstance(v, list):
            for element in v:
                if not pattern.match(element):
                    raise ValueError(f"Invalid sample_type format: {element}")
        elif isinstance(v, str):
            if not pattern.match(v):
                raise ValueError(f"Invalid sample_type format: {v}")
        return v


class Dataset(ExperimentMetadata, CrossReferencedEntity, FundedEntity, AuthoredEntity, DateStampedEntity):
    """
    High-level description of a cryoET dataset.
    """

    linkml_meta: ClassVar[LinkMLMeta] = LinkMLMeta(
        {
            "from_schema": "metadata",
            "mixins": [
                "DateStampedEntity",
                "AuthoredEntity",
                "FundedEntity",
                "CrossReferencedEntity",
                "ExperimentMetadata",
            ],
        }
    )

    dataset_identifier: int = Field(
        ...,
        description="""An identifier for a CryoET dataset, assigned by the Data Portal. Used to identify the dataset as the directory name in data tree.""",
        json_schema_extra={
            "linkml_meta": {
                "alias": "dataset_identifier",
                "domain_of": ["Dataset"],
                "exact_mappings": ["cdp-common:dataset_identifier"],
            }
        },
    )
    dataset_title: str = Field(
        ...,
        description="""Title of a CryoET dataset.""",
        json_schema_extra={
            "linkml_meta": {
                "alias": "dataset_title",
                "domain_of": ["Dataset"],
                "exact_mappings": ["cdp-common:dataset_title"],
            }
        },
    )
    dataset_description: str = Field(
        ...,
        description="""A short description of a CryoET dataset, similar to an abstract for a journal article or dataset.""",
        json_schema_extra={
            "linkml_meta": {
                "alias": "dataset_description",
                "domain_of": ["Dataset"],
                "exact_mappings": ["cdp-common:dataset_description"],
            }
        },
    )
    dates: DateStamp = Field(
        ...,
        description="""A set of dates at which a data item was deposited, published and last modified.""",
        json_schema_extra={
            "linkml_meta": {"alias": "dates", "domain_of": ["DateStampedEntity", "Dataset", "Deposition", "Annotation"]}
        },
    )
    authors: List[Author] = Field(
        ...,
        description="""Author of a scientific data entity.""",
        min_length=1,
        json_schema_extra={
            "linkml_meta": {
                "alias": "authors",
                "domain_of": ["AuthoredEntity", "Dataset", "Deposition", "Tomogram", "Annotation"],
                "list_elements_ordered": True,
            }
        },
    )
    funding: Optional[List[FundingDetails]] = Field(
        None,
        description="""A funding source for a scientific data entity (base for JSON and DB representation).""",
        json_schema_extra={
            "linkml_meta": {
                "alias": "funding",
                "domain_of": ["FundedEntity", "Dataset"],
                "list_elements_ordered": True,
                "recommended": True,
            }
        },
    )
    cross_references: Optional[CrossReferences] = Field(
        None,
        description="""A set of cross-references to other databases and publications.""",
        json_schema_extra={
            "linkml_meta": {
                "alias": "cross_references",
                "domain_of": ["CrossReferencedEntity", "Dataset", "Deposition"],
            }
        },
    )
    sample_type: SampleTypeEnum = Field(
        ...,
        description="""Type of sample imaged in a CryoET study.""",
        json_schema_extra={
            "linkml_meta": {
                "alias": "sample_type",
                "domain_of": ["ExperimentMetadata", "Dataset"],
                "exact_mappings": ["cdp-common:preparation_sample_type"],
            }
        },
    )
    sample_preparation: Optional[str] = Field(
        None,
        description="""Describes how the sample was prepared.""",
        json_schema_extra={
            "linkml_meta": {
                "alias": "sample_preparation",
                "domain_of": ["ExperimentMetadata", "Dataset"],
                "exact_mappings": ["cdp-common:sample_preparation"],
                "recommended": True,
            }
        },
    )
    grid_preparation: Optional[str] = Field(
        None,
        description="""Describes Cryo-ET grid preparation.""",
        json_schema_extra={
            "linkml_meta": {
                "alias": "grid_preparation",
                "domain_of": ["ExperimentMetadata", "Dataset"],
                "exact_mappings": ["cdp-common:grid_preparation"],
                "recommended": True,
            }
        },
    )
    other_setup: Optional[str] = Field(
        None,
        description="""Describes other setup not covered by sample preparation or grid preparation that may make this dataset unique in the same publication.""",
        json_schema_extra={
            "linkml_meta": {
                "alias": "other_setup",
                "domain_of": ["ExperimentMetadata", "Dataset"],
                "exact_mappings": ["cdp-common:preparation_other_setup"],
                "recommended": True,
            }
        },
    )
    organism: Optional[OrganismDetails] = Field(
        None,
        description="""The species from which the sample was derived.""",
        json_schema_extra={"linkml_meta": {"alias": "organism", "domain_of": ["ExperimentMetadata", "Dataset"]}},
    )
    tissue: Optional[TissueDetails] = Field(
        None,
        description="""The type of tissue from which the sample was derived.""",
        json_schema_extra={"linkml_meta": {"alias": "tissue", "domain_of": ["ExperimentMetadata", "Dataset"]}},
    )
    cell_type: Optional[CellType] = Field(
        None,
        description="""The cell type from which the sample was derived.""",
        json_schema_extra={"linkml_meta": {"alias": "cell_type", "domain_of": ["ExperimentMetadata", "Dataset"]}},
    )
    cell_strain: Optional[CellStrain] = Field(
        None,
        description="""The strain or cell line from which the sample was derived.""",
        json_schema_extra={"linkml_meta": {"alias": "cell_strain", "domain_of": ["ExperimentMetadata", "Dataset"]}},
    )
    cell_component: Optional[CellComponent] = Field(
        None,
        description="""The cellular component from which the sample was derived.""",
        json_schema_extra={"linkml_meta": {"alias": "cell_component", "domain_of": ["ExperimentMetadata", "Dataset"]}},
    )

    @field_validator("sample_type")
    def pattern_sample_type(cls, v):
        pattern = re.compile(
            r"(^cell$)|(^tissue$)|(^organism$)|(^organelle$)|(^virus$)|(^in_vitro$)|(^in_silico$)|(^other$)"
        )
        if isinstance(v, list):
            for element in v:
                if not pattern.match(element):
                    raise ValueError(f"Invalid sample_type format: {element}")
        elif isinstance(v, str):
            if not pattern.match(v):
                raise ValueError(f"Invalid sample_type format: {v}")
        return v


class Deposition(CrossReferencedEntity, AuthoredEntity, DateStampedEntity):
    """
    Metadata describing a deposition.
    """

    linkml_meta: ClassVar[LinkMLMeta] = LinkMLMeta(
        {"from_schema": "metadata", "mixins": ["DateStampedEntity", "AuthoredEntity", "CrossReferencedEntity"]}
    )

    deposition_description: str = Field(
        ...,
        description="""A short description of the deposition, similar to an abstract for a journal article or dataset.""",
        json_schema_extra={
            "linkml_meta": {
                "alias": "deposition_description",
                "domain_of": ["Deposition"],
                "exact_mappings": ["cdp-common:deposition_description"],
            }
        },
    )
    deposition_identifier: int = Field(
        ...,
        description="""An identifier for a CryoET deposition, assigned by the Data Portal. Used to identify the deposition the entity is a part of.""",
        json_schema_extra={
            "linkml_meta": {
                "alias": "deposition_identifier",
                "domain_of": ["Deposition"],
                "exact_mappings": ["cdp-common:deposition_identifier"],
            }
        },
    )
    deposition_title: str = Field(
        ...,
        description="""Title of a CryoET deposition.""",
        json_schema_extra={
            "linkml_meta": {
                "alias": "deposition_title",
                "domain_of": ["Deposition"],
                "exact_mappings": ["cdp-common:deposition_title"],
            }
        },
    )
    deposition_types: List[DepositionTypesEnum] = Field(
        ...,
        description="""Type of data in the deposition (e.g. dataset, annotation, tomogram)""",
        min_length=1,
        json_schema_extra={
            "linkml_meta": {
                "alias": "deposition_types",
                "domain_of": ["Deposition"],
                "exact_mappings": ["cdp-common:deposition_types"],
            }
        },
    )
    dates: DateStamp = Field(
        ...,
        description="""A set of dates at which a data item was deposited, published and last modified.""",
        json_schema_extra={
            "linkml_meta": {"alias": "dates", "domain_of": ["DateStampedEntity", "Dataset", "Deposition", "Annotation"]}
        },
    )
    authors: List[Author] = Field(
        ...,
        description="""Author of a scientific data entity.""",
        min_length=1,
        json_schema_extra={
            "linkml_meta": {
                "alias": "authors",
                "domain_of": ["AuthoredEntity", "Dataset", "Deposition", "Tomogram", "Annotation"],
                "list_elements_ordered": True,
            }
        },
    )
    cross_references: Optional[CrossReferences] = Field(
        None,
        description="""A set of cross-references to other databases and publications.""",
        json_schema_extra={
            "linkml_meta": {
                "alias": "cross_references",
                "domain_of": ["CrossReferencedEntity", "Dataset", "Deposition"],
            }
        },
    )

    @field_validator("deposition_types")
    def pattern_deposition_types(cls, v):
        pattern = re.compile(r"(^annotation$)|(^dataset$)|(^tomogram$)")
        if isinstance(v, list):
            for element in v:
                if not pattern.match(element):
                    raise ValueError(f"Invalid deposition_types format: {element}")
        elif isinstance(v, str):
            if not pattern.match(v):
                raise ValueError(f"Invalid deposition_types format: {v}")
        return v


class CameraDetails(ConfiguredBaseModel):
    """
    The camera used to collect the tilt series.
    """

    linkml_meta: ClassVar[LinkMLMeta] = LinkMLMeta({"from_schema": "metadata"})

    acquire_mode: Optional[Union[TiltseriesCameraAcquireModeEnum, str]] = Field(
        None,
        description="""Camera acquisition mode""",
        json_schema_extra={
            "linkml_meta": {
                "alias": "acquire_mode",
                "any_of": [{"range": "StringFormattedString"}, {"range": "tiltseries_camera_acquire_mode_enum"}],
                "domain_of": ["CameraDetails"],
                "exact_mappings": ["cdp-common:tiltseries_camera_acquire_mode"],
            }
        },
    )
    manufacturer: str = Field(
        ...,
        description="""Name of the camera manufacturer""",
        json_schema_extra={
            "linkml_meta": {
                "alias": "manufacturer",
                "domain_of": ["CameraDetails", "MicroscopeDetails"],
                "exact_mappings": ["cdp-common:tiltseries_camera_manufacturer"],
            }
        },
    )
    model: str = Field(
        ...,
        description="""Camera model name""",
        json_schema_extra={
            "linkml_meta": {
                "alias": "model",
                "domain_of": ["CameraDetails", "MicroscopeDetails"],
                "exact_mappings": ["cdp-common:tiltseries_camera_model"],
            }
        },
    )

    @field_validator("acquire_mode")
    def pattern_acquire_mode(cls, v):
        pattern = re.compile(r"(^[ ]*\{[a-zA-Z0-9_-]+\}[ ]*$)|((^counting$)|(^superresolution$)|(^linear$)|(^cds$))")
        if isinstance(v, list):
            for element in v:
                if not pattern.match(element):
                    raise ValueError(f"Invalid acquire_mode format: {element}")
        elif isinstance(v, str):
            if not pattern.match(v):
                raise ValueError(f"Invalid acquire_mode format: {v}")
        return v


class MicroscopeDetails(ConfiguredBaseModel):
    """
    The microscope used to collect the tilt series.
    """

    linkml_meta: ClassVar[LinkMLMeta] = LinkMLMeta({"from_schema": "metadata"})

    additional_info: Optional[str] = Field(
        None,
        description="""Other microscope optical setup information, in addition to energy filter, phase plate and image corrector""",
        json_schema_extra={
            "linkml_meta": {
                "alias": "additional_info",
                "domain_of": ["MicroscopeDetails"],
                "exact_mappings": ["cdp-common:tiltseries_microscope_additional_info"],
            }
        },
    )
    manufacturer: Union[TiltseriesMicroscopeManufacturerEnum, str] = Field(
        ...,
        description="""Name of the microscope manufacturer""",
        json_schema_extra={
            "linkml_meta": {
                "alias": "manufacturer",
                "any_of": [
                    {
                        "description": "Name of the microscope manufacturer",
                        "exact_mappings": ["cdp-common:tiltseries_microscope_manufacturer"],
                        "range": "tiltseries_microscope_manufacturer_enum",
                        "required": True,
                    },
                    {"range": "StringFormattedString"},
                ],
                "domain_of": ["CameraDetails", "MicroscopeDetails"],
            }
        },
    )
    model: str = Field(
        ...,
        description="""Microscope model name""",
        json_schema_extra={
            "linkml_meta": {
                "alias": "model",
                "domain_of": ["CameraDetails", "MicroscopeDetails"],
                "exact_mappings": ["cdp-common:tiltseries_microscope_model"],
            }
        },
    )

    @field_validator("manufacturer")
    def pattern_manufacturer(cls, v):
        pattern = re.compile(r"(^FEI$)|(^TFS$)|(^JEOL$)|(^SIMULATED$)|(^[ ]*\{[a-zA-Z0-9_-]+\}[ ]*$)")
        if isinstance(v, list):
            for element in v:
                if not pattern.match(element):
                    raise ValueError(f"Invalid manufacturer format: {element}")
        elif isinstance(v, str):
            if not pattern.match(v):
                raise ValueError(f"Invalid manufacturer format: {v}")
        return v


class MicroscopeOpticalSetup(ConfiguredBaseModel):
    """
    The optical setup of the microscope used to collect the tilt series.
    """

    linkml_meta: ClassVar[LinkMLMeta] = LinkMLMeta({"from_schema": "metadata"})

    energy_filter: str = Field(
        ...,
        description="""Energy filter setup used""",
        json_schema_extra={
            "linkml_meta": {
                "alias": "energy_filter",
                "domain_of": ["MicroscopeOpticalSetup"],
                "exact_mappings": ["cdp-common:tiltseries_microscope_energy_filter"],
            }
        },
    )
    phase_plate: Optional[str] = Field(
        None,
        description="""Phase plate configuration""",
        json_schema_extra={
            "linkml_meta": {
                "alias": "phase_plate",
                "domain_of": ["MicroscopeOpticalSetup"],
                "exact_mappings": ["cdp-common:tiltseries_microscope_phase_plate"],
            }
        },
    )
    image_corrector: Optional[str] = Field(
        None,
        description="""Image corrector setup""",
        json_schema_extra={
            "linkml_meta": {
                "alias": "image_corrector",
                "domain_of": ["MicroscopeOpticalSetup"],
                "exact_mappings": ["cdp-common:tiltseries_microscope_image_corrector"],
            }
        },
    )


class TiltRange(ConfiguredBaseModel):
    """
    The range of tilt angles in the tilt series.
    """

    linkml_meta: ClassVar[LinkMLMeta] = LinkMLMeta({"from_schema": "metadata"})

    min: Union[float, str] = Field(
        ...,
        description="""Minimal tilt angle in degrees""",
        ge=-90,
        le=90,
        json_schema_extra={
            "linkml_meta": {
                "alias": "min",
                "any_of": [
                    {
                        "description": "Minimal tilt angle in degrees",
                        "exact_mappings": ["cdp-common:tiltseries_tilt_min"],
                        "maximum_value": 90,
                        "minimum_value": -90,
                        "range": "float",
                        "required": True,
                        "unit": {"descriptive_name": "degrees", "symbol": "°"},
                    },
                    {"range": "FloatFormattedString"},
                ],
                "domain_of": ["TiltRange"],
                "unit": {"descriptive_name": "degrees", "symbol": "°"},
            }
        },
    )
    max: Union[float, str] = Field(
        ...,
        description="""Maximal tilt angle in degrees""",
        ge=-90,
        le=90,
        json_schema_extra={
            "linkml_meta": {
                "alias": "max",
                "any_of": [
                    {
                        "description": "Maximal tilt angle in degrees",
                        "exact_mappings": ["cdp-common:tiltseries_tilt_max"],
                        "maximum_value": 90,
                        "minimum_value": -90,
                        "range": "float",
                        "required": True,
                        "unit": {"descriptive_name": "degrees", "symbol": "°"},
                    },
                    {"range": "FloatFormattedString"},
                ],
                "domain_of": ["TiltRange"],
                "unit": {"descriptive_name": "degrees", "symbol": "°"},
            }
        },
    )

    @field_validator("min")
    def pattern_min(cls, v):
        pattern = re.compile(r"^float[ ]*\{[a-zA-Z0-9_-]+\}[ ]*$")
        if isinstance(v, list):
            for element in v:
                if not pattern.match(element):
                    raise ValueError(f"Invalid min format: {element}")
        elif isinstance(v, str):
            if not pattern.match(v):
                raise ValueError(f"Invalid min format: {v}")
        return v

    @field_validator("max")
    def pattern_max(cls, v):
        pattern = re.compile(r"^float[ ]*\{[a-zA-Z0-9_-]+\}[ ]*$")
        if isinstance(v, list):
            for element in v:
                if not pattern.match(element):
                    raise ValueError(f"Invalid max format: {element}")
        elif isinstance(v, str):
            if not pattern.match(v):
                raise ValueError(f"Invalid max format: {v}")
        return v


class TiltSeries(ConfiguredBaseModel):
    """
    Metadata describing a tilt series.
    """

    linkml_meta: ClassVar[LinkMLMeta] = LinkMLMeta({"from_schema": "metadata"})

    acceleration_voltage: float = Field(
        ...,
        description="""Electron Microscope Accelerator voltage in volts""",
        ge=20000,
        json_schema_extra={
            "linkml_meta": {
                "alias": "acceleration_voltage",
                "domain_of": ["TiltSeries"],
                "exact_mappings": ["cdp-common:tiltseries_acceleration_voltage"],
                "unit": {"descriptive_name": "volts", "symbol": "V"},
            }
        },
    )
    aligned_tiltseries_binning: Optional[Union[float, str]] = Field(
        1.0,
        description="""Binning factor of the aligned tilt series""",
        ge=0,
        json_schema_extra={
            "linkml_meta": {
                "alias": "aligned_tiltseries_binning",
                "any_of": [
                    {
                        "description": "Binning factor of the aligned tilt series",
                        "exact_mappings": ["cdp-common:tiltseries_aligned_tiltseries_binning"],
                        "minimum_value": 0,
                        "range": "float",
                    },
                    {"range": "FloatFormattedString"},
                ],
                "domain_of": ["TiltSeries"],
                "ifabsent": "float(1)",
            }
        },
    )
    binning_from_frames: Optional[Union[float, str]] = Field(
        1.0,
        description="""Describes the binning factor from frames to tilt series file""",
        ge=0,
        json_schema_extra={
            "linkml_meta": {
                "alias": "binning_from_frames",
                "any_of": [
                    {
                        "description": "Describes the binning factor from frames to tilt " "series file",
                        "exact_mappings": ["cdp-common:tiltseries_binning_from_frames"],
                        "minimum_value": 0,
                        "range": "float",
                    },
                    {"range": "FloatFormattedString"},
                ],
                "domain_of": ["TiltSeries"],
                "ifabsent": "float(1)",
            }
        },
    )
    camera: CameraDetails = Field(
        ...,
        description="""The camera used to collect the tilt series.""",
        json_schema_extra={"linkml_meta": {"alias": "camera", "domain_of": ["TiltSeries"]}},
    )
    data_acquisition_software: str = Field(
        ...,
        description="""Software used to collect data""",
        json_schema_extra={
            "linkml_meta": {
                "alias": "data_acquisition_software",
                "domain_of": ["TiltSeries"],
                "exact_mappings": ["cdp-common:tiltseries_data_acquisition_software"],
            }
        },
    )
    frames_count: Optional[int] = Field(
        None,
        description="""Number of frames associated with this tiltseries""",
        json_schema_extra={
            "linkml_meta": {
                "alias": "frames_count",
                "domain_of": ["TiltSeries"],
                "exact_mappings": ["cdp-common:tiltseries_frames_count"],
            }
        },
    )
    is_aligned: bool = Field(
        ...,
        description="""Whether this tilt series is aligned""",
        json_schema_extra={
            "linkml_meta": {
                "alias": "is_aligned",
                "domain_of": ["TiltSeries"],
                "exact_mappings": ["cdp-common:tiltseries_is_aligned"],
            }
        },
    )
    microscope: MicroscopeDetails = Field(
        ...,
        description="""The microscope used to collect the tilt series.""",
        json_schema_extra={"linkml_meta": {"alias": "microscope", "domain_of": ["TiltSeries"]}},
    )
    microscope_optical_setup: MicroscopeOpticalSetup = Field(
        ...,
        description="""The optical setup of the microscope used to collect the tilt series.""",
        json_schema_extra={"linkml_meta": {"alias": "microscope_optical_setup", "domain_of": ["TiltSeries"]}},
    )
    related_empiar_entry: Optional[str] = Field(
        None,
        description="""If a tilt series is deposited into EMPIAR, enter the EMPIAR dataset identifier""",
        json_schema_extra={
            "linkml_meta": {
                "alias": "related_empiar_entry",
                "domain_of": ["TiltSeries"],
                "exact_mappings": ["cdp-common:tiltseries_related_empiar_entry"],
            }
        },
    )
    spherical_aberration_constant: Union[float, str] = Field(
        ...,
        description="""Spherical Aberration Constant of the objective lens in millimeters""",
        ge=0,
        json_schema_extra={
            "linkml_meta": {
                "alias": "spherical_aberration_constant",
                "any_of": [
                    {
                        "description": "Spherical Aberration Constant of the objective " "lens in millimeters",
                        "exact_mappings": ["cdp-common:tiltseries_spherical_aberration_constant"],
                        "minimum_value": 0,
                        "range": "float",
                        "required": True,
                        "unit": {"descriptive_name": "millimeters", "symbol": "mm"},
                    },
                    {"range": "FloatFormattedString"},
                ],
                "domain_of": ["TiltSeries"],
                "unit": {"descriptive_name": "millimeters", "symbol": "mm"},
            }
        },
    )
    tilt_alignment_software: Optional[str] = Field(
        None,
        description="""Software used for tilt alignment""",
        json_schema_extra={
            "linkml_meta": {
                "alias": "tilt_alignment_software",
                "domain_of": ["TiltSeries"],
                "exact_mappings": ["cdp-common:tiltseries_tilt_alignment_software"],
            }
        },
    )
    tilt_axis: Union[float, str] = Field(
        ...,
        description="""Rotation angle in degrees""",
        ge=-360,
        le=360,
        json_schema_extra={
            "linkml_meta": {
                "alias": "tilt_axis",
                "any_of": [
                    {
                        "description": "Rotation angle in degrees",
                        "exact_mappings": ["cdp-common:tiltseries_tilt_axis"],
                        "maximum_value": 360,
                        "minimum_value": -360,
                        "range": "float",
                        "required": True,
                        "unit": {"descriptive_name": "degrees", "symbol": "°"},
                    },
                    {"range": "FloatFormattedString"},
                ],
                "domain_of": ["TiltSeries"],
                "unit": {"descriptive_name": "degrees", "symbol": "°"},
            }
        },
    )
    tilt_range: TiltRange = Field(
        ...,
        description="""The range of tilt angles in the tilt series.""",
        json_schema_extra={"linkml_meta": {"alias": "tilt_range", "domain_of": ["TiltSeries"]}},
    )
    tilt_series_quality: Union[int, str] = Field(
        ...,
        description="""Author assessment of tilt series quality within the dataset (1-5, 5 is best)""",
        ge=1,
        le=5,
        json_schema_extra={
            "linkml_meta": {
                "alias": "tilt_series_quality",
                "any_of": [
                    {
                        "description": "Author assessment of tilt series quality within "
                        "the dataset (1-5, 5 is best)",
                        "exact_mappings": ["cdp-common:tiltseries_tilt_series_quality"],
                        "maximum_value": 5,
                        "minimum_value": 1,
                        "range": "integer",
                        "required": True,
                    },
                    {"range": "IntegerFormattedString"},
                ],
                "domain_of": ["TiltSeries"],
            }
        },
    )
    tilt_step: Union[float, str] = Field(
        ...,
        description="""Tilt step in degrees""",
        ge=0,
        le=90,
        json_schema_extra={
            "linkml_meta": {
                "alias": "tilt_step",
                "any_of": [
                    {
                        "description": "Tilt step in degrees",
                        "exact_mappings": ["cdp-common:tiltseries_tilt_step"],
                        "maximum_value": 90,
                        "minimum_value": 0,
                        "range": "float",
                        "required": True,
                        "unit": {"descriptive_name": "degrees", "symbol": "°"},
                    },
                    {"range": "FloatFormattedString"},
                ],
                "domain_of": ["TiltSeries"],
                "unit": {"descriptive_name": "degrees", "symbol": "°"},
            }
        },
    )
    tilting_scheme: str = Field(
        ...,
        description="""The order of stage tilting during acquisition of the data""",
        json_schema_extra={
            "linkml_meta": {
                "alias": "tilting_scheme",
                "domain_of": ["TiltSeries"],
                "exact_mappings": ["cdp-common:tiltseries_tilting_scheme"],
            }
        },
    )
    total_flux: Union[float, str] = Field(
        ...,
        description="""Number of Electrons reaching the specimen in a square Angstrom area for the entire tilt series""",
        ge=0,
        json_schema_extra={
            "linkml_meta": {
                "alias": "total_flux",
                "any_of": [
                    {
                        "description": "Number of Electrons reaching the specimen in a "
                        "square Angstrom area for the entire tilt series",
                        "exact_mappings": ["cdp-common:tiltseries_total_flux"],
                        "minimum_value": 0,
                        "range": "float",
                        "required": True,
                        "unit": {"descriptive_name": "electrons per square Angstrom", "symbol": "e^-/Å^2"},
                    },
                    {"range": "FloatFormattedString"},
                ],
                "domain_of": ["TiltSeries"],
                "unit": {"descriptive_name": "electrons per square Angstrom", "symbol": "e^-/Å^2"},
            }
        },
    )
    pixel_spacing: Union[float, str] = Field(
        ...,
        description="""Pixel spacing for the tilt series""",
        ge=0.001,
        json_schema_extra={
            "linkml_meta": {
                "alias": "pixel_spacing",
                "any_of": [
                    {
                        "description": "Pixel spacing for the tilt series",
                        "exact_mappings": ["cdp-common:tiltseries_pixel_spacing"],
                        "minimum_value": 0.001,
                        "range": "float",
                        "required": True,
                        "unit": {"descriptive_name": "Angstroms per pixel", "symbol": "Å/px"},
                    },
                    {"range": "FloatFormattedString"},
                ],
                "domain_of": ["TiltSeries"],
                "unit": {"descriptive_name": "Angstroms per pixel", "symbol": "Å/px"},
            }
        },
    )

    @field_validator("aligned_tiltseries_binning")
    def pattern_aligned_tiltseries_binning(cls, v):
        pattern = re.compile(r"^float[ ]*\{[a-zA-Z0-9_-]+\}[ ]*$")
        if isinstance(v, list):
            for element in v:
                if not pattern.match(element):
                    raise ValueError(f"Invalid aligned_tiltseries_binning format: {element}")
        elif isinstance(v, str):
            if not pattern.match(v):
                raise ValueError(f"Invalid aligned_tiltseries_binning format: {v}")
        return v

    @field_validator("binning_from_frames")
    def pattern_binning_from_frames(cls, v):
        pattern = re.compile(r"^float[ ]*\{[a-zA-Z0-9_-]+\}[ ]*$")
        if isinstance(v, list):
            for element in v:
                if not pattern.match(element):
                    raise ValueError(f"Invalid binning_from_frames format: {element}")
        elif isinstance(v, str):
            if not pattern.match(v):
                raise ValueError(f"Invalid binning_from_frames format: {v}")
        return v

    @field_validator("related_empiar_entry")
    def pattern_related_empiar_entry(cls, v):
        pattern = re.compile(r"^EMPIAR-[0-9]+$")
        if isinstance(v, list):
            for element in v:
                if not pattern.match(element):
                    raise ValueError(f"Invalid related_empiar_entry format: {element}")
        elif isinstance(v, str):
            if not pattern.match(v):
                raise ValueError(f"Invalid related_empiar_entry format: {v}")
        return v

    @field_validator("spherical_aberration_constant")
    def pattern_spherical_aberration_constant(cls, v):
        pattern = re.compile(r"^float[ ]*\{[a-zA-Z0-9_-]+\}[ ]*$")
        if isinstance(v, list):
            for element in v:
                if not pattern.match(element):
                    raise ValueError(f"Invalid spherical_aberration_constant format: {element}")
        elif isinstance(v, str):
            if not pattern.match(v):
                raise ValueError(f"Invalid spherical_aberration_constant format: {v}")
        return v

    @field_validator("tilt_axis")
    def pattern_tilt_axis(cls, v):
        pattern = re.compile(r"^float[ ]*\{[a-zA-Z0-9_-]+\}[ ]*$")
        if isinstance(v, list):
            for element in v:
                if not pattern.match(element):
                    raise ValueError(f"Invalid tilt_axis format: {element}")
        elif isinstance(v, str):
            if not pattern.match(v):
                raise ValueError(f"Invalid tilt_axis format: {v}")
        return v

    @field_validator("tilt_series_quality")
    def pattern_tilt_series_quality(cls, v):
        pattern = re.compile(r"^int[ ]*\{[a-zA-Z0-9_-]+\}[ ]*$")
        if isinstance(v, list):
            for element in v:
                if not pattern.match(element):
                    raise ValueError(f"Invalid tilt_series_quality format: {element}")
        elif isinstance(v, str):
            if not pattern.match(v):
                raise ValueError(f"Invalid tilt_series_quality format: {v}")
        return v

    @field_validator("tilt_step")
    def pattern_tilt_step(cls, v):
        pattern = re.compile(r"^float[ ]*\{[a-zA-Z0-9_-]+\}[ ]*$")
        if isinstance(v, list):
            for element in v:
                if not pattern.match(element):
                    raise ValueError(f"Invalid tilt_step format: {element}")
        elif isinstance(v, str):
            if not pattern.match(v):
                raise ValueError(f"Invalid tilt_step format: {v}")
        return v

    @field_validator("total_flux")
    def pattern_total_flux(cls, v):
        pattern = re.compile(r"^float[ ]*\{[a-zA-Z0-9_-]+\}[ ]*$")
        if isinstance(v, list):
            for element in v:
                if not pattern.match(element):
                    raise ValueError(f"Invalid total_flux format: {element}")
        elif isinstance(v, str):
            if not pattern.match(v):
                raise ValueError(f"Invalid total_flux format: {v}")
        return v

    @field_validator("pixel_spacing")
    def pattern_pixel_spacing(cls, v):
        pattern = re.compile(r"^float[ ]*\{[a-zA-Z0-9_-]+\}[ ]*$")
        if isinstance(v, list):
            for element in v:
                if not pattern.match(element):
                    raise ValueError(f"Invalid pixel_spacing format: {element}")
        elif isinstance(v, str):
            if not pattern.match(v):
                raise ValueError(f"Invalid pixel_spacing format: {v}")
        return v


class TomogramSize(ConfiguredBaseModel):
    """
    The size of a tomogram in voxels in each dimension.
    """

    linkml_meta: ClassVar[LinkMLMeta] = LinkMLMeta({"from_schema": "metadata"})

    x: int = Field(
        ...,
        description="""Number of pixels in the 3D data fast axis""",
        ge=0,
        json_schema_extra={
            "linkml_meta": {
                "alias": "x",
                "domain_of": ["TomogramSize", "TomogramOffset"],
                "unit": {"descriptive_name": "pixels", "symbol": "px"},
            }
        },
    )
    y: int = Field(
        ...,
        description="""Number of pixels in the 3D data medium axis""",
        ge=0,
        json_schema_extra={
            "linkml_meta": {
                "alias": "y",
                "domain_of": ["TomogramSize", "TomogramOffset"],
                "unit": {"descriptive_name": "pixels", "symbol": "px"},
            }
        },
    )
    z: int = Field(
        ...,
        description="""Number of pixels in the 3D data slow axis.  This is the image projection direction at zero stage tilt""",
        ge=0,
        json_schema_extra={
            "linkml_meta": {
                "alias": "z",
                "domain_of": ["TomogramSize", "TomogramOffset"],
                "unit": {"descriptive_name": "pixels", "symbol": "px"},
            }
        },
    )


class TomogramOffset(ConfiguredBaseModel):
    """
    The offset of a tomogram in voxels in each dimension relative to the canonical tomogram.
    """

    linkml_meta: ClassVar[LinkMLMeta] = LinkMLMeta({"from_schema": "metadata"})

    x: Union[int, str] = Field(
        ...,
        description="""x offset data relative to the canonical tomogram in pixels""",
        json_schema_extra={
            "linkml_meta": {
                "alias": "x",
                "any_of": [{"range": "integer"}, {"range": "IntegerFormattedString"}],
                "domain_of": ["TomogramSize", "TomogramOffset"],
                "unit": {"descriptive_name": "pixels", "symbol": "px"},
            }
        },
    )
    y: Union[int, str] = Field(
        ...,
        description="""y offset data relative to the canonical tomogram in pixels""",
        json_schema_extra={
            "linkml_meta": {
                "alias": "y",
                "any_of": [{"range": "integer"}, {"range": "IntegerFormattedString"}],
                "domain_of": ["TomogramSize", "TomogramOffset"],
                "unit": {"descriptive_name": "pixels", "symbol": "px"},
            }
        },
    )
    z: Union[int, str] = Field(
        ...,
        description="""z offset data relative to the canonical tomogram in pixels""",
        json_schema_extra={
            "linkml_meta": {
                "alias": "z",
                "any_of": [{"range": "integer"}, {"range": "IntegerFormattedString"}],
                "domain_of": ["TomogramSize", "TomogramOffset"],
                "unit": {"descriptive_name": "pixels", "symbol": "px"},
            }
        },
    )

    @field_validator("x")
    def pattern_x(cls, v):
        pattern = re.compile(r"^int[ ]*\{[a-zA-Z0-9_-]+\}[ ]*$")
        if isinstance(v, list):
            for element in v:
                if not pattern.match(element):
                    raise ValueError(f"Invalid x format: {element}")
        elif isinstance(v, str):
            if not pattern.match(v):
                raise ValueError(f"Invalid x format: {v}")
        return v

    @field_validator("y")
    def pattern_y(cls, v):
        pattern = re.compile(r"^int[ ]*\{[a-zA-Z0-9_-]+\}[ ]*$")
        if isinstance(v, list):
            for element in v:
                if not pattern.match(element):
                    raise ValueError(f"Invalid y format: {element}")
        elif isinstance(v, str):
            if not pattern.match(v):
                raise ValueError(f"Invalid y format: {v}")
        return v

    @field_validator("z")
    def pattern_z(cls, v):
        pattern = re.compile(r"^int[ ]*\{[a-zA-Z0-9_-]+\}[ ]*$")
        if isinstance(v, list):
            for element in v:
                if not pattern.match(element):
                    raise ValueError(f"Invalid z format: {element}")
        elif isinstance(v, str):
            if not pattern.match(v):
                raise ValueError(f"Invalid z format: {v}")
        return v


class Tomogram(AuthoredEntity):
    """
    Metadata describing a tomogram.
    """

    linkml_meta: ClassVar[LinkMLMeta] = LinkMLMeta({"from_schema": "metadata", "mixins": ["AuthoredEntity"]})

    voxel_spacing: Union[float, str] = Field(
        ...,
        description="""Voxel spacing equal in all three axes in angstroms""",
        ge=0.001,
        json_schema_extra={
            "linkml_meta": {
                "alias": "voxel_spacing",
                "any_of": [
                    {
                        "description": "Voxel spacing equal in all three axes in " "angstroms",
                        "exact_mappings": ["cdp-common:tomogram_voxel_spacing"],
                        "minimum_value": 0.001,
                        "range": "float",
                        "required": True,
                        "unit": {"descriptive_name": "Angstroms per voxel", "symbol": "Å/voxel"},
                    },
                    {"range": "FloatFormattedString"},
                ],
                "domain_of": ["Tomogram"],
                "unit": {"descriptive_name": "Angstroms per voxel", "symbol": "Å/voxel"},
            }
        },
    )
    fiducial_alignment_status: Union[FiducialAlignmentStatusEnum, str] = Field(
        ...,
        description="""Whether the tomographic alignment was computed based on fiducial markers.""",
        json_schema_extra={
            "linkml_meta": {
                "alias": "fiducial_alignment_status",
                "any_of": [
                    {
                        "description": "Whether the tomographic alignment was computed " "based on fiducial markers.",
                        "exact_mappings": ["cdp-common:tomogram_fiducial_alignment_status"],
                        "range": "fiducial_alignment_status_enum",
                        "required": True,
                    },
                    {"range": "StringFormattedString"},
                ],
                "domain_of": ["Tomogram"],
            }
        },
    )
    ctf_corrected: Optional[bool] = Field(
        None,
        description="""Whether this tomogram is CTF corrected""",
        json_schema_extra={
            "linkml_meta": {
                "alias": "ctf_corrected",
                "domain_of": ["Tomogram"],
                "exact_mappings": ["cdp-common:tomogram_ctf_corrected"],
                "recommended": True,
            }
        },
    )
    align_software: Optional[str] = Field(
        None,
        description="""Software used for alignment""",
        json_schema_extra={
            "linkml_meta": {
                "alias": "align_software",
                "domain_of": ["Tomogram"],
                "exact_mappings": ["cdp-common:tomogram_align_software"],
            }
        },
    )
    reconstruction_method: Union[TomogramReconstructionMethodEnum, str] = Field(
        ...,
        description="""Describe reconstruction method (WBP, SART, SIRT)""",
        json_schema_extra={
            "linkml_meta": {
                "alias": "reconstruction_method",
                "any_of": [
                    {
                        "description": "Describe reconstruction method (WBP, SART, SIRT)",
                        "exact_mappings": ["cdp-common:tomogram_reconstruction_method"],
                        "range": "tomogram_reconstruction_method_enum",
                        "required": True,
                    },
                    {"range": "StringFormattedString"},
                ],
                "domain_of": ["Tomogram"],
            }
        },
    )
    reconstruction_software: str = Field(
        ...,
        description="""Name of software used for reconstruction""",
        json_schema_extra={
            "linkml_meta": {
                "alias": "reconstruction_software",
                "domain_of": ["Tomogram"],
                "exact_mappings": ["cdp-common:tomogram_reconstruction_software"],
            }
        },
    )
    processing: TomogramProcessingEnum = Field(
        ...,
        description="""Describe additional processing used to derive the tomogram""",
        json_schema_extra={
            "linkml_meta": {
                "alias": "processing",
                "domain_of": ["Tomogram"],
                "exact_mappings": ["cdp-common:tomogram_processing"],
            }
        },
    )
    processing_software: Optional[str] = Field(
        None,
        description="""Processing software used to derive the tomogram""",
        json_schema_extra={
            "linkml_meta": {
                "alias": "processing_software",
                "domain_of": ["Tomogram"],
                "exact_mappings": ["cdp-common:tomogram_processing_software"],
                "recommended": True,
            }
        },
    )
    tomogram_version: float = Field(
        ...,
        description="""Version of tomogram""",
        json_schema_extra={
            "linkml_meta": {
                "alias": "tomogram_version",
                "domain_of": ["Tomogram"],
                "exact_mappings": ["cdp-common:tomogram_version"],
            }
        },
    )
    affine_transformation_matrix: Optional[
        conlist(min_length=4, max_length=4, item_type=conlist(min_length=4, max_length=4, item_type=float))
    ] = Field(
        None,
        description="""The flip or rotation transformation of this author submitted tomogram is indicated here""",
        json_schema_extra={
            "linkml_meta": {
                "alias": "affine_transformation_matrix",
                "array": {
                    "dimensions": [{"exact_cardinality": 4}, {"exact_cardinality": 4}],
                    "exact_number_dimensions": 2,
                },
                "domain_of": ["Tomogram"],
            }
        },
    )
    size: Optional[TomogramSize] = Field(
        None,
        description="""The size of a tomogram in voxels in each dimension.""",
        json_schema_extra={"linkml_meta": {"alias": "size", "domain_of": ["Tomogram"]}},
    )
    offset: TomogramOffset = Field(
        ...,
        description="""The offset of a tomogram in voxels in each dimension relative to the canonical tomogram.""",
        json_schema_extra={"linkml_meta": {"alias": "offset", "domain_of": ["Tomogram"]}},
    )
    authors: List[Author] = Field(
        ...,
        description="""Author of a scientific data entity.""",
        min_length=1,
        json_schema_extra={
            "linkml_meta": {
                "alias": "authors",
                "domain_of": ["AuthoredEntity", "Dataset", "Deposition", "Tomogram", "Annotation"],
                "list_elements_ordered": True,
            }
        },
    )

    @field_validator("voxel_spacing")
    def pattern_voxel_spacing(cls, v):
        pattern = re.compile(r"^float[ ]*\{[a-zA-Z0-9_-]+\}[ ]*$")
        if isinstance(v, list):
            for element in v:
                if not pattern.match(element):
                    raise ValueError(f"Invalid voxel_spacing format: {element}")
        elif isinstance(v, str):
            if not pattern.match(v):
                raise ValueError(f"Invalid voxel_spacing format: {v}")
        return v

    @field_validator("fiducial_alignment_status")
    def pattern_fiducial_alignment_status(cls, v):
        pattern = re.compile(r"(^FIDUCIAL$)|(^NON_FIDUCIAL$)|(^[ ]*\{[a-zA-Z0-9_-]+\}[ ]*$)")
        if isinstance(v, list):
            for element in v:
                if not pattern.match(element):
                    raise ValueError(f"Invalid fiducial_alignment_status format: {element}")
        elif isinstance(v, str):
            if not pattern.match(v):
                raise ValueError(f"Invalid fiducial_alignment_status format: {v}")
        return v

    @field_validator("reconstruction_method")
    def pattern_reconstruction_method(cls, v):
        pattern = re.compile(r"(^SART$)|(^Fourier Space$)|(^SIRT$)|(^WBP$)|(^Unknown$)|(^[ ]*\{[a-zA-Z0-9_-]+\}[ ]*$)")
        if isinstance(v, list):
            for element in v:
                if not pattern.match(element):
                    raise ValueError(f"Invalid reconstruction_method format: {element}")
        elif isinstance(v, str):
            if not pattern.match(v):
                raise ValueError(f"Invalid reconstruction_method format: {v}")
        return v

    @field_validator("processing")
    def pattern_processing(cls, v):
        pattern = re.compile(r"(^denoised$)|(^filtered$)|(^raw$)")
        if isinstance(v, list):
            for element in v:
                if not pattern.match(element):
                    raise ValueError(f"Invalid processing format: {element}")
        elif isinstance(v, str):
            if not pattern.match(v):
                raise ValueError(f"Invalid processing format: {v}")
        return v


class AnnotationConfidence(ConfiguredBaseModel):
    """
    Metadata describing the confidence of an annotation.
    """

    linkml_meta: ClassVar[LinkMLMeta] = LinkMLMeta({"from_schema": "metadata"})

    precision: Optional[float] = Field(
        None,
        description="""Describe the confidence level of the annotation. Precision is defined as the % of annotation objects being true positive""",
        ge=0,
        le=100,
        json_schema_extra={
            "linkml_meta": {
                "alias": "precision",
                "domain_of": ["AnnotationConfidence"],
                "exact_mappings": ["cdp-common:annotation_confidence_precision"],
                "unit": {"descriptive_name": "percentage", "symbol": "%"},
            }
        },
    )
    recall: Optional[float] = Field(
        None,
        description="""Describe the confidence level of the annotation. Recall is defined as the % of true positives being annotated correctly""",
        ge=0,
        le=100,
        json_schema_extra={
            "linkml_meta": {
                "alias": "recall",
                "domain_of": ["AnnotationConfidence"],
                "exact_mappings": ["cdp-common:annotation_confidence_recall"],
                "unit": {"descriptive_name": "percentage", "symbol": "%"},
            }
        },
    )
    ground_truth_used: Optional[str] = Field(
        None,
        description="""Annotation filename used as ground truth for precision and recall""",
        json_schema_extra={
            "linkml_meta": {
                "alias": "ground_truth_used",
                "domain_of": ["AnnotationConfidence"],
                "exact_mappings": ["cdp-common:annotation_ground_truth_used"],
            }
        },
    )


class AnnotationObject(ConfiguredBaseModel):
    """
    Metadata describing the object being annotated.
    """

    linkml_meta: ClassVar[LinkMLMeta] = LinkMLMeta({"from_schema": "metadata"})

    id: str = Field(
        ...,
        description="""Gene Ontology Cellular Component identifier or UniProtKB accession for the annotation object.""",
        json_schema_extra={
            "linkml_meta": {
                "alias": "id",
                "any_of": [{"range": "GO_ID"}, {"range": "UNIPROT_ID"}],
                "domain_of": ["TissueDetails", "CellType", "CellStrain", "CellComponent", "AnnotationObject"],
                "exact_mappings": ["cdp-common:annotation_object_id"],
            }
        },
    )
    name: str = Field(
        ...,
        description="""Name of the object being annotated (e.g. ribosome, nuclear pore complex, actin filament, membrane)""",
        json_schema_extra={
            "linkml_meta": {
                "alias": "name",
                "domain_of": [
                    "OrganismDetails",
                    "TissueDetails",
                    "CellType",
                    "CellStrain",
                    "CellComponent",
                    "AnnotationObject",
                    "AnnotationTriangularMeshGroupFile",
                    "AuthorMixin",
                    "Author",
                ],
                "exact_mappings": ["cdp-common:annotation_object_name"],
            }
        },
    )
    description: Optional[str] = Field(
        None,
        description="""A textual description of the annotation object, can be a longer description to include additional information not covered by the Annotation object name and state.""",
        json_schema_extra={
            "linkml_meta": {
                "alias": "description",
                "domain_of": ["AnnotationObject"],
                "exact_mappings": ["cdp-common:annotation_object_description"],
            }
        },
    )
    state: Optional[str] = Field(
        None,
        description="""Molecule state annotated (e.g. open, closed)""",
        json_schema_extra={
            "linkml_meta": {
                "alias": "state",
                "domain_of": ["AnnotationObject"],
                "exact_mappings": ["cdp-common:annotation_object_state"],
            }
        },
    )

    @field_validator("id")
    def pattern_id(cls, v):
        pattern = re.compile(
            r"(^GO:[0-9]{7}$)|(^UniProtKB:[OPQ][0-9][A-Z0-9]{3}[0-9]|[A-NR-Z][0-9]([A-Z][A-Z0-9]{2}[0-9]){1,2}$)"
        )
        if isinstance(v, list):
            for element in v:
                if not pattern.match(element):
                    raise ValueError(f"Invalid id format: {element}")
        elif isinstance(v, str):
            if not pattern.match(v):
                raise ValueError(f"Invalid id format: {v}")
        return v


class AnnotationMethodLinks(ConfiguredBaseModel):
    """
    A set of links to models, source code, documentation, etc referenced by annotation the method
    """

    linkml_meta: ClassVar[LinkMLMeta] = LinkMLMeta({"from_schema": "metadata"})

    link: str = Field(
        ...,
        description="""URL to the annotation method reference""",
        json_schema_extra={
            "linkml_meta": {
                "alias": "link",
                "domain_of": ["AnnotationMethodLinks"],
                "exact_mappings": ["cdp-common:annotation_method_link"],
            }
        },
    )
    link_type: AnnotationMethodLinkTypeEnum = Field(
        ...,
        description="""Type of link (e.g. model, source code, documentation)""",
        json_schema_extra={
            "linkml_meta": {
                "alias": "link_type",
                "domain_of": ["AnnotationMethodLinks"],
                "exact_mappings": ["cdp-common:annotation_method_link_type"],
            }
        },
    )
    custom_name: Optional[str] = Field(
        None,
        description="""user readable name of the resource""",
        json_schema_extra={
            "linkml_meta": {
                "alias": "custom_name",
                "domain_of": ["AnnotationMethodLinks"],
                "exact_mappings": ["cdp-common:annotation_method_link_custom_name"],
                "recommended": True,
            }
        },
    )

    @field_validator("link_type")
    def pattern_link_type(cls, v):
        pattern = re.compile(r"(^documentation$)|(^models_weights$)|(^other$)|(^source_code$)|(^website$)")
        if isinstance(v, list):
            for element in v:
                if not pattern.match(element):
                    raise ValueError(f"Invalid link_type format: {element}")
        elif isinstance(v, str):
            if not pattern.match(v):
                raise ValueError(f"Invalid link_type format: {v}")
        return v


class AnnotationSourceFile(ConfiguredBaseModel):
    """
    File and sourcing data for an annotation. Represents an entry in annotation.sources.
    """

    linkml_meta: ClassVar[LinkMLMeta] = LinkMLMeta({"from_schema": "metadata"})

    file_format: str = Field(
        ...,
        description="""File format for this file""",
        json_schema_extra={
            "linkml_meta": {
                "alias": "file_format",
                "domain_of": [
                    "AnnotationSourceFile",
                    "AnnotationOrientedPointFile",
                    "AnnotationInstanceSegmentationFile",
                    "AnnotationPointFile",
                    "AnnotationSegmentationMaskFile",
                    "AnnotationSemanticSegmentationMaskFile",
                    "AnnotationTriangularMeshFile",
                    "AnnotationTriangularMeshGroupFile",
                ],
                "exact_mappings": ["cdp-common:annotation_source_file_format"],
            }
        },
    )
    glob_string: Optional[str] = Field(
        None,
        description="""Glob string to match annotation files in the dataset. Required if annotation_source_file_glob_strings is not provided.""",
        json_schema_extra={
            "linkml_meta": {
                "alias": "glob_string",
                "domain_of": [
                    "AnnotationSourceFile",
                    "AnnotationOrientedPointFile",
                    "AnnotationInstanceSegmentationFile",
                    "AnnotationPointFile",
                    "AnnotationSegmentationMaskFile",
                    "AnnotationSemanticSegmentationMaskFile",
                    "AnnotationTriangularMeshFile",
                    "AnnotationTriangularMeshGroupFile",
                ],
                "exact_mappings": ["cdp-common:annotation_source_file_glob_string"],
            }
        },
    )
    glob_strings: Optional[List[str]] = Field(
        None,
        description="""Glob strings to match annotation files in the dataset. Required if annotation_source_file_glob_string is not provided.""",
        json_schema_extra={
            "linkml_meta": {
                "alias": "glob_strings",
                "domain_of": [
                    "AnnotationSourceFile",
                    "AnnotationOrientedPointFile",
                    "AnnotationInstanceSegmentationFile",
                    "AnnotationPointFile",
                    "AnnotationSegmentationMaskFile",
                    "AnnotationSemanticSegmentationMaskFile",
                    "AnnotationTriangularMeshFile",
                    "AnnotationTriangularMeshGroupFile",
                ],
                "exact_mappings": ["cdp-common:annotation_source_file_glob_strings"],
            }
        },
    )
    is_visualization_default: Optional[bool] = Field(
        False,
        description="""This annotation will be rendered in neuroglancer by default.""",
        json_schema_extra={
            "linkml_meta": {
                "alias": "is_visualization_default",
                "domain_of": [
                    "AnnotationSourceFile",
                    "AnnotationOrientedPointFile",
                    "AnnotationInstanceSegmentationFile",
                    "AnnotationPointFile",
                    "AnnotationSegmentationMaskFile",
                    "AnnotationSemanticSegmentationMaskFile",
                    "AnnotationTriangularMeshFile",
                    "AnnotationTriangularMeshGroupFile",
                ],
                "exact_mappings": ["cdp-common:annotation_source_file_is_visualization_default"],
                "ifabsent": "False",
            }
        },
    )


class AnnotationOrientedPointFile(AnnotationSourceFile):
    """
    File and sourcing data for an oriented point annotation. Annotation that identifies points along with orientation in the volume.
    """

    linkml_meta: ClassVar[LinkMLMeta] = LinkMLMeta({"aliases": ["OrientedPoint"], "from_schema": "metadata"})

    binning: Optional[float] = Field(
        1.0,
        description="""The binning factor for a point / oriented point / instance segmentation annotation file.""",
        ge=0,
        json_schema_extra={
            "linkml_meta": {
                "alias": "binning",
                "domain_of": [
                    "AnnotationOrientedPointFile",
                    "AnnotationPointFile",
                    "AnnotationInstanceSegmentationFile",
                ],
                "exact_mappings": ["cdp-common:annotation_source_file_binning"],
                "ifabsent": "float(1)",
            }
        },
    )
    filter_value: Optional[str] = Field(
        None,
        description="""The filter value for an oriented point / instance segmentation annotation file.""",
        json_schema_extra={
            "linkml_meta": {
                "alias": "filter_value",
                "domain_of": ["AnnotationOrientedPointFile", "AnnotationInstanceSegmentationFile"],
                "exact_mappings": ["cdp-common:annotation_source_file_filter_value"],
            }
        },
    )
    order: Optional[str] = Field(
        "xyz",
        description="""The order of axes for an oriented point / instance segmentation annotation file.""",
        json_schema_extra={
            "linkml_meta": {
                "alias": "order",
                "domain_of": ["AnnotationOrientedPointFile", "AnnotationInstanceSegmentationFile"],
                "exact_mappings": ["cdp-common:annotation_source_file_order"],
                "ifabsent": "string(xyz)",
            }
        },
    )
    file_format: str = Field(
        ...,
        description="""File format for this file""",
        json_schema_extra={
            "linkml_meta": {
                "alias": "file_format",
                "domain_of": [
                    "AnnotationSourceFile",
                    "AnnotationOrientedPointFile",
                    "AnnotationInstanceSegmentationFile",
                    "AnnotationPointFile",
                    "AnnotationSegmentationMaskFile",
                    "AnnotationSemanticSegmentationMaskFile",
                    "AnnotationTriangularMeshFile",
                    "AnnotationTriangularMeshGroupFile",
                ],
                "exact_mappings": ["cdp-common:annotation_source_file_format"],
            }
        },
    )
    glob_string: Optional[str] = Field(
        None,
        description="""Glob string to match annotation files in the dataset. Required if annotation_source_file_glob_strings is not provided.""",
        json_schema_extra={
            "linkml_meta": {
                "alias": "glob_string",
                "domain_of": [
                    "AnnotationSourceFile",
                    "AnnotationOrientedPointFile",
                    "AnnotationInstanceSegmentationFile",
                    "AnnotationPointFile",
                    "AnnotationSegmentationMaskFile",
                    "AnnotationSemanticSegmentationMaskFile",
                    "AnnotationTriangularMeshFile",
                    "AnnotationTriangularMeshGroupFile",
                ],
                "exact_mappings": ["cdp-common:annotation_source_file_glob_string"],
            }
        },
    )
    glob_strings: Optional[List[str]] = Field(
        None,
        description="""Glob strings to match annotation files in the dataset. Required if annotation_source_file_glob_string is not provided.""",
        json_schema_extra={
            "linkml_meta": {
                "alias": "glob_strings",
                "domain_of": [
                    "AnnotationSourceFile",
                    "AnnotationOrientedPointFile",
                    "AnnotationInstanceSegmentationFile",
                    "AnnotationPointFile",
                    "AnnotationSegmentationMaskFile",
                    "AnnotationSemanticSegmentationMaskFile",
                    "AnnotationTriangularMeshFile",
                    "AnnotationTriangularMeshGroupFile",
                ],
                "exact_mappings": ["cdp-common:annotation_source_file_glob_strings"],
            }
        },
    )
    is_visualization_default: Optional[bool] = Field(
        False,
        description="""This annotation will be rendered in neuroglancer by default.""",
        json_schema_extra={
            "linkml_meta": {
                "alias": "is_visualization_default",
                "domain_of": [
                    "AnnotationSourceFile",
                    "AnnotationOrientedPointFile",
                    "AnnotationInstanceSegmentationFile",
                    "AnnotationPointFile",
                    "AnnotationSegmentationMaskFile",
                    "AnnotationSemanticSegmentationMaskFile",
                    "AnnotationTriangularMeshFile",
                    "AnnotationTriangularMeshGroupFile",
                ],
                "exact_mappings": ["cdp-common:annotation_source_file_is_visualization_default"],
                "ifabsent": "False",
            }
        },
    )


class AnnotationInstanceSegmentationFile(AnnotationOrientedPointFile):
    """
    File and sourcing data for an instance segmentation annotation. Annotation that identifies individual instances of object shapes.
    """

    linkml_meta: ClassVar[LinkMLMeta] = LinkMLMeta({"aliases": ["InstanceSegmentation"], "from_schema": "metadata"})

    binning: Optional[float] = Field(
        1.0,
        description="""The binning factor for a point / oriented point / instance segmentation annotation file.""",
        ge=0,
        json_schema_extra={
            "linkml_meta": {
                "alias": "binning",
                "domain_of": [
                    "AnnotationOrientedPointFile",
                    "AnnotationPointFile",
                    "AnnotationInstanceSegmentationFile",
                ],
                "exact_mappings": ["cdp-common:annotation_source_file_binning"],
                "ifabsent": "float(1)",
            }
        },
    )
    filter_value: Optional[str] = Field(
        None,
        description="""The filter value for an oriented point / instance segmentation annotation file.""",
        json_schema_extra={
            "linkml_meta": {
                "alias": "filter_value",
                "domain_of": ["AnnotationOrientedPointFile", "AnnotationInstanceSegmentationFile"],
                "exact_mappings": ["cdp-common:annotation_source_file_filter_value"],
            }
        },
    )
    order: Optional[str] = Field(
        "xyz",
        description="""The order of axes for an oriented point / instance segmentation annotation file.""",
        json_schema_extra={
            "linkml_meta": {
                "alias": "order",
                "domain_of": ["AnnotationOrientedPointFile", "AnnotationInstanceSegmentationFile"],
                "exact_mappings": ["cdp-common:annotation_source_file_order"],
                "ifabsent": "string(xyz)",
            }
        },
    )
    file_format: str = Field(
        ...,
        description="""File format for this file""",
        json_schema_extra={
            "linkml_meta": {
                "alias": "file_format",
                "domain_of": [
                    "AnnotationSourceFile",
                    "AnnotationOrientedPointFile",
                    "AnnotationInstanceSegmentationFile",
                    "AnnotationPointFile",
                    "AnnotationSegmentationMaskFile",
                    "AnnotationSemanticSegmentationMaskFile",
                    "AnnotationTriangularMeshFile",
                    "AnnotationTriangularMeshGroupFile",
                ],
                "exact_mappings": ["cdp-common:annotation_source_file_format"],
            }
        },
    )
    glob_string: Optional[str] = Field(
        None,
        description="""Glob string to match annotation files in the dataset. Required if annotation_source_file_glob_strings is not provided.""",
        json_schema_extra={
            "linkml_meta": {
                "alias": "glob_string",
                "domain_of": [
                    "AnnotationSourceFile",
                    "AnnotationOrientedPointFile",
                    "AnnotationInstanceSegmentationFile",
                    "AnnotationPointFile",
                    "AnnotationSegmentationMaskFile",
                    "AnnotationSemanticSegmentationMaskFile",
                    "AnnotationTriangularMeshFile",
                    "AnnotationTriangularMeshGroupFile",
                ],
                "exact_mappings": ["cdp-common:annotation_source_file_glob_string"],
            }
        },
    )
    glob_strings: Optional[List[str]] = Field(
        None,
        description="""Glob strings to match annotation files in the dataset. Required if annotation_source_file_glob_string is not provided.""",
        json_schema_extra={
            "linkml_meta": {
                "alias": "glob_strings",
                "domain_of": [
                    "AnnotationSourceFile",
                    "AnnotationOrientedPointFile",
                    "AnnotationInstanceSegmentationFile",
                    "AnnotationPointFile",
                    "AnnotationSegmentationMaskFile",
                    "AnnotationSemanticSegmentationMaskFile",
                    "AnnotationTriangularMeshFile",
                    "AnnotationTriangularMeshGroupFile",
                ],
                "exact_mappings": ["cdp-common:annotation_source_file_glob_strings"],
            }
        },
    )
    is_visualization_default: Optional[bool] = Field(
        False,
        description="""This annotation will be rendered in neuroglancer by default.""",
        json_schema_extra={
            "linkml_meta": {
                "alias": "is_visualization_default",
                "domain_of": [
                    "AnnotationSourceFile",
                    "AnnotationOrientedPointFile",
                    "AnnotationInstanceSegmentationFile",
                    "AnnotationPointFile",
                    "AnnotationSegmentationMaskFile",
                    "AnnotationSemanticSegmentationMaskFile",
                    "AnnotationTriangularMeshFile",
                    "AnnotationTriangularMeshGroupFile",
                ],
                "exact_mappings": ["cdp-common:annotation_source_file_is_visualization_default"],
                "ifabsent": "False",
            }
        },
    )


class AnnotationPointFile(AnnotationSourceFile):
    """
    File and sourcing data for a point annotation. Annotation that identifies points in the volume.
    """

    linkml_meta: ClassVar[LinkMLMeta] = LinkMLMeta({"aliases": ["Point"], "from_schema": "metadata"})

    binning: Optional[float] = Field(
        1.0,
        description="""The binning factor for a point / oriented point / instance segmentation annotation file.""",
        ge=0,
        json_schema_extra={
            "linkml_meta": {
                "alias": "binning",
                "domain_of": [
                    "AnnotationOrientedPointFile",
                    "AnnotationPointFile",
                    "AnnotationInstanceSegmentationFile",
                ],
                "exact_mappings": ["cdp-common:annotation_source_file_binning"],
                "ifabsent": "float(1)",
            }
        },
    )
    columns: Optional[str] = Field(
        "xyz",
        description="""The columns used in a point annotation file.""",
        json_schema_extra={
            "linkml_meta": {
                "alias": "columns",
                "domain_of": ["AnnotationPointFile"],
                "exact_mappings": ["cdp-common:annotation_source_file_columns"],
                "ifabsent": "string(xyz)",
            }
        },
    )
    delimiter: Optional[str] = Field(
        ",",
        description="""The delimiter used in a point annotation file.""",
        json_schema_extra={
            "linkml_meta": {
                "alias": "delimiter",
                "domain_of": ["AnnotationPointFile"],
                "exact_mappings": ["cdp-common:annotation_source_file_delimiter"],
                "ifabsent": "string(,)",
            }
        },
    )
    file_format: str = Field(
        ...,
        description="""File format for this file""",
        json_schema_extra={
            "linkml_meta": {
                "alias": "file_format",
                "domain_of": [
                    "AnnotationSourceFile",
                    "AnnotationOrientedPointFile",
                    "AnnotationInstanceSegmentationFile",
                    "AnnotationPointFile",
                    "AnnotationSegmentationMaskFile",
                    "AnnotationSemanticSegmentationMaskFile",
                    "AnnotationTriangularMeshFile",
                    "AnnotationTriangularMeshGroupFile",
                ],
                "exact_mappings": ["cdp-common:annotation_source_file_format"],
            }
        },
    )
    glob_string: Optional[str] = Field(
        None,
        description="""Glob string to match annotation files in the dataset. Required if annotation_source_file_glob_strings is not provided.""",
        json_schema_extra={
            "linkml_meta": {
                "alias": "glob_string",
                "domain_of": [
                    "AnnotationSourceFile",
                    "AnnotationOrientedPointFile",
                    "AnnotationInstanceSegmentationFile",
                    "AnnotationPointFile",
                    "AnnotationSegmentationMaskFile",
                    "AnnotationSemanticSegmentationMaskFile",
                    "AnnotationTriangularMeshFile",
                    "AnnotationTriangularMeshGroupFile",
                ],
                "exact_mappings": ["cdp-common:annotation_source_file_glob_string"],
            }
        },
    )
    glob_strings: Optional[List[str]] = Field(
        None,
        description="""Glob strings to match annotation files in the dataset. Required if annotation_source_file_glob_string is not provided.""",
        json_schema_extra={
            "linkml_meta": {
                "alias": "glob_strings",
                "domain_of": [
                    "AnnotationSourceFile",
                    "AnnotationOrientedPointFile",
                    "AnnotationInstanceSegmentationFile",
                    "AnnotationPointFile",
                    "AnnotationSegmentationMaskFile",
                    "AnnotationSemanticSegmentationMaskFile",
                    "AnnotationTriangularMeshFile",
                    "AnnotationTriangularMeshGroupFile",
                ],
                "exact_mappings": ["cdp-common:annotation_source_file_glob_strings"],
            }
        },
    )
    is_visualization_default: Optional[bool] = Field(
        False,
        description="""This annotation will be rendered in neuroglancer by default.""",
        json_schema_extra={
            "linkml_meta": {
                "alias": "is_visualization_default",
                "domain_of": [
                    "AnnotationSourceFile",
                    "AnnotationOrientedPointFile",
                    "AnnotationInstanceSegmentationFile",
                    "AnnotationPointFile",
                    "AnnotationSegmentationMaskFile",
                    "AnnotationSemanticSegmentationMaskFile",
                    "AnnotationTriangularMeshFile",
                    "AnnotationTriangularMeshGroupFile",
                ],
                "exact_mappings": ["cdp-common:annotation_source_file_is_visualization_default"],
                "ifabsent": "False",
            }
        },
    )


class AnnotationSegmentationMaskFile(AnnotationSourceFile):
    """
    File and sourcing data for a segmentation mask annotation. Annotation that identifies an object.
    """

    linkml_meta: ClassVar[LinkMLMeta] = LinkMLMeta({"aliases": ["SegmentationMask"], "from_schema": "metadata"})

    file_format: str = Field(
        ...,
        description="""File format for this file""",
        json_schema_extra={
            "linkml_meta": {
                "alias": "file_format",
                "domain_of": [
                    "AnnotationSourceFile",
                    "AnnotationOrientedPointFile",
                    "AnnotationInstanceSegmentationFile",
                    "AnnotationPointFile",
                    "AnnotationSegmentationMaskFile",
                    "AnnotationSemanticSegmentationMaskFile",
                    "AnnotationTriangularMeshFile",
                    "AnnotationTriangularMeshGroupFile",
                ],
                "exact_mappings": ["cdp-common:annotation_source_file_format"],
            }
        },
    )
    glob_string: Optional[str] = Field(
        None,
        description="""Glob string to match annotation files in the dataset. Required if annotation_source_file_glob_strings is not provided.""",
        json_schema_extra={
            "linkml_meta": {
                "alias": "glob_string",
                "domain_of": [
                    "AnnotationSourceFile",
                    "AnnotationOrientedPointFile",
                    "AnnotationInstanceSegmentationFile",
                    "AnnotationPointFile",
                    "AnnotationSegmentationMaskFile",
                    "AnnotationSemanticSegmentationMaskFile",
                    "AnnotationTriangularMeshFile",
                    "AnnotationTriangularMeshGroupFile",
                ],
                "exact_mappings": ["cdp-common:annotation_source_file_glob_string"],
            }
        },
    )
    glob_strings: Optional[List[str]] = Field(
        None,
        description="""Glob strings to match annotation files in the dataset. Required if annotation_source_file_glob_string is not provided.""",
        json_schema_extra={
            "linkml_meta": {
                "alias": "glob_strings",
                "domain_of": [
                    "AnnotationSourceFile",
                    "AnnotationOrientedPointFile",
                    "AnnotationInstanceSegmentationFile",
                    "AnnotationPointFile",
                    "AnnotationSegmentationMaskFile",
                    "AnnotationSemanticSegmentationMaskFile",
                    "AnnotationTriangularMeshFile",
                    "AnnotationTriangularMeshGroupFile",
                ],
                "exact_mappings": ["cdp-common:annotation_source_file_glob_strings"],
            }
        },
    )
    is_visualization_default: Optional[bool] = Field(
        False,
        description="""This annotation will be rendered in neuroglancer by default.""",
        json_schema_extra={
            "linkml_meta": {
                "alias": "is_visualization_default",
                "domain_of": [
                    "AnnotationSourceFile",
                    "AnnotationOrientedPointFile",
                    "AnnotationInstanceSegmentationFile",
                    "AnnotationPointFile",
                    "AnnotationSegmentationMaskFile",
                    "AnnotationSemanticSegmentationMaskFile",
                    "AnnotationTriangularMeshFile",
                    "AnnotationTriangularMeshGroupFile",
                ],
                "exact_mappings": ["cdp-common:annotation_source_file_is_visualization_default"],
                "ifabsent": "False",
            }
        },
    )


class AnnotationSemanticSegmentationMaskFile(AnnotationSourceFile):
    """
    File and sourcing data for a semantic segmentation mask annotation. Annotation that identifies classes of objects.
    """

    linkml_meta: ClassVar[LinkMLMeta] = LinkMLMeta({"aliases": ["SemanticSegmentationMask"], "from_schema": "metadata"})

    mask_label: Optional[int] = Field(
        1,
        description="""The mask label for a semantic segmentation mask annotation file.""",
        json_schema_extra={
            "linkml_meta": {
                "alias": "mask_label",
                "domain_of": ["AnnotationSemanticSegmentationMaskFile"],
                "exact_mappings": ["cdp-common:annotation_source_file_mask_label"],
                "ifabsent": "int(1)",
            }
        },
    )
    file_format: str = Field(
        ...,
        description="""File format for this file""",
        json_schema_extra={
            "linkml_meta": {
                "alias": "file_format",
                "domain_of": [
                    "AnnotationSourceFile",
                    "AnnotationOrientedPointFile",
                    "AnnotationInstanceSegmentationFile",
                    "AnnotationPointFile",
                    "AnnotationSegmentationMaskFile",
                    "AnnotationSemanticSegmentationMaskFile",
                    "AnnotationTriangularMeshFile",
                    "AnnotationTriangularMeshGroupFile",
                ],
                "exact_mappings": ["cdp-common:annotation_source_file_format"],
            }
        },
    )
    glob_string: Optional[str] = Field(
        None,
        description="""Glob string to match annotation files in the dataset. Required if annotation_source_file_glob_strings is not provided.""",
        json_schema_extra={
            "linkml_meta": {
                "alias": "glob_string",
                "domain_of": [
                    "AnnotationSourceFile",
                    "AnnotationOrientedPointFile",
                    "AnnotationInstanceSegmentationFile",
                    "AnnotationPointFile",
                    "AnnotationSegmentationMaskFile",
                    "AnnotationSemanticSegmentationMaskFile",
                    "AnnotationTriangularMeshFile",
                    "AnnotationTriangularMeshGroupFile",
                ],
                "exact_mappings": ["cdp-common:annotation_source_file_glob_string"],
            }
        },
    )
    glob_strings: Optional[List[str]] = Field(
        None,
        description="""Glob strings to match annotation files in the dataset. Required if annotation_source_file_glob_string is not provided.""",
        json_schema_extra={
            "linkml_meta": {
                "alias": "glob_strings",
                "domain_of": [
                    "AnnotationSourceFile",
                    "AnnotationOrientedPointFile",
                    "AnnotationInstanceSegmentationFile",
                    "AnnotationPointFile",
                    "AnnotationSegmentationMaskFile",
                    "AnnotationSemanticSegmentationMaskFile",
                    "AnnotationTriangularMeshFile",
                    "AnnotationTriangularMeshGroupFile",
                ],
                "exact_mappings": ["cdp-common:annotation_source_file_glob_strings"],
            }
        },
    )
    is_visualization_default: Optional[bool] = Field(
        False,
        description="""This annotation will be rendered in neuroglancer by default.""",
        json_schema_extra={
            "linkml_meta": {
                "alias": "is_visualization_default",
                "domain_of": [
                    "AnnotationSourceFile",
                    "AnnotationOrientedPointFile",
                    "AnnotationInstanceSegmentationFile",
                    "AnnotationPointFile",
                    "AnnotationSegmentationMaskFile",
                    "AnnotationSemanticSegmentationMaskFile",
                    "AnnotationTriangularMeshFile",
                    "AnnotationTriangularMeshGroupFile",
                ],
                "exact_mappings": ["cdp-common:annotation_source_file_is_visualization_default"],
                "ifabsent": "False",
            }
        },
    )


class AnnotationTriangularMeshFile(AnnotationSourceFile):
    """
    File and sourcing data for a triangular mesh annotation. Annotation that identifies an object.
    """

    linkml_meta: ClassVar[LinkMLMeta] = LinkMLMeta({"aliases": ["TriangularMesh"], "from_schema": "metadata"})

    scale_factor: Optional[float] = Field(
        1.0,
        description="""The scale factor for a mesh annotation file.""",
        ge=0,
        json_schema_extra={
            "linkml_meta": {
                "alias": "scale_factor",
                "domain_of": ["AnnotationTriangularMeshFile", "AnnotationTriangularMeshGroupFile"],
                "exact_mappings": ["cdp-common:annotation_source_file_scale_factor"],
                "ifabsent": "float(1)",
            }
        },
    )
    file_format: str = Field(
        ...,
        description="""File format for this file""",
        json_schema_extra={
            "linkml_meta": {
                "alias": "file_format",
                "domain_of": [
                    "AnnotationSourceFile",
                    "AnnotationOrientedPointFile",
                    "AnnotationInstanceSegmentationFile",
                    "AnnotationPointFile",
                    "AnnotationSegmentationMaskFile",
                    "AnnotationSemanticSegmentationMaskFile",
                    "AnnotationTriangularMeshFile",
                    "AnnotationTriangularMeshGroupFile",
                ],
                "exact_mappings": ["cdp-common:annotation_source_file_format"],
            }
        },
    )
    glob_string: Optional[str] = Field(
        None,
        description="""Glob string to match annotation files in the dataset. Required if annotation_source_file_glob_strings is not provided.""",
        json_schema_extra={
            "linkml_meta": {
                "alias": "glob_string",
                "domain_of": [
                    "AnnotationSourceFile",
                    "AnnotationOrientedPointFile",
                    "AnnotationInstanceSegmentationFile",
                    "AnnotationPointFile",
                    "AnnotationSegmentationMaskFile",
                    "AnnotationSemanticSegmentationMaskFile",
                    "AnnotationTriangularMeshFile",
                    "AnnotationTriangularMeshGroupFile",
                ],
                "exact_mappings": ["cdp-common:annotation_source_file_glob_string"],
            }
        },
    )
    glob_strings: Optional[List[str]] = Field(
        None,
        description="""Glob strings to match annotation files in the dataset. Required if annotation_source_file_glob_string is not provided.""",
        json_schema_extra={
            "linkml_meta": {
                "alias": "glob_strings",
                "domain_of": [
                    "AnnotationSourceFile",
                    "AnnotationOrientedPointFile",
                    "AnnotationInstanceSegmentationFile",
                    "AnnotationPointFile",
                    "AnnotationSegmentationMaskFile",
                    "AnnotationSemanticSegmentationMaskFile",
                    "AnnotationTriangularMeshFile",
                    "AnnotationTriangularMeshGroupFile",
                ],
                "exact_mappings": ["cdp-common:annotation_source_file_glob_strings"],
            }
        },
    )
    is_visualization_default: Optional[bool] = Field(
        False,
        description="""This annotation will be rendered in neuroglancer by default.""",
        json_schema_extra={
            "linkml_meta": {
                "alias": "is_visualization_default",
                "domain_of": [
                    "AnnotationSourceFile",
                    "AnnotationOrientedPointFile",
                    "AnnotationInstanceSegmentationFile",
                    "AnnotationPointFile",
                    "AnnotationSegmentationMaskFile",
                    "AnnotationSemanticSegmentationMaskFile",
                    "AnnotationTriangularMeshFile",
                    "AnnotationTriangularMeshGroupFile",
                ],
                "exact_mappings": ["cdp-common:annotation_source_file_is_visualization_default"],
                "ifabsent": "False",
            }
        },
    )


class AnnotationTriangularMeshGroupFile(AnnotationSourceFile):
    """
    File and sourcing data containing one or more triangular mesh annotations.
    """

    linkml_meta: ClassVar[LinkMLMeta] = LinkMLMeta({"aliases": ["TriangularMeshGroup"], "from_schema": "metadata"})

    scale_factor: Optional[float] = Field(
        1.0,
        description="""The scale factor for a mesh annotation file.""",
        ge=0,
        json_schema_extra={
            "linkml_meta": {
                "alias": "scale_factor",
                "domain_of": ["AnnotationTriangularMeshFile", "AnnotationTriangularMeshGroupFile"],
                "exact_mappings": ["cdp-common:annotation_source_file_scale_factor"],
                "ifabsent": "float(1)",
            }
        },
    )
    name: Optional[str] = Field(
        None,
        description="""The name that identifies to a single annotation mesh among multiple meshes.""",
        json_schema_extra={
            "linkml_meta": {
                "alias": "name",
                "domain_of": [
                    "OrganismDetails",
                    "TissueDetails",
                    "CellType",
                    "CellStrain",
                    "CellComponent",
                    "AnnotationObject",
                    "AnnotationTriangularMeshGroupFile",
                    "AuthorMixin",
                    "AnnotationMethodLinks",
                    "Author",
                ],
                "exact_mappings": ["cdp-common:annotation_source_file_mesh_name"],
            }
        },
    )
    file_format: str = Field(
        ...,
        description="""File format for this file""",
        json_schema_extra={
            "linkml_meta": {
                "alias": "file_format",
                "domain_of": [
                    "AnnotationSourceFile",
                    "AnnotationOrientedPointFile",
                    "AnnotationInstanceSegmentationFile",
                    "AnnotationPointFile",
                    "AnnotationSegmentationMaskFile",
                    "AnnotationSemanticSegmentationMaskFile",
                    "AnnotationTriangularMeshFile",
                    "AnnotationTriangularMeshGroupFile",
                ],
                "exact_mappings": ["cdp-common:annotation_source_file_format"],
            }
        },
    )
    glob_string: Optional[str] = Field(
        None,
        description="""Glob string to match annotation files in the dataset. Required if annotation_source_file_glob_strings is not provided.""",
        json_schema_extra={
            "linkml_meta": {
                "alias": "glob_string",
                "domain_of": [
                    "AnnotationSourceFile",
                    "AnnotationOrientedPointFile",
                    "AnnotationInstanceSegmentationFile",
                    "AnnotationPointFile",
                    "AnnotationSegmentationMaskFile",
                    "AnnotationSemanticSegmentationMaskFile",
                    "AnnotationTriangularMeshFile",
                    "AnnotationTriangularMeshGroupFile",
                ],
                "exact_mappings": ["cdp-common:annotation_source_file_glob_string"],
            }
        },
    )
    glob_strings: Optional[List[str]] = Field(
        None,
        description="""Glob strings to match annotation files in the dataset. Required if annotation_source_file_glob_string is not provided.""",
        json_schema_extra={
            "linkml_meta": {
                "alias": "glob_strings",
                "domain_of": [
                    "AnnotationSourceFile",
                    "AnnotationOrientedPointFile",
                    "AnnotationInstanceSegmentationFile",
                    "AnnotationPointFile",
                    "AnnotationSegmentationMaskFile",
                    "AnnotationSemanticSegmentationMaskFile",
                    "AnnotationTriangularMeshFile",
                    "AnnotationTriangularMeshGroupFile",
                ],
                "exact_mappings": ["cdp-common:annotation_source_file_glob_strings"],
            }
        },
    )
    is_visualization_default: Optional[bool] = Field(
        False,
        description="""This annotation will be rendered in neuroglancer by default.""",
        json_schema_extra={
            "linkml_meta": {
                "alias": "is_visualization_default",
                "domain_of": [
                    "AnnotationSourceFile",
                    "AnnotationOrientedPointFile",
                    "AnnotationInstanceSegmentationFile",
                    "AnnotationPointFile",
                    "AnnotationSegmentationMaskFile",
                    "AnnotationSemanticSegmentationMaskFile",
                    "AnnotationTriangularMeshFile",
                    "AnnotationTriangularMeshGroupFile",
                ],
                "exact_mappings": ["cdp-common:annotation_source_file_is_visualization_default"],
                "ifabsent": "False",
            }
        },
    )


class Annotation(AuthoredEntity, DateStampedEntity):
    """
    Metadata describing an annotation.
    """

    linkml_meta: ClassVar[LinkMLMeta] = LinkMLMeta(
        {"from_schema": "metadata", "mixins": ["DateStampedEntity", "AuthoredEntity"]}
    )

    annotation_method: str = Field(
        ...,
        description="""Describe how the annotation is made (e.g. Manual, crYoLO, Positive Unlabeled Learning, template matching)""",
        json_schema_extra={
            "linkml_meta": {
                "alias": "annotation_method",
                "domain_of": ["Annotation"],
                "exact_mappings": ["cdp-common:annotation_method"],
            }
        },
    )
    annotation_object: AnnotationObject = Field(
        ...,
        description="""Metadata describing the object being annotated.""",
        json_schema_extra={"linkml_meta": {"alias": "annotation_object", "domain_of": ["Annotation"]}},
    )
    annotation_publications: Optional[str] = Field(
        None,
        description="""List of publication IDs (EMPIAR, EMDB, DOI, PDB) that describe this annotation method. Comma separated.""",
        json_schema_extra={
            "linkml_meta": {
                "alias": "annotation_publications",
                "domain_of": ["Annotation"],
                "exact_mappings": ["cdp-common:annotation_publications"],
            }
        },
    )
    annotation_software: Optional[str] = Field(
        None,
        description="""Software used for generating this annotation""",
        json_schema_extra={
            "linkml_meta": {
                "alias": "annotation_software",
                "domain_of": ["Annotation"],
                "exact_mappings": ["cdp-common:annotation_software"],
                "recommended": True,
            }
        },
    )
    confidence: Optional[AnnotationConfidence] = Field(
        None,
        description="""Metadata describing the confidence of an annotation.""",
        json_schema_extra={"linkml_meta": {"alias": "confidence", "domain_of": ["Annotation"]}},
    )
    files: Optional[List[AnnotationSourceFile]] = Field(
        None,
        description="""File and sourcing data for an annotation. Represents an entry in annotation.sources.""",
        json_schema_extra={
            "linkml_meta": {"alias": "files", "domain_of": ["Annotation"], "list_elements_ordered": True}
        },
    )
    ground_truth_status: Optional[bool] = Field(
        False,
        description="""Whether an annotation is considered ground truth, as determined by the annotator.""",
        json_schema_extra={
            "linkml_meta": {
                "alias": "ground_truth_status",
                "domain_of": ["Annotation"],
                "exact_mappings": ["cdp-common:annotation_ground_truth_status"],
                "ifabsent": "False",
                "recommended": True,
            }
        },
    )
    is_curator_recommended: Optional[bool] = Field(
        False,
        description="""This annotation is recommended by the curator to be preferred for this object type.""",
        json_schema_extra={
            "linkml_meta": {
                "alias": "is_curator_recommended",
                "domain_of": ["Annotation"],
                "exact_mappings": ["cdp-common:annotation_is_curator_recommended"],
                "ifabsent": "False",
            }
        },
    )
    method_type: AnnotationMethodTypeEnum = Field(
        ...,
        description="""Classification of the annotation method based on supervision.""",
        json_schema_extra={
            "linkml_meta": {
                "alias": "method_type",
                "domain_of": ["Annotation"],
                "exact_mappings": ["cdp-common:annotation_method_type"],
            }
        },
    )
    method_links: Optional[List[AnnotationMethodLinks]] = Field(
        None,
        description="""A set of links to models, source code, documentation, etc referenced by annotation the method""",
        json_schema_extra={"linkml_meta": {"alias": "method_links", "domain_of": ["Annotation"]}},
    )
    object_count: Optional[int] = Field(
        None,
        description="""Number of objects identified""",
        json_schema_extra={
            "linkml_meta": {
                "alias": "object_count",
                "domain_of": ["Annotation"],
                "exact_mappings": ["cdp-common:annotation_object_count"],
            }
        },
    )
    version: Optional[float] = Field(
        None,
        description="""Version of annotation.""",
        json_schema_extra={
            "linkml_meta": {
                "alias": "version",
                "domain_of": ["Annotation"],
                "exact_mappings": ["cdp-common:annotation_version"],
            }
        },
    )
    dates: DateStamp = Field(
        ...,
        description="""A set of dates at which a data item was deposited, published and last modified.""",
        json_schema_extra={
            "linkml_meta": {"alias": "dates", "domain_of": ["DateStampedEntity", "Dataset", "Deposition", "Annotation"]}
        },
    )
    authors: List[Author] = Field(
        ...,
        description="""Author of a scientific data entity.""",
        min_length=1,
        json_schema_extra={
            "linkml_meta": {
                "alias": "authors",
                "domain_of": ["AuthoredEntity", "Dataset", "Deposition", "Tomogram", "Annotation"],
                "list_elements_ordered": True,
            }
        },
    )

    @field_validator("annotation_publications")
    def pattern_annotation_publications(cls, v):
        pattern = re.compile(
            r"^(EMPIAR-[0-9]{5}|EMD-[0-9]{4,5}|(doi:)?10\.[0-9]{4,9}/[-._;()/:a-zA-Z0-9]+|PDB-[0-9a-zA-Z]{4,8})(\s*,\s*(EMPIAR-[0-9]{5}|EMD-[0-9]{4,5}|(doi:)?10\.[0-9]{4,9}/[-._;()/:a-zA-Z0-9]+|PDB-[0-9a-zA-Z]{4,8}))*$"
        )
        if isinstance(v, list):
            for element in v:
                if not pattern.match(element):
                    raise ValueError(f"Invalid annotation_publications format: {element}")
        elif isinstance(v, str):
            if not pattern.match(v):
                raise ValueError(f"Invalid annotation_publications format: {v}")
        return v

    @field_validator("method_type")
    def pattern_method_type(cls, v):
        pattern = re.compile(r"(^manual$)|(^automated$)|(^hybrid$)|(^simulated$)")
        if isinstance(v, list):
            for element in v:
                if not pattern.match(element):
                    raise ValueError(f"Invalid method_type format: {element}")
        elif isinstance(v, str):
            if not pattern.match(v):
                raise ValueError(f"Invalid method_type format: {v}")
        return v


class DateStampedEntityMixin(ConfiguredBaseModel):
    """
    A set of dates at which a data item was deposited, published and last modified.
    """

    linkml_meta: ClassVar[LinkMLMeta] = LinkMLMeta({"from_schema": "metadata", "mixin": True})

    deposition_date: date = Field(
        ...,
        description="""The date a data item was received by the cryoET data portal.""",
        json_schema_extra={
            "linkml_meta": {
                "alias": "deposition_date",
                "domain_of": ["DateStampedEntityMixin", "DateStamp"],
                "exact_mappings": ["cdp-common:deposition_date"],
            }
        },
    )
    release_date: date = Field(
        ...,
        description="""The date a data item was received by the cryoET data portal.""",
        json_schema_extra={
            "linkml_meta": {
                "alias": "release_date",
                "domain_of": ["DateStampedEntityMixin", "DateStamp"],
                "exact_mappings": ["cdp-common:release_date"],
            }
        },
    )
    last_modified_date: date = Field(
        ...,
        description="""The date a piece of data was last modified on the cryoET data portal.""",
        json_schema_extra={
            "linkml_meta": {
                "alias": "last_modified_date",
                "domain_of": ["DateStampedEntityMixin", "DateStamp"],
                "exact_mappings": ["cdp-common:last_modified_date"],
            }
        },
    )


class DateStamp(DateStampedEntityMixin):
    """
    A set of dates at which a data item was deposited, published and last modified.
    """

    linkml_meta: ClassVar[LinkMLMeta] = LinkMLMeta({"from_schema": "metadata", "mixins": ["DateStampedEntityMixin"]})

    deposition_date: date = Field(
        ...,
        description="""The date a data item was received by the cryoET data portal.""",
        json_schema_extra={
            "linkml_meta": {
                "alias": "deposition_date",
                "domain_of": ["DateStampedEntityMixin", "DateStamp"],
                "exact_mappings": ["cdp-common:deposition_date"],
            }
        },
    )
    release_date: date = Field(
        ...,
        description="""The date a data item was received by the cryoET data portal.""",
        json_schema_extra={
            "linkml_meta": {
                "alias": "release_date",
                "domain_of": ["DateStampedEntityMixin", "DateStamp"],
                "exact_mappings": ["cdp-common:release_date"],
            }
        },
    )
    last_modified_date: date = Field(
        ...,
        description="""The date a piece of data was last modified on the cryoET data portal.""",
        json_schema_extra={
            "linkml_meta": {
                "alias": "last_modified_date",
                "domain_of": ["DateStampedEntityMixin", "DateStamp"],
                "exact_mappings": ["cdp-common:last_modified_date"],
            }
        },
    )


class CrossReferencesMixin(ConfiguredBaseModel):
    """
    A set of cross-references to other databases and publications.
    """

    linkml_meta: ClassVar[LinkMLMeta] = LinkMLMeta({"from_schema": "metadata", "mixin": True})

    publications: Optional[str] = Field(
        None,
        description="""Comma-separated list of DOIs for publications associated with the dataset.""",
        json_schema_extra={
            "linkml_meta": {
                "alias": "publications",
                "domain_of": ["CrossReferencesMixin", "CrossReferences"],
                "recommended": True,
            }
        },
    )
    related_database_entries: Optional[str] = Field(
        None,
        description="""Comma-separated list of related database entries for the dataset.""",
        json_schema_extra={
            "linkml_meta": {
                "alias": "related_database_entries",
                "domain_of": ["CrossReferencesMixin", "CrossReferences"],
                "recommended": True,
            }
        },
    )
    related_database_links: Optional[str] = Field(
        None,
        description="""Comma-separated list of related database links for the dataset.""",
        json_schema_extra={
            "linkml_meta": {"alias": "related_database_links", "domain_of": ["CrossReferencesMixin", "CrossReferences"]}
        },
    )
    dataset_citations: Optional[str] = Field(
        None,
        description="""Comma-separated list of DOIs for publications citing the dataset.""",
        json_schema_extra={
            "linkml_meta": {"alias": "dataset_citations", "domain_of": ["CrossReferencesMixin", "CrossReferences"]}
        },
    )

    @field_validator("publications")
    def pattern_publications(cls, v):
        pattern = re.compile(
            r"(^(doi:)?10\.[0-9]{4,9}/[-._;()/:a-zA-Z0-9]+(\s*,\s*(doi:)?10\.[0-9]{4,9}/[-._;()/:a-zA-Z0-9]+)*$)|(^(doi:)?10\.[0-9]{4,9}/[-._;()/:a-zA-Z0-9]+(\s*,\s*(doi:)?10\.[0-9]{4,9}/[-._;()/:a-zA-Z0-9]+)*$)"
        )
        if isinstance(v, list):
            for element in v:
                if not pattern.match(element):
                    raise ValueError(f"Invalid publications format: {element}")
        elif isinstance(v, str):
            if not pattern.match(v):
                raise ValueError(f"Invalid publications format: {v}")
        return v

    @field_validator("related_database_entries")
    def pattern_related_database_entries(cls, v):
        pattern = re.compile(
            r"(^(EMPIAR-[0-9]{5}|EMD-[0-9]{4,5}|PDB-[0-9a-zA-Z]{4,8})(\s*,\s*(EMPIAR-[0-9]{5}|EMD-[0-9]{4,5}|PDB-[0-9a-zA-Z]{4,8}))*$)|(^(EMPIAR-[0-9]{5}|EMD-[0-9]{4,5}|PDB-[0-9a-zA-Z]{4,8})(\s*,\s*(EMPIAR-[0-9]{5}|EMD-[0-9]{4,5}|PDB-[0-9a-zA-Z]{4,8}))*$)"
        )
        if isinstance(v, list):
            for element in v:
                if not pattern.match(element):
                    raise ValueError(f"Invalid related_database_entries format: {element}")
        elif isinstance(v, str):
            if not pattern.match(v):
                raise ValueError(f"Invalid related_database_entries format: {v}")
        return v


class CrossReferences(CrossReferencesMixin):
    """
    A set of cross-references to other databases and publications.
    """

    linkml_meta: ClassVar[LinkMLMeta] = LinkMLMeta({"from_schema": "metadata", "mixins": ["CrossReferencesMixin"]})

    publications: Optional[str] = Field(
        None,
        description="""Comma-separated list of DOIs for publications associated with the dataset.""",
        json_schema_extra={
            "linkml_meta": {
                "alias": "publications",
                "domain_of": ["CrossReferencesMixin", "CrossReferences"],
                "recommended": True,
            }
        },
    )
    related_database_entries: Optional[str] = Field(
        None,
        description="""Comma-separated list of related database entries for the dataset.""",
        json_schema_extra={
            "linkml_meta": {
                "alias": "related_database_entries",
                "domain_of": ["CrossReferencesMixin", "CrossReferences"],
                "recommended": True,
            }
        },
    )
    related_database_links: Optional[str] = Field(
        None,
        description="""Comma-separated list of related database links for the dataset.""",
        json_schema_extra={
            "linkml_meta": {"alias": "related_database_links", "domain_of": ["CrossReferencesMixin", "CrossReferences"]}
        },
    )
    dataset_citations: Optional[str] = Field(
        None,
        description="""Comma-separated list of DOIs for publications citing the dataset.""",
        json_schema_extra={
            "linkml_meta": {"alias": "dataset_citations", "domain_of": ["CrossReferencesMixin", "CrossReferences"]}
        },
    )

    @field_validator("publications")
    def pattern_publications(cls, v):
        pattern = re.compile(
            r"(^(doi:)?10\.[0-9]{4,9}/[-._;()/:a-zA-Z0-9]+(\s*,\s*(doi:)?10\.[0-9]{4,9}/[-._;()/:a-zA-Z0-9]+)*$)|(^(doi:)?10\.[0-9]{4,9}/[-._;()/:a-zA-Z0-9]+(\s*,\s*(doi:)?10\.[0-9]{4,9}/[-._;()/:a-zA-Z0-9]+)*$)"
        )
        if isinstance(v, list):
            for element in v:
                if not pattern.match(element):
                    raise ValueError(f"Invalid publications format: {element}")
        elif isinstance(v, str):
            if not pattern.match(v):
                raise ValueError(f"Invalid publications format: {v}")
        return v

    @field_validator("related_database_entries")
    def pattern_related_database_entries(cls, v):
        pattern = re.compile(
            r"(^(EMPIAR-[0-9]{5}|EMD-[0-9]{4,5}|PDB-[0-9a-zA-Z]{4,8})(\s*,\s*(EMPIAR-[0-9]{5}|EMD-[0-9]{4,5}|PDB-[0-9a-zA-Z]{4,8}))*$)|(^(EMPIAR-[0-9]{5}|EMD-[0-9]{4,5}|PDB-[0-9a-zA-Z]{4,8})(\s*,\s*(EMPIAR-[0-9]{5}|EMD-[0-9]{4,5}|PDB-[0-9a-zA-Z]{4,8}))*$)"
        )
        if isinstance(v, list):
            for element in v:
                if not pattern.match(element):
                    raise ValueError(f"Invalid related_database_entries format: {element}")
        elif isinstance(v, str):
            if not pattern.match(v):
                raise ValueError(f"Invalid related_database_entries format: {v}")
        return v


class AuthorMixin(ConfiguredBaseModel):
    """
    An entity with author data
    """

    linkml_meta: ClassVar[LinkMLMeta] = LinkMLMeta({"from_schema": "metadata", "mixin": True})

    name: str = Field(
        ...,
        description="""The full name of the author.""",
        json_schema_extra={
            "linkml_meta": {
                "alias": "name",
                "domain_of": [
                    "AuthorMixin",
                    "OrganismDetails",
                    "TissueDetails",
                    "CellType",
                    "CellStrain",
                    "CellComponent",
                    "AnnotationObject",
                    "AnnotationTriangularMeshGroupFile",
                    "Author",
                ],
                "exact_mappings": ["cdp-common:author_name"],
            }
        },
    )
    email: Optional[str] = Field(
        None,
        description="""The email address of the author.""",
        json_schema_extra={
            "linkml_meta": {
                "alias": "email",
                "domain_of": ["AuthorMixin", "Author"],
                "exact_mappings": ["cdp-common:author_email"],
            }
        },
    )
    affiliation_name: Optional[str] = Field(
        None,
        description="""The name of the author's affiliation.""",
        json_schema_extra={
            "linkml_meta": {
                "alias": "affiliation_name",
                "domain_of": ["AuthorMixin", "Author"],
                "exact_mappings": ["cdp-common:author_affiliation_name"],
            }
        },
    )
    affiliation_address: Optional[str] = Field(
        None,
        description="""The address of the author's affiliation.""",
        json_schema_extra={
            "linkml_meta": {
                "alias": "affiliation_address",
                "domain_of": ["AuthorMixin", "Author"],
                "exact_mappings": ["cdp-common:author_affiliation_address"],
            }
        },
    )
    affiliation_identifier: Optional[str] = Field(
        None,
        description="""A Research Organization Registry (ROR) identifier.""",
        json_schema_extra={
            "linkml_meta": {
                "alias": "affiliation_identifier",
                "domain_of": ["AuthorMixin", "Author"],
                "exact_mappings": ["cdp-common:author_affiliation_identifier"],
                "recommended": True,
            }
        },
    )
    corresponding_author_status: Optional[bool] = Field(
        False,
        description="""Whether the author is a corresponding author.""",
        json_schema_extra={
            "linkml_meta": {
                "alias": "corresponding_author_status",
                "domain_of": ["AuthorMixin", "Author"],
                "exact_mappings": ["cdp-common:author_corresponding_author_status"],
                "ifabsent": "False",
            }
        },
    )
    primary_author_status: Optional[bool] = Field(
        False,
        description="""Whether the author is a primary author.""",
        json_schema_extra={
            "linkml_meta": {
                "alias": "primary_author_status",
                "domain_of": ["AuthorMixin", "Author"],
                "exact_mappings": ["cdp-common:author_primary_author_status"],
                "ifabsent": "False",
            }
        },
    )


class Author(AuthorMixin):
    """
    Author of a scientific data entity.
    """

    linkml_meta: ClassVar[LinkMLMeta] = LinkMLMeta({"from_schema": "metadata", "mixins": ["AuthorMixin"]})

    ORCID: Optional[str] = Field(
        None,
        description="""The ORCID identifier for the author.""",
        json_schema_extra={
            "linkml_meta": {
                "alias": "ORCID",
                "domain_of": ["Author"],
                "exact_mappings": ["cdp-common:author_orcid"],
                "recommended": True,
            }
        },
    )
    name: str = Field(
        ...,
        description="""The full name of the author.""",
        json_schema_extra={
            "linkml_meta": {
                "alias": "name",
                "domain_of": [
                    "AuthorMixin",
                    "OrganismDetails",
                    "TissueDetails",
                    "CellType",
                    "CellStrain",
                    "CellComponent",
                    "AnnotationObject",
                    "AnnotationTriangularMeshGroupFile",
                    "Author",
                ],
                "exact_mappings": ["cdp-common:author_name"],
            }
        },
    )
    email: Optional[str] = Field(
        None,
        description="""The email address of the author.""",
        json_schema_extra={
            "linkml_meta": {
                "alias": "email",
                "domain_of": ["AuthorMixin", "Author"],
                "exact_mappings": ["cdp-common:author_email"],
            }
        },
    )
    affiliation_name: Optional[str] = Field(
        None,
        description="""The name of the author's affiliation.""",
        json_schema_extra={
            "linkml_meta": {
                "alias": "affiliation_name",
                "domain_of": ["AuthorMixin", "Author"],
                "exact_mappings": ["cdp-common:author_affiliation_name"],
            }
        },
    )
    affiliation_address: Optional[str] = Field(
        None,
        description="""The address of the author's affiliation.""",
        json_schema_extra={
            "linkml_meta": {
                "alias": "affiliation_address",
                "domain_of": ["AuthorMixin", "Author"],
                "exact_mappings": ["cdp-common:author_affiliation_address"],
            }
        },
    )
    affiliation_identifier: Optional[str] = Field(
        None,
        description="""A Research Organization Registry (ROR) identifier.""",
        json_schema_extra={
            "linkml_meta": {
                "alias": "affiliation_identifier",
                "domain_of": ["AuthorMixin", "Author"],
                "exact_mappings": ["cdp-common:author_affiliation_identifier"],
                "recommended": True,
            }
        },
    )
    corresponding_author_status: Optional[bool] = Field(
        False,
        description="""Whether the author is a corresponding author.""",
        json_schema_extra={
            "linkml_meta": {
                "alias": "corresponding_author_status",
                "domain_of": ["AuthorMixin", "Author"],
                "exact_mappings": ["cdp-common:author_corresponding_author_status"],
                "ifabsent": "False",
            }
        },
    )
    primary_author_status: Optional[bool] = Field(
        False,
        description="""Whether the author is a primary author.""",
        json_schema_extra={
            "linkml_meta": {
                "alias": "primary_author_status",
                "domain_of": ["AuthorMixin", "Author"],
                "exact_mappings": ["cdp-common:author_primary_author_status"],
                "ifabsent": "False",
            }
        },
    )

    @field_validator("ORCID")
    def pattern_ORCID(cls, v):
        pattern = re.compile(r"[0-9]{4}-[0-9]{4}-[0-9]{4}-[0-9]{3}[0-9X]$")
        if isinstance(v, list):
            for element in v:
                if not pattern.match(element):
                    raise ValueError(f"Invalid ORCID format: {element}")
        elif isinstance(v, str):
            if not pattern.match(v):
                raise ValueError(f"Invalid ORCID format: {v}")
        return v


<<<<<<< HEAD
class AnnotationMethodLinks(ConfiguredBaseModel):
    """
    A set of links to models, sourcecode, documentation, etc referenced by annotation the method
    """

    linkml_meta: ClassVar[LinkMLMeta] = LinkMLMeta({"from_schema": "metadata"})

    link: str = Field(
        ...,
        description="""URL to the resource""",
        json_schema_extra={"linkml_meta": {"alias": "link", "domain_of": ["AnnotationMethodLinks"]}},
    )
    link_type: AnnotationMethodLinkTypeEnum = Field(
        ...,
        description="""Type of link (e.g. model, sourcecode, documentation)""",
        json_schema_extra={"linkml_meta": {"alias": "link_type", "domain_of": ["AnnotationMethodLinks"]}},
    )
    name: Optional[str] = Field(
        None,
        description="""user readable name of the resource""",
        json_schema_extra={
            "linkml_meta": {
                "alias": "name",
                "domain_of": [
                    "AuthorMixin",
                    "AnnotationMethodLinks",
                    "OrganismDetails",
                    "TissueDetails",
                    "CellType",
                    "CellStrain",
                    "CellComponent",
                    "AnnotationObject",
                    "AnnotationTriangularMeshGroupFile",
                    "Author",
                ],
                "recommended": True,
            }
        },
    )

    @field_validator("link_type")
    def pattern_link_type(cls, v):
        pattern = re.compile(r"(^documentation$)|(^models_weights$)|(^other$)|(^source_code$)|(^website$)")
        if isinstance(v, list):
            for element in v:
                if not pattern.match(element):
                    raise ValueError(f"Invalid link_type format: {element}")
        elif isinstance(v, str):
            if not pattern.match(v):
                raise ValueError(f"Invalid link_type format: {v}")
        return v


=======
>>>>>>> 6c9f95c9
# Model rebuild
# see https://pydantic-docs.helpmanual.io/usage/models/#rebuilding-a-model
PicturePath.model_rebuild()
FundingDetails.model_rebuild()
DateStampedEntity.model_rebuild()
AuthoredEntity.model_rebuild()
FundedEntity.model_rebuild()
CrossReferencedEntity.model_rebuild()
PicturedEntity.model_rebuild()
OrganismDetails.model_rebuild()
TissueDetails.model_rebuild()
CellType.model_rebuild()
CellStrain.model_rebuild()
CellComponent.model_rebuild()
ExperimentMetadata.model_rebuild()
Dataset.model_rebuild()
Deposition.model_rebuild()
CameraDetails.model_rebuild()
MicroscopeDetails.model_rebuild()
MicroscopeOpticalSetup.model_rebuild()
TiltRange.model_rebuild()
TiltSeries.model_rebuild()
TomogramSize.model_rebuild()
TomogramOffset.model_rebuild()
Tomogram.model_rebuild()
AnnotationConfidence.model_rebuild()
AnnotationObject.model_rebuild()
AnnotationMethodLinks.model_rebuild()
AnnotationSourceFile.model_rebuild()
AnnotationOrientedPointFile.model_rebuild()
AnnotationInstanceSegmentationFile.model_rebuild()
AnnotationPointFile.model_rebuild()
AnnotationSegmentationMaskFile.model_rebuild()
AnnotationSemanticSegmentationMaskFile.model_rebuild()
AnnotationTriangularMeshFile.model_rebuild()
AnnotationTriangularMeshGroupFile.model_rebuild()
Annotation.model_rebuild()
DateStampedEntityMixin.model_rebuild()
DateStamp.model_rebuild()
CrossReferencesMixin.model_rebuild()
CrossReferences.model_rebuild()
AuthorMixin.model_rebuild()
Author.model_rebuild()<|MERGE_RESOLUTION|>--- conflicted
+++ resolved
@@ -517,8 +517,6 @@
     InstanceSegmentation = "InstanceSegmentation"
     # A mesh of triangles
     TriangularMesh = "TriangularMesh"
-    # A group of triangular meshes
-    TriangularMeshGroup = "TriangularMeshGroup"
 
 
 class AnnotationMethodLinkTypeEnum(str, Enum):
@@ -855,7 +853,6 @@
                     "CellStrain",
                     "CellComponent",
                     "AnnotationObject",
-                    "AnnotationTriangularMeshGroupFile",
                     "AuthorMixin",
                     "Author",
                 ],
@@ -898,7 +895,6 @@
                     "CellStrain",
                     "CellComponent",
                     "AnnotationObject",
-                    "AnnotationTriangularMeshGroupFile",
                     "AuthorMixin",
                     "Author",
                 ],
@@ -952,7 +948,6 @@
                     "CellStrain",
                     "CellComponent",
                     "AnnotationObject",
-                    "AnnotationTriangularMeshGroupFile",
                     "AuthorMixin",
                     "Author",
                 ],
@@ -1006,7 +1001,6 @@
                     "CellStrain",
                     "CellComponent",
                     "AnnotationObject",
-                    "AnnotationTriangularMeshGroupFile",
                     "AuthorMixin",
                     "Author",
                 ],
@@ -1061,7 +1055,6 @@
                     "CellStrain",
                     "CellComponent",
                     "AnnotationObject",
-                    "AnnotationTriangularMeshGroupFile",
                     "AuthorMixin",
                     "Author",
                 ],
@@ -2541,7 +2534,6 @@
                     "CellStrain",
                     "CellComponent",
                     "AnnotationObject",
-                    "AnnotationTriangularMeshGroupFile",
                     "AuthorMixin",
                     "Author",
                 ],
@@ -2663,7 +2655,6 @@
                     "AnnotationSegmentationMaskFile",
                     "AnnotationSemanticSegmentationMaskFile",
                     "AnnotationTriangularMeshFile",
-                    "AnnotationTriangularMeshGroupFile",
                 ],
                 "exact_mappings": ["cdp-common:annotation_source_file_format"],
             }
@@ -2683,7 +2674,6 @@
                     "AnnotationSegmentationMaskFile",
                     "AnnotationSemanticSegmentationMaskFile",
                     "AnnotationTriangularMeshFile",
-                    "AnnotationTriangularMeshGroupFile",
                 ],
                 "exact_mappings": ["cdp-common:annotation_source_file_glob_string"],
             }
@@ -2703,7 +2693,6 @@
                     "AnnotationSegmentationMaskFile",
                     "AnnotationSemanticSegmentationMaskFile",
                     "AnnotationTriangularMeshFile",
-                    "AnnotationTriangularMeshGroupFile",
                 ],
                 "exact_mappings": ["cdp-common:annotation_source_file_glob_strings"],
             }
@@ -2723,7 +2712,6 @@
                     "AnnotationSegmentationMaskFile",
                     "AnnotationSemanticSegmentationMaskFile",
                     "AnnotationTriangularMeshFile",
-                    "AnnotationTriangularMeshGroupFile",
                 ],
                 "exact_mappings": ["cdp-common:annotation_source_file_is_visualization_default"],
                 "ifabsent": "False",
@@ -2793,7 +2781,6 @@
                     "AnnotationSegmentationMaskFile",
                     "AnnotationSemanticSegmentationMaskFile",
                     "AnnotationTriangularMeshFile",
-                    "AnnotationTriangularMeshGroupFile",
                 ],
                 "exact_mappings": ["cdp-common:annotation_source_file_format"],
             }
@@ -2813,7 +2800,6 @@
                     "AnnotationSegmentationMaskFile",
                     "AnnotationSemanticSegmentationMaskFile",
                     "AnnotationTriangularMeshFile",
-                    "AnnotationTriangularMeshGroupFile",
                 ],
                 "exact_mappings": ["cdp-common:annotation_source_file_glob_string"],
             }
@@ -2833,7 +2819,6 @@
                     "AnnotationSegmentationMaskFile",
                     "AnnotationSemanticSegmentationMaskFile",
                     "AnnotationTriangularMeshFile",
-                    "AnnotationTriangularMeshGroupFile",
                 ],
                 "exact_mappings": ["cdp-common:annotation_source_file_glob_strings"],
             }
@@ -2853,7 +2838,6 @@
                     "AnnotationSegmentationMaskFile",
                     "AnnotationSemanticSegmentationMaskFile",
                     "AnnotationTriangularMeshFile",
-                    "AnnotationTriangularMeshGroupFile",
                 ],
                 "exact_mappings": ["cdp-common:annotation_source_file_is_visualization_default"],
                 "ifabsent": "False",
@@ -2923,7 +2907,6 @@
                     "AnnotationSegmentationMaskFile",
                     "AnnotationSemanticSegmentationMaskFile",
                     "AnnotationTriangularMeshFile",
-                    "AnnotationTriangularMeshGroupFile",
                 ],
                 "exact_mappings": ["cdp-common:annotation_source_file_format"],
             }
@@ -2943,7 +2926,6 @@
                     "AnnotationSegmentationMaskFile",
                     "AnnotationSemanticSegmentationMaskFile",
                     "AnnotationTriangularMeshFile",
-                    "AnnotationTriangularMeshGroupFile",
                 ],
                 "exact_mappings": ["cdp-common:annotation_source_file_glob_string"],
             }
@@ -2963,7 +2945,6 @@
                     "AnnotationSegmentationMaskFile",
                     "AnnotationSemanticSegmentationMaskFile",
                     "AnnotationTriangularMeshFile",
-                    "AnnotationTriangularMeshGroupFile",
                 ],
                 "exact_mappings": ["cdp-common:annotation_source_file_glob_strings"],
             }
@@ -2983,7 +2964,6 @@
                     "AnnotationSegmentationMaskFile",
                     "AnnotationSemanticSegmentationMaskFile",
                     "AnnotationTriangularMeshFile",
-                    "AnnotationTriangularMeshGroupFile",
                 ],
                 "exact_mappings": ["cdp-common:annotation_source_file_is_visualization_default"],
                 "ifabsent": "False",
@@ -3054,7 +3034,6 @@
                     "AnnotationSegmentationMaskFile",
                     "AnnotationSemanticSegmentationMaskFile",
                     "AnnotationTriangularMeshFile",
-                    "AnnotationTriangularMeshGroupFile",
                 ],
                 "exact_mappings": ["cdp-common:annotation_source_file_format"],
             }
@@ -3074,7 +3053,6 @@
                     "AnnotationSegmentationMaskFile",
                     "AnnotationSemanticSegmentationMaskFile",
                     "AnnotationTriangularMeshFile",
-                    "AnnotationTriangularMeshGroupFile",
                 ],
                 "exact_mappings": ["cdp-common:annotation_source_file_glob_string"],
             }
@@ -3094,7 +3072,6 @@
                     "AnnotationSegmentationMaskFile",
                     "AnnotationSemanticSegmentationMaskFile",
                     "AnnotationTriangularMeshFile",
-                    "AnnotationTriangularMeshGroupFile",
                 ],
                 "exact_mappings": ["cdp-common:annotation_source_file_glob_strings"],
             }
@@ -3114,7 +3091,6 @@
                     "AnnotationSegmentationMaskFile",
                     "AnnotationSemanticSegmentationMaskFile",
                     "AnnotationTriangularMeshFile",
-                    "AnnotationTriangularMeshGroupFile",
                 ],
                 "exact_mappings": ["cdp-common:annotation_source_file_is_visualization_default"],
                 "ifabsent": "False",
@@ -3144,7 +3120,6 @@
                     "AnnotationSegmentationMaskFile",
                     "AnnotationSemanticSegmentationMaskFile",
                     "AnnotationTriangularMeshFile",
-                    "AnnotationTriangularMeshGroupFile",
                 ],
                 "exact_mappings": ["cdp-common:annotation_source_file_format"],
             }
@@ -3164,7 +3139,6 @@
                     "AnnotationSegmentationMaskFile",
                     "AnnotationSemanticSegmentationMaskFile",
                     "AnnotationTriangularMeshFile",
-                    "AnnotationTriangularMeshGroupFile",
                 ],
                 "exact_mappings": ["cdp-common:annotation_source_file_glob_string"],
             }
@@ -3184,7 +3158,6 @@
                     "AnnotationSegmentationMaskFile",
                     "AnnotationSemanticSegmentationMaskFile",
                     "AnnotationTriangularMeshFile",
-                    "AnnotationTriangularMeshGroupFile",
                 ],
                 "exact_mappings": ["cdp-common:annotation_source_file_glob_strings"],
             }
@@ -3204,7 +3177,6 @@
                     "AnnotationSegmentationMaskFile",
                     "AnnotationSemanticSegmentationMaskFile",
                     "AnnotationTriangularMeshFile",
-                    "AnnotationTriangularMeshGroupFile",
                 ],
                 "exact_mappings": ["cdp-common:annotation_source_file_is_visualization_default"],
                 "ifabsent": "False",
@@ -3246,7 +3218,6 @@
                     "AnnotationSegmentationMaskFile",
                     "AnnotationSemanticSegmentationMaskFile",
                     "AnnotationTriangularMeshFile",
-                    "AnnotationTriangularMeshGroupFile",
                 ],
                 "exact_mappings": ["cdp-common:annotation_source_file_format"],
             }
@@ -3266,7 +3237,6 @@
                     "AnnotationSegmentationMaskFile",
                     "AnnotationSemanticSegmentationMaskFile",
                     "AnnotationTriangularMeshFile",
-                    "AnnotationTriangularMeshGroupFile",
                 ],
                 "exact_mappings": ["cdp-common:annotation_source_file_glob_string"],
             }
@@ -3286,7 +3256,6 @@
                     "AnnotationSegmentationMaskFile",
                     "AnnotationSemanticSegmentationMaskFile",
                     "AnnotationTriangularMeshFile",
-                    "AnnotationTriangularMeshGroupFile",
                 ],
                 "exact_mappings": ["cdp-common:annotation_source_file_glob_strings"],
             }
@@ -3306,7 +3275,6 @@
                     "AnnotationSegmentationMaskFile",
                     "AnnotationSemanticSegmentationMaskFile",
                     "AnnotationTriangularMeshFile",
-                    "AnnotationTriangularMeshGroupFile",
                 ],
                 "exact_mappings": ["cdp-common:annotation_source_file_is_visualization_default"],
                 "ifabsent": "False",
@@ -3329,7 +3297,7 @@
         json_schema_extra={
             "linkml_meta": {
                 "alias": "scale_factor",
-                "domain_of": ["AnnotationTriangularMeshFile", "AnnotationTriangularMeshGroupFile"],
+                "domain_of": ["AnnotationTriangularMeshFile"],
                 "exact_mappings": ["cdp-common:annotation_source_file_scale_factor"],
                 "ifabsent": "float(1)",
             }
@@ -3349,7 +3317,6 @@
                     "AnnotationSegmentationMaskFile",
                     "AnnotationSemanticSegmentationMaskFile",
                     "AnnotationTriangularMeshFile",
-                    "AnnotationTriangularMeshGroupFile",
                 ],
                 "exact_mappings": ["cdp-common:annotation_source_file_format"],
             }
@@ -3369,7 +3336,6 @@
                     "AnnotationSegmentationMaskFile",
                     "AnnotationSemanticSegmentationMaskFile",
                     "AnnotationTriangularMeshFile",
-                    "AnnotationTriangularMeshGroupFile",
                 ],
                 "exact_mappings": ["cdp-common:annotation_source_file_glob_string"],
             }
@@ -3389,7 +3355,6 @@
                     "AnnotationSegmentationMaskFile",
                     "AnnotationSemanticSegmentationMaskFile",
                     "AnnotationTriangularMeshFile",
-                    "AnnotationTriangularMeshGroupFile",
                 ],
                 "exact_mappings": ["cdp-common:annotation_source_file_glob_strings"],
             }
@@ -3409,132 +3374,6 @@
                     "AnnotationSegmentationMaskFile",
                     "AnnotationSemanticSegmentationMaskFile",
                     "AnnotationTriangularMeshFile",
-                    "AnnotationTriangularMeshGroupFile",
-                ],
-                "exact_mappings": ["cdp-common:annotation_source_file_is_visualization_default"],
-                "ifabsent": "False",
-            }
-        },
-    )
-
-
-class AnnotationTriangularMeshGroupFile(AnnotationSourceFile):
-    """
-    File and sourcing data containing one or more triangular mesh annotations.
-    """
-
-    linkml_meta: ClassVar[LinkMLMeta] = LinkMLMeta({"aliases": ["TriangularMeshGroup"], "from_schema": "metadata"})
-
-    scale_factor: Optional[float] = Field(
-        1.0,
-        description="""The scale factor for a mesh annotation file.""",
-        ge=0,
-        json_schema_extra={
-            "linkml_meta": {
-                "alias": "scale_factor",
-                "domain_of": ["AnnotationTriangularMeshFile", "AnnotationTriangularMeshGroupFile"],
-                "exact_mappings": ["cdp-common:annotation_source_file_scale_factor"],
-                "ifabsent": "float(1)",
-            }
-        },
-    )
-    name: Optional[str] = Field(
-        None,
-        description="""The name that identifies to a single annotation mesh among multiple meshes.""",
-        json_schema_extra={
-            "linkml_meta": {
-                "alias": "name",
-                "domain_of": [
-                    "OrganismDetails",
-                    "TissueDetails",
-                    "CellType",
-                    "CellStrain",
-                    "CellComponent",
-                    "AnnotationObject",
-                    "AnnotationTriangularMeshGroupFile",
-                    "AuthorMixin",
-                    "AnnotationMethodLinks",
-                    "Author",
-                ],
-                "exact_mappings": ["cdp-common:annotation_source_file_mesh_name"],
-            }
-        },
-    )
-    file_format: str = Field(
-        ...,
-        description="""File format for this file""",
-        json_schema_extra={
-            "linkml_meta": {
-                "alias": "file_format",
-                "domain_of": [
-                    "AnnotationSourceFile",
-                    "AnnotationOrientedPointFile",
-                    "AnnotationInstanceSegmentationFile",
-                    "AnnotationPointFile",
-                    "AnnotationSegmentationMaskFile",
-                    "AnnotationSemanticSegmentationMaskFile",
-                    "AnnotationTriangularMeshFile",
-                    "AnnotationTriangularMeshGroupFile",
-                ],
-                "exact_mappings": ["cdp-common:annotation_source_file_format"],
-            }
-        },
-    )
-    glob_string: Optional[str] = Field(
-        None,
-        description="""Glob string to match annotation files in the dataset. Required if annotation_source_file_glob_strings is not provided.""",
-        json_schema_extra={
-            "linkml_meta": {
-                "alias": "glob_string",
-                "domain_of": [
-                    "AnnotationSourceFile",
-                    "AnnotationOrientedPointFile",
-                    "AnnotationInstanceSegmentationFile",
-                    "AnnotationPointFile",
-                    "AnnotationSegmentationMaskFile",
-                    "AnnotationSemanticSegmentationMaskFile",
-                    "AnnotationTriangularMeshFile",
-                    "AnnotationTriangularMeshGroupFile",
-                ],
-                "exact_mappings": ["cdp-common:annotation_source_file_glob_string"],
-            }
-        },
-    )
-    glob_strings: Optional[List[str]] = Field(
-        None,
-        description="""Glob strings to match annotation files in the dataset. Required if annotation_source_file_glob_string is not provided.""",
-        json_schema_extra={
-            "linkml_meta": {
-                "alias": "glob_strings",
-                "domain_of": [
-                    "AnnotationSourceFile",
-                    "AnnotationOrientedPointFile",
-                    "AnnotationInstanceSegmentationFile",
-                    "AnnotationPointFile",
-                    "AnnotationSegmentationMaskFile",
-                    "AnnotationSemanticSegmentationMaskFile",
-                    "AnnotationTriangularMeshFile",
-                    "AnnotationTriangularMeshGroupFile",
-                ],
-                "exact_mappings": ["cdp-common:annotation_source_file_glob_strings"],
-            }
-        },
-    )
-    is_visualization_default: Optional[bool] = Field(
-        False,
-        description="""This annotation will be rendered in neuroglancer by default.""",
-        json_schema_extra={
-            "linkml_meta": {
-                "alias": "is_visualization_default",
-                "domain_of": [
-                    "AnnotationSourceFile",
-                    "AnnotationOrientedPointFile",
-                    "AnnotationInstanceSegmentationFile",
-                    "AnnotationPointFile",
-                    "AnnotationSegmentationMaskFile",
-                    "AnnotationSemanticSegmentationMaskFile",
-                    "AnnotationTriangularMeshFile",
-                    "AnnotationTriangularMeshGroupFile",
                 ],
                 "exact_mappings": ["cdp-common:annotation_source_file_is_visualization_default"],
                 "ifabsent": "False",
@@ -3964,7 +3803,6 @@
                     "CellStrain",
                     "CellComponent",
                     "AnnotationObject",
-                    "AnnotationTriangularMeshGroupFile",
                     "Author",
                 ],
                 "exact_mappings": ["cdp-common:author_name"],
@@ -4075,7 +3913,6 @@
                     "CellStrain",
                     "CellComponent",
                     "AnnotationObject",
-                    "AnnotationTriangularMeshGroupFile",
                     "Author",
                 ],
                 "exact_mappings": ["cdp-common:author_name"],
@@ -4165,62 +4002,6 @@
         return v
 
 
-<<<<<<< HEAD
-class AnnotationMethodLinks(ConfiguredBaseModel):
-    """
-    A set of links to models, sourcecode, documentation, etc referenced by annotation the method
-    """
-
-    linkml_meta: ClassVar[LinkMLMeta] = LinkMLMeta({"from_schema": "metadata"})
-
-    link: str = Field(
-        ...,
-        description="""URL to the resource""",
-        json_schema_extra={"linkml_meta": {"alias": "link", "domain_of": ["AnnotationMethodLinks"]}},
-    )
-    link_type: AnnotationMethodLinkTypeEnum = Field(
-        ...,
-        description="""Type of link (e.g. model, sourcecode, documentation)""",
-        json_schema_extra={"linkml_meta": {"alias": "link_type", "domain_of": ["AnnotationMethodLinks"]}},
-    )
-    name: Optional[str] = Field(
-        None,
-        description="""user readable name of the resource""",
-        json_schema_extra={
-            "linkml_meta": {
-                "alias": "name",
-                "domain_of": [
-                    "AuthorMixin",
-                    "AnnotationMethodLinks",
-                    "OrganismDetails",
-                    "TissueDetails",
-                    "CellType",
-                    "CellStrain",
-                    "CellComponent",
-                    "AnnotationObject",
-                    "AnnotationTriangularMeshGroupFile",
-                    "Author",
-                ],
-                "recommended": True,
-            }
-        },
-    )
-
-    @field_validator("link_type")
-    def pattern_link_type(cls, v):
-        pattern = re.compile(r"(^documentation$)|(^models_weights$)|(^other$)|(^source_code$)|(^website$)")
-        if isinstance(v, list):
-            for element in v:
-                if not pattern.match(element):
-                    raise ValueError(f"Invalid link_type format: {element}")
-        elif isinstance(v, str):
-            if not pattern.match(v):
-                raise ValueError(f"Invalid link_type format: {v}")
-        return v
-
-
-=======
->>>>>>> 6c9f95c9
 # Model rebuild
 # see https://pydantic-docs.helpmanual.io/usage/models/#rebuilding-a-model
 PicturePath.model_rebuild()
@@ -4256,7 +4037,6 @@
 AnnotationSegmentationMaskFile.model_rebuild()
 AnnotationSemanticSegmentationMaskFile.model_rebuild()
 AnnotationTriangularMeshFile.model_rebuild()
-AnnotationTriangularMeshGroupFile.model_rebuild()
 Annotation.model_rebuild()
 DateStampedEntityMixin.model_rebuild()
 DateStamp.model_rebuild()
