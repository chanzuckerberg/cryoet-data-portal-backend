from __future__ import annotations
from datetime import datetime, date
from decimal import Decimal
from enum import Enum
import re
import sys
from typing import Any, ClassVar, List, Literal, Dict, Optional, Union
from pydantic import BaseModel, ConfigDict, Field, RootModel, field_validator, conlist

metamodel_version = "None"
version = "1.1.0"


class ConfiguredBaseModel(BaseModel):
    model_config = ConfigDict(
        validate_assignment=True,
        validate_default=True,
        extra="forbid",
        arbitrary_types_allowed=True,
        use_enum_values=True,
        strict=False,
    )
    pass


class LinkMLMeta(RootModel):
    root: Dict[str, Any] = {}
    model_config = ConfigDict(frozen=True)

    def __getattr__(self, key: str):
        return getattr(self.root, key)

    def __getitem__(self, key: str):
        return self.root[key]

    def __setitem__(self, key: str, value):
        self.root[key] = value

    def __contains__(self, key: str) -> bool:
        return key in self.root


linkml_meta = LinkMLMeta(
    {
        "default_prefix": "cdp-meta",
        "default_range": "string",
        "id": "metadata",
        "imports": ["linkml:types"],
        "name": "cdp-meta",
        "prefixes": {
            "CL": {"prefix_prefix": "CL", "prefix_reference": "http://purl.obolibrary.org/obo/CL_"},
            "GO": {"prefix_prefix": "GO", "prefix_reference": "http://purl.obolibrary.org/obo/GO_"},
            "ORCID": {"prefix_prefix": "ORCID", "prefix_reference": "https://orcid.org/"},
            "ROR": {"prefix_prefix": "ROR", "prefix_reference": "https://ror.org/"},
            "UBERON": {"prefix_prefix": "UBERON", "prefix_reference": "http://purl.obolibrary.org/obo/UBERON_"},
            "cdp-meta": {"prefix_prefix": "cdp-meta", "prefix_reference": "metadata"},
            "linkml": {"prefix_prefix": "linkml", "prefix_reference": "https://w3id.org/linkml/"},
        },
        "source_file": "metadata_materialized.yaml",
        "types": {
            "BTO_ID": {
                "base": "str",
                "description": "A BRENDA Tissue Ontology identifier",
                "from_schema": "metadata",
                "name": "BTO_ID",
                "pattern": "^BTO:[0-9]{7}$",
            },
            "CL_ID": {
                "base": "str",
                "description": "A Cell Ontology identifier",
                "from_schema": "metadata",
                "name": "CL_ID",
                "pattern": "^CL:[0-9]{7}$",
            },
            "DOI": {
                "base": "str",
                "description": "A Digital Object Identifier",
                "from_schema": "metadata",
                "name": "DOI",
                "pattern": "^(doi:)?10\\.[0-9]{4,9}/[-._;()/:a-zA-Z0-9]+$",
            },
            "DOI_LIST": {
                "base": "str",
                "description": "A list of Digital Object Identifiers",
                "from_schema": "metadata",
                "name": "DOI_LIST",
                "pattern": "^(doi:)?10\\.[0-9]{4,9}/[-._;()/:a-zA-Z0-9]+(\\s*,\\s*(doi:)?10\\.[0-9]{4,9}/[-._;()/:a-zA-Z0-9]+)*$",
            },
            "EMDB_ID": {
                "base": "str",
                "description": "An Electron Microscopy Data Bank " "identifier",
                "from_schema": "metadata",
                "name": "EMDB_ID",
                "pattern": "^EMD-[0-9]{4,5}$",
            },
            "EMPIAR_EMDB_DOI_PDB_LIST": {
                "base": "str",
                "description": "A list of EMPIAR, " "EMDB, DOI, and PDB " "identifiers",
                "from_schema": "metadata",
                "name": "EMPIAR_EMDB_DOI_PDB_LIST",
                "pattern": "^(EMPIAR-[0-9]{5}|EMD-[0-9]{4,5}|(doi:)?10\\.[0-9]{4,9}/[-._;()/:a-zA-Z0-9]+|pdb[0-9a-zA-Z]{4,8})(\\s*,\\s*(EMPIAR-[0-9]{5}|EMD-[0-9]{4,5}|(doi:)?10\\.[0-9]{4,9}/[-._;()/:a-zA-Z0-9]+|pdb[0-9a-zA-Z]{4,8}))*$",
            },
            "EMPIAR_EMDB_PDB_LIST": {
                "base": "str",
                "description": "A list of EMPIAR, EMDB, " "and PDB identifiers",
                "from_schema": "metadata",
                "name": "EMPIAR_EMDB_PDB_LIST",
                "pattern": "^(EMPIAR-[0-9]{5}|EMD-[0-9]{4,5}|pdb[0-9a-zA-Z]{4,8})(\\s*,\\s*(EMPIAR-[0-9]{5}|EMD-[0-9]{4,5}|pdb[0-9a-zA-Z]{4,8}))*$",
            },
            "EMPIAR_ID": {
                "base": "str",
                "description": "An Electron Microscopy Public Image " "Archive identifier",
                "from_schema": "metadata",
                "name": "EMPIAR_ID",
                "pattern": "^EMPIAR-[0-9]+$",
            },
            "FloatFormattedString": {
                "base": "str",
                "description": "A formatted string that " "represents a floating " "point number.",
                "from_schema": "metadata",
                "name": "FloatFormattedString",
                "pattern": "^float[ " "]*\\{[a-zA-Z0-9_-]+\\}[ ]*$",
            },
            "GO_ID": {
                "base": "str",
                "description": "A Gene Ontology identifier",
                "from_schema": "metadata",
                "name": "GO_ID",
                "pattern": "^GO:[0-9]{7}$",
            },
            "IntegerFormattedString": {
                "base": "str",
                "description": "A formatted string that " "represents an integer.",
                "from_schema": "metadata",
                "name": "IntegerFormattedString",
                "pattern": "^int[ " "]*\\{[a-zA-Z0-9_-]+\\}[ ]*$",
            },
            "ONTOLOGY_ID": {
                "base": "str",
                "description": "An ontology identifier",
                "from_schema": "metadata",
                "name": "ONTOLOGY_ID",
                "pattern": "^[a-zA-Z]+:[0-9]+$",
            },
            "ORCID": {
                "base": "str",
                "description": "A unique, persistent identifier for " "researchers, provided by ORCID.",
                "from_schema": "metadata",
                "name": "ORCID",
                "pattern": "[0-9]{4}-[0-9]{4}-[0-9]{4}-[0-9]{3}[0-9X]$",
            },
            "PDB_ID": {
                "base": "str",
                "description": "A Protein Data Bank identifier",
                "from_schema": "metadata",
                "name": "PDB_ID",
                "pattern": "^pdb[0-9a-zA-Z]{4,8}$",
            },
            "StringFormattedString": {
                "base": "str",
                "description": "A formatted string " "(variable) that " "represents a string.",
                "from_schema": "metadata",
                "name": "StringFormattedString",
                "pattern": "^[ ]*\\{[a-zA-Z0-9_-]+\\}[ " "]*$",
            },
            "URLorS3URI": {
                "base": "str",
                "description": "A URL or S3 URI",
                "from_schema": "metadata",
                "name": "URLorS3URI",
                "pattern": "^(((https?|s3)://)|cryoetportal-rawdatasets-dev).*$",
            },
            "VersionString": {
                "base": "float",
                "description": "A version number (only major, " "minor versions)",
                "from_schema": "metadata",
                "minimum_value": 0,
                "name": "VersionString",
            },
            "boolean": {
                "base": "Bool",
                "description": "A binary (true or false) value",
                "exact_mappings": ["schema:Boolean"],
                "from_schema": "metadata",
                "name": "boolean",
                "notes": [
                    "If you are authoring schemas in LinkML YAML, "
                    "the type is referenced with the lower case "
                    '"boolean".'
                ],
                "repr": "bool",
                "uri": "xsd:boolean",
            },
            "curie": {
                "base": "Curie",
                "comments": [
                    "in RDF serializations this MUST be expanded " "to a URI",
                    "in non-RDF serializations MAY be serialized " "as the compact representation",
                ],
                "conforms_to": "https://www.w3.org/TR/curie/",
                "description": "a compact URI",
                "from_schema": "metadata",
                "name": "curie",
                "notes": [
                    "If you are authoring schemas in LinkML YAML, "
                    "the type is referenced with the lower case "
                    '"curie".'
                ],
                "repr": "str",
                "uri": "xsd:string",
            },
            "date": {
                "base": "XSDDate",
                "description": "a date (year, month and day) in an " "idealized calendar",
                "exact_mappings": ["schema:Date"],
                "from_schema": "metadata",
                "name": "date",
                "notes": [
                    "URI is dateTime because OWL reasoners don't " "work with straight date or time",
                    "If you are authoring schemas in LinkML YAML, "
                    "the type is referenced with the lower case "
                    '"date".',
                ],
                "repr": "str",
                "uri": "xsd:date",
            },
            "date_or_datetime": {
                "base": "str",
                "description": "Either a date or a datetime",
                "from_schema": "metadata",
                "name": "date_or_datetime",
                "notes": [
                    "If you are authoring schemas in "
                    "LinkML YAML, the type is referenced "
                    "with the lower case "
                    '"date_or_datetime".'
                ],
                "repr": "str",
                "uri": "linkml:DateOrDatetime",
            },
            "datetime": {
                "base": "XSDDateTime",
                "description": "The combination of a date and time",
                "exact_mappings": ["schema:DateTime"],
                "from_schema": "metadata",
                "name": "datetime",
                "notes": [
                    "If you are authoring schemas in LinkML "
                    "YAML, the type is referenced with the lower "
                    'case "datetime".'
                ],
                "repr": "str",
                "uri": "xsd:dateTime",
            },
            "decimal": {
                "base": "Decimal",
                "broad_mappings": ["schema:Number"],
                "description": "A real number with arbitrary precision "
                "that conforms to the xsd:decimal "
                "specification",
                "from_schema": "metadata",
                "name": "decimal",
                "notes": [
                    "If you are authoring schemas in LinkML YAML, "
                    "the type is referenced with the lower case "
                    '"decimal".'
                ],
                "uri": "xsd:decimal",
            },
            "double": {
                "base": "float",
                "close_mappings": ["schema:Float"],
                "description": "A real number that conforms to the " "xsd:double specification",
                "from_schema": "metadata",
                "name": "double",
                "notes": [
                    "If you are authoring schemas in LinkML YAML, "
                    "the type is referenced with the lower case "
                    '"double".'
                ],
                "uri": "xsd:double",
            },
            "float": {
                "base": "float",
                "description": "A real number that conforms to the " "xsd:float specification",
                "exact_mappings": ["schema:Float"],
                "from_schema": "metadata",
                "name": "float",
                "notes": [
                    "If you are authoring schemas in LinkML YAML, "
                    "the type is referenced with the lower case "
                    '"float".'
                ],
                "uri": "xsd:float",
            },
            "integer": {
                "base": "int",
                "description": "An integer",
                "exact_mappings": ["schema:Integer"],
                "from_schema": "metadata",
                "name": "integer",
                "notes": [
                    "If you are authoring schemas in LinkML YAML, "
                    "the type is referenced with the lower case "
                    '"integer".'
                ],
                "uri": "xsd:integer",
            },
            "jsonpath": {
                "base": "str",
                "conforms_to": "https://www.ietf.org/archive/id/draft-goessner-dispatch-jsonpath-00.html",
                "description": "A string encoding a JSON Path. The "
                "value of the string MUST conform to "
                "JSON Point syntax and SHOULD "
                "dereference to zero or more valid "
                "objects within the current instance "
                "document when encoded in tree form.",
                "from_schema": "metadata",
                "name": "jsonpath",
                "notes": [
                    "If you are authoring schemas in LinkML "
                    "YAML, the type is referenced with the lower "
                    'case "jsonpath".'
                ],
                "repr": "str",
                "uri": "xsd:string",
            },
            "jsonpointer": {
                "base": "str",
                "conforms_to": "https://datatracker.ietf.org/doc/html/rfc6901",
                "description": "A string encoding a JSON Pointer. "
                "The value of the string MUST "
                "conform to JSON Point syntax and "
                "SHOULD dereference to a valid "
                "object within the current instance "
                "document when encoded in tree form.",
                "from_schema": "metadata",
                "name": "jsonpointer",
                "notes": [
                    "If you are authoring schemas in LinkML "
                    "YAML, the type is referenced with the "
                    'lower case "jsonpointer".'
                ],
                "repr": "str",
                "uri": "xsd:string",
            },
            "ncname": {
                "base": "NCName",
                "description": "Prefix part of CURIE",
                "from_schema": "metadata",
                "name": "ncname",
                "notes": [
                    "If you are authoring schemas in LinkML YAML, "
                    "the type is referenced with the lower case "
                    '"ncname".'
                ],
                "repr": "str",
                "uri": "xsd:string",
            },
            "nodeidentifier": {
                "base": "NodeIdentifier",
                "description": "A URI, CURIE or BNODE that " "represents a node in a model.",
                "from_schema": "metadata",
                "name": "nodeidentifier",
                "notes": [
                    "If you are authoring schemas in "
                    "LinkML YAML, the type is referenced "
                    "with the lower case "
                    '"nodeidentifier".'
                ],
                "repr": "str",
                "uri": "shex:nonLiteral",
            },
            "objectidentifier": {
                "base": "ElementIdentifier",
                "comments": ["Used for inheritance and type " "checking"],
                "description": "A URI or CURIE that represents " "an object in the model.",
                "from_schema": "metadata",
                "name": "objectidentifier",
                "notes": [
                    "If you are authoring schemas in "
                    "LinkML YAML, the type is referenced "
                    "with the lower case "
                    '"objectidentifier".'
                ],
                "repr": "str",
                "uri": "shex:iri",
            },
            "sparqlpath": {
                "base": "str",
                "conforms_to": "https://www.w3.org/TR/sparql11-query/#propertypaths",
                "description": "A string encoding a SPARQL Property "
                "Path. The value of the string MUST "
                "conform to SPARQL syntax and SHOULD "
                "dereference to zero or more valid "
                "objects within the current instance "
                "document when encoded as RDF.",
                "from_schema": "metadata",
                "name": "sparqlpath",
                "notes": [
                    "If you are authoring schemas in LinkML "
                    "YAML, the type is referenced with the "
                    'lower case "sparqlpath".'
                ],
                "repr": "str",
                "uri": "xsd:string",
            },
            "string": {
                "base": "str",
                "description": "A character string",
                "exact_mappings": ["schema:Text"],
                "from_schema": "metadata",
                "name": "string",
                "notes": [
                    "In RDF serializations, a slot with range of "
                    "string is treated as a literal or type "
                    "xsd:string.   If you are authoring schemas in "
                    "LinkML YAML, the type is referenced with the "
                    'lower case "string".'
                ],
                "uri": "xsd:string",
            },
            "time": {
                "base": "XSDTime",
                "description": "A time object represents a (local) time of " "day, independent of any particular day",
                "exact_mappings": ["schema:Time"],
                "from_schema": "metadata",
                "name": "time",
                "notes": [
                    "URI is dateTime because OWL reasoners do not " "work with straight date or time",
                    "If you are authoring schemas in LinkML YAML, "
                    "the type is referenced with the lower case "
                    '"time".',
                ],
                "repr": "str",
                "uri": "xsd:time",
            },
            "uri": {
                "base": "URI",
                "close_mappings": ["schema:URL"],
                "comments": [
                    "in RDF serializations a slot with range of "
                    "uri is treated as a literal or type "
                    "xsd:anyURI unless it is an identifier or a "
                    "reference to an identifier, in which case it "
                    "is translated directly to a node"
                ],
                "conforms_to": "https://www.ietf.org/rfc/rfc3987.txt",
                "description": "a complete URI",
                "from_schema": "metadata",
                "name": "uri",
                "notes": [
                    "If you are authoring schemas in LinkML YAML, the " 'type is referenced with the lower case "uri".'
                ],
                "repr": "str",
                "uri": "xsd:anyURI",
            },
            "uriorcurie": {
                "base": "URIorCURIE",
                "description": "a URI or a CURIE",
                "from_schema": "metadata",
                "name": "uriorcurie",
                "notes": [
                    "If you are authoring schemas in LinkML "
                    "YAML, the type is referenced with the "
                    'lower case "uriorcurie".'
                ],
                "repr": "str",
                "uri": "xsd:anyURI",
            },
        },
    }
)


class AnnotationMethodTypeEnum(str, Enum):
    """
    Describes how the annotations were generated.
    """

    # Annotations were generated manually.
    manual = "manual"
    # Annotations were generated automatically.
    automated = "automated"
    # Annotations were generated semi-automatically.
    hybrid = "hybrid"


class AnnotationFileShapeTypeEnum(str, Enum):
    """
    Describes the shape of the annotation
    """

    # A binary mask volume
    SegmentationMask = "SegmentationMask"
    # A series of coordinates and an orientation
    OrientedPoint = "OrientedPoint"
    # A series of coordinates
    Point = "Point"
    # A volume with labels for multiple instances
    InstanceSegmentation = "InstanceSegmentation"


class AnnotationMethodLinkTypeEnum(str, Enum):
    """
    Describes the type of link associated to the annotation method.
    """

    # Links to the documentation related to the method.
    documentation = "documentation"
    # Links to the weights that the models used for generating annotations were trained with.
    models_weights = "models_weights"
    # Link to resources that does not fit in the other categories.
    other = "other"
    # Links to the source code of the method.
    source_code = "source_code"
    # Links to a website of the method or tool used to generate the annotation.
    website = "website"


class DepositionTypesEnum(str, Enum):
    """
    Types of data a deposition has
    """

    # The deposition comprises of new annotations for existing datasets
    annotation = "annotation"
    # The deposition comprises of new dataset(s).
    dataset = "dataset"
    # The deposition comprises of new tomograms for existing datasets
    tomogram = "tomogram"


class SampleTypeEnum(str, Enum):
    """
    Type of sample imaged in a CryoET study.
    """

    # Tomographic data of whole cells or cell sections.
    cell = "cell"
    # Tomographic data of tissue sections.
    tissue = "tissue"
    # Tomographic data of sections through multicellular organisms.
    organism = "organism"
    # Tomographic data of purified organelles.
    organelle = "organelle"
    # Tomographic data of purified viruses or VLPs.
    virus = "virus"
    # Tomographic data of in vitro reconstituted systems or mixtures of proteins.
    in_vitro = "in_vitro"
    # Simulated tomographic data.
    in_silico = "in_silico"
    # Other type of sample.
    other = "other"


class TiltseriesCameraAcquireModeEnum(str, Enum):
    """
    Camera acquisition mode
    """

    # Counting mode
    counting = "counting"
    # Super-resolution mode
    superresolution = "superresolution"
    # Linear mode
    linear = "linear"
    # Correlated double sampling mode
    cds = "cds"


class TiltseriesMicroscopeManufacturerEnum(str, Enum):
    """
    Microscope manufacturer
    """

    # FEI Company
    FEI = "FEI"
    # Thermo Fisher Scientific
    TFS = "TFS"
    # JEOL Ltd.
    JEOL = "JEOL"


class FiducialAlignmentStatusEnum(str, Enum):
    """
    Fiducial Alignment method
    """

    # Alignment computed based on fiducial markers
    FIDUCIAL = "FIDUCIAL"
    # Alignment computed without fiducial markers
    NON_FIDUCIAL = "NON_FIDUCIAL"


class TomogramProcessingEnum(str, Enum):
    """
    Tomogram processing method
    """

    # Tomogram was denoised
    denoised = "denoised"
    # Tomogram was filtered
    filtered = "filtered"
    # Tomogram was not processed
    raw = "raw"


class TomogromReconstructionMethodEnum(str, Enum):
    """
    Tomogram reconstruction method
    """

    # Simultaneous Algebraic Reconstruction Technique
    SART = "SART"
    # Fourier space reconstruction
    Fourier_Space = "Fourier Space"
    # Simultaneous Iterative Reconstruction Technique
    SIRT = "SIRT"
    # Weighted Back-Projection
    WBP = "WBP"
    # Unknown reconstruction method
    Unknown = "Unknown"


class TomogramTypeEnum(str, Enum):
    """
    Tomogram type
    """

    # Canonical tomogram (basis geometry for all annotations)
    CANONICAL = "CANONICAL"


class PicturePath(ConfiguredBaseModel):
    """
    A set of paths to representative images of a piece of data.
    """

    linkml_meta: ClassVar[LinkMLMeta] = LinkMLMeta({"from_schema": "metadata"})

    snapshot: Optional[str] = Field(
        None,
        description="""Path to the dataset preview image relative to the dataset directory root.""",
        json_schema_extra={
            "linkml_meta": {
                "alias": "snapshot",
                "domain_of": ["PicturePath"],
                "exact_mappings": ["cdp-common:snapshot"],
                "recommended": True,
            }
        },
    )
    thumbnail: Optional[str] = Field(
        None,
        description="""Path to the thumbnail of preview image relative to the dataset directory root.""",
        json_schema_extra={
            "linkml_meta": {
                "alias": "thumbnail",
                "domain_of": ["PicturePath"],
                "exact_mappings": ["cdp-common:thumbnail"],
                "recommended": True,
            }
        },
    )

    @field_validator("snapshot")
    def pattern_snapshot(cls, v):
        pattern = re.compile(r"^(((https?|s3)://)|cryoetportal-rawdatasets-dev).*$")
        if isinstance(v, list):
            for element in v:
                if not pattern.match(element):
                    raise ValueError(f"Invalid snapshot format: {element}")
        elif isinstance(v, str):
            if not pattern.match(v):
                raise ValueError(f"Invalid snapshot format: {v}")
        return v

    @field_validator("thumbnail")
    def pattern_thumbnail(cls, v):
        pattern = re.compile(r"^(((https?|s3)://)|cryoetportal-rawdatasets-dev).*$")
        if isinstance(v, list):
            for element in v:
                if not pattern.match(element):
                    raise ValueError(f"Invalid thumbnail format: {element}")
        elif isinstance(v, str):
            if not pattern.match(v):
                raise ValueError(f"Invalid thumbnail format: {v}")
        return v


<<<<<<< HEAD
=======
class Author(ConfiguredBaseModel):
    """
    Author of a scientific data entity.
    """

    linkml_meta: ClassVar[LinkMLMeta] = LinkMLMeta({"from_schema": "metadata"})

    name: str = Field(
        ...,
        description="""The full name of the author.""",
        json_schema_extra={
            "linkml_meta": {
                "alias": "name",
                "domain_of": [
                    "Author",
                    "OrganismDetails",
                    "TissueDetails",
                    "CellType",
                    "CellStrain",
                    "CellComponent",
                    "AnnotationObject",
                    "AnnotationMethodLinks",
                ],
                "exact_mappings": ["cdp-common:author_name"],
            }
        },
    )
    email: Optional[str] = Field(
        None,
        description="""The email address of the author.""",
        json_schema_extra={
            "linkml_meta": {"alias": "email", "domain_of": ["Author"], "exact_mappings": ["cdp-common:author_email"]}
        },
    )
    affiliation_name: Optional[str] = Field(
        None,
        description="""The name of the author's affiliation.""",
        json_schema_extra={
            "linkml_meta": {
                "alias": "affiliation_name",
                "domain_of": ["Author"],
                "exact_mappings": ["cdp-common:author_affiliation_name"],
            }
        },
    )
    affiliation_address: Optional[str] = Field(
        None,
        description="""The address of the author's affiliation.""",
        json_schema_extra={
            "linkml_meta": {
                "alias": "affiliation_address",
                "domain_of": ["Author"],
                "exact_mappings": ["cdp-common:author_affiliation_address"],
            }
        },
    )
    affiliation_identifier: Optional[str] = Field(
        None,
        description="""A Research Organization Registry (ROR) identifier.""",
        json_schema_extra={
            "linkml_meta": {
                "alias": "affiliation_identifier",
                "domain_of": ["Author"],
                "exact_mappings": ["cdp-common:author_affiliation_identifier"],
                "recommended": True,
            }
        },
    )
    corresponding_author_status: Optional[bool] = Field(
        False,
        description="""Whether the author is a corresponding author.""",
        json_schema_extra={
            "linkml_meta": {
                "alias": "corresponding_author_status",
                "domain_of": ["Author"],
                "exact_mappings": ["cdp-common:author_corresponding_author_status"],
                "ifabsent": "False",
            }
        },
    )
    primary_author_status: Optional[bool] = Field(
        False,
        description="""Whether the author is a primary author.""",
        json_schema_extra={
            "linkml_meta": {
                "alias": "primary_author_status",
                "domain_of": ["Author"],
                "exact_mappings": ["cdp-common:author_primary_author_status"],
                "ifabsent": "False",
            }
        },
    )
    ORCID: Optional[str] = Field(
        None,
        description="""The ORCID identifier for the author.""",
        json_schema_extra={
            "linkml_meta": {
                "alias": "ORCID",
                "domain_of": ["Author"],
                "exact_mappings": ["cdp-common:author_orcid"],
                "recommended": True,
            }
        },
    )

    @field_validator("ORCID")
    def pattern_ORCID(cls, v):
        pattern = re.compile(r"[0-9]{4}-[0-9]{4}-[0-9]{4}-[0-9]{3}[0-9X]$")
        if isinstance(v, list):
            for element in v:
                if not pattern.match(element):
                    raise ValueError(f"Invalid ORCID format: {element}")
        elif isinstance(v, str):
            if not pattern.match(v):
                raise ValueError(f"Invalid ORCID format: {v}")
        return v


class CrossReferences(ConfiguredBaseModel):
    """
    A set of cross-references to other databases and publications.
    """

    linkml_meta: ClassVar[LinkMLMeta] = LinkMLMeta({"from_schema": "metadata"})

    publications: Optional[str] = Field(
        None,
        description="""Comma-separated list of DOIs for publications associated with the dataset.""",
        json_schema_extra={
            "linkml_meta": {"alias": "publications", "domain_of": ["CrossReferences"], "recommended": True}
        },
    )
    related_database_entries: Optional[str] = Field(
        None,
        description="""Comma-separated list of related database entries for the dataset.""",
        json_schema_extra={
            "linkml_meta": {"alias": "related_database_entries", "domain_of": ["CrossReferences"], "recommended": True}
        },
    )
    related_database_links: Optional[str] = Field(
        None,
        description="""Comma-separated list of related database links for the dataset.""",
        json_schema_extra={"linkml_meta": {"alias": "related_database_links", "domain_of": ["CrossReferences"]}},
    )
    dataset_citations: Optional[str] = Field(
        None,
        description="""Comma-separated list of DOIs for publications citing the dataset.""",
        json_schema_extra={"linkml_meta": {"alias": "dataset_citations", "domain_of": ["CrossReferences"]}},
    )

    @field_validator("publications")
    def pattern_publications(cls, v):
        pattern = re.compile(
            r"(^(doi:)?10\.[0-9]{4,9}/[-._;()/:a-zA-Z0-9]+(\s*,\s*(doi:)?10\.[0-9]{4,9}/[-._;()/:a-zA-Z0-9]+)*$)|(^(doi:)?10\.[0-9]{4,9}/[-._;()/:a-zA-Z0-9]+(\s*,\s*(doi:)?10\.[0-9]{4,9}/[-._;()/:a-zA-Z0-9]+)*$)"
        )
        if isinstance(v, list):
            for element in v:
                if not pattern.match(element):
                    raise ValueError(f"Invalid publications format: {element}")
        elif isinstance(v, str):
            if not pattern.match(v):
                raise ValueError(f"Invalid publications format: {v}")
        return v

    @field_validator("related_database_entries")
    def pattern_related_database_entries(cls, v):
        pattern = re.compile(
            r"(^(EMPIAR-[0-9]{5}|EMD-[0-9]{4,5}|pdb[0-9a-zA-Z]{4,8})(\s*,\s*(EMPIAR-[0-9]{5}|EMD-[0-9]{4,5}|pdb[0-9a-zA-Z]{4,8}))*$)|(^(EMPIAR-[0-9]{5}|EMD-[0-9]{4,5}|pdb[0-9a-zA-Z]{4,8})(\s*,\s*(EMPIAR-[0-9]{5}|EMD-[0-9]{4,5}|pdb[0-9a-zA-Z]{4,8}))*$)"
        )
        if isinstance(v, list):
            for element in v:
                if not pattern.match(element):
                    raise ValueError(f"Invalid related_database_entries format: {element}")
        elif isinstance(v, str):
            if not pattern.match(v):
                raise ValueError(f"Invalid related_database_entries format: {v}")
        return v


>>>>>>> 130573c2
class FundingDetails(ConfiguredBaseModel):
    """
    A funding source for a scientific data entity (base for JSON and DB representation).
    """

    linkml_meta: ClassVar[LinkMLMeta] = LinkMLMeta({"from_schema": "metadata"})

    funding_agency_name: Optional[str] = Field(
        None,
        description="""The name of the funding source.""",
        json_schema_extra={
            "linkml_meta": {
                "alias": "funding_agency_name",
                "domain_of": ["FundingDetails"],
                "exact_mappings": ["cdp-common:funding_agency_name"],
                "recommended": True,
            }
        },
    )
    grant_id: Optional[str] = Field(
        None,
        description="""Grant identifier provided by the funding agency""",
        json_schema_extra={
            "linkml_meta": {
                "alias": "grant_id",
                "domain_of": ["FundingDetails"],
                "exact_mappings": ["cdp-common:funding_grant_id"],
                "recommended": True,
            }
        },
    )


<<<<<<< HEAD
class DatestampedEntity(ConfiguredBaseModel):
=======
class DateStamp(ConfiguredBaseModel):
    """
    A set of dates at which a data item was deposited, published and last modified.
    """

    linkml_meta: ClassVar[LinkMLMeta] = LinkMLMeta({"from_schema": "metadata"})

    deposition_date: date = Field(
        ...,
        description="""The date a data item was received by the cryoET data portal.""",
        json_schema_extra={
            "linkml_meta": {
                "alias": "deposition_date",
                "domain_of": ["DateStamp"],
                "exact_mappings": ["cdp-common:deposition_date"],
            }
        },
    )
    release_date: date = Field(
        ...,
        description="""The date a data item was received by the cryoET data portal.""",
        json_schema_extra={
            "linkml_meta": {
                "alias": "release_date",
                "domain_of": ["DateStamp"],
                "exact_mappings": ["cdp-common:release_date"],
            }
        },
    )
    last_modified_date: date = Field(
        ...,
        description="""The date a piece of data was last modified on the cryoET data portal.""",
        json_schema_extra={
            "linkml_meta": {
                "alias": "last_modified_date",
                "domain_of": ["DateStamp"],
                "exact_mappings": ["cdp-common:last_modified_date"],
            }
        },
    )


class DateStampedEntity(ConfiguredBaseModel):
>>>>>>> 130573c2
    """
    An entity with associated deposition, release and last modified dates.
    """

    linkml_meta: ClassVar[LinkMLMeta] = LinkMLMeta({"abstract": True, "from_schema": "metadata"})

    dates: DateStamp = Field(
        ...,
        description="""A set of dates at which a data item was deposited, published and last modified.""",
        json_schema_extra={
            "linkml_meta": {"alias": "dates", "domain_of": ["DateStampedEntity", "Dataset", "Deposition", "Annotation"]}
        },
    )


class AuthoredEntity(ConfiguredBaseModel):
    """
    An entity with associated authors.
    """

    linkml_meta: ClassVar[LinkMLMeta] = LinkMLMeta({"abstract": True, "from_schema": "metadata"})

    authors: List[Author] = Field(
        default_factory=list,
        description="""Author of a scientific data entity.""",
        min_length=1,
        json_schema_extra={
            "linkml_meta": {
                "alias": "authors",
                "domain_of": ["AuthoredEntity", "Dataset", "Deposition", "Tomogram", "Annotation"],
                "list_elements_ordered": True,
            }
        },
    )


class FundedEntity(ConfiguredBaseModel):
    """
    An entity with associated funding sources.
    """

    linkml_meta: ClassVar[LinkMLMeta] = LinkMLMeta({"abstract": True, "from_schema": "metadata"})

    funding: Optional[List[FundingDetails]] = Field(
        None,
        description="""A funding source for a scientific data entity (base for JSON and DB representation).""",
        json_schema_extra={
            "linkml_meta": {
                "alias": "funding",
                "domain_of": ["FundedEntity", "Dataset"],
                "list_elements_ordered": True,
                "recommended": True,
            }
        },
    )


class CrossReferencedEntity(ConfiguredBaseModel):
    """
    An entity with associated cross-references to other databases and publications.
    """

    linkml_meta: ClassVar[LinkMLMeta] = LinkMLMeta({"abstract": True, "from_schema": "metadata"})

    cross_references: Optional[CrossReferencesEntity] = Field(
        None,
        description="""A set of cross-references to other databases and publications.""",
        json_schema_extra={
            "linkml_meta": {
                "alias": "cross_references",
                "domain_of": ["CrossReferencedEntity", "Dataset", "Deposition"],
            }
        },
    )


class PicturedEntity(ConfiguredBaseModel):
    """
    An entity with associated preview images.
    """

    linkml_meta: ClassVar[LinkMLMeta] = LinkMLMeta({"abstract": True, "from_schema": "metadata"})

    key_photos: PicturePath = Field(
        ...,
        description="""A set of paths to representative images of a piece of data.""",
        json_schema_extra={"linkml_meta": {"alias": "key_photos", "domain_of": ["PicturedEntity"]}},
    )


class OrganismDetails(ConfiguredBaseModel):
    """
    The species from which the sample was derived.
    """

    linkml_meta: ClassVar[LinkMLMeta] = LinkMLMeta({"from_schema": "metadata"})

    name: str = Field(
        ...,
        description="""Name of the organism from which a biological sample used in a CryoET study is derived from, e.g. homo sapiens.""",
        json_schema_extra={
            "linkml_meta": {
                "alias": "name",
                "domain_of": [
                    "OrganismDetails",
                    "TissueDetails",
                    "CellType",
                    "CellStrain",
                    "CellComponent",
                    "AnnotationObject",
                    "AuthorMixin",
                    "AnnotationMethodLinks",
                    "Author",
                ],
                "exact_mappings": ["cdp-common:organism_name"],
            }
        },
    )
    taxonomy_id: Optional[int] = Field(
        None,
        description="""NCBI taxonomy identifier for the organism, e.g. 9606""",
        ge=1,
        json_schema_extra={
            "linkml_meta": {
                "alias": "taxonomy_id",
                "domain_of": ["OrganismDetails"],
                "exact_mappings": ["cdp-common:organism_taxid"],
                "recommended": True,
            }
        },
    )


class TissueDetails(ConfiguredBaseModel):
    """
    The type of tissue from which the sample was derived.
    """

    linkml_meta: ClassVar[LinkMLMeta] = LinkMLMeta({"from_schema": "metadata"})

    name: str = Field(
        ...,
        description="""Name of the tissue from which a biological sample used in a CryoET study is derived from.""",
        json_schema_extra={
            "linkml_meta": {
                "alias": "name",
                "domain_of": [
                    "OrganismDetails",
                    "TissueDetails",
                    "CellType",
                    "CellStrain",
                    "CellComponent",
                    "AnnotationObject",
                    "AuthorMixin",
                    "AnnotationMethodLinks",
                    "Author",
                ],
                "exact_mappings": ["cdp-common:tissue_name"],
            }
        },
    )
    id: Optional[str] = Field(
        None,
        description="""The UBERON identifier for the tissue.""",
        json_schema_extra={
            "linkml_meta": {
                "alias": "id",
                "domain_of": ["TissueDetails", "CellType", "CellStrain", "CellComponent", "AnnotationObject"],
                "exact_mappings": ["cdp-common:tissue_id"],
                "recommended": True,
            }
        },
    )

    @field_validator("id")
    def pattern_id(cls, v):
        pattern = re.compile(r"^BTO:[0-9]{7}$")
        if isinstance(v, list):
            for element in v:
                if not pattern.match(element):
                    raise ValueError(f"Invalid id format: {element}")
        elif isinstance(v, str):
            if not pattern.match(v):
                raise ValueError(f"Invalid id format: {v}")
        return v


class CellType(ConfiguredBaseModel):
    """
    The cell type from which the sample was derived.
    """

    linkml_meta: ClassVar[LinkMLMeta] = LinkMLMeta({"from_schema": "metadata"})

    name: str = Field(
        ...,
        description="""Name of the cell type from which a biological sample used in a CryoET study is derived from.""",
        json_schema_extra={
            "linkml_meta": {
                "alias": "name",
                "domain_of": [
                    "OrganismDetails",
                    "TissueDetails",
                    "CellType",
                    "CellStrain",
                    "CellComponent",
                    "AnnotationObject",
                    "AuthorMixin",
                    "AnnotationMethodLinks",
                    "Author",
                ],
                "exact_mappings": ["cdp-common:cell_name"],
            }
        },
    )
    id: Optional[str] = Field(
        None,
        description="""Cell Ontology identifier for the cell type""",
        json_schema_extra={
            "linkml_meta": {
                "alias": "id",
                "domain_of": ["TissueDetails", "CellType", "CellStrain", "CellComponent", "AnnotationObject"],
                "exact_mappings": ["cdp-common:cell_type_id"],
                "recommended": True,
            }
        },
    )

    @field_validator("id")
    def pattern_id(cls, v):
        pattern = re.compile(r"^CL:[0-9]{7}$")
        if isinstance(v, list):
            for element in v:
                if not pattern.match(element):
                    raise ValueError(f"Invalid id format: {element}")
        elif isinstance(v, str):
            if not pattern.match(v):
                raise ValueError(f"Invalid id format: {v}")
        return v


class CellStrain(ConfiguredBaseModel):
    """
    The strain or cell line from which the sample was derived.
    """

    linkml_meta: ClassVar[LinkMLMeta] = LinkMLMeta({"from_schema": "metadata"})

    name: str = Field(
        ...,
        description="""Cell line or strain for the sample.""",
        json_schema_extra={
            "linkml_meta": {
                "alias": "name",
                "domain_of": [
                    "OrganismDetails",
                    "TissueDetails",
                    "CellType",
                    "CellStrain",
                    "CellComponent",
                    "AnnotationObject",
                    "AuthorMixin",
                    "AnnotationMethodLinks",
                    "Author",
                ],
                "exact_mappings": ["cdp-common:cell_strain_name"],
            }
        },
    )
    id: Optional[str] = Field(
        None,
        description="""Link to more information about the cell strain.""",
        json_schema_extra={
            "linkml_meta": {
                "alias": "id",
                "domain_of": ["TissueDetails", "CellType", "CellStrain", "CellComponent", "AnnotationObject"],
                "exact_mappings": ["cdp-common:cell_strain_id"],
                "recommended": True,
            }
        },
    )

    @field_validator("id")
    def pattern_id(cls, v):
        pattern = re.compile(r"^[a-zA-Z]+:[0-9]+$")
        if isinstance(v, list):
            for element in v:
                if not pattern.match(element):
                    raise ValueError(f"Invalid id format: {element}")
        elif isinstance(v, str):
            if not pattern.match(v):
                raise ValueError(f"Invalid id format: {v}")
        return v


class CellComponent(ConfiguredBaseModel):
    """
    The cellular component from which the sample was derived.
    """

    linkml_meta: ClassVar[LinkMLMeta] = LinkMLMeta({"from_schema": "metadata"})

    name: str = Field(
        ...,
        description="""Name of the cellular component.""",
        json_schema_extra={
            "linkml_meta": {
                "alias": "name",
                "domain_of": [
                    "OrganismDetails",
                    "TissueDetails",
                    "CellType",
                    "CellStrain",
                    "CellComponent",
                    "AnnotationObject",
                    "AuthorMixin",
                    "AnnotationMethodLinks",
                    "Author",
                ],
                "exact_mappings": ["cdp-common:cell_component_name"],
            }
        },
    )
    id: Optional[str] = Field(
        None,
        description="""The GO identifier for the cellular component.""",
        json_schema_extra={
            "linkml_meta": {
                "alias": "id",
                "domain_of": ["TissueDetails", "CellType", "CellStrain", "CellComponent", "AnnotationObject"],
                "exact_mappings": ["cdp-common:cell_component_id"],
                "recommended": True,
            }
        },
    )

    @field_validator("id")
    def pattern_id(cls, v):
        pattern = re.compile(r"^GO:[0-9]{7}$")
        if isinstance(v, list):
            for element in v:
                if not pattern.match(element):
                    raise ValueError(f"Invalid id format: {element}")
        elif isinstance(v, str):
            if not pattern.match(v):
                raise ValueError(f"Invalid id format: {v}")
        return v


class ExperimentMetadata(ConfiguredBaseModel):
    """
    Metadata describing sample and sample preparation methods used in a cryoET dataset.
    """

    linkml_meta: ClassVar[LinkMLMeta] = LinkMLMeta({"abstract": True, "from_schema": "metadata"})

    sample_type: SampleTypeEnum = Field(
        ...,
        description="""Type of sample imaged in a CryoET study.""",
        json_schema_extra={
            "linkml_meta": {
                "alias": "sample_type",
                "domain_of": ["ExperimentMetadata", "Dataset"],
                "exact_mappings": ["cdp-common:preparation_sample_type"],
            }
        },
    )
    sample_preparation: Optional[str] = Field(
        None,
        description="""Describes how the sample was prepared.""",
        json_schema_extra={
            "linkml_meta": {
                "alias": "sample_preparation",
                "domain_of": ["ExperimentMetadata", "Dataset"],
                "exact_mappings": ["cdp-common:sample_preparation"],
                "recommended": True,
            }
        },
    )
    grid_preparation: Optional[str] = Field(
        None,
        description="""Describes Cryo-ET grid preparation.""",
        json_schema_extra={
            "linkml_meta": {
                "alias": "grid_preparation",
                "domain_of": ["ExperimentMetadata", "Dataset"],
                "exact_mappings": ["cdp-common:grid_preparation"],
                "recommended": True,
            }
        },
    )
    other_setup: Optional[str] = Field(
        None,
        description="""Describes other setup not covered by sample preparation or grid preparation that may make this dataset unique in the same publication.""",
        json_schema_extra={
            "linkml_meta": {
                "alias": "other_setup",
                "domain_of": ["ExperimentMetadata", "Dataset"],
                "exact_mappings": ["cdp-common:preparation_other_setup"],
                "recommended": True,
            }
        },
    )
    organism: Optional[OrganismDetails] = Field(
        None,
        description="""The species from which the sample was derived.""",
        json_schema_extra={"linkml_meta": {"alias": "organism", "domain_of": ["ExperimentMetadata", "Dataset"]}},
    )
    tissue: Optional[TissueDetails] = Field(
        None,
        description="""The type of tissue from which the sample was derived.""",
        json_schema_extra={"linkml_meta": {"alias": "tissue", "domain_of": ["ExperimentMetadata", "Dataset"]}},
    )
    cell_type: Optional[CellType] = Field(
        None,
        description="""The cell type from which the sample was derived.""",
        json_schema_extra={"linkml_meta": {"alias": "cell_type", "domain_of": ["ExperimentMetadata", "Dataset"]}},
    )
    cell_strain: Optional[CellStrain] = Field(
        None,
        description="""The strain or cell line from which the sample was derived.""",
        json_schema_extra={"linkml_meta": {"alias": "cell_strain", "domain_of": ["ExperimentMetadata", "Dataset"]}},
    )
    cell_component: Optional[CellComponent] = Field(
        None,
        description="""The cellular component from which the sample was derived.""",
        json_schema_extra={"linkml_meta": {"alias": "cell_component", "domain_of": ["ExperimentMetadata", "Dataset"]}},
    )

    @field_validator("sample_type")
    def pattern_sample_type(cls, v):
        pattern = re.compile(
            r"(^cell$)|(^tissue$)|(^organism$)|(^organelle$)|(^virus$)|(^in_vitro$)|(^in_silico$)|(^other$)"
        )
        if isinstance(v, list):
            for element in v:
                if not pattern.match(element):
                    raise ValueError(f"Invalid sample_type format: {element}")
        elif isinstance(v, str):
            if not pattern.match(v):
                raise ValueError(f"Invalid sample_type format: {v}")
        return v


class Dataset(ExperimentMetadata, CrossReferencedEntity, FundedEntity, AuthoredEntity, DateStampedEntity):
    """
    High-level description of a cryoET dataset.
    """

    linkml_meta: ClassVar[LinkMLMeta] = LinkMLMeta(
        {
            "from_schema": "metadata",
            "mixins": [
                "DateStampedEntity",
                "AuthoredEntity",
                "FundedEntity",
                "CrossReferencedEntity",
                "ExperimentMetadata",
            ],
        }
    )

    dataset_identifier: int = Field(
        ...,
        description="""An identifier for a CryoET dataset, assigned by the Data Portal. Used to identify the dataset as the directory name in data tree.""",
        json_schema_extra={
            "linkml_meta": {
                "alias": "dataset_identifier",
                "domain_of": ["Dataset"],
                "exact_mappings": ["cdp-common:dataset_identifier"],
            }
        },
    )
    dataset_title: str = Field(
        ...,
        description="""Title of a CryoET dataset.""",
        json_schema_extra={
            "linkml_meta": {
                "alias": "dataset_title",
                "domain_of": ["Dataset"],
                "exact_mappings": ["cdp-common:dataset_title"],
            }
        },
    )
    dataset_description: str = Field(
        ...,
        description="""A short description of a CryoET dataset, similar to an abstract for a journal article or dataset.""",
        json_schema_extra={
            "linkml_meta": {
                "alias": "dataset_description",
                "domain_of": ["Dataset"],
                "exact_mappings": ["cdp-common:dataset_description"],
            }
        },
    )
    dates: DateStamp = Field(
        ...,
        description="""A set of dates at which a data item was deposited, published and last modified.""",
        json_schema_extra={
            "linkml_meta": {"alias": "dates", "domain_of": ["DateStampedEntity", "Dataset", "Deposition", "Annotation"]}
        },
    )
    authors: List[Author] = Field(
        default_factory=list,
        description="""Author of a scientific data entity.""",
        min_length=1,
        json_schema_extra={
            "linkml_meta": {
                "alias": "authors",
                "domain_of": ["AuthoredEntity", "Dataset", "Deposition", "Tomogram", "Annotation"],
                "list_elements_ordered": True,
            }
        },
    )
    funding: Optional[List[FundingDetails]] = Field(
        None,
        description="""A funding source for a scientific data entity (base for JSON and DB representation).""",
        json_schema_extra={
            "linkml_meta": {
                "alias": "funding",
                "domain_of": ["FundedEntity", "Dataset"],
                "list_elements_ordered": True,
                "recommended": True,
            }
        },
    )
    cross_references: Optional[CrossReferencesEntity] = Field(
        None,
        description="""A set of cross-references to other databases and publications.""",
        json_schema_extra={
            "linkml_meta": {
                "alias": "cross_references",
                "domain_of": ["CrossReferencedEntity", "Dataset", "Deposition"],
            }
        },
    )
    sample_type: SampleTypeEnum = Field(
        ...,
        description="""Type of sample imaged in a CryoET study.""",
        json_schema_extra={
            "linkml_meta": {
                "alias": "sample_type",
                "domain_of": ["ExperimentMetadata", "Dataset"],
                "exact_mappings": ["cdp-common:preparation_sample_type"],
            }
        },
    )
    sample_preparation: Optional[str] = Field(
        None,
        description="""Describes how the sample was prepared.""",
        json_schema_extra={
            "linkml_meta": {
                "alias": "sample_preparation",
                "domain_of": ["ExperimentMetadata", "Dataset"],
                "exact_mappings": ["cdp-common:sample_preparation"],
                "recommended": True,
            }
        },
    )
    grid_preparation: Optional[str] = Field(
        None,
        description="""Describes Cryo-ET grid preparation.""",
        json_schema_extra={
            "linkml_meta": {
                "alias": "grid_preparation",
                "domain_of": ["ExperimentMetadata", "Dataset"],
                "exact_mappings": ["cdp-common:grid_preparation"],
                "recommended": True,
            }
        },
    )
    other_setup: Optional[str] = Field(
        None,
        description="""Describes other setup not covered by sample preparation or grid preparation that may make this dataset unique in the same publication.""",
        json_schema_extra={
            "linkml_meta": {
                "alias": "other_setup",
                "domain_of": ["ExperimentMetadata", "Dataset"],
                "exact_mappings": ["cdp-common:preparation_other_setup"],
                "recommended": True,
            }
        },
    )
    organism: Optional[OrganismDetails] = Field(
        None,
        description="""The species from which the sample was derived.""",
        json_schema_extra={"linkml_meta": {"alias": "organism", "domain_of": ["ExperimentMetadata", "Dataset"]}},
    )
    tissue: Optional[TissueDetails] = Field(
        None,
        description="""The type of tissue from which the sample was derived.""",
        json_schema_extra={"linkml_meta": {"alias": "tissue", "domain_of": ["ExperimentMetadata", "Dataset"]}},
    )
    cell_type: Optional[CellType] = Field(
        None,
        description="""The cell type from which the sample was derived.""",
        json_schema_extra={"linkml_meta": {"alias": "cell_type", "domain_of": ["ExperimentMetadata", "Dataset"]}},
    )
    cell_strain: Optional[CellStrain] = Field(
        None,
        description="""The strain or cell line from which the sample was derived.""",
        json_schema_extra={"linkml_meta": {"alias": "cell_strain", "domain_of": ["ExperimentMetadata", "Dataset"]}},
    )
    cell_component: Optional[CellComponent] = Field(
        None,
        description="""The cellular component from which the sample was derived.""",
        json_schema_extra={"linkml_meta": {"alias": "cell_component", "domain_of": ["ExperimentMetadata", "Dataset"]}},
    )

    @field_validator("sample_type")
    def pattern_sample_type(cls, v):
        pattern = re.compile(
            r"(^cell$)|(^tissue$)|(^organism$)|(^organelle$)|(^virus$)|(^in_vitro$)|(^in_silico$)|(^other$)"
        )
        if isinstance(v, list):
            for element in v:
                if not pattern.match(element):
                    raise ValueError(f"Invalid sample_type format: {element}")
        elif isinstance(v, str):
            if not pattern.match(v):
                raise ValueError(f"Invalid sample_type format: {v}")
        return v


class Deposition(CrossReferencedEntity, AuthoredEntity, DateStampedEntity):
    """
    Metadata describing a deposition.
    """

    linkml_meta: ClassVar[LinkMLMeta] = LinkMLMeta(
        {"from_schema": "metadata", "mixins": ["DateStampedEntity", "AuthoredEntity", "CrossReferencedEntity"]}
    )

    deposition_description: str = Field(
        ...,
        description="""A short description of the deposition, similar to an abstract for a journal article or dataset.""",
        json_schema_extra={
            "linkml_meta": {
                "alias": "deposition_description",
                "domain_of": ["Deposition"],
                "exact_mappings": ["cdp-common:deposition_description"],
            }
        },
    )
    deposition_identifier: int = Field(
        ...,
        description="""An identifier for a CryoET deposition, assigned by the Data Portal. Used to identify the deposition the entity is a part of.""",
        json_schema_extra={
            "linkml_meta": {
                "alias": "deposition_identifier",
                "domain_of": ["Deposition"],
                "exact_mappings": ["cdp-common:deposition_identifier"],
            }
        },
    )
    deposition_title: str = Field(
        ...,
        description="""Title of a CryoET deposition.""",
        json_schema_extra={
            "linkml_meta": {
                "alias": "deposition_title",
                "domain_of": ["Deposition"],
                "exact_mappings": ["cdp-common:deposition_title"],
            }
        },
    )
    deposition_types: List[DepositionTypesEnum] = Field(
        default_factory=list,
        description="""Type of data in the deposition (e.g. dataset, annotation, tomogram)""",
        min_length=1,
        json_schema_extra={
            "linkml_meta": {
                "alias": "deposition_types",
                "domain_of": ["Deposition"],
                "exact_mappings": ["cdp-common:deposition_types"],
            }
        },
    )
    dates: DateStamp = Field(
        ...,
        description="""A set of dates at which a data item was deposited, published and last modified.""",
        json_schema_extra={
            "linkml_meta": {"alias": "dates", "domain_of": ["DateStampedEntity", "Dataset", "Deposition", "Annotation"]}
        },
    )
    authors: List[Author] = Field(
        default_factory=list,
        description="""Author of a scientific data entity.""",
        min_length=1,
        json_schema_extra={
            "linkml_meta": {
                "alias": "authors",
                "domain_of": ["AuthoredEntity", "Dataset", "Deposition", "Tomogram", "Annotation"],
                "list_elements_ordered": True,
            }
        },
    )
    cross_references: Optional[CrossReferencesEntity] = Field(
        None,
        description="""A set of cross-references to other databases and publications.""",
        json_schema_extra={
            "linkml_meta": {
                "alias": "cross_references",
                "domain_of": ["CrossReferencedEntity", "Dataset", "Deposition"],
            }
        },
    )

    @field_validator("deposition_types")
    def pattern_deposition_types(cls, v):
        pattern = re.compile(r"(^annotation$)|(^dataset$)|(^tomogram$)")
        if isinstance(v, list):
            for element in v:
                if not pattern.match(element):
                    raise ValueError(f"Invalid deposition_types format: {element}")
        elif isinstance(v, str):
            if not pattern.match(v):
                raise ValueError(f"Invalid deposition_types format: {v}")
        return v


class CameraDetails(ConfiguredBaseModel):
    """
    The camera used to collect the tilt series.
    """

    linkml_meta: ClassVar[LinkMLMeta] = LinkMLMeta({"from_schema": "metadata"})

    acquire_mode: Optional[Union[TiltseriesCameraAcquireModeEnum, str]] = Field(
        None,
        description="""Camera acquisition mode""",
        json_schema_extra={
            "linkml_meta": {
                "alias": "acquire_mode",
                "any_of": [{"range": "StringFormattedString"}, {"range": "tiltseries_camera_acquire_mode_enum"}],
                "domain_of": ["CameraDetails"],
                "exact_mappings": ["cdp-common:tiltseries_camera_acquire_mode"],
            }
        },
    )
    manufacturer: str = Field(
        ...,
        description="""Name of the camera manufacturer""",
        json_schema_extra={
            "linkml_meta": {
                "alias": "manufacturer",
                "domain_of": ["CameraDetails", "MicroscopeDetails"],
                "exact_mappings": ["cdp-common:tiltseries_camera_manufacturer"],
            }
        },
    )
    model: str = Field(
        ...,
        description="""Camera model name""",
        json_schema_extra={
            "linkml_meta": {
                "alias": "model",
                "domain_of": ["CameraDetails", "MicroscopeDetails"],
                "exact_mappings": ["cdp-common:tiltseries_camera_model"],
            }
        },
    )

    @field_validator("acquire_mode")
    def pattern_acquire_mode(cls, v):
        pattern = re.compile(r"(^[ ]*\{[a-zA-Z0-9_-]+\}[ ]*$)|(^counting$)|(^superresolution$)|(^linear$)|(^cds$)")
        if isinstance(v, list):
            for element in v:
                if not pattern.match(element):
                    raise ValueError(f"Invalid acquire_mode format: {element}")
        elif isinstance(v, str):
            if not pattern.match(v):
                raise ValueError(f"Invalid acquire_mode format: {v}")
        return v


class MicroscopeDetails(ConfiguredBaseModel):
    """
    The microscope used to collect the tilt series.
    """

    linkml_meta: ClassVar[LinkMLMeta] = LinkMLMeta({"from_schema": "metadata"})

    additional_info: Optional[str] = Field(
        None,
        description="""Other microscope optical setup information, in addition to energy filter, phase plate and image corrector""",
        json_schema_extra={
            "linkml_meta": {
                "alias": "additional_info",
                "domain_of": ["MicroscopeDetails"],
                "exact_mappings": ["cdp-common:tiltseries_microscope_additional_info"],
            }
        },
    )
<<<<<<< HEAD
    manufacturer: Optional[Union[MicroscopeManufacturerEnum, str]] = Field(
        None,
=======
    manufacturer: Union[TiltseriesMicroscopeManufacturerEnum, str] = Field(
        ...,
>>>>>>> 130573c2
        description="""Name of the microscope manufacturer""",
        json_schema_extra={
            "linkml_meta": {
                "alias": "manufacturer",
<<<<<<< HEAD
                "any_of": [{"range": "microscope_manufacturer_enum"}, {"range": "StringFormattedString"}],
=======
                "any_of": [{"range": "StringFormattedString"}, {"range": "tiltseries_microscope_manufacturer_enum"}],
>>>>>>> 130573c2
                "domain_of": ["CameraDetails", "MicroscopeDetails"],
            }
        },
    )
    model: str = Field(
        ...,
        description="""Microscope model name""",
        json_schema_extra={
            "linkml_meta": {
                "alias": "model",
                "domain_of": ["CameraDetails", "MicroscopeDetails"],
                "exact_mappings": ["cdp-common:tiltseries_microscope_model"],
            }
        },
    )

    @field_validator("manufacturer")
    def pattern_manufacturer(cls, v):
        pattern = re.compile(r"(^FEI$)|(^TFS$)|(^JEOL$)|(^[ ]*\{[a-zA-Z0-9_-]+\}[ ]*$)")
        if isinstance(v, list):
            for element in v:
                if not pattern.match(element):
                    raise ValueError(f"Invalid manufacturer format: {element}")
        elif isinstance(v, str):
            if not pattern.match(v):
                raise ValueError(f"Invalid manufacturer format: {v}")
        return v


class MicroscopeOpticalSetup(ConfiguredBaseModel):
    """
    The optical setup of the microscope used to collect the tilt series.
    """

    linkml_meta: ClassVar[LinkMLMeta] = LinkMLMeta({"from_schema": "metadata"})

    energy_filter: str = Field(
        ...,
        description="""Energy filter setup used""",
        json_schema_extra={
            "linkml_meta": {
                "alias": "energy_filter",
                "domain_of": ["MicroscopeOpticalSetup"],
                "exact_mappings": ["cdp-common:tiltseries_microscope_energy_filter"],
            }
        },
    )
    phase_plate: Optional[str] = Field(
        None,
        description="""Phase plate configuration""",
        json_schema_extra={
            "linkml_meta": {
                "alias": "phase_plate",
                "domain_of": ["MicroscopeOpticalSetup"],
                "exact_mappings": ["cdp-common:tiltseries_microscope_phase_plate"],
            }
        },
    )
    image_corrector: Optional[str] = Field(
        None,
        description="""Image corrector setup""",
        json_schema_extra={
            "linkml_meta": {
                "alias": "image_corrector",
                "domain_of": ["MicroscopeOpticalSetup"],
                "exact_mappings": ["cdp-common:tiltseries_microscope_image_corrector"],
            }
        },
    )


class TiltRange(ConfiguredBaseModel):
    """
    The range of tilt angles in the tilt series.
    """

    linkml_meta: ClassVar[LinkMLMeta] = LinkMLMeta({"from_schema": "metadata"})

    min: Optional[Union[float, str]] = Field(
        None,
        description="""Minimal tilt angle in degrees""",
        ge=-90,
        le=90,
        json_schema_extra={
            "linkml_meta": {
                "alias": "min",
                "any_of": [
                    {"maximum_value": 90, "minimum_value": -90, "range": "float"},
                    {"range": "FloatFormattedString"},
                ],
                "domain_of": ["TiltRange"],
                "unit": {"descriptive_name": "degrees", "symbol": "°"},
            }
        },
    )
    max: Optional[Union[float, str]] = Field(
        None,
        description="""Maximal tilt angle in degrees""",
        ge=-90,
        le=90,
        json_schema_extra={
            "linkml_meta": {
                "alias": "max",
                "any_of": [
                    {"maximum_value": 90, "minimum_value": -90, "range": "float"},
                    {"range": "FloatFormattedString"},
                ],
                "domain_of": ["TiltRange"],
                "unit": {"descriptive_name": "degrees", "symbol": "°"},
            }
        },
    )

    @field_validator("min")
    def pattern_min(cls, v):
        pattern = re.compile(r"^float[ ]*\{[a-zA-Z0-9_-]+\}[ ]*$")
        if isinstance(v, list):
            for element in v:
                if not pattern.match(element):
                    raise ValueError(f"Invalid min format: {element}")
        elif isinstance(v, str):
            if not pattern.match(v):
                raise ValueError(f"Invalid min format: {v}")
        return v

    @field_validator("max")
    def pattern_max(cls, v):
        pattern = re.compile(r"^float[ ]*\{[a-zA-Z0-9_-]+\}[ ]*$")
        if isinstance(v, list):
            for element in v:
                if not pattern.match(element):
                    raise ValueError(f"Invalid max format: {element}")
        elif isinstance(v, str):
            if not pattern.match(v):
                raise ValueError(f"Invalid max format: {v}")
        return v


class TiltSeries(ConfiguredBaseModel):
    """
    Metadata describing a tilt series.
    """

    linkml_meta: ClassVar[LinkMLMeta] = LinkMLMeta({"from_schema": "metadata"})

    acceleration_voltage: float = Field(
        ...,
        description="""Electron Microscope Accelerator voltage in volts""",
        ge=20000,
        json_schema_extra={
            "linkml_meta": {
                "alias": "acceleration_voltage",
                "domain_of": ["TiltSeries"],
                "exact_mappings": ["cdp-common:tiltseries_acceleration_voltage"],
                "unit": {"descriptive_name": "volts", "symbol": "V"},
            }
        },
    )
    aligned_tiltseries_binning: Optional[Union[float, str]] = Field(
        1.0,
        description="""Binning factor of the aligned tilt series""",
        ge=0,
        json_schema_extra={
            "linkml_meta": {
                "alias": "aligned_tiltseries_binning",
                "any_of": [{"minimum_value": 0, "range": "float"}, {"range": "FloatFormattedString"}],
                "domain_of": ["TiltSeries"],
                "ifabsent": "float(1)",
            }
        },
    )
    binning_from_frames: Optional[Union[float, str]] = Field(
        1.0,
        description="""Describes the binning factor from frames to tilt series file""",
        ge=0,
        json_schema_extra={
            "linkml_meta": {
                "alias": "binning_from_frames",
                "any_of": [{"minimum_value": 0, "range": "float"}, {"range": "FloatFormattedString"}],
                "domain_of": ["TiltSeries"],
                "ifabsent": "float(1)",
            }
        },
    )
    camera: CameraDetails = Field(
        ...,
        description="""The camera used to collect the tilt series.""",
        json_schema_extra={"linkml_meta": {"alias": "camera", "domain_of": ["TiltSeries"]}},
    )
    data_acquisition_software: str = Field(
        ...,
        description="""Software used to collect data""",
        json_schema_extra={
            "linkml_meta": {
                "alias": "data_acquisition_software",
                "domain_of": ["TiltSeries"],
                "exact_mappings": ["cdp-common:tiltseries_data_acquisition_software"],
            }
        },
    )
    frames_count: Optional[int] = Field(
        None,
        description="""Number of frames associated with this tiltseries""",
        json_schema_extra={
            "linkml_meta": {
                "alias": "frames_count",
                "domain_of": ["TiltSeries"],
                "exact_mappings": ["cdp-common:tiltseries_frames_count"],
            }
        },
    )
    is_aligned: bool = Field(
        ...,
        description="""Whether this tilt series is aligned""",
        json_schema_extra={
            "linkml_meta": {
                "alias": "is_aligned",
                "domain_of": ["TiltSeries"],
                "exact_mappings": ["cdp-common:tiltseries_is_aligned"],
            }
        },
    )
    microscope: MicroscopeDetails = Field(
        ...,
        description="""The microscope used to collect the tilt series.""",
        json_schema_extra={"linkml_meta": {"alias": "microscope", "domain_of": ["TiltSeries"]}},
    )
    microscope_optical_setup: MicroscopeOpticalSetup = Field(
        ...,
        description="""The optical setup of the microscope used to collect the tilt series.""",
        json_schema_extra={"linkml_meta": {"alias": "microscope_optical_setup", "domain_of": ["TiltSeries"]}},
    )
    related_empiar_entry: Optional[str] = Field(
        None,
        description="""If a tilt series is deposited into EMPIAR, enter the EMPIAR dataset identifier""",
        json_schema_extra={
            "linkml_meta": {
                "alias": "related_empiar_entry",
                "domain_of": ["TiltSeries"],
                "exact_mappings": ["cdp-common:tiltseries_related_empiar_entry"],
            }
        },
    )
    spherical_aberration_constant: Optional[Union[float, str]] = Field(
        None,
        description="""Spherical Aberration Constant of the objective lens in millimeters""",
        ge=0,
        json_schema_extra={
            "linkml_meta": {
                "alias": "spherical_aberration_constant",
                "any_of": [{"minimum_value": 0, "range": "float"}, {"range": "FloatFormattedString"}],
                "domain_of": ["TiltSeries"],
                "unit": {"descriptive_name": "millimeters", "symbol": "mm"},
            }
        },
    )
    tilt_alignment_software: Optional[str] = Field(
        None,
        description="""Software used for tilt alignment""",
        json_schema_extra={
            "linkml_meta": {
                "alias": "tilt_alignment_software",
                "domain_of": ["TiltSeries"],
                "exact_mappings": ["cdp-common:tiltseries_tilt_alignment_software"],
            }
        },
    )
    tilt_axis: Optional[Union[float, str]] = Field(
        None,
        description="""Rotation angle in degrees""",
        ge=-360,
        le=360,
        json_schema_extra={
            "linkml_meta": {
                "alias": "tilt_axis",
                "any_of": [
                    {"maximum_value": 360, "minimum_value": -360, "range": "float"},
                    {"range": "FloatFormattedString"},
                ],
                "domain_of": ["TiltSeries"],
                "unit": {"descriptive_name": "degrees", "symbol": "°"},
            }
        },
    )
    tilt_range: TiltRange = Field(
        ...,
        description="""The range of tilt angles in the tilt series.""",
        json_schema_extra={"linkml_meta": {"alias": "tilt_range", "domain_of": ["TiltSeries"]}},
    )
    tilt_series_quality: Optional[Union[int, str]] = Field(
        None,
        description="""Author assessment of tilt series quality within the dataset (1-5, 5 is best)""",
        ge=1,
        le=5,
        json_schema_extra={
            "linkml_meta": {
                "alias": "tilt_series_quality",
                "any_of": [
                    {"maximum_value": 5, "minimum_value": 1, "range": "integer"},
                    {"range": "IntegerFormattedString"},
                ],
                "domain_of": ["TiltSeries"],
            }
        },
    )
    tilt_step: Optional[Union[float, str]] = Field(
        None,
        description="""Tilt step in degrees""",
        ge=0,
        le=90,
        json_schema_extra={
            "linkml_meta": {
                "alias": "tilt_step",
                "any_of": [
                    {"maximum_value": 90, "minimum_value": 0, "range": "float"},
                    {"range": "FloatFormattedString"},
                ],
                "domain_of": ["TiltSeries"],
                "unit": {"descriptive_name": "degrees", "symbol": "°"},
            }
        },
    )
    tilting_scheme: str = Field(
        ...,
        description="""The order of stage tilting during acquisition of the data""",
        json_schema_extra={
            "linkml_meta": {
                "alias": "tilting_scheme",
                "domain_of": ["TiltSeries"],
                "exact_mappings": ["cdp-common:tiltseries_tilting_scheme"],
            }
        },
    )
    total_flux: Optional[Union[float, str]] = Field(
        None,
        description="""Number of Electrons reaching the specimen in a square Angstrom area for the entire tilt series""",
        ge=0,
        json_schema_extra={
            "linkml_meta": {
                "alias": "total_flux",
                "any_of": [{"minimum_value": 0, "range": "float"}, {"range": "FloatFormattedString"}],
                "domain_of": ["TiltSeries"],
                "unit": {"descriptive_name": "electrons per square Angstrom", "symbol": "e^-/Å^2"},
            }
        },
    )
    pixel_spacing: Optional[Union[float, str]] = Field(
        None,
        description="""Pixel spacing for the tilt series""",
        ge=0.001,
        json_schema_extra={
            "linkml_meta": {
                "alias": "pixel_spacing",
                "any_of": [{"minimum_value": 0.001, "range": "float"}, {"range": "FloatFormattedString"}],
                "domain_of": ["TiltSeries"],
                "unit": {"descriptive_name": "Angstroms per pixel", "symbol": "Å/px"},
            }
        },
    )

    @field_validator("aligned_tiltseries_binning")
    def pattern_aligned_tiltseries_binning(cls, v):
        pattern = re.compile(r"^float[ ]*\{[a-zA-Z0-9_-]+\}[ ]*$")
        if isinstance(v, list):
            for element in v:
                if not pattern.match(element):
                    raise ValueError(f"Invalid aligned_tiltseries_binning format: {element}")
        elif isinstance(v, str):
            if not pattern.match(v):
                raise ValueError(f"Invalid aligned_tiltseries_binning format: {v}")
        return v

    @field_validator("binning_from_frames")
    def pattern_binning_from_frames(cls, v):
        pattern = re.compile(r"^float[ ]*\{[a-zA-Z0-9_-]+\}[ ]*$")
        if isinstance(v, list):
            for element in v:
                if not pattern.match(element):
                    raise ValueError(f"Invalid binning_from_frames format: {element}")
        elif isinstance(v, str):
            if not pattern.match(v):
                raise ValueError(f"Invalid binning_from_frames format: {v}")
        return v

    @field_validator("related_empiar_entry")
    def pattern_related_empiar_entry(cls, v):
        pattern = re.compile(r"^EMPIAR-[0-9]+$")
        if isinstance(v, list):
            for element in v:
                if not pattern.match(element):
                    raise ValueError(f"Invalid related_empiar_entry format: {element}")
        elif isinstance(v, str):
            if not pattern.match(v):
                raise ValueError(f"Invalid related_empiar_entry format: {v}")
        return v

    @field_validator("spherical_aberration_constant")
    def pattern_spherical_aberration_constant(cls, v):
        pattern = re.compile(r"^float[ ]*\{[a-zA-Z0-9_-]+\}[ ]*$")
        if isinstance(v, list):
            for element in v:
                if not pattern.match(element):
                    raise ValueError(f"Invalid spherical_aberration_constant format: {element}")
        elif isinstance(v, str):
            if not pattern.match(v):
                raise ValueError(f"Invalid spherical_aberration_constant format: {v}")
        return v

    @field_validator("tilt_axis")
    def pattern_tilt_axis(cls, v):
        pattern = re.compile(r"^float[ ]*\{[a-zA-Z0-9_-]+\}[ ]*$")
        if isinstance(v, list):
            for element in v:
                if not pattern.match(element):
                    raise ValueError(f"Invalid tilt_axis format: {element}")
        elif isinstance(v, str):
            if not pattern.match(v):
                raise ValueError(f"Invalid tilt_axis format: {v}")
        return v

    @field_validator("tilt_series_quality")
    def pattern_tilt_series_quality(cls, v):
        pattern = re.compile(r"^int[ ]*\{[a-zA-Z0-9_-]+\}[ ]*$")
        if isinstance(v, list):
            for element in v:
                if not pattern.match(element):
                    raise ValueError(f"Invalid tilt_series_quality format: {element}")
        elif isinstance(v, str):
            if not pattern.match(v):
                raise ValueError(f"Invalid tilt_series_quality format: {v}")
        return v

    @field_validator("tilt_step")
    def pattern_tilt_step(cls, v):
        pattern = re.compile(r"^float[ ]*\{[a-zA-Z0-9_-]+\}[ ]*$")
        if isinstance(v, list):
            for element in v:
                if not pattern.match(element):
                    raise ValueError(f"Invalid tilt_step format: {element}")
        elif isinstance(v, str):
            if not pattern.match(v):
                raise ValueError(f"Invalid tilt_step format: {v}")
        return v

    @field_validator("total_flux")
    def pattern_total_flux(cls, v):
        pattern = re.compile(r"^float[ ]*\{[a-zA-Z0-9_-]+\}[ ]*$")
        if isinstance(v, list):
            for element in v:
                if not pattern.match(element):
                    raise ValueError(f"Invalid total_flux format: {element}")
        elif isinstance(v, str):
            if not pattern.match(v):
                raise ValueError(f"Invalid total_flux format: {v}")
        return v

    @field_validator("pixel_spacing")
    def pattern_pixel_spacing(cls, v):
        pattern = re.compile(r"^float[ ]*\{[a-zA-Z0-9_-]+\}[ ]*$")
        if isinstance(v, list):
            for element in v:
                if not pattern.match(element):
                    raise ValueError(f"Invalid pixel_spacing format: {element}")
        elif isinstance(v, str):
            if not pattern.match(v):
                raise ValueError(f"Invalid pixel_spacing format: {v}")
        return v


class TomogramSize(ConfiguredBaseModel):
    """
    The size of a tomogram in voxels in each dimension.
    """

    linkml_meta: ClassVar[LinkMLMeta] = LinkMLMeta({"from_schema": "metadata"})

    x: int = Field(
        ...,
        description="""Number of pixels in the 3D data fast axis""",
        ge=0,
        json_schema_extra={
            "linkml_meta": {
                "alias": "x",
                "domain_of": ["TomogramSize", "TomogramOffset"],
                "unit": {"descriptive_name": "pixels", "symbol": "px"},
            }
        },
    )
    y: int = Field(
        ...,
        description="""Number of pixels in the 3D data medium axis""",
        ge=0,
        json_schema_extra={
            "linkml_meta": {
                "alias": "y",
                "domain_of": ["TomogramSize", "TomogramOffset"],
                "unit": {"descriptive_name": "pixels", "symbol": "px"},
            }
        },
    )
    z: int = Field(
        ...,
        description="""Number of pixels in the 3D data slow axis.  This is the image projection direction at zero stage tilt""",
        ge=0,
        json_schema_extra={
            "linkml_meta": {
                "alias": "z",
                "domain_of": ["TomogramSize", "TomogramOffset"],
                "unit": {"descriptive_name": "pixels", "symbol": "px"},
            }
        },
    )


class TomogramOffset(ConfiguredBaseModel):
    """
    The offset of a tomogram in voxels in each dimension relative to the canonical tomogram.
    """

    linkml_meta: ClassVar[LinkMLMeta] = LinkMLMeta({"from_schema": "metadata"})

    x: int = Field(
        ...,
        description="""x offset data relative to the canonical tomogram in pixels""",
        json_schema_extra={
            "linkml_meta": {
                "alias": "x",
                "domain_of": ["TomogramSize", "TomogramOffset"],
                "unit": {"descriptive_name": "pixels", "symbol": "px"},
            }
        },
    )
    y: int = Field(
        ...,
        description="""y offset data relative to the canonical tomogram in pixels""",
        json_schema_extra={
            "linkml_meta": {
                "alias": "y",
                "domain_of": ["TomogramSize", "TomogramOffset"],
                "unit": {"descriptive_name": "pixels", "symbol": "px"},
            }
        },
    )
    z: int = Field(
        ...,
        description="""z offset data relative to the canonical tomogram in pixels""",
        json_schema_extra={
            "linkml_meta": {
                "alias": "z",
                "domain_of": ["TomogramSize", "TomogramOffset"],
                "unit": {"descriptive_name": "pixels", "symbol": "px"},
            }
        },
    )


class Tomogram(AuthoredEntity):
    """
    Metadata describing a tomogram.
    """

    linkml_meta: ClassVar[LinkMLMeta] = LinkMLMeta({"from_schema": "metadata", "mixins": ["AuthoredEntity"]})

    voxel_spacing: Optional[Union[float, str]] = Field(
        None,
        description="""Voxel spacing equal in all three axes in angstroms""",
        ge=0.001,
        json_schema_extra={
            "linkml_meta": {
                "alias": "voxel_spacing",
                "any_of": [{"minimum_value": 0.001, "range": "float"}, {"range": "FloatFormattedString"}],
                "domain_of": ["Tomogram"],
                "unit": {"descriptive_name": "Angstroms per voxel", "symbol": "Å/voxel"},
            }
        },
    )
    fiducial_alignment_status: Optional[Union[FiducialAlignmentStatusEnum, str]] = Field(
        None,
        description="""Whether the tomographic alignment was computed based on fiducial markers.""",
        json_schema_extra={
            "linkml_meta": {
                "alias": "fiducial_alignment_status",
                "any_of": [{"range": "fiducial_alignment_status_enum"}, {"range": "StringFormattedString"}],
                "domain_of": ["Tomogram"],
            }
        },
    )
    ctf_corrected: Optional[bool] = Field(
        None,
        description="""Whether this tomogram is CTF corrected""",
        json_schema_extra={
            "linkml_meta": {
                "alias": "ctf_corrected",
                "domain_of": ["Tomogram"],
                "exact_mappings": ["cdp-common:tomogram_ctf_corrected"],
                "recommended": True,
            }
        },
    )
    align_software: Optional[str] = Field(
        None,
        description="""Software used for alignment""",
        json_schema_extra={
            "linkml_meta": {
                "alias": "align_software",
                "domain_of": ["Tomogram"],
                "exact_mappings": ["cdp-common:tomogram_align_software"],
            }
        },
    )
    reconstruction_method: Optional[Union[TomogromReconstructionMethodEnum, str]] = Field(
        None,
        description="""Describe reconstruction method (WBP, SART, SIRT)""",
        json_schema_extra={
            "linkml_meta": {
                "alias": "reconstruction_method",
                "any_of": [{"range": "tomogrom_reconstruction_method_enum"}, {"range": "StringFormattedString"}],
                "domain_of": ["Tomogram"],
            }
        },
    )
    reconstruction_software: str = Field(
        ...,
        description="""Name of software used for reconstruction""",
        json_schema_extra={
            "linkml_meta": {
                "alias": "reconstruction_software",
                "domain_of": ["Tomogram"],
                "exact_mappings": ["cdp-common:tomogram_reconstruction_software"],
            }
        },
    )
    processing: TomogramProcessingEnum = Field(
        ...,
        description="""Describe additional processing used to derive the tomogram""",
        json_schema_extra={
            "linkml_meta": {
                "alias": "processing",
                "domain_of": ["Tomogram"],
                "exact_mappings": ["cdp-common:tomogram_processing"],
            }
        },
    )
    processing_software: Optional[str] = Field(
        None,
        description="""Processing software used to derive the tomogram""",
        json_schema_extra={
            "linkml_meta": {
                "alias": "processing_software",
                "domain_of": ["Tomogram"],
                "exact_mappings": ["cdp-common:tomogram_processing_software"],
                "recommended": True,
            }
        },
    )
    tomogram_version: float = Field(
        ...,
        description="""Version of tomogram""",
        json_schema_extra={
            "linkml_meta": {
                "alias": "tomogram_version",
                "domain_of": ["Tomogram"],
                "exact_mappings": ["cdp-common:tomogram_version"],
            }
        },
    )
    affine_transformation_matrix: Optional[
        conlist(min_length=4, max_length=4, item_type=conlist(min_length=4, max_length=4, item_type=float))
    ] = Field(
        None,
        description="""The flip or rotation transformation of this author submitted tomogram is indicated here""",
        json_schema_extra={
            "linkml_meta": {
                "alias": "affine_transformation_matrix",
                "array": {
                    "dimensions": [{"exact_cardinality": 4}, {"exact_cardinality": 4}],
                    "exact_number_dimensions": 2,
                },
                "domain_of": ["Tomogram"],
            }
        },
    )
    size: Optional[TomogramSize] = Field(
        None,
        description="""The size of a tomogram in voxels in each dimension.""",
        json_schema_extra={"linkml_meta": {"alias": "size", "domain_of": ["Tomogram"]}},
    )
    offset: TomogramOffset = Field(
        ...,
        description="""The offset of a tomogram in voxels in each dimension relative to the canonical tomogram.""",
        json_schema_extra={"linkml_meta": {"alias": "offset", "domain_of": ["Tomogram"]}},
    )
    authors: List[Author] = Field(
        default_factory=list,
        description="""Author of a scientific data entity.""",
        min_length=1,
        json_schema_extra={
            "linkml_meta": {
                "alias": "authors",
                "domain_of": ["AuthoredEntity", "Dataset", "Deposition", "Tomogram", "Annotation"],
                "list_elements_ordered": True,
            }
        },
    )

    @field_validator("voxel_spacing")
    def pattern_voxel_spacing(cls, v):
        pattern = re.compile(r"^float[ ]*\{[a-zA-Z0-9_-]+\}[ ]*$")
        if isinstance(v, list):
            for element in v:
                if not pattern.match(element):
                    raise ValueError(f"Invalid voxel_spacing format: {element}")
        elif isinstance(v, str):
            if not pattern.match(v):
                raise ValueError(f"Invalid voxel_spacing format: {v}")
        return v

    @field_validator("fiducial_alignment_status")
    def pattern_fiducial_alignment_status(cls, v):
        pattern = re.compile(r"(^FIDUCIAL$)|(^NON_FIDUCIAL$)|(^[ ]*\{[a-zA-Z0-9_-]+\}[ ]*$)")
        if isinstance(v, list):
            for element in v:
                if not pattern.match(element):
                    raise ValueError(f"Invalid fiducial_alignment_status format: {element}")
        elif isinstance(v, str):
            if not pattern.match(v):
                raise ValueError(f"Invalid fiducial_alignment_status format: {v}")
        return v

    @field_validator("reconstruction_method")
    def pattern_reconstruction_method(cls, v):
        pattern = re.compile(r"(^SART$)|(^Fourier Space$)|(^SIRT$)|(^WBP$)|(^Unknown$)|(^[ ]*\{[a-zA-Z0-9_-]+\}[ ]*$)")
        if isinstance(v, list):
            for element in v:
                if not pattern.match(element):
                    raise ValueError(f"Invalid reconstruction_method format: {element}")
        elif isinstance(v, str):
            if not pattern.match(v):
                raise ValueError(f"Invalid reconstruction_method format: {v}")
        return v

    @field_validator("processing")
    def pattern_processing(cls, v):
        pattern = re.compile(r"(^denoised$)|(^filtered$)|(^raw$)")
        if isinstance(v, list):
            for element in v:
                if not pattern.match(element):
                    raise ValueError(f"Invalid processing format: {element}")
        elif isinstance(v, str):
            if not pattern.match(v):
                raise ValueError(f"Invalid processing format: {v}")
        return v


class AnnotationConfidence(ConfiguredBaseModel):
    """
    Metadata describing the confidence of an annotation.
    """

    linkml_meta: ClassVar[LinkMLMeta] = LinkMLMeta({"from_schema": "metadata"})

    precision: Optional[float] = Field(
        None,
        description="""Describe the confidence level of the annotation. Precision is defined as the % of annotation objects being true positive""",
        ge=0,
        le=100,
        json_schema_extra={
            "linkml_meta": {
                "alias": "precision",
                "domain_of": ["AnnotationConfidence"],
                "exact_mappings": ["cdp-common:annotation_confidence_precision"],
                "unit": {"descriptive_name": "percentage", "symbol": "%"},
            }
        },
    )
    recall: Optional[float] = Field(
        None,
        description="""Describe the confidence level of the annotation. Recall is defined as the % of true positives being annotated correctly""",
        ge=0,
        le=100,
        json_schema_extra={
            "linkml_meta": {
                "alias": "recall",
                "domain_of": ["AnnotationConfidence"],
                "exact_mappings": ["cdp-common:annotation_confidence_recall"],
                "unit": {"descriptive_name": "percentage", "symbol": "%"},
            }
        },
    )
    ground_truth_used: Optional[str] = Field(
        None,
        description="""Annotation filename used as ground truth for precision and recall""",
        json_schema_extra={
            "linkml_meta": {
                "alias": "ground_truth_used",
                "domain_of": ["AnnotationConfidence"],
                "exact_mappings": ["cdp-common:annotation_ground_truth_used"],
            }
        },
    )


class AnnotationObject(ConfiguredBaseModel):
    """
    Metadata describing the object being annotated.
    """

    linkml_meta: ClassVar[LinkMLMeta] = LinkMLMeta({"from_schema": "metadata"})

    id: str = Field(
        ...,
        description="""Gene Ontology Cellular Component identifier for the annotation object""",
        json_schema_extra={
            "linkml_meta": {
                "alias": "id",
                "domain_of": ["TissueDetails", "CellType", "CellStrain", "CellComponent", "AnnotationObject"],
                "exact_mappings": ["cdp-common:annotation_object_id"],
            }
        },
    )
    name: str = Field(
        ...,
        description="""Name of the object being annotated (e.g. ribosome, nuclear pore complex, actin filament, membrane)""",
        json_schema_extra={
            "linkml_meta": {
                "alias": "name",
                "domain_of": [
                    "OrganismDetails",
                    "TissueDetails",
                    "CellType",
                    "CellStrain",
                    "CellComponent",
                    "AnnotationObject",
                    "AuthorMixin",
                    "AnnotationMethodLinks",
                    "Author",
                ],
                "exact_mappings": ["cdp-common:annotation_object_name"],
            }
        },
    )
    description: Optional[str] = Field(
        None,
        description="""A textual description of the annotation object, can be a longer description to include additional information not covered by the Annotation object name and state.""",
        json_schema_extra={
            "linkml_meta": {
                "alias": "description",
                "domain_of": ["AnnotationObject"],
                "exact_mappings": ["cdp-common:annotation_object_description"],
            }
        },
    )
    state: Optional[str] = Field(
        None,
        description="""Molecule state annotated (e.g. open, closed)""",
        json_schema_extra={
            "linkml_meta": {
                "alias": "state",
                "domain_of": ["AnnotationObject"],
                "exact_mappings": ["cdp-common:annotation_object_state"],
            }
        },
    )

    @field_validator("id")
    def pattern_id(cls, v):
        pattern = re.compile(r"^GO:[0-9]{7}$")
        if isinstance(v, list):
            for element in v:
                if not pattern.match(element):
                    raise ValueError(f"Invalid id format: {element}")
        elif isinstance(v, str):
            if not pattern.match(v):
                raise ValueError(f"Invalid id format: {v}")
        return v


class AnnotationSourceFile(ConfiguredBaseModel):
    """
    File and sourcing data for an annotation. Represents an entry in annotation.sources.
    """

    linkml_meta: ClassVar[LinkMLMeta] = LinkMLMeta({"from_schema": "metadata"})

    file_format: str = Field(
        ...,
        description="""File format for this file""",
        json_schema_extra={
            "linkml_meta": {
                "alias": "file_format",
                "domain_of": [
                    "AnnotationSourceFile",
                    "AnnotationOrientedPointFile",
                    "AnnotationInstanceSegmentationFile",
                    "AnnotationPointFile",
                    "AnnotationSegmentationMaskFile",
                    "AnnotationSemanticSegmentationMaskFile",
                ],
                "exact_mappings": ["cdp-common:annotation_source_file_format"],
            }
        },
    )
    glob_string: Optional[str] = Field(
        None,
        description="""Glob string to match annotation files in the dataset. Required if annotation_source_file_glob_strings is not provided.""",
        json_schema_extra={
            "linkml_meta": {
                "alias": "glob_string",
                "domain_of": [
                    "AnnotationSourceFile",
                    "AnnotationOrientedPointFile",
                    "AnnotationInstanceSegmentationFile",
                    "AnnotationPointFile",
                    "AnnotationSegmentationMaskFile",
                    "AnnotationSemanticSegmentationMaskFile",
                ],
                "exact_mappings": ["cdp-common:annotation_source_file_glob_string"],
            }
        },
    )
    glob_strings: Optional[List[str]] = Field(
        None,
        description="""Glob strings to match annotation files in the dataset. Required if annotation_source_file_glob_string is not provided.""",
        json_schema_extra={
            "linkml_meta": {
                "alias": "glob_strings",
                "domain_of": [
                    "AnnotationSourceFile",
                    "AnnotationOrientedPointFile",
                    "AnnotationInstanceSegmentationFile",
                    "AnnotationPointFile",
                    "AnnotationSegmentationMaskFile",
                    "AnnotationSemanticSegmentationMaskFile",
                ],
                "exact_mappings": ["cdp-common:annotation_source_file_glob_strings"],
            }
        },
    )
    is_visualization_default: Optional[bool] = Field(
        False,
        description="""This annotation will be rendered in neuroglancer by default.""",
        json_schema_extra={
            "linkml_meta": {
                "alias": "is_visualization_default",
                "domain_of": [
                    "AnnotationSourceFile",
                    "AnnotationOrientedPointFile",
                    "AnnotationInstanceSegmentationFile",
                    "AnnotationPointFile",
                    "AnnotationSegmentationMaskFile",
                    "AnnotationSemanticSegmentationMaskFile",
                ],
                "exact_mappings": ["cdp-common:annotation_source_file_is_visualization_default"],
                "ifabsent": "False",
            }
        },
    )


class AnnotationOrientedPointFile(AnnotationSourceFile):
    """
    File and sourcing data for an oriented point annotation. Annotation that identifies points along with orientation in the volume.
    """

    linkml_meta: ClassVar[LinkMLMeta] = LinkMLMeta({"aliases": ["OrientedPoint"], "from_schema": "metadata"})

    binning: Optional[float] = Field(
        1.0,
        description="""The binning factor for a point / oriented point / instance segmentation annotation file.""",
        ge=0,
        json_schema_extra={
            "linkml_meta": {
                "alias": "binning",
                "domain_of": [
                    "AnnotationOrientedPointFile",
                    "AnnotationPointFile",
                    "AnnotationInstanceSegmentationFile",
                ],
                "exact_mappings": ["cdp-common:annotation_source_file_binning"],
                "ifabsent": "float(1)",
            }
        },
    )
    filter_value: Optional[str] = Field(
        None,
        description="""The filter value for an oriented point / instance segmentation annotation file.""",
        json_schema_extra={
            "linkml_meta": {
                "alias": "filter_value",
                "domain_of": ["AnnotationOrientedPointFile", "AnnotationInstanceSegmentationFile"],
                "exact_mappings": ["cdp-common:annotation_source_file_filter_value"],
            }
        },
    )
    order: Optional[str] = Field(
        "xyz",
        description="""The order of axes for an oriented point / instance segmentation annotation file.""",
        json_schema_extra={
            "linkml_meta": {
                "alias": "order",
                "domain_of": ["AnnotationOrientedPointFile", "AnnotationInstanceSegmentationFile"],
                "exact_mappings": ["cdp-common:annotation_source_file_order"],
                "ifabsent": "string(xyz)",
            }
        },
    )
    file_format: str = Field(
        ...,
        description="""File format for this file""",
        json_schema_extra={
            "linkml_meta": {
                "alias": "file_format",
                "domain_of": [
                    "AnnotationSourceFile",
                    "AnnotationOrientedPointFile",
                    "AnnotationInstanceSegmentationFile",
                    "AnnotationPointFile",
                    "AnnotationSegmentationMaskFile",
                    "AnnotationSemanticSegmentationMaskFile",
                ],
                "exact_mappings": ["cdp-common:annotation_source_file_format"],
            }
        },
    )
    glob_string: Optional[str] = Field(
        None,
        description="""Glob string to match annotation files in the dataset. Required if annotation_source_file_glob_strings is not provided.""",
        json_schema_extra={
            "linkml_meta": {
                "alias": "glob_string",
                "domain_of": [
                    "AnnotationSourceFile",
                    "AnnotationOrientedPointFile",
                    "AnnotationInstanceSegmentationFile",
                    "AnnotationPointFile",
                    "AnnotationSegmentationMaskFile",
                    "AnnotationSemanticSegmentationMaskFile",
                ],
                "exact_mappings": ["cdp-common:annotation_source_file_glob_string"],
            }
        },
    )
    glob_strings: Optional[List[str]] = Field(
        None,
        description="""Glob strings to match annotation files in the dataset. Required if annotation_source_file_glob_string is not provided.""",
        json_schema_extra={
            "linkml_meta": {
                "alias": "glob_strings",
                "domain_of": [
                    "AnnotationSourceFile",
                    "AnnotationOrientedPointFile",
                    "AnnotationInstanceSegmentationFile",
                    "AnnotationPointFile",
                    "AnnotationSegmentationMaskFile",
                    "AnnotationSemanticSegmentationMaskFile",
                ],
                "exact_mappings": ["cdp-common:annotation_source_file_glob_strings"],
            }
        },
    )
    is_visualization_default: Optional[bool] = Field(
        False,
        description="""This annotation will be rendered in neuroglancer by default.""",
        json_schema_extra={
            "linkml_meta": {
                "alias": "is_visualization_default",
                "domain_of": [
                    "AnnotationSourceFile",
                    "AnnotationOrientedPointFile",
                    "AnnotationInstanceSegmentationFile",
                    "AnnotationPointFile",
                    "AnnotationSegmentationMaskFile",
                    "AnnotationSemanticSegmentationMaskFile",
                ],
                "exact_mappings": ["cdp-common:annotation_source_file_is_visualization_default"],
                "ifabsent": "False",
            }
        },
    )


class AnnotationInstanceSegmentationFile(AnnotationOrientedPointFile):
    """
    File and sourcing data for an instance segmentation annotation. Annotation that identifies individual instances of object shapes.
    """

    linkml_meta: ClassVar[LinkMLMeta] = LinkMLMeta({"aliases": ["InstanceSegmentation"], "from_schema": "metadata"})

    binning: Optional[float] = Field(
        1.0,
        description="""The binning factor for a point / oriented point / instance segmentation annotation file.""",
        ge=0,
        json_schema_extra={
            "linkml_meta": {
                "alias": "binning",
                "domain_of": [
                    "AnnotationOrientedPointFile",
                    "AnnotationPointFile",
                    "AnnotationInstanceSegmentationFile",
                ],
                "exact_mappings": ["cdp-common:annotation_source_file_binning"],
                "ifabsent": "float(1)",
            }
        },
    )
    filter_value: Optional[str] = Field(
        None,
        description="""The filter value for an oriented point / instance segmentation annotation file.""",
        json_schema_extra={
            "linkml_meta": {
                "alias": "filter_value",
                "domain_of": ["AnnotationOrientedPointFile", "AnnotationInstanceSegmentationFile"],
                "exact_mappings": ["cdp-common:annotation_source_file_filter_value"],
            }
        },
    )
    order: Optional[str] = Field(
        "xyz",
        description="""The order of axes for an oriented point / instance segmentation annotation file.""",
        json_schema_extra={
            "linkml_meta": {
                "alias": "order",
                "domain_of": ["AnnotationOrientedPointFile", "AnnotationInstanceSegmentationFile"],
                "exact_mappings": ["cdp-common:annotation_source_file_order"],
                "ifabsent": "string(xyz)",
            }
        },
    )
    file_format: str = Field(
        ...,
        description="""File format for this file""",
        json_schema_extra={
            "linkml_meta": {
                "alias": "file_format",
                "domain_of": [
                    "AnnotationSourceFile",
                    "AnnotationOrientedPointFile",
                    "AnnotationInstanceSegmentationFile",
                    "AnnotationPointFile",
                    "AnnotationSegmentationMaskFile",
                    "AnnotationSemanticSegmentationMaskFile",
                ],
                "exact_mappings": ["cdp-common:annotation_source_file_format"],
            }
        },
    )
    glob_string: Optional[str] = Field(
        None,
        description="""Glob string to match annotation files in the dataset. Required if annotation_source_file_glob_strings is not provided.""",
        json_schema_extra={
            "linkml_meta": {
                "alias": "glob_string",
                "domain_of": [
                    "AnnotationSourceFile",
                    "AnnotationOrientedPointFile",
                    "AnnotationInstanceSegmentationFile",
                    "AnnotationPointFile",
                    "AnnotationSegmentationMaskFile",
                    "AnnotationSemanticSegmentationMaskFile",
                ],
                "exact_mappings": ["cdp-common:annotation_source_file_glob_string"],
            }
        },
    )
    glob_strings: Optional[List[str]] = Field(
        None,
        description="""Glob strings to match annotation files in the dataset. Required if annotation_source_file_glob_string is not provided.""",
        json_schema_extra={
            "linkml_meta": {
                "alias": "glob_strings",
                "domain_of": [
                    "AnnotationSourceFile",
                    "AnnotationOrientedPointFile",
                    "AnnotationInstanceSegmentationFile",
                    "AnnotationPointFile",
                    "AnnotationSegmentationMaskFile",
                    "AnnotationSemanticSegmentationMaskFile",
                ],
                "exact_mappings": ["cdp-common:annotation_source_file_glob_strings"],
            }
        },
    )
    is_visualization_default: Optional[bool] = Field(
        False,
        description="""This annotation will be rendered in neuroglancer by default.""",
        json_schema_extra={
            "linkml_meta": {
                "alias": "is_visualization_default",
                "domain_of": [
                    "AnnotationSourceFile",
                    "AnnotationOrientedPointFile",
                    "AnnotationInstanceSegmentationFile",
                    "AnnotationPointFile",
                    "AnnotationSegmentationMaskFile",
                    "AnnotationSemanticSegmentationMaskFile",
                ],
                "exact_mappings": ["cdp-common:annotation_source_file_is_visualization_default"],
                "ifabsent": "False",
            }
        },
    )


class AnnotationPointFile(AnnotationSourceFile):
    """
    File and sourcing data for a point annotation. Annotation that identifies points in the volume.
    """

    linkml_meta: ClassVar[LinkMLMeta] = LinkMLMeta({"aliases": ["Point"], "from_schema": "metadata"})

    binning: Optional[float] = Field(
        1.0,
        description="""The binning factor for a point / oriented point / instance segmentation annotation file.""",
        ge=0,
        json_schema_extra={
            "linkml_meta": {
                "alias": "binning",
                "domain_of": [
                    "AnnotationOrientedPointFile",
                    "AnnotationPointFile",
                    "AnnotationInstanceSegmentationFile",
                ],
                "exact_mappings": ["cdp-common:annotation_source_file_binning"],
                "ifabsent": "float(1)",
            }
        },
    )
    columns: Optional[str] = Field(
        "xyz",
        description="""The columns used in a point annotation file.""",
        json_schema_extra={
            "linkml_meta": {
                "alias": "columns",
                "domain_of": ["AnnotationPointFile"],
                "exact_mappings": ["cdp-common:annotation_source_file_columns"],
                "ifabsent": "string(xyz)",
            }
        },
    )
    delimiter: Optional[str] = Field(
        ",",
        description="""The delimiter used in a point annotation file.""",
        json_schema_extra={
            "linkml_meta": {
                "alias": "delimiter",
                "domain_of": ["AnnotationPointFile"],
                "exact_mappings": ["cdp-common:annotation_source_file_delimiter"],
                "ifabsent": "string(,)",
            }
        },
    )
    file_format: str = Field(
        ...,
        description="""File format for this file""",
        json_schema_extra={
            "linkml_meta": {
                "alias": "file_format",
                "domain_of": [
                    "AnnotationSourceFile",
                    "AnnotationOrientedPointFile",
                    "AnnotationInstanceSegmentationFile",
                    "AnnotationPointFile",
                    "AnnotationSegmentationMaskFile",
                    "AnnotationSemanticSegmentationMaskFile",
                ],
                "exact_mappings": ["cdp-common:annotation_source_file_format"],
            }
        },
    )
    glob_string: Optional[str] = Field(
        None,
        description="""Glob string to match annotation files in the dataset. Required if annotation_source_file_glob_strings is not provided.""",
        json_schema_extra={
            "linkml_meta": {
                "alias": "glob_string",
                "domain_of": [
                    "AnnotationSourceFile",
                    "AnnotationOrientedPointFile",
                    "AnnotationInstanceSegmentationFile",
                    "AnnotationPointFile",
                    "AnnotationSegmentationMaskFile",
                    "AnnotationSemanticSegmentationMaskFile",
                ],
                "exact_mappings": ["cdp-common:annotation_source_file_glob_string"],
            }
        },
    )
    glob_strings: Optional[List[str]] = Field(
        None,
        description="""Glob strings to match annotation files in the dataset. Required if annotation_source_file_glob_string is not provided.""",
        json_schema_extra={
            "linkml_meta": {
                "alias": "glob_strings",
                "domain_of": [
                    "AnnotationSourceFile",
                    "AnnotationOrientedPointFile",
                    "AnnotationInstanceSegmentationFile",
                    "AnnotationPointFile",
                    "AnnotationSegmentationMaskFile",
                    "AnnotationSemanticSegmentationMaskFile",
                ],
                "exact_mappings": ["cdp-common:annotation_source_file_glob_strings"],
            }
        },
    )
    is_visualization_default: Optional[bool] = Field(
        False,
        description="""This annotation will be rendered in neuroglancer by default.""",
        json_schema_extra={
            "linkml_meta": {
                "alias": "is_visualization_default",
                "domain_of": [
                    "AnnotationSourceFile",
                    "AnnotationOrientedPointFile",
                    "AnnotationInstanceSegmentationFile",
                    "AnnotationPointFile",
                    "AnnotationSegmentationMaskFile",
                    "AnnotationSemanticSegmentationMaskFile",
                ],
                "exact_mappings": ["cdp-common:annotation_source_file_is_visualization_default"],
                "ifabsent": "False",
            }
        },
    )


class AnnotationSegmentationMaskFile(AnnotationSourceFile):
    """
    File and sourcing data for a segmentation mask annotation. Annotation that identifies an object.
    """

    linkml_meta: ClassVar[LinkMLMeta] = LinkMLMeta({"aliases": ["SegmentationMask"], "from_schema": "metadata"})

    file_format: str = Field(
        ...,
        description="""File format for this file""",
        json_schema_extra={
            "linkml_meta": {
                "alias": "file_format",
                "domain_of": [
                    "AnnotationSourceFile",
                    "AnnotationOrientedPointFile",
                    "AnnotationInstanceSegmentationFile",
                    "AnnotationPointFile",
                    "AnnotationSegmentationMaskFile",
                    "AnnotationSemanticSegmentationMaskFile",
                ],
                "exact_mappings": ["cdp-common:annotation_source_file_format"],
            }
        },
    )
    glob_string: Optional[str] = Field(
        None,
        description="""Glob string to match annotation files in the dataset. Required if annotation_source_file_glob_strings is not provided.""",
        json_schema_extra={
            "linkml_meta": {
                "alias": "glob_string",
                "domain_of": [
                    "AnnotationSourceFile",
                    "AnnotationOrientedPointFile",
                    "AnnotationInstanceSegmentationFile",
                    "AnnotationPointFile",
                    "AnnotationSegmentationMaskFile",
                    "AnnotationSemanticSegmentationMaskFile",
                ],
                "exact_mappings": ["cdp-common:annotation_source_file_glob_string"],
            }
        },
    )
    glob_strings: Optional[List[str]] = Field(
        None,
        description="""Glob strings to match annotation files in the dataset. Required if annotation_source_file_glob_string is not provided.""",
        json_schema_extra={
            "linkml_meta": {
                "alias": "glob_strings",
                "domain_of": [
                    "AnnotationSourceFile",
                    "AnnotationOrientedPointFile",
                    "AnnotationInstanceSegmentationFile",
                    "AnnotationPointFile",
                    "AnnotationSegmentationMaskFile",
                    "AnnotationSemanticSegmentationMaskFile",
                ],
                "exact_mappings": ["cdp-common:annotation_source_file_glob_strings"],
            }
        },
    )
    is_visualization_default: Optional[bool] = Field(
        False,
        description="""This annotation will be rendered in neuroglancer by default.""",
        json_schema_extra={
            "linkml_meta": {
                "alias": "is_visualization_default",
                "domain_of": [
                    "AnnotationSourceFile",
                    "AnnotationOrientedPointFile",
                    "AnnotationInstanceSegmentationFile",
                    "AnnotationPointFile",
                    "AnnotationSegmentationMaskFile",
                    "AnnotationSemanticSegmentationMaskFile",
                ],
                "exact_mappings": ["cdp-common:annotation_source_file_is_visualization_default"],
                "ifabsent": "False",
            }
        },
    )


class AnnotationSemanticSegmentationMaskFile(AnnotationSourceFile):
    """
    File and sourcing data for a semantic segmentation mask annotation. Annotation that identifies classes of objects.
    """

    linkml_meta: ClassVar[LinkMLMeta] = LinkMLMeta({"aliases": ["SemanticSegmentationMask"], "from_schema": "metadata"})

    mask_label: Optional[int] = Field(
        1,
        description="""The mask label for a semantic segmentation mask annotation file.""",
        json_schema_extra={
            "linkml_meta": {
                "alias": "mask_label",
                "domain_of": ["AnnotationSemanticSegmentationMaskFile"],
                "exact_mappings": ["cdp-common:annotation_source_file_mask_label"],
                "ifabsent": "int(1)",
            }
        },
    )
    file_format: str = Field(
        ...,
        description="""File format for this file""",
        json_schema_extra={
            "linkml_meta": {
                "alias": "file_format",
                "domain_of": [
                    "AnnotationSourceFile",
                    "AnnotationOrientedPointFile",
                    "AnnotationInstanceSegmentationFile",
                    "AnnotationPointFile",
                    "AnnotationSegmentationMaskFile",
                    "AnnotationSemanticSegmentationMaskFile",
                ],
                "exact_mappings": ["cdp-common:annotation_source_file_format"],
            }
        },
    )
    glob_string: Optional[str] = Field(
        None,
        description="""Glob string to match annotation files in the dataset. Required if annotation_source_file_glob_strings is not provided.""",
        json_schema_extra={
            "linkml_meta": {
                "alias": "glob_string",
                "domain_of": [
                    "AnnotationSourceFile",
                    "AnnotationOrientedPointFile",
                    "AnnotationInstanceSegmentationFile",
                    "AnnotationPointFile",
                    "AnnotationSegmentationMaskFile",
                    "AnnotationSemanticSegmentationMaskFile",
                ],
                "exact_mappings": ["cdp-common:annotation_source_file_glob_string"],
            }
        },
    )
    glob_strings: Optional[List[str]] = Field(
        None,
        description="""Glob strings to match annotation files in the dataset. Required if annotation_source_file_glob_string is not provided.""",
        json_schema_extra={
            "linkml_meta": {
                "alias": "glob_strings",
                "domain_of": [
                    "AnnotationSourceFile",
                    "AnnotationOrientedPointFile",
                    "AnnotationInstanceSegmentationFile",
                    "AnnotationPointFile",
                    "AnnotationSegmentationMaskFile",
                    "AnnotationSemanticSegmentationMaskFile",
                ],
                "exact_mappings": ["cdp-common:annotation_source_file_glob_strings"],
            }
        },
    )
    is_visualization_default: Optional[bool] = Field(
        False,
        description="""This annotation will be rendered in neuroglancer by default.""",
        json_schema_extra={
            "linkml_meta": {
                "alias": "is_visualization_default",
                "domain_of": [
                    "AnnotationSourceFile",
                    "AnnotationOrientedPointFile",
                    "AnnotationInstanceSegmentationFile",
                    "AnnotationPointFile",
                    "AnnotationSegmentationMaskFile",
                    "AnnotationSemanticSegmentationMaskFile",
                ],
                "exact_mappings": ["cdp-common:annotation_source_file_is_visualization_default"],
                "ifabsent": "False",
            }
        },
    )


class Annotation(AuthoredEntity, DateStampedEntity):
    """
    Metadata describing an annotation.
    """

    linkml_meta: ClassVar[LinkMLMeta] = LinkMLMeta(
        {"from_schema": "metadata", "mixins": ["DateStampedEntity", "AuthoredEntity"]}
    )

    annotation_method: str = Field(
        ...,
        description="""Describe how the annotation is made (e.g. Manual, crYoLO, Positive Unlabeled Learning, template matching)""",
        json_schema_extra={
            "linkml_meta": {
                "alias": "annotation_method",
                "domain_of": ["Annotation"],
                "exact_mappings": ["cdp-common:annotation_method"],
            }
        },
    )
    annotation_object: AnnotationObject = Field(
        ...,
        description="""Metadata describing the object being annotated.""",
        json_schema_extra={"linkml_meta": {"alias": "annotation_object", "domain_of": ["Annotation"]}},
    )
    annotation_publications: Optional[str] = Field(
        None,
        description="""List of publication IDs (EMPIAR, EMDB, DOI) that describe this annotation method. Comma separated.""",
        json_schema_extra={
            "linkml_meta": {
                "alias": "annotation_publications",
                "domain_of": ["Annotation"],
                "exact_mappings": ["cdp-common:annotation_publications"],
            }
        },
    )
    annotation_software: Optional[str] = Field(
        None,
        description="""Software used for generating this annotation""",
        json_schema_extra={
            "linkml_meta": {
                "alias": "annotation_software",
                "domain_of": ["Annotation"],
                "exact_mappings": ["cdp-common:annotation_software"],
                "recommended": True,
            }
        },
    )
    confidence: Optional[AnnotationConfidence] = Field(
        None,
        description="""Metadata describing the confidence of an annotation.""",
        json_schema_extra={"linkml_meta": {"alias": "confidence", "domain_of": ["Annotation"]}},
    )
    files: Optional[List[AnnotationSourceFile]] = Field(
        None,
        description="""File and sourcing data for an annotation. Represents an entry in annotation.sources.""",
        json_schema_extra={
            "linkml_meta": {"alias": "files", "domain_of": ["Annotation"], "list_elements_ordered": True}
        },
    )
    ground_truth_status: Optional[bool] = Field(
        False,
        description="""Whether an annotation is considered ground truth, as determined by the annotator.""",
        json_schema_extra={
            "linkml_meta": {
                "alias": "ground_truth_status",
                "domain_of": ["Annotation"],
                "exact_mappings": ["cdp-common:annotation_ground_truth_status"],
                "ifabsent": "False",
                "recommended": True,
            }
        },
    )
    is_curator_recommended: Optional[bool] = Field(
        False,
        description="""This annotation is recommended by the curator to be preferred for this object type.""",
        json_schema_extra={
            "linkml_meta": {
                "alias": "is_curator_recommended",
                "domain_of": ["Annotation"],
                "exact_mappings": ["cdp-common:annotation_is_curator_recommended"],
                "ifabsent": "False",
            }
        },
    )
    method_type: AnnotationMethodTypeEnum = Field(
        ...,
        description="""Classification of the annotation method based on supervision.""",
        json_schema_extra={
            "linkml_meta": {
                "alias": "method_type",
                "domain_of": ["Annotation"],
                "exact_mappings": ["cdp-common:annotation_method_type"],
            }
        },
    )
    object_count: Optional[int] = Field(
        None,
        description="""Number of objects identified""",
        json_schema_extra={
            "linkml_meta": {
                "alias": "object_count",
                "domain_of": ["Annotation"],
                "exact_mappings": ["cdp-common:annotation_object_count"],
            }
        },
    )
    version: Optional[float] = Field(
        None,
        description="""Version of annotation.""",
        json_schema_extra={
            "linkml_meta": {
                "alias": "version",
                "domain_of": ["Annotation"],
                "exact_mappings": ["cdp-common:annotation_version"],
            }
        },
    )
    dates: DateStamp = Field(
        ...,
        description="""A set of dates at which a data item was deposited, published and last modified.""",
        json_schema_extra={
            "linkml_meta": {"alias": "dates", "domain_of": ["DateStampedEntity", "Dataset", "Deposition", "Annotation"]}
        },
    )
    authors: List[Author] = Field(
        default_factory=list,
        description="""Author of a scientific data entity.""",
        min_length=1,
        json_schema_extra={
            "linkml_meta": {
                "alias": "authors",
                "domain_of": ["AuthoredEntity", "Dataset", "Deposition", "Tomogram", "Annotation"],
                "list_elements_ordered": True,
            }
        },
    )

    @field_validator("annotation_publications")
    def pattern_annotation_publications(cls, v):
        pattern = re.compile(
            r"^(EMPIAR-[0-9]{5}|EMD-[0-9]{4,5}|(doi:)?10\.[0-9]{4,9}/[-._;()/:a-zA-Z0-9]+|pdb[0-9a-zA-Z]{4,8})(\s*,\s*(EMPIAR-[0-9]{5}|EMD-[0-9]{4,5}|(doi:)?10\.[0-9]{4,9}/[-._;()/:a-zA-Z0-9]+|pdb[0-9a-zA-Z]{4,8}))*$"
        )
        if isinstance(v, list):
            for element in v:
                if not pattern.match(element):
                    raise ValueError(f"Invalid annotation_publications format: {element}")
        elif isinstance(v, str):
            if not pattern.match(v):
                raise ValueError(f"Invalid annotation_publications format: {v}")
        return v

    @field_validator("method_type")
    def pattern_method_type(cls, v):
        pattern = re.compile(r"(^manual$)|(^automated$)|(^hybrid$)")
        if isinstance(v, list):
            for element in v:
                if not pattern.match(element):
                    raise ValueError(f"Invalid method_type format: {element}")
        elif isinstance(v, str):
            if not pattern.match(v):
                raise ValueError(f"Invalid method_type format: {v}")
        return v


<<<<<<< HEAD
class DateStampedEntityMixin(ConfiguredBaseModel):
    """
    A set of dates at which a data item was deposited, published and last modified.
    """

    linkml_meta: ClassVar[LinkMLMeta] = LinkMLMeta({"from_schema": "metadata", "mixin": True})

    deposition_date: date = Field(
        ...,
        description="""The date a data item was received by the cryoET data portal.""",
        json_schema_extra={
            "linkml_meta": {
                "alias": "deposition_date",
                "domain_of": ["DateStampedEntityMixin", "DateStamp"],
                "exact_mappings": ["cdp-common:deposition_date"],
            }
        },
    )
    release_date: date = Field(
        ...,
        description="""The date a data item was received by the cryoET data portal.""",
        json_schema_extra={
            "linkml_meta": {
                "alias": "release_date",
                "domain_of": ["DateStampedEntityMixin", "DateStamp"],
                "exact_mappings": ["cdp-common:release_date"],
            }
        },
    )
    last_modified_date: date = Field(
        ...,
        description="""The date a piece of data was last modified on the cryoET data portal.""",
        json_schema_extra={
            "linkml_meta": {
                "alias": "last_modified_date",
                "domain_of": ["DateStampedEntityMixin", "DateStamp"],
                "exact_mappings": ["cdp-common:last_modified_date"],
            }
        },
    )


class DateStamp(DateStampedEntityMixin):
    """
    A set of dates at which a data item was deposited, published and last modified.
    """

    linkml_meta: ClassVar[LinkMLMeta] = LinkMLMeta({"from_schema": "metadata", "mixins": ["DateStampedEntityMixin"]})

    deposition_date: date = Field(
        ...,
        description="""The date a data item was received by the cryoET data portal.""",
        json_schema_extra={
            "linkml_meta": {
                "alias": "deposition_date",
                "domain_of": ["DateStampedEntityMixin", "DateStamp"],
                "exact_mappings": ["cdp-common:deposition_date"],
            }
        },
    )
    release_date: date = Field(
        ...,
        description="""The date a data item was received by the cryoET data portal.""",
        json_schema_extra={
            "linkml_meta": {
                "alias": "release_date",
                "domain_of": ["DateStampedEntityMixin", "DateStamp"],
                "exact_mappings": ["cdp-common:release_date"],
            }
        },
    )
    last_modified_date: date = Field(
        ...,
        description="""The date a piece of data was last modified on the cryoET data portal.""",
        json_schema_extra={
            "linkml_meta": {
                "alias": "last_modified_date",
                "domain_of": ["DateStampedEntityMixin", "DateStamp"],
                "exact_mappings": ["cdp-common:last_modified_date"],
            }
        },
    )


class CrossReferencesMixin(ConfiguredBaseModel):
    """
    A set of cross-references to other databases and publications.
    """

    linkml_meta: ClassVar[LinkMLMeta] = LinkMLMeta({"from_schema": "metadata", "mixin": True})

    publications: Optional[str] = Field(
        None,
        description="""Comma-separated list of DOIs for publications associated with the dataset.""",
        json_schema_extra={
            "linkml_meta": {
                "alias": "publications",
                "domain_of": ["CrossReferencesMixin", "CrossReferencesEntity"],
                "recommended": True,
            }
        },
    )
    related_database_entries: Optional[str] = Field(
        None,
        description="""Comma-separated list of related database entries for the dataset.""",
        json_schema_extra={
            "linkml_meta": {
                "alias": "related_database_entries",
                "domain_of": ["CrossReferencesMixin", "CrossReferencesEntity"],
                "recommended": True,
            }
        },
    )
    related_database_links: Optional[str] = Field(
        None,
        description="""Comma-separated list of related database links for the dataset.""",
        json_schema_extra={
            "linkml_meta": {
                "alias": "related_database_links",
                "domain_of": ["CrossReferencesMixin", "CrossReferencesEntity"],
            }
        },
    )
    dataset_citations: Optional[str] = Field(
        None,
        description="""Comma-separated list of DOIs for publications citing the dataset.""",
        json_schema_extra={
            "linkml_meta": {
                "alias": "dataset_citations",
                "domain_of": ["CrossReferencesMixin", "CrossReferencesEntity"],
            }
        },
    )

    @field_validator("publications")
    def pattern_publications(cls, v):
        pattern = re.compile(
            r"(^(doi:)?10\.[0-9]{4,9}/[-._;()/:a-zA-Z0-9]+(\s*,\s*(doi:)?10\.[0-9]{4,9}/[-._;()/:a-zA-Z0-9]+)*$)|(^(doi:)?10\.[0-9]{4,9}/[-._;()/:a-zA-Z0-9]+(\s*,\s*(doi:)?10\.[0-9]{4,9}/[-._;()/:a-zA-Z0-9]+)*$)"
        )
        if isinstance(v, list):
            for element in v:
                if not pattern.match(element):
                    raise ValueError(f"Invalid publications format: {element}")
        elif isinstance(v, str):
            if not pattern.match(v):
                raise ValueError(f"Invalid publications format: {v}")
        return v

    @field_validator("related_database_entries")
    def pattern_related_database_entries(cls, v):
        pattern = re.compile(
            r"(^(EMPIAR-[0-9]{5}|EMD-[0-9]{4,5}|pdb[0-9a-zA-Z]{4,8})(\s*,\s*(EMPIAR-[0-9]{5}|EMD-[0-9]{4,5}|pdb[0-9a-zA-Z]{4,8}))*$)|(^(EMPIAR-[0-9]{5}|EMD-[0-9]{4,5}|pdb[0-9a-zA-Z]{4,8})(\s*,\s*(EMPIAR-[0-9]{5}|EMD-[0-9]{4,5}|pdb[0-9a-zA-Z]{4,8}))*$)"
        )
        if isinstance(v, list):
            for element in v:
                if not pattern.match(element):
                    raise ValueError(f"Invalid related_database_entries format: {element}")
        elif isinstance(v, str):
            if not pattern.match(v):
                raise ValueError(f"Invalid related_database_entries format: {v}")
        return v


class CrossReferencesEntity(CrossReferencesMixin):
    """
    A set of cross-references to other databases and publications.
    """

    linkml_meta: ClassVar[LinkMLMeta] = LinkMLMeta(
        {"abstract": True, "from_schema": "metadata", "mixins": ["CrossReferencesMixin"]}
    )

    publications: Optional[str] = Field(
        None,
        description="""Comma-separated list of DOIs for publications associated with the dataset.""",
        json_schema_extra={
            "linkml_meta": {
                "alias": "publications",
                "domain_of": ["CrossReferencesMixin", "CrossReferencesEntity"],
                "recommended": True,
            }
        },
    )
    related_database_entries: Optional[str] = Field(
        None,
        description="""Comma-separated list of related database entries for the dataset.""",
        json_schema_extra={
            "linkml_meta": {
                "alias": "related_database_entries",
                "domain_of": ["CrossReferencesMixin", "CrossReferencesEntity"],
                "recommended": True,
            }
        },
    )
    related_database_links: Optional[str] = Field(
        None,
        description="""Comma-separated list of related database links for the dataset.""",
        json_schema_extra={
            "linkml_meta": {
                "alias": "related_database_links",
                "domain_of": ["CrossReferencesMixin", "CrossReferencesEntity"],
            }
        },
    )
    dataset_citations: Optional[str] = Field(
        None,
        description="""Comma-separated list of DOIs for publications citing the dataset.""",
        json_schema_extra={
            "linkml_meta": {
                "alias": "dataset_citations",
                "domain_of": ["CrossReferencesMixin", "CrossReferencesEntity"],
            }
        },
    )

    @field_validator("publications")
    def pattern_publications(cls, v):
        pattern = re.compile(
            r"(^(doi:)?10\.[0-9]{4,9}/[-._;()/:a-zA-Z0-9]+(\s*,\s*(doi:)?10\.[0-9]{4,9}/[-._;()/:a-zA-Z0-9]+)*$)|(^(doi:)?10\.[0-9]{4,9}/[-._;()/:a-zA-Z0-9]+(\s*,\s*(doi:)?10\.[0-9]{4,9}/[-._;()/:a-zA-Z0-9]+)*$)"
        )
        if isinstance(v, list):
            for element in v:
                if not pattern.match(element):
                    raise ValueError(f"Invalid publications format: {element}")
        elif isinstance(v, str):
            if not pattern.match(v):
                raise ValueError(f"Invalid publications format: {v}")
        return v

    @field_validator("related_database_entries")
    def pattern_related_database_entries(cls, v):
        pattern = re.compile(
            r"(^(EMPIAR-[0-9]{5}|EMD-[0-9]{4,5}|pdb[0-9a-zA-Z]{4,8})(\s*,\s*(EMPIAR-[0-9]{5}|EMD-[0-9]{4,5}|pdb[0-9a-zA-Z]{4,8}))*$)|(^(EMPIAR-[0-9]{5}|EMD-[0-9]{4,5}|pdb[0-9a-zA-Z]{4,8})(\s*,\s*(EMPIAR-[0-9]{5}|EMD-[0-9]{4,5}|pdb[0-9a-zA-Z]{4,8}))*$)"
        )
        if isinstance(v, list):
            for element in v:
                if not pattern.match(element):
                    raise ValueError(f"Invalid related_database_entries format: {element}")
        elif isinstance(v, str):
            if not pattern.match(v):
                raise ValueError(f"Invalid related_database_entries format: {v}")
        return v


class AuthorMixin(ConfiguredBaseModel):
    """
    An entity with author data
    """

    linkml_meta: ClassVar[LinkMLMeta] = LinkMLMeta({"from_schema": "metadata", "mixin": True})

    name: str = Field(
        ...,
        description="""The full name of the author.""",
        json_schema_extra={
            "linkml_meta": {
                "alias": "name",
                "domain_of": [
                    "AuthorMixin",
                    "AnnotationMethodLinks",
                    "OrganismDetails",
                    "TissueDetails",
                    "CellType",
                    "CellStrain",
                    "CellComponent",
                    "AnnotationObject",
                    "Author",
                ],
                "exact_mappings": ["cdp-common:author_name"],
            }
        },
    )
    email: Optional[str] = Field(
        None,
        description="""The email address of the author.""",
        json_schema_extra={
            "linkml_meta": {
                "alias": "email",
                "domain_of": ["AuthorMixin", "Author"],
                "exact_mappings": ["cdp-common:author_email"],
            }
        },
    )
    affiliation_name: Optional[str] = Field(
        None,
        description="""The name of the author's affiliation.""",
        json_schema_extra={
            "linkml_meta": {
                "alias": "affiliation_name",
                "domain_of": ["AuthorMixin", "Author"],
                "exact_mappings": ["cdp-common:author_affiliation_name"],
            }
        },
    )
    affiliation_address: Optional[str] = Field(
        None,
        description="""The address of the author's affiliation.""",
        json_schema_extra={
            "linkml_meta": {
                "alias": "affiliation_address",
                "domain_of": ["AuthorMixin", "Author"],
                "exact_mappings": ["cdp-common:author_affiliation_address"],
            }
        },
    )
    affiliation_identifier: Optional[str] = Field(
        None,
        description="""A Research Organization Registry (ROR) identifier.""",
        json_schema_extra={
            "linkml_meta": {
                "alias": "affiliation_identifier",
                "domain_of": ["AuthorMixin", "Author"],
                "exact_mappings": ["cdp-common:author_affiliation_identifier"],
                "recommended": True,
            }
        },
    )
    corresponding_author_status: Optional[bool] = Field(
        False,
        description="""Whether the author is a corresponding author.""",
        json_schema_extra={
            "linkml_meta": {
                "alias": "corresponding_author_status",
                "domain_of": ["AuthorMixin", "Author"],
                "exact_mappings": ["cdp-common:author_corresponding_author_status"],
                "ifabsent": "False",
            }
        },
    )
    primary_author_status: Optional[bool] = Field(
        False,
        description="""Whether the author is a primary author.""",
        json_schema_extra={
            "linkml_meta": {
                "alias": "primary_author_status",
                "domain_of": ["AuthorMixin", "Author"],
                "exact_mappings": ["cdp-common:author_primary_author_status"],
                "ifabsent": "False",
            }
        },
    )


class Author(AuthorMixin):
    """
    Author of a scientific data entity.
    """

    linkml_meta: ClassVar[LinkMLMeta] = LinkMLMeta({"from_schema": "metadata", "mixins": ["AuthorMixin"]})

    ORCID: Optional[str] = Field(
        None,
        description="""The ORCID identifier for the author.""",
        json_schema_extra={
            "linkml_meta": {
                "alias": "ORCID",
                "domain_of": ["Author"],
                "exact_mappings": ["cdp-common:author_orcid"],
                "recommended": True,
            }
        },
    )
    name: str = Field(
        ...,
        description="""The full name of the author.""",
        json_schema_extra={
            "linkml_meta": {
                "alias": "name",
                "domain_of": [
                    "AuthorMixin",
                    "AnnotationMethodLinks",
                    "OrganismDetails",
                    "TissueDetails",
                    "CellType",
                    "CellStrain",
                    "CellComponent",
                    "AnnotationObject",
                    "Author",
                ],
                "exact_mappings": ["cdp-common:author_name"],
            }
        },
    )
    email: Optional[str] = Field(
        None,
        description="""The email address of the author.""",
        json_schema_extra={
            "linkml_meta": {
                "alias": "email",
                "domain_of": ["AuthorMixin", "Author"],
                "exact_mappings": ["cdp-common:author_email"],
            }
        },
    )
    affiliation_name: Optional[str] = Field(
        None,
        description="""The name of the author's affiliation.""",
        json_schema_extra={
            "linkml_meta": {
                "alias": "affiliation_name",
                "domain_of": ["AuthorMixin", "Author"],
                "exact_mappings": ["cdp-common:author_affiliation_name"],
            }
        },
    )
    affiliation_address: Optional[str] = Field(
        None,
        description="""The address of the author's affiliation.""",
        json_schema_extra={
            "linkml_meta": {
                "alias": "affiliation_address",
                "domain_of": ["AuthorMixin", "Author"],
                "exact_mappings": ["cdp-common:author_affiliation_address"],
            }
        },
    )
    affiliation_identifier: Optional[str] = Field(
        None,
        description="""A Research Organization Registry (ROR) identifier.""",
        json_schema_extra={
            "linkml_meta": {
                "alias": "affiliation_identifier",
                "domain_of": ["AuthorMixin", "Author"],
                "exact_mappings": ["cdp-common:author_affiliation_identifier"],
                "recommended": True,
            }
        },
    )
    corresponding_author_status: Optional[bool] = Field(
        False,
        description="""Whether the author is a corresponding author.""",
        json_schema_extra={
            "linkml_meta": {
                "alias": "corresponding_author_status",
                "domain_of": ["AuthorMixin", "Author"],
                "exact_mappings": ["cdp-common:author_corresponding_author_status"],
                "ifabsent": "False",
            }
        },
    )
    primary_author_status: Optional[bool] = Field(
        False,
        description="""Whether the author is a primary author.""",
        json_schema_extra={
            "linkml_meta": {
                "alias": "primary_author_status",
                "domain_of": ["AuthorMixin", "Author"],
                "exact_mappings": ["cdp-common:author_primary_author_status"],
                "ifabsent": "False",
            }
        },
    )

    @field_validator("ORCID")
    def pattern_ORCID(cls, v):
        pattern = re.compile(r"[0-9]{4}-[0-9]{4}-[0-9]{4}-[0-9]{3}[0-9X]$")
        if isinstance(v, list):
            for element in v:
                if not pattern.match(element):
                    raise ValueError(f"Invalid ORCID format: {element}")
        elif isinstance(v, str):
            if not pattern.match(v):
                raise ValueError(f"Invalid ORCID format: {v}")
        return v


=======
>>>>>>> 130573c2
class AnnotationMethodLinks(ConfiguredBaseModel):
    """
    A set of links to models, sourcecode, documentation, etc referenced by annotation the method
    """

    linkml_meta: ClassVar[LinkMLMeta] = LinkMLMeta({"from_schema": "metadata"})

    link: str = Field(
        ...,
        description="""URL to the resource""",
        json_schema_extra={"linkml_meta": {"alias": "link", "domain_of": ["AnnotationMethodLinks"]}},
    )
    link_type: AnnotationMethodLinkTypeEnum = Field(
        ...,
        description="""Type of link (e.g. model, sourcecode, documentation)""",
        json_schema_extra={"linkml_meta": {"alias": "link_type", "domain_of": ["AnnotationMethodLinks"]}},
    )
    name: Optional[str] = Field(
        None,
        description="""user readable name of the resource""",
        json_schema_extra={
            "linkml_meta": {
                "alias": "name",
                "domain_of": [
                    "AuthorMixin",
                    "AnnotationMethodLinks",
                    "OrganismDetails",
                    "TissueDetails",
                    "CellType",
                    "CellStrain",
                    "CellComponent",
                    "AnnotationObject",
                    "Author",
                ],
                "recommended": True,
            }
        },
    )

    @field_validator("link_type")
    def pattern_link_type(cls, v):
        pattern = re.compile(r"(^documentation$)|(^models_weights$)|(^other$)|(^source_code$)|(^website$)")
        if isinstance(v, list):
            for element in v:
                if not pattern.match(element):
                    raise ValueError(f"Invalid link_type format: {element}")
        elif isinstance(v, str):
            if not pattern.match(v):
                raise ValueError(f"Invalid link_type format: {v}")
        return v


# Model rebuild
# see https://pydantic-docs.helpmanual.io/usage/models/#rebuilding-a-model
PicturePath.model_rebuild()
<<<<<<< HEAD
FundingDetails.model_rebuild()
DatestampedEntity.model_rebuild()
=======
Author.model_rebuild()
CrossReferences.model_rebuild()
FundingDetails.model_rebuild()
DateStamp.model_rebuild()
DateStampedEntity.model_rebuild()
>>>>>>> 130573c2
AuthoredEntity.model_rebuild()
FundedEntity.model_rebuild()
CrossReferencedEntity.model_rebuild()
PicturedEntity.model_rebuild()
OrganismDetails.model_rebuild()
TissueDetails.model_rebuild()
CellType.model_rebuild()
CellStrain.model_rebuild()
CellComponent.model_rebuild()
ExperimentMetadata.model_rebuild()
Dataset.model_rebuild()
Deposition.model_rebuild()
CameraDetails.model_rebuild()
MicroscopeDetails.model_rebuild()
MicroscopeOpticalSetup.model_rebuild()
TiltRange.model_rebuild()
TiltSeries.model_rebuild()
TomogramSize.model_rebuild()
TomogramOffset.model_rebuild()
Tomogram.model_rebuild()
AnnotationConfidence.model_rebuild()
AnnotationObject.model_rebuild()
AnnotationSourceFile.model_rebuild()
AnnotationOrientedPointFile.model_rebuild()
AnnotationInstanceSegmentationFile.model_rebuild()
AnnotationPointFile.model_rebuild()
AnnotationSegmentationMaskFile.model_rebuild()
AnnotationSemanticSegmentationMaskFile.model_rebuild()
Annotation.model_rebuild()
<<<<<<< HEAD
DateStampedEntityMixin.model_rebuild()
DateStamp.model_rebuild()
CrossReferencesMixin.model_rebuild()
CrossReferencesEntity.model_rebuild()
AuthorMixin.model_rebuild()
Author.model_rebuild()
=======
>>>>>>> 130573c2
AnnotationMethodLinks.model_rebuild()<|MERGE_RESOLUTION|>--- conflicted
+++ resolved
@@ -5,7 +5,14 @@
 import re
 import sys
 from typing import Any, ClassVar, List, Literal, Dict, Optional, Union
-from pydantic import BaseModel, ConfigDict, Field, RootModel, field_validator, conlist
+from pydantic.version import VERSION as PYDANTIC_VERSION
+
+if int(PYDANTIC_VERSION[0]) >= 2:
+    from pydantic import BaseModel, ConfigDict, Field, RootModel, field_validator
+else:
+    from pydantic import BaseModel, Field, validator
+
+from pydantic import conlist
 
 metamodel_version = "None"
 version = "1.1.0"
@@ -689,156 +696,54 @@
         return v
 
 
-<<<<<<< HEAD
-=======
-class Author(ConfiguredBaseModel):
-    """
-    Author of a scientific data entity.
+class CrossReferences(ConfiguredBaseModel):
+    """
+    A set of cross-references to other databases and publications.
     """
 
     linkml_meta: ClassVar[LinkMLMeta] = LinkMLMeta({"from_schema": "metadata"})
 
-    name: str = Field(
-        ...,
-        description="""The full name of the author.""",
-        json_schema_extra={
-            "linkml_meta": {
-                "alias": "name",
-                "domain_of": [
-                    "Author",
-                    "OrganismDetails",
-                    "TissueDetails",
-                    "CellType",
-                    "CellStrain",
-                    "CellComponent",
-                    "AnnotationObject",
-                    "AnnotationMethodLinks",
-                ],
-                "exact_mappings": ["cdp-common:author_name"],
-            }
-        },
-    )
-    email: Optional[str] = Field(
-        None,
-        description="""The email address of the author.""",
-        json_schema_extra={
-            "linkml_meta": {"alias": "email", "domain_of": ["Author"], "exact_mappings": ["cdp-common:author_email"]}
-        },
-    )
-    affiliation_name: Optional[str] = Field(
-        None,
-        description="""The name of the author's affiliation.""",
-        json_schema_extra={
-            "linkml_meta": {
-                "alias": "affiliation_name",
-                "domain_of": ["Author"],
-                "exact_mappings": ["cdp-common:author_affiliation_name"],
-            }
-        },
-    )
-    affiliation_address: Optional[str] = Field(
-        None,
-        description="""The address of the author's affiliation.""",
-        json_schema_extra={
-            "linkml_meta": {
-                "alias": "affiliation_address",
-                "domain_of": ["Author"],
-                "exact_mappings": ["cdp-common:author_affiliation_address"],
-            }
-        },
-    )
-    affiliation_identifier: Optional[str] = Field(
-        None,
-        description="""A Research Organization Registry (ROR) identifier.""",
-        json_schema_extra={
-            "linkml_meta": {
-                "alias": "affiliation_identifier",
-                "domain_of": ["Author"],
-                "exact_mappings": ["cdp-common:author_affiliation_identifier"],
+    publications: Optional[str] = Field(
+        None,
+        description="""Comma-separated list of DOIs for publications associated with the dataset.""",
+        json_schema_extra={
+            "linkml_meta": {
+                "alias": "publications",
+                "domain_of": ["CrossReferences", "CrossReferencesMixin", "CrossReferencesEntity"],
                 "recommended": True,
             }
         },
     )
-    corresponding_author_status: Optional[bool] = Field(
-        False,
-        description="""Whether the author is a corresponding author.""",
-        json_schema_extra={
-            "linkml_meta": {
-                "alias": "corresponding_author_status",
-                "domain_of": ["Author"],
-                "exact_mappings": ["cdp-common:author_corresponding_author_status"],
-                "ifabsent": "False",
-            }
-        },
-    )
-    primary_author_status: Optional[bool] = Field(
-        False,
-        description="""Whether the author is a primary author.""",
-        json_schema_extra={
-            "linkml_meta": {
-                "alias": "primary_author_status",
-                "domain_of": ["Author"],
-                "exact_mappings": ["cdp-common:author_primary_author_status"],
-                "ifabsent": "False",
-            }
-        },
-    )
-    ORCID: Optional[str] = Field(
-        None,
-        description="""The ORCID identifier for the author.""",
-        json_schema_extra={
-            "linkml_meta": {
-                "alias": "ORCID",
-                "domain_of": ["Author"],
-                "exact_mappings": ["cdp-common:author_orcid"],
+    related_database_entries: Optional[str] = Field(
+        None,
+        description="""Comma-separated list of related database entries for the dataset.""",
+        json_schema_extra={
+            "linkml_meta": {
+                "alias": "related_database_entries",
+                "domain_of": ["CrossReferences", "CrossReferencesMixin", "CrossReferencesEntity"],
                 "recommended": True,
             }
         },
     )
-
-    @field_validator("ORCID")
-    def pattern_ORCID(cls, v):
-        pattern = re.compile(r"[0-9]{4}-[0-9]{4}-[0-9]{4}-[0-9]{3}[0-9X]$")
-        if isinstance(v, list):
-            for element in v:
-                if not pattern.match(element):
-                    raise ValueError(f"Invalid ORCID format: {element}")
-        elif isinstance(v, str):
-            if not pattern.match(v):
-                raise ValueError(f"Invalid ORCID format: {v}")
-        return v
-
-
-class CrossReferences(ConfiguredBaseModel):
-    """
-    A set of cross-references to other databases and publications.
-    """
-
-    linkml_meta: ClassVar[LinkMLMeta] = LinkMLMeta({"from_schema": "metadata"})
-
-    publications: Optional[str] = Field(
-        None,
-        description="""Comma-separated list of DOIs for publications associated with the dataset.""",
-        json_schema_extra={
-            "linkml_meta": {"alias": "publications", "domain_of": ["CrossReferences"], "recommended": True}
-        },
-    )
-    related_database_entries: Optional[str] = Field(
-        None,
-        description="""Comma-separated list of related database entries for the dataset.""",
-        json_schema_extra={
-            "linkml_meta": {"alias": "related_database_entries", "domain_of": ["CrossReferences"], "recommended": True}
-        },
-    )
     related_database_links: Optional[str] = Field(
         None,
         description="""Comma-separated list of related database links for the dataset.""",
-        json_schema_extra={"linkml_meta": {"alias": "related_database_links", "domain_of": ["CrossReferences"]}},
+        json_schema_extra={
+            "linkml_meta": {
+                "alias": "related_database_links",
+                "domain_of": ["CrossReferences", "CrossReferencesMixin", "CrossReferencesEntity"],
+            }
+        },
     )
     dataset_citations: Optional[str] = Field(
         None,
         description="""Comma-separated list of DOIs for publications citing the dataset.""",
-        json_schema_extra={"linkml_meta": {"alias": "dataset_citations", "domain_of": ["CrossReferences"]}},
+        json_schema_extra={
+            "linkml_meta": {
+                "alias": "dataset_citations",
+                "domain_of": ["CrossReferences", "CrossReferencesMixin", "CrossReferencesEntity"],
+            }
+        },
     )
 
     @field_validator("publications")
@@ -870,7 +775,6 @@
         return v
 
 
->>>>>>> 130573c2
 class FundingDetails(ConfiguredBaseModel):
     """
     A funding source for a scientific data entity (base for JSON and DB representation).
@@ -904,53 +808,7 @@
     )
 
 
-<<<<<<< HEAD
-class DatestampedEntity(ConfiguredBaseModel):
-=======
-class DateStamp(ConfiguredBaseModel):
-    """
-    A set of dates at which a data item was deposited, published and last modified.
-    """
-
-    linkml_meta: ClassVar[LinkMLMeta] = LinkMLMeta({"from_schema": "metadata"})
-
-    deposition_date: date = Field(
-        ...,
-        description="""The date a data item was received by the cryoET data portal.""",
-        json_schema_extra={
-            "linkml_meta": {
-                "alias": "deposition_date",
-                "domain_of": ["DateStamp"],
-                "exact_mappings": ["cdp-common:deposition_date"],
-            }
-        },
-    )
-    release_date: date = Field(
-        ...,
-        description="""The date a data item was received by the cryoET data portal.""",
-        json_schema_extra={
-            "linkml_meta": {
-                "alias": "release_date",
-                "domain_of": ["DateStamp"],
-                "exact_mappings": ["cdp-common:release_date"],
-            }
-        },
-    )
-    last_modified_date: date = Field(
-        ...,
-        description="""The date a piece of data was last modified on the cryoET data portal.""",
-        json_schema_extra={
-            "linkml_meta": {
-                "alias": "last_modified_date",
-                "domain_of": ["DateStamp"],
-                "exact_mappings": ["cdp-common:last_modified_date"],
-            }
-        },
-    )
-
-
 class DateStampedEntity(ConfiguredBaseModel):
->>>>>>> 130573c2
     """
     An entity with associated deposition, release and last modified dates.
     """
@@ -976,12 +834,12 @@
     authors: List[Author] = Field(
         default_factory=list,
         description="""Author of a scientific data entity.""",
-        min_length=1,
         json_schema_extra={
             "linkml_meta": {
                 "alias": "authors",
                 "domain_of": ["AuthoredEntity", "Dataset", "Deposition", "Tomogram", "Annotation"],
                 "list_elements_ordered": True,
+                "minimum_cardinality": 1,
             }
         },
     )
@@ -995,7 +853,7 @@
     linkml_meta: ClassVar[LinkMLMeta] = LinkMLMeta({"abstract": True, "from_schema": "metadata"})
 
     funding: Optional[List[FundingDetails]] = Field(
-        None,
+        default_factory=list,
         description="""A funding source for a scientific data entity (base for JSON and DB representation).""",
         json_schema_extra={
             "linkml_meta": {
@@ -1456,17 +1314,17 @@
     authors: List[Author] = Field(
         default_factory=list,
         description="""Author of a scientific data entity.""",
-        min_length=1,
         json_schema_extra={
             "linkml_meta": {
                 "alias": "authors",
                 "domain_of": ["AuthoredEntity", "Dataset", "Deposition", "Tomogram", "Annotation"],
                 "list_elements_ordered": True,
+                "minimum_cardinality": 1,
             }
         },
     )
     funding: Optional[List[FundingDetails]] = Field(
-        None,
+        default_factory=list,
         description="""A funding source for a scientific data entity (base for JSON and DB representation).""",
         json_schema_extra={
             "linkml_meta": {
@@ -1620,12 +1478,12 @@
     deposition_types: List[DepositionTypesEnum] = Field(
         default_factory=list,
         description="""Type of data in the deposition (e.g. dataset, annotation, tomogram)""",
-        min_length=1,
         json_schema_extra={
             "linkml_meta": {
                 "alias": "deposition_types",
                 "domain_of": ["Deposition"],
                 "exact_mappings": ["cdp-common:deposition_types"],
+                "minimum_cardinality": 1,
             }
         },
     )
@@ -1639,12 +1497,12 @@
     authors: List[Author] = Field(
         default_factory=list,
         description="""Author of a scientific data entity.""",
-        min_length=1,
         json_schema_extra={
             "linkml_meta": {
                 "alias": "authors",
                 "domain_of": ["AuthoredEntity", "Dataset", "Deposition", "Tomogram", "Annotation"],
                 "list_elements_ordered": True,
+                "minimum_cardinality": 1,
             }
         },
     )
@@ -1745,22 +1603,13 @@
             }
         },
     )
-<<<<<<< HEAD
-    manufacturer: Optional[Union[MicroscopeManufacturerEnum, str]] = Field(
-        None,
-=======
-    manufacturer: Union[TiltseriesMicroscopeManufacturerEnum, str] = Field(
-        ...,
->>>>>>> 130573c2
+    manufacturer: Optional[Union[TiltseriesMicroscopeManufacturerEnum, str]] = Field(
+        None,
         description="""Name of the microscope manufacturer""",
         json_schema_extra={
             "linkml_meta": {
                 "alias": "manufacturer",
-<<<<<<< HEAD
-                "any_of": [{"range": "microscope_manufacturer_enum"}, {"range": "StringFormattedString"}],
-=======
-                "any_of": [{"range": "StringFormattedString"}, {"range": "tiltseries_microscope_manufacturer_enum"}],
->>>>>>> 130573c2
+                "any_of": [{"range": "tiltseries_microscope_manufacturer_enum"}, {"range": "StringFormattedString"}],
                 "domain_of": ["CameraDetails", "MicroscopeDetails"],
             }
         },
@@ -2456,12 +2305,12 @@
     authors: List[Author] = Field(
         default_factory=list,
         description="""Author of a scientific data entity.""",
-        min_length=1,
         json_schema_extra={
             "linkml_meta": {
                 "alias": "authors",
                 "domain_of": ["AuthoredEntity", "Dataset", "Deposition", "Tomogram", "Annotation"],
                 "list_elements_ordered": True,
+                "minimum_cardinality": 1,
             }
         },
     )
@@ -2682,7 +2531,7 @@
         },
     )
     glob_strings: Optional[List[str]] = Field(
-        None,
+        default_factory=list,
         description="""Glob strings to match annotation files in the dataset. Required if annotation_source_file_glob_string is not provided.""",
         json_schema_extra={
             "linkml_meta": {
@@ -2804,7 +2653,7 @@
         },
     )
     glob_strings: Optional[List[str]] = Field(
-        None,
+        default_factory=list,
         description="""Glob strings to match annotation files in the dataset. Required if annotation_source_file_glob_string is not provided.""",
         json_schema_extra={
             "linkml_meta": {
@@ -2926,7 +2775,7 @@
         },
     )
     glob_strings: Optional[List[str]] = Field(
-        None,
+        default_factory=list,
         description="""Glob strings to match annotation files in the dataset. Required if annotation_source_file_glob_string is not provided.""",
         json_schema_extra={
             "linkml_meta": {
@@ -3049,7 +2898,7 @@
         },
     )
     glob_strings: Optional[List[str]] = Field(
-        None,
+        default_factory=list,
         description="""Glob strings to match annotation files in the dataset. Required if annotation_source_file_glob_string is not provided.""",
         json_schema_extra={
             "linkml_meta": {
@@ -3131,7 +2980,7 @@
         },
     )
     glob_strings: Optional[List[str]] = Field(
-        None,
+        default_factory=list,
         description="""Glob strings to match annotation files in the dataset. Required if annotation_source_file_glob_string is not provided.""",
         json_schema_extra={
             "linkml_meta": {
@@ -3225,7 +3074,7 @@
         },
     )
     glob_strings: Optional[List[str]] = Field(
-        None,
+        default_factory=list,
         description="""Glob strings to match annotation files in the dataset. Required if annotation_source_file_glob_string is not provided.""",
         json_schema_extra={
             "linkml_meta": {
@@ -3317,7 +3166,7 @@
         json_schema_extra={"linkml_meta": {"alias": "confidence", "domain_of": ["Annotation"]}},
     )
     files: Optional[List[AnnotationSourceFile]] = Field(
-        None,
+        default_factory=list,
         description="""File and sourcing data for an annotation. Represents an entry in annotation.sources.""",
         json_schema_extra={
             "linkml_meta": {"alias": "files", "domain_of": ["Annotation"], "list_elements_ordered": True}
@@ -3391,12 +3240,12 @@
     authors: List[Author] = Field(
         default_factory=list,
         description="""Author of a scientific data entity.""",
-        min_length=1,
         json_schema_extra={
             "linkml_meta": {
                 "alias": "authors",
                 "domain_of": ["AuthoredEntity", "Dataset", "Deposition", "Tomogram", "Annotation"],
                 "list_elements_ordered": True,
+                "minimum_cardinality": 1,
             }
         },
     )
@@ -3428,7 +3277,6 @@
         return v
 
 
-<<<<<<< HEAD
 class DateStampedEntityMixin(ConfiguredBaseModel):
     """
     A set of dates at which a data item was deposited, published and last modified.
@@ -3526,7 +3374,7 @@
         json_schema_extra={
             "linkml_meta": {
                 "alias": "publications",
-                "domain_of": ["CrossReferencesMixin", "CrossReferencesEntity"],
+                "domain_of": ["CrossReferencesMixin", "CrossReferences", "CrossReferencesEntity"],
                 "recommended": True,
             }
         },
@@ -3537,7 +3385,7 @@
         json_schema_extra={
             "linkml_meta": {
                 "alias": "related_database_entries",
-                "domain_of": ["CrossReferencesMixin", "CrossReferencesEntity"],
+                "domain_of": ["CrossReferencesMixin", "CrossReferences", "CrossReferencesEntity"],
                 "recommended": True,
             }
         },
@@ -3548,7 +3396,7 @@
         json_schema_extra={
             "linkml_meta": {
                 "alias": "related_database_links",
-                "domain_of": ["CrossReferencesMixin", "CrossReferencesEntity"],
+                "domain_of": ["CrossReferencesMixin", "CrossReferences", "CrossReferencesEntity"],
             }
         },
     )
@@ -3558,7 +3406,7 @@
         json_schema_extra={
             "linkml_meta": {
                 "alias": "dataset_citations",
-                "domain_of": ["CrossReferencesMixin", "CrossReferencesEntity"],
+                "domain_of": ["CrossReferencesMixin", "CrossReferences", "CrossReferencesEntity"],
             }
         },
     )
@@ -3607,7 +3455,7 @@
         json_schema_extra={
             "linkml_meta": {
                 "alias": "publications",
-                "domain_of": ["CrossReferencesMixin", "CrossReferencesEntity"],
+                "domain_of": ["CrossReferencesMixin", "CrossReferences", "CrossReferencesEntity"],
                 "recommended": True,
             }
         },
@@ -3618,7 +3466,7 @@
         json_schema_extra={
             "linkml_meta": {
                 "alias": "related_database_entries",
-                "domain_of": ["CrossReferencesMixin", "CrossReferencesEntity"],
+                "domain_of": ["CrossReferencesMixin", "CrossReferences", "CrossReferencesEntity"],
                 "recommended": True,
             }
         },
@@ -3629,7 +3477,7 @@
         json_schema_extra={
             "linkml_meta": {
                 "alias": "related_database_links",
-                "domain_of": ["CrossReferencesMixin", "CrossReferencesEntity"],
+                "domain_of": ["CrossReferencesMixin", "CrossReferences", "CrossReferencesEntity"],
             }
         },
     )
@@ -3639,7 +3487,7 @@
         json_schema_extra={
             "linkml_meta": {
                 "alias": "dataset_citations",
-                "domain_of": ["CrossReferencesMixin", "CrossReferencesEntity"],
+                "domain_of": ["CrossReferencesMixin", "CrossReferences", "CrossReferencesEntity"],
             }
         },
     )
@@ -3895,8 +3743,6 @@
         return v
 
 
-=======
->>>>>>> 130573c2
 class AnnotationMethodLinks(ConfiguredBaseModel):
     """
     A set of links to models, sourcecode, documentation, etc referenced by annotation the method
@@ -3952,16 +3798,9 @@
 # Model rebuild
 # see https://pydantic-docs.helpmanual.io/usage/models/#rebuilding-a-model
 PicturePath.model_rebuild()
-<<<<<<< HEAD
-FundingDetails.model_rebuild()
-DatestampedEntity.model_rebuild()
-=======
-Author.model_rebuild()
 CrossReferences.model_rebuild()
 FundingDetails.model_rebuild()
-DateStamp.model_rebuild()
 DateStampedEntity.model_rebuild()
->>>>>>> 130573c2
 AuthoredEntity.model_rebuild()
 FundedEntity.model_rebuild()
 CrossReferencedEntity.model_rebuild()
@@ -3991,13 +3830,10 @@
 AnnotationSegmentationMaskFile.model_rebuild()
 AnnotationSemanticSegmentationMaskFile.model_rebuild()
 Annotation.model_rebuild()
-<<<<<<< HEAD
 DateStampedEntityMixin.model_rebuild()
 DateStamp.model_rebuild()
 CrossReferencesMixin.model_rebuild()
 CrossReferencesEntity.model_rebuild()
 AuthorMixin.model_rebuild()
 Author.model_rebuild()
-=======
->>>>>>> 130573c2
 AnnotationMethodLinks.model_rebuild()