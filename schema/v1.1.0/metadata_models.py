from __future__ import annotations
from datetime import datetime, date
from decimal import Decimal
from enum import Enum
import re
import sys
from typing import Any, ClassVar, List, Literal, Dict, Optional, Union
from pydantic.version import VERSION as PYDANTIC_VERSION

if int(PYDANTIC_VERSION[0]) >= 2:
    from pydantic import BaseModel, ConfigDict, Field, RootModel, field_validator
else:
    from pydantic import BaseModel, Field, validator

from pydantic import conlist

metamodel_version = "None"
version = "1.1.0"


class ConfiguredBaseModel(BaseModel):
    model_config = ConfigDict(
        validate_assignment=True,
        validate_default=True,
        extra="forbid",
        arbitrary_types_allowed=True,
        use_enum_values=True,
        strict=False,
    )
    pass


class LinkMLMeta(RootModel):
    root: Dict[str, Any] = {}
    model_config = ConfigDict(frozen=True)

    def __getattr__(self, key: str):
        return getattr(self.root, key)

    def __getitem__(self, key: str):
        return self.root[key]

    def __setitem__(self, key: str, value):
        self.root[key] = value

    def __contains__(self, key: str) -> bool:
        return key in self.root


linkml_meta = LinkMLMeta(
    {
        "default_prefix": "cdp-meta",
        "default_range": "string",
        "id": "metadata",
        "imports": ["linkml:types"],
        "name": "cdp-meta",
        "prefixes": {
            "CL": {"prefix_prefix": "CL", "prefix_reference": "http://purl.obolibrary.org/obo/CL_"},
            "GO": {"prefix_prefix": "GO", "prefix_reference": "http://purl.obolibrary.org/obo/GO_"},
            "ORCID": {"prefix_prefix": "ORCID", "prefix_reference": "https://orcid.org/"},
            "ROR": {"prefix_prefix": "ROR", "prefix_reference": "https://ror.org/"},
            "UBERON": {"prefix_prefix": "UBERON", "prefix_reference": "http://purl.obolibrary.org/obo/UBERON_"},
            "cdp-meta": {"prefix_prefix": "cdp-meta", "prefix_reference": "metadata"},
            "linkml": {"prefix_prefix": "linkml", "prefix_reference": "https://w3id.org/linkml/"},
        },
        "source_file": "metadata_materialized.yaml",
        "types": {
            "BTO_ID": {
                "base": "str",
                "description": "A BRENDA Tissue Ontology identifier",
                "from_schema": "metadata",
                "name": "BTO_ID",
                "pattern": "^BTO:[0-9]{7}$",
            },
            "BooleanFormattedString": {
                "base": "str",
                "description": "A formatted string that " "represents a boolean.",
                "from_schema": "metadata",
                "name": "BooleanFormattedString",
                "pattern": "^[ ]*\\{[a-zA-Z0-9_-]+\\}[ " "]*$",
            },
            "CL_ID": {
                "base": "str",
                "description": "A Cell Ontology identifier",
                "from_schema": "metadata",
                "name": "CL_ID",
                "pattern": "^CL:[0-9]{7}$",
            },
            "DOI": {
                "base": "str",
                "description": "A Digital Object Identifier",
                "from_schema": "metadata",
                "name": "DOI",
<<<<<<< HEAD
                "pattern": "^(doi:|https://doi\\.org/)?10\\.[0-9]{4,9}/[-._;()/:a-zA-Z0-9]+$",
=======
                "pattern": "^(doi:)?10\\.[0-9]{4,9}/[-._;()/:a-zA-Z0-9]+$",
>>>>>>> b304fc9f
            },
            "DOI_LIST": {
                "base": "str",
                "description": "A list of Digital Object Identifiers",
                "from_schema": "metadata",
                "name": "DOI_LIST",
<<<<<<< HEAD
                "pattern": "^(doi:|https://doi\\.org/)?10\\.[0-9]{4,9}/[-._;()/:a-zA-Z0-9]+(\\s*,\\s*(doi:|https://doi\\.org/)?10\\.[0-9]{4,9}/[-._;()/:a-zA-Z0-9]+)*$",
=======
                "pattern": "^(doi:)?10\\.[0-9]{4,9}/[-._;()/:a-zA-Z0-9]+(\\s*,\\s*(doi:)?10\\.[0-9]{4,9}/[-._;()/:a-zA-Z0-9]+)*$",
>>>>>>> b304fc9f
            },
            "EMDB_ID": {
                "base": "str",
                "description": "An Electron Microscopy Data Bank " "identifier",
                "from_schema": "metadata",
                "name": "EMDB_ID",
                "pattern": "^EMD-[0-9]{4,5}$",
            },
            "EMPIAR_EMDB_LIST": {
                "base": "str",
                "description": "A list of EMPIAR and EMDB " "identifiers",
                "from_schema": "metadata",
                "name": "EMPIAR_EMDB_LIST",
                "pattern": "^(EMPIAR-[0-9]{5}|EMD-[0-9]{4,5})(\\s*,\\s*(EMPIAR-[0-9]{5}|EMD-[0-9]{4,5}))*$",
            },
            "EMPIAR_ID": {
                "base": "str",
                "description": "An Electron Microscopy Public Image " "Archive identifier",
                "from_schema": "metadata",
                "name": "EMPIAR_ID",
                "pattern": "^EMPIAR-[0-9]{5}$",
            },
            "FloatFormattedString": {
                "base": "str",
                "description": "A formatted string that " "represents a floating " "point number.",
                "from_schema": "metadata",
                "name": "FloatFormattedString",
                "pattern": "^float[ " "]*\\{[a-zA-Z0-9_-]+\\}[ ]*$",
            },
            "GO_ID": {
                "base": "str",
                "description": "A Gene Ontology identifier",
                "from_schema": "metadata",
                "name": "GO_ID",
                "pattern": "^GO:[0-9]{7}$",
            },
            "IntegerFormattedString": {
                "base": "str",
                "description": "A formatted string that " "represents an integer.",
                "from_schema": "metadata",
                "name": "IntegerFormattedString",
                "pattern": "^int[ " "]*\\{[a-zA-Z0-9_-]+\\}[ ]*$",
            },
            "ONTOLOGY_ID": {
                "base": "str",
                "description": "An ontology identifier",
                "from_schema": "metadata",
                "name": "ONTOLOGY_ID",
                "pattern": "^[A-Z]+:[0-9]+$",
            },
            "ORCID": {
                "base": "str",
                "description": "A unique, persistent identifier for " "researchers, provided by ORCID.",
                "from_schema": "metadata",
                "name": "ORCID",
                "pattern": "[0-9]{4}-[0-9]{4}-[0-9]{4}-[0-9]{3}[0-9X]$",
            },
            "StringFormattedString": {
                "base": "str",
                "description": "A formatted string " "(variable) that " "represents a string.",
                "from_schema": "metadata",
                "name": "StringFormattedString",
                "pattern": "^[ ]*\\{[a-zA-Z0-9_-]+\\}[ " "]*$",
            },
            "URLorS3URI": {
                "base": "str",
                "description": "A URL or S3 URI",
                "from_schema": "metadata",
                "name": "URLorS3URI",
                "pattern": "^(((https?|s3)://)|cryoetportal-rawdatasets-dev).*$",
            },
            "VersionString": {
                "base": "float",
                "description": "A version number (only major, " "minor versions)",
                "from_schema": "metadata",
                "minimum_value": 0,
                "name": "VersionString",
            },
            "boolean": {
                "base": "Bool",
                "description": "A binary (true or false) value",
                "exact_mappings": ["schema:Boolean"],
                "from_schema": "metadata",
                "name": "boolean",
                "notes": [
                    "If you are authoring schemas in LinkML YAML, "
                    "the type is referenced with the lower case "
                    '"boolean".'
                ],
                "repr": "bool",
                "uri": "xsd:boolean",
            },
            "curie": {
                "base": "Curie",
                "comments": [
                    "in RDF serializations this MUST be expanded " "to a URI",
                    "in non-RDF serializations MAY be serialized " "as the compact representation",
                ],
                "conforms_to": "https://www.w3.org/TR/curie/",
                "description": "a compact URI",
                "from_schema": "metadata",
                "name": "curie",
                "notes": [
                    "If you are authoring schemas in LinkML YAML, "
                    "the type is referenced with the lower case "
                    '"curie".'
                ],
                "repr": "str",
                "uri": "xsd:string",
            },
            "date": {
                "base": "XSDDate",
                "description": "a date (year, month and day) in an " "idealized calendar",
                "exact_mappings": ["schema:Date"],
                "from_schema": "metadata",
                "name": "date",
                "notes": [
                    "URI is dateTime because OWL reasoners don't " "work with straight date or time",
                    "If you are authoring schemas in LinkML YAML, "
                    "the type is referenced with the lower case "
                    '"date".',
                ],
                "repr": "str",
                "uri": "xsd:date",
            },
            "date_or_datetime": {
                "base": "str",
                "description": "Either a date or a datetime",
                "from_schema": "metadata",
                "name": "date_or_datetime",
                "notes": [
                    "If you are authoring schemas in "
                    "LinkML YAML, the type is referenced "
                    "with the lower case "
                    '"date_or_datetime".'
                ],
                "repr": "str",
                "uri": "linkml:DateOrDatetime",
            },
            "datetime": {
                "base": "XSDDateTime",
                "description": "The combination of a date and time",
                "exact_mappings": ["schema:DateTime"],
                "from_schema": "metadata",
                "name": "datetime",
                "notes": [
                    "If you are authoring schemas in LinkML "
                    "YAML, the type is referenced with the lower "
                    'case "datetime".'
                ],
                "repr": "str",
                "uri": "xsd:dateTime",
            },
            "decimal": {
                "base": "Decimal",
                "broad_mappings": ["schema:Number"],
                "description": "A real number with arbitrary precision "
                "that conforms to the xsd:decimal "
                "specification",
                "from_schema": "metadata",
                "name": "decimal",
                "notes": [
                    "If you are authoring schemas in LinkML YAML, "
                    "the type is referenced with the lower case "
                    '"decimal".'
                ],
                "uri": "xsd:decimal",
            },
            "double": {
                "base": "float",
                "close_mappings": ["schema:Float"],
                "description": "A real number that conforms to the " "xsd:double specification",
                "from_schema": "metadata",
                "name": "double",
                "notes": [
                    "If you are authoring schemas in LinkML YAML, "
                    "the type is referenced with the lower case "
                    '"double".'
                ],
                "uri": "xsd:double",
            },
            "float": {
                "base": "float",
                "description": "A real number that conforms to the " "xsd:float specification",
                "exact_mappings": ["schema:Float"],
                "from_schema": "metadata",
                "name": "float",
                "notes": [
                    "If you are authoring schemas in LinkML YAML, "
                    "the type is referenced with the lower case "
                    '"float".'
                ],
                "uri": "xsd:float",
            },
            "integer": {
                "base": "int",
                "description": "An integer",
                "exact_mappings": ["schema:Integer"],
                "from_schema": "metadata",
                "name": "integer",
                "notes": [
                    "If you are authoring schemas in LinkML YAML, "
                    "the type is referenced with the lower case "
                    '"integer".'
                ],
                "uri": "xsd:integer",
            },
            "jsonpath": {
                "base": "str",
                "conforms_to": "https://www.ietf.org/archive/id/draft-goessner-dispatch-jsonpath-00.html",
                "description": "A string encoding a JSON Path. The "
                "value of the string MUST conform to "
                "JSON Point syntax and SHOULD "
                "dereference to zero or more valid "
                "objects within the current instance "
                "document when encoded in tree form.",
                "from_schema": "metadata",
                "name": "jsonpath",
                "notes": [
                    "If you are authoring schemas in LinkML "
                    "YAML, the type is referenced with the lower "
                    'case "jsonpath".'
                ],
                "repr": "str",
                "uri": "xsd:string",
            },
            "jsonpointer": {
                "base": "str",
                "conforms_to": "https://datatracker.ietf.org/doc/html/rfc6901",
                "description": "A string encoding a JSON Pointer. "
                "The value of the string MUST "
                "conform to JSON Point syntax and "
                "SHOULD dereference to a valid "
                "object within the current instance "
                "document when encoded in tree form.",
                "from_schema": "metadata",
                "name": "jsonpointer",
                "notes": [
                    "If you are authoring schemas in LinkML "
                    "YAML, the type is referenced with the "
                    'lower case "jsonpointer".'
                ],
                "repr": "str",
                "uri": "xsd:string",
            },
            "ncname": {
                "base": "NCName",
                "description": "Prefix part of CURIE",
                "from_schema": "metadata",
                "name": "ncname",
                "notes": [
                    "If you are authoring schemas in LinkML YAML, "
                    "the type is referenced with the lower case "
                    '"ncname".'
                ],
                "repr": "str",
                "uri": "xsd:string",
            },
            "nodeidentifier": {
                "base": "NodeIdentifier",
                "description": "A URI, CURIE or BNODE that " "represents a node in a model.",
                "from_schema": "metadata",
                "name": "nodeidentifier",
                "notes": [
                    "If you are authoring schemas in "
                    "LinkML YAML, the type is referenced "
                    "with the lower case "
                    '"nodeidentifier".'
                ],
                "repr": "str",
                "uri": "shex:nonLiteral",
            },
            "objectidentifier": {
                "base": "ElementIdentifier",
                "comments": ["Used for inheritance and type " "checking"],
                "description": "A URI or CURIE that represents " "an object in the model.",
                "from_schema": "metadata",
                "name": "objectidentifier",
                "notes": [
                    "If you are authoring schemas in "
                    "LinkML YAML, the type is referenced "
                    "with the lower case "
                    '"objectidentifier".'
                ],
                "repr": "str",
                "uri": "shex:iri",
            },
            "sparqlpath": {
                "base": "str",
                "conforms_to": "https://www.w3.org/TR/sparql11-query/#propertypaths",
                "description": "A string encoding a SPARQL Property "
                "Path. The value of the string MUST "
                "conform to SPARQL syntax and SHOULD "
                "dereference to zero or more valid "
                "objects within the current instance "
                "document when encoded as RDF.",
                "from_schema": "metadata",
                "name": "sparqlpath",
                "notes": [
                    "If you are authoring schemas in LinkML "
                    "YAML, the type is referenced with the "
                    'lower case "sparqlpath".'
                ],
                "repr": "str",
                "uri": "xsd:string",
            },
            "string": {
                "base": "str",
                "description": "A character string",
                "exact_mappings": ["schema:Text"],
                "from_schema": "metadata",
                "name": "string",
                "notes": [
                    "In RDF serializations, a slot with range of "
                    "string is treated as a literal or type "
                    "xsd:string.   If you are authoring schemas in "
                    "LinkML YAML, the type is referenced with the "
                    'lower case "string".'
                ],
                "uri": "xsd:string",
            },
            "time": {
                "base": "XSDTime",
                "description": "A time object represents a (local) time of " "day, independent of any particular day",
                "exact_mappings": ["schema:Time"],
                "from_schema": "metadata",
                "name": "time",
                "notes": [
                    "URI is dateTime because OWL reasoners do not " "work with straight date or time",
                    "If you are authoring schemas in LinkML YAML, "
                    "the type is referenced with the lower case "
                    '"time".',
                ],
                "repr": "str",
                "uri": "xsd:time",
            },
            "uri": {
                "base": "URI",
                "close_mappings": ["schema:URL"],
                "comments": [
                    "in RDF serializations a slot with range of "
                    "uri is treated as a literal or type "
                    "xsd:anyURI unless it is an identifier or a "
                    "reference to an identifier, in which case it "
                    "is translated directly to a node"
                ],
                "conforms_to": "https://www.ietf.org/rfc/rfc3987.txt",
                "description": "a complete URI",
                "from_schema": "metadata",
                "name": "uri",
                "notes": [
                    "If you are authoring schemas in LinkML YAML, the " 'type is referenced with the lower case "uri".'
                ],
                "repr": "str",
                "uri": "xsd:anyURI",
            },
            "uriorcurie": {
                "base": "URIorCURIE",
                "description": "a URI or a CURIE",
                "from_schema": "metadata",
                "name": "uriorcurie",
                "notes": [
                    "If you are authoring schemas in LinkML "
                    "YAML, the type is referenced with the "
                    'lower case "uriorcurie".'
                ],
                "repr": "str",
                "uri": "xsd:anyURI",
            },
        },
    }
)


class AnnotationMethodTypeEnum(str, Enum):
    """
    Describes how the annotations were generated.
    """

    # Annotations were generated manually.
    manual = "manual"
<<<<<<< HEAD
    # Annotations were generated semi-automatically.
    automated = "automated"
    # Annotations were generated automatically.
=======
    # Annotations were generated automatically.
    automated = "automated"
    # Annotations were generated semi-automatically.
>>>>>>> b304fc9f
    hybrid = "hybrid"


class SampleTypeEnum(str, Enum):
    """
    Type of sample imaged in a CryoET study.
    """

    # Tomographic data of whole cells or cell sections.
    cell = "cell"
    # Tomographic data of tissue sections.
    tissue = "tissue"
    # Tomographic data of sections through multicellular organisms.
    organism = "organism"
    # Tomographic data of purified organelles.
    organelle = "organelle"
    # Tomographic data of purified viruses or VLPs.
    virus = "virus"
    # Tomographic data of in vitro reconstituted systems or mixtures of proteins.
    in_vitro = "in_vitro"
    # Simulated tomographic data.
    in_silico = "in_silico"
    # Other type of sample.
    other = "other"


class TiltseriesCameraAcquireModeEnum(str, Enum):
    """
    Camera acquisition mode
    """

    # Counting mode
    counting = "counting"
    # Super-resolution mode
    superresolution = "superresolution"
    # Linear mode
    linear = "linear"
    # Correlated double sampling mode
    cds = "cds"


class MicroscopeManufacturerEnum(str, Enum):
    """
    Microscope manufacturer
    """

    # FEI Company
    FEI = "FEI"
    # Thermo Fisher Scientific
    TFS = "TFS"
    # JEOL Ltd.
    JEOL = "JEOL"


class FiducialAlignmentStatusEnum(str, Enum):
    """
    Fiducial Alignment method
    """

    # Alignment computed based on fiducial markers
    FIDUCIAL = "FIDUCIAL"
    # Alignment computed without fiducial markers
    NON_FIDUCIAL = "NON_FIDUCIAL"


class TomogramProcessingEnum(str, Enum):
    """
    Tomogram processing method
    """

    # Tomogram was denoised
    denoised = "denoised"
    # Tomogram was filtered
    filtered = "filtered"
    # Tomogram was not processed
    raw = "raw"


class TomogromReconstructionMethodEnum(str, Enum):
    """
    Tomogram reconstruction method
    """

    # Simultaneous Algebraic Reconstruction Technique
    SART = "SART"
    # Fourier space reconstruction
    FOURIER_SPACE = "FOURIER SPACE"
    # Simultaneous Iterative Reconstruction Technique
    SIRT = "SIRT"
    # Weighted Back-Projection
    WBP = "WBP"
    # Unknown reconstruction method
    UNKNOWN = "UNKNOWN"


class TomogramTypeEnum(str, Enum):
    """
    Tomogram type
    """

    # Canonical tomogram (basis geometry for all annotations)
    CANONICAL = "CANONICAL"


class PicturePath(ConfiguredBaseModel):
    """
    A set of paths to representative images of a piece of data.
    """

    linkml_meta: ClassVar[LinkMLMeta] = LinkMLMeta({"from_schema": "metadata"})

    snapshot: Optional[str] = Field(
        None,
        description="""Path to the dataset preview image relative to the dataset directory root.""",
        json_schema_extra={
            "linkml_meta": {
                "alias": "snapshot",
                "domain_of": ["PicturePath"],
                "exact_mappings": ["cdp-common:snapshot"],
                "recommended": True,
            }
        },
    )
    thumbnail: Optional[str] = Field(
        None,
        description="""Path to the thumbnail of preview image relative to the dataset directory root.""",
        json_schema_extra={
            "linkml_meta": {
                "alias": "thumbnail",
                "domain_of": ["PicturePath"],
                "exact_mappings": ["cdp-common:thumbnail"],
                "recommended": True,
            }
        },
    )

    @field_validator("snapshot")
    def pattern_snapshot(cls, v):
        pattern = re.compile(r"^(((https?|s3)://)|cryoetportal-rawdatasets-dev).*$")
        if isinstance(v, list):
            for element in v:
                if not pattern.match(element):
                    raise ValueError(f"Invalid snapshot format: {element}")
        elif isinstance(v, str):
            if not pattern.match(v):
                raise ValueError(f"Invalid snapshot format: {v}")
        return v

    @field_validator("thumbnail")
    def pattern_thumbnail(cls, v):
        pattern = re.compile(r"^(((https?|s3)://)|cryoetportal-rawdatasets-dev).*$")
        if isinstance(v, list):
            for element in v:
                if not pattern.match(element):
                    raise ValueError(f"Invalid thumbnail format: {element}")
        elif isinstance(v, str):
            if not pattern.match(v):
                raise ValueError(f"Invalid thumbnail format: {v}")
        return v


class Author(ConfiguredBaseModel):
    """
    Author of a scientific data entity.
    """

    linkml_meta: ClassVar[LinkMLMeta] = LinkMLMeta({"from_schema": "metadata"})

    name: str = Field(
        ...,
        description="""The full name of the author.""",
        json_schema_extra={
            "linkml_meta": {
                "alias": "name",
                "domain_of": [
                    "Author",
                    "OrganismDetails",
                    "TissueDetails",
                    "CellType",
                    "CellStrain",
                    "CellComponent",
                    "AnnotationObject",
                ],
                "exact_mappings": ["cdp-common:author_name"],
            }
        },
    )
    email: Optional[str] = Field(
        None,
        description="""The email address of the author.""",
        json_schema_extra={
            "linkml_meta": {"alias": "email", "domain_of": ["Author"], "exact_mappings": ["cdp-common:author_email"]}
        },
    )
    affiliation_name: Optional[str] = Field(
        None,
        description="""The name of the author's affiliation.""",
        json_schema_extra={
            "linkml_meta": {
                "alias": "affiliation_name",
                "domain_of": ["Author"],
                "exact_mappings": ["cdp-common:author_affiliation_name"],
            }
        },
    )
    affiliation_address: Optional[str] = Field(
        None,
        description="""The address of the author's affiliation.""",
        json_schema_extra={
            "linkml_meta": {
                "alias": "affiliation_address",
                "domain_of": ["Author"],
                "exact_mappings": ["cdp-common:author_affiliation_address"],
            }
        },
    )
    affiliation_identifier: Optional[str] = Field(
        None,
        description="""A Research Organization Registry (ROR) identifier.""",
        json_schema_extra={
            "linkml_meta": {
                "alias": "affiliation_identifier",
                "domain_of": ["Author"],
                "exact_mappings": ["cdp-common:affiliation_identifier"],
                "recommended": True,
            }
        },
    )
    corresponding_author_status: Optional[bool] = Field(
        False,
        description="""Whether the author is a corresponding author.""",
        json_schema_extra={
            "linkml_meta": {
                "alias": "corresponding_author_status",
                "domain_of": ["Author"],
                "exact_mappings": ["cdp-common:author_corresponding_author_status"],
                "ifabsent": "False",
            }
        },
    )
    primary_author_status: Optional[bool] = Field(
        False,
        description="""Whether the author is a primary author.""",
        json_schema_extra={
            "linkml_meta": {
                "alias": "primary_author_status",
                "domain_of": ["Author"],
                "exact_mappings": ["cdp-common:author_primary_author_status"],
                "ifabsent": "False",
            }
        },
    )
    ORCID: Optional[str] = Field(
        None,
        description="""The ORCID identifier for the author.""",
        json_schema_extra={
            "linkml_meta": {
                "alias": "ORCID",
                "domain_of": ["Author"],
                "exact_mappings": ["cdp-common:author_orcid"],
                "recommended": True,
            }
        },
    )

    @field_validator("ORCID")
    def pattern_ORCID(cls, v):
        pattern = re.compile(r"[0-9]{4}-[0-9]{4}-[0-9]{4}-[0-9]{3}[0-9X]$")
        if isinstance(v, list):
            for element in v:
                if not pattern.match(element):
                    raise ValueError(f"Invalid ORCID format: {element}")
        elif isinstance(v, str):
            if not pattern.match(v):
                raise ValueError(f"Invalid ORCID format: {v}")
        return v


class FundingDetails(ConfiguredBaseModel):
    """
    A funding source for a scientific data entity (base for JSON and DB representation).
    """

    linkml_meta: ClassVar[LinkMLMeta] = LinkMLMeta({"from_schema": "metadata"})

    funding_agency_name: Optional[str] = Field(
        None,
        description="""The name of the funding source.""",
        json_schema_extra={
            "linkml_meta": {
                "alias": "funding_agency_name",
                "domain_of": ["FundingDetails"],
                "exact_mappings": ["cdp-common:funding_agency_name"],
                "recommended": True,
            }
        },
    )
    grant_id: Optional[str] = Field(
        None,
        description="""Grant identifier provided by the funding agency""",
        json_schema_extra={
            "linkml_meta": {
                "alias": "grant_id",
                "domain_of": ["FundingDetails"],
                "exact_mappings": ["cdp-common:funding_grant_id"],
                "recommended": True,
            }
        },
    )


class DateStamp(ConfiguredBaseModel):
    """
    A set of dates at which a data item was deposited, published and last modified.
    """

    linkml_meta: ClassVar[LinkMLMeta] = LinkMLMeta({"from_schema": "metadata"})

    deposition_date: date = Field(
        ...,
        description="""The date a data item was received by the cryoET data portal.""",
        json_schema_extra={
            "linkml_meta": {
                "alias": "deposition_date",
                "domain_of": ["DateStamp"],
                "exact_mappings": ["cdp-common:deposition_date"],
            }
        },
    )
    release_date: date = Field(
        ...,
        description="""The date a data item was received by the cryoET data portal.""",
        json_schema_extra={
            "linkml_meta": {
                "alias": "release_date",
                "domain_of": ["DateStamp"],
                "exact_mappings": ["cdp-common:release_date"],
            }
        },
    )
    last_modified_date: date = Field(
        ...,
        description="""The date a piece of data was last modified on the cryoET data portal.""",
        json_schema_extra={
            "linkml_meta": {
                "alias": "last_modified_date",
                "domain_of": ["DateStamp"],
                "exact_mappings": ["cdp-common:last_modified_date"],
            }
        },
    )


class DatestampedEntity(ConfiguredBaseModel):
    """
    An entity with associated deposition, release and last modified dates.
    """

    linkml_meta: ClassVar[LinkMLMeta] = LinkMLMeta({"abstract": True, "from_schema": "metadata"})

    dates: DateStamp = Field(
        ...,
        description="""A set of dates at which a data item was deposited, published and last modified.""",
        json_schema_extra={
            "linkml_meta": {"alias": "dates", "domain_of": ["DatestampedEntity", "Dataset", "Annotation"]}
        },
    )


class AuthoredEntity(ConfiguredBaseModel):
    """
    An entity with associated authors.
    """

    linkml_meta: ClassVar[LinkMLMeta] = LinkMLMeta({"abstract": True, "from_schema": "metadata"})

    authors: List[Author] = Field(
        default_factory=list,
        description="""Author of a scientific data entity.""",
        json_schema_extra={
            "linkml_meta": {
                "alias": "authors",
                "domain_of": ["AuthoredEntity", "Dataset", "Tomogram", "Annotation"],
                "list_elements_ordered": True,
            }
        },
    )


class FundedEntity(ConfiguredBaseModel):
    """
    An entity with associated funding sources.
    """

    linkml_meta: ClassVar[LinkMLMeta] = LinkMLMeta({"abstract": True, "from_schema": "metadata"})

    funding: Optional[List[FundingDetails]] = Field(
        default_factory=list,
        description="""A funding source for a scientific data entity (base for JSON and DB representation).""",
        json_schema_extra={
            "linkml_meta": {
                "alias": "funding",
                "domain_of": ["FundedEntity", "Dataset"],
                "list_elements_ordered": True,
                "recommended": True,
            }
        },
    )


class CrossReferencedEntity(ConfiguredBaseModel):
    """
    An entity with associated cross-references to other databases and publications.
    """

    linkml_meta: ClassVar[LinkMLMeta] = LinkMLMeta({"abstract": True, "from_schema": "metadata"})

    cross_references: Optional[CrossReferences] = Field(
        None,
        description="""A set of cross-references to other databases and publications.""",
        json_schema_extra={
            "linkml_meta": {"alias": "cross_references", "domain_of": ["CrossReferencedEntity", "Dataset"]}
        },
    )


class PicturedEntity(ConfiguredBaseModel):
    """
    An entity with associated preview images.
    """

    linkml_meta: ClassVar[LinkMLMeta] = LinkMLMeta({"abstract": True, "from_schema": "metadata"})

    key_photos: PicturePath = Field(
        ...,
        description="""A set of paths to representative images of a piece of data.""",
        json_schema_extra={"linkml_meta": {"alias": "key_photos", "domain_of": ["PicturedEntity"]}},
    )


class OrganismDetails(ConfiguredBaseModel):
    """
    The species from which the sample was derived.
    """

    linkml_meta: ClassVar[LinkMLMeta] = LinkMLMeta({"from_schema": "metadata"})

    name: str = Field(
        ...,
        description="""Name of the organism from which a biological sample used in a CryoET study is derived from, e.g. homo sapiens.""",
        json_schema_extra={
            "linkml_meta": {
                "alias": "name",
                "domain_of": [
                    "Author",
                    "OrganismDetails",
                    "TissueDetails",
                    "CellType",
                    "CellStrain",
                    "CellComponent",
                    "AnnotationObject",
                ],
                "exact_mappings": ["cdp-common:organism_name"],
            }
        },
    )
    taxonomy_id: Optional[int] = Field(
        None,
        description="""NCBI taxonomy identifier for the organism, e.g. 9606""",
        ge=1,
        json_schema_extra={
            "linkml_meta": {
                "alias": "taxonomy_id",
                "domain_of": ["OrganismDetails"],
                "exact_mappings": ["cdp-common:organism_taxid"],
                "recommended": True,
            }
        },
    )


class TissueDetails(ConfiguredBaseModel):
    """
    The type of tissue from which the sample was derived.
    """

    linkml_meta: ClassVar[LinkMLMeta] = LinkMLMeta({"from_schema": "metadata"})

    name: str = Field(
        ...,
        description="""Name of the tissue from which a biological sample used in a CryoET study is derived from.""",
        json_schema_extra={
            "linkml_meta": {
                "alias": "name",
                "domain_of": [
                    "Author",
                    "OrganismDetails",
                    "TissueDetails",
                    "CellType",
                    "CellStrain",
                    "CellComponent",
                    "AnnotationObject",
                ],
                "exact_mappings": ["cdp-common:tissue_name"],
            }
        },
    )
    id: Optional[str] = Field(
        None,
        description="""The UBERON identifier for the tissue.""",
        json_schema_extra={
            "linkml_meta": {
                "alias": "id",
                "domain_of": ["TissueDetails", "CellType", "CellStrain", "CellComponent", "AnnotationObject"],
                "exact_mappings": ["cdp-common:tissue_id"],
                "recommended": True,
            }
        },
    )

    @field_validator("id")
    def pattern_id(cls, v):
        pattern = re.compile(r"^BTO:[0-9]{7}$")
        if isinstance(v, list):
            for element in v:
                if not pattern.match(element):
                    raise ValueError(f"Invalid id format: {element}")
        elif isinstance(v, str):
            if not pattern.match(v):
                raise ValueError(f"Invalid id format: {v}")
        return v


class CellType(ConfiguredBaseModel):
    """
    The cell type from which the sample was derived.
    """

    linkml_meta: ClassVar[LinkMLMeta] = LinkMLMeta({"from_schema": "metadata"})

    name: str = Field(
        ...,
        description="""Name of the cell type from which a biological sample used in a CryoET study is derived from.""",
        json_schema_extra={
            "linkml_meta": {
                "alias": "name",
                "domain_of": [
                    "Author",
                    "OrganismDetails",
                    "TissueDetails",
                    "CellType",
                    "CellStrain",
                    "CellComponent",
                    "AnnotationObject",
                ],
                "exact_mappings": ["cdp-common:cell_name"],
            }
        },
    )
    id: Optional[str] = Field(
        None,
        description="""Cell Ontology identifier for the cell type""",
        json_schema_extra={
            "linkml_meta": {
                "alias": "id",
                "domain_of": ["TissueDetails", "CellType", "CellStrain", "CellComponent", "AnnotationObject"],
                "exact_mappings": ["cdp-common:cell_type_id"],
                "recommended": True,
            }
        },
    )

    @field_validator("id")
    def pattern_id(cls, v):
        pattern = re.compile(r"^CL:[0-9]{7}$")
        if isinstance(v, list):
            for element in v:
                if not pattern.match(element):
                    raise ValueError(f"Invalid id format: {element}")
        elif isinstance(v, str):
            if not pattern.match(v):
                raise ValueError(f"Invalid id format: {v}")
        return v


class CellStrain(ConfiguredBaseModel):
    """
    The strain or cell line from which the sample was derived.
    """

    linkml_meta: ClassVar[LinkMLMeta] = LinkMLMeta({"from_schema": "metadata"})

    name: str = Field(
        ...,
        description="""Cell line or strain for the sample.""",
        json_schema_extra={
            "linkml_meta": {
                "alias": "name",
                "domain_of": [
                    "Author",
                    "OrganismDetails",
                    "TissueDetails",
                    "CellType",
                    "CellStrain",
                    "CellComponent",
                    "AnnotationObject",
                ],
                "exact_mappings": ["cdp-common:cell_strain_name"],
            }
        },
    )
    id: Optional[str] = Field(
        None,
        description="""Link to more information about the cell strain.""",
        json_schema_extra={
            "linkml_meta": {
                "alias": "id",
                "domain_of": ["TissueDetails", "CellType", "CellStrain", "CellComponent", "AnnotationObject"],
                "exact_mappings": ["cdp-common:cell_strain_id"],
                "recommended": True,
            }
        },
    )

    @field_validator("id")
    def pattern_id(cls, v):
        pattern = re.compile(r"^[A-Z]+:[0-9]+$")
        if isinstance(v, list):
            for element in v:
                if not pattern.match(element):
                    raise ValueError(f"Invalid id format: {element}")
        elif isinstance(v, str):
            if not pattern.match(v):
                raise ValueError(f"Invalid id format: {v}")
        return v


class CellComponent(ConfiguredBaseModel):
    """
    The cellular component from which the sample was derived.
    """

    linkml_meta: ClassVar[LinkMLMeta] = LinkMLMeta({"from_schema": "metadata"})

    name: str = Field(
        ...,
        description="""Name of the cellular component.""",
        json_schema_extra={
            "linkml_meta": {
                "alias": "name",
                "domain_of": [
                    "Author",
                    "OrganismDetails",
                    "TissueDetails",
                    "CellType",
                    "CellStrain",
                    "CellComponent",
                    "AnnotationObject",
                ],
                "exact_mappings": ["cdp-common:cell_component_name"],
            }
        },
    )
    id: Optional[str] = Field(
        None,
        description="""The GO identifier for the cellular component.""",
        json_schema_extra={
            "linkml_meta": {
                "alias": "id",
                "domain_of": ["TissueDetails", "CellType", "CellStrain", "CellComponent", "AnnotationObject"],
                "exact_mappings": ["cdp-common:cell_component_id"],
                "recommended": True,
            }
        },
    )

    @field_validator("id")
    def pattern_id(cls, v):
        pattern = re.compile(r"^GO:[0-9]{7}$")
        if isinstance(v, list):
            for element in v:
                if not pattern.match(element):
                    raise ValueError(f"Invalid id format: {element}")
        elif isinstance(v, str):
            if not pattern.match(v):
                raise ValueError(f"Invalid id format: {v}")
        return v


class ExperimentalMetadata(ConfiguredBaseModel):
    """
    Metadata describing sample and sample preparation methods used in a cryoET dataset.
    """

    linkml_meta: ClassVar[LinkMLMeta] = LinkMLMeta({"abstract": True, "from_schema": "metadata"})

    sample_type: SampleTypeEnum = Field(
        ...,
        description="""Type of sample imaged in a CryoET study.""",
        json_schema_extra={
            "linkml_meta": {
                "alias": "sample_type",
                "domain_of": ["ExperimentalMetadata", "Dataset"],
                "exact_mappings": ["cdp-common:preparation_sample_type"],
            }
        },
    )
    sample_preparation: Optional[str] = Field(
        None,
        description="""Describes how the sample was prepared.""",
        json_schema_extra={
            "linkml_meta": {
                "alias": "sample_preparation",
                "domain_of": ["ExperimentalMetadata", "Dataset"],
                "exact_mappings": ["cdp-common:sample_preparation"],
                "recommended": True,
            }
        },
    )
    grid_preparation: Optional[str] = Field(
        None,
        description="""Describes Cryo-ET grid preparation.""",
        json_schema_extra={
            "linkml_meta": {
                "alias": "grid_preparation",
                "domain_of": ["ExperimentalMetadata", "Dataset"],
                "exact_mappings": ["cdp-common:grid_preparation"],
                "recommended": True,
            }
        },
    )
    other_setup: Optional[str] = Field(
        None,
        description="""Describes other setup not covered by sample preparation or grid preparation that may make this dataset unique in the same publication.""",
        json_schema_extra={
            "linkml_meta": {
                "alias": "other_setup",
                "domain_of": ["ExperimentalMetadata", "Dataset"],
                "exact_mappings": ["cdp-common:preparation_other_setup"],
                "recommended": True,
            }
        },
    )
    organism: Optional[OrganismDetails] = Field(
        None,
        description="""The species from which the sample was derived.""",
        json_schema_extra={"linkml_meta": {"alias": "organism", "domain_of": ["ExperimentalMetadata", "Dataset"]}},
    )
    tissue: Optional[TissueDetails] = Field(
        None,
        description="""The type of tissue from which the sample was derived.""",
        json_schema_extra={"linkml_meta": {"alias": "tissue", "domain_of": ["ExperimentalMetadata", "Dataset"]}},
    )
    cell_type: Optional[CellType] = Field(
        None,
        description="""The cell type from which the sample was derived.""",
        json_schema_extra={"linkml_meta": {"alias": "cell_type", "domain_of": ["ExperimentalMetadata", "Dataset"]}},
    )
    cell_strain: Optional[CellStrain] = Field(
        None,
        description="""The strain or cell line from which the sample was derived.""",
        json_schema_extra={"linkml_meta": {"alias": "cell_strain", "domain_of": ["ExperimentalMetadata", "Dataset"]}},
    )
    cell_component: Optional[CellComponent] = Field(
        None,
        description="""The cellular component from which the sample was derived.""",
        json_schema_extra={
            "linkml_meta": {"alias": "cell_component", "domain_of": ["ExperimentalMetadata", "Dataset"]}
        },
    )

    @field_validator("sample_type")
    def pattern_sample_type(cls, v):
        pattern = re.compile(
            r"(^cell$)|(^tissue$)|(^organism$)|(^organelle$)|(^virus$)|(^in_vitro$)|(^in_silico$)|(^other$)"
        )
        if isinstance(v, list):
            for element in v:
                if not pattern.match(element):
                    raise ValueError(f"Invalid sample_type format: {element}")
        elif isinstance(v, str):
            if not pattern.match(v):
                raise ValueError(f"Invalid sample_type format: {v}")
        return v


class Dataset(ExperimentalMetadata, CrossReferencedEntity, FundedEntity, AuthoredEntity, DatestampedEntity):
    """
    High-level description of a cryoET dataset.
    """

    linkml_meta: ClassVar[LinkMLMeta] = LinkMLMeta(
        {
            "from_schema": "metadata",
            "mixins": [
                "DatestampedEntity",
                "AuthoredEntity",
                "FundedEntity",
                "CrossReferencedEntity",
                "ExperimentalMetadata",
            ],
        }
    )

    dataset_identifier: int = Field(
        ...,
        description="""An identifier for a CryoET dataset, assigned by the Data Portal. Used to identify the dataset as the directory name in data tree.""",
        json_schema_extra={
            "linkml_meta": {
                "alias": "dataset_identifier",
                "domain_of": ["Dataset"],
                "exact_mappings": ["cdp-common:dataset_identifier"],
            }
        },
    )
    dataset_title: str = Field(
        ...,
        description="""Title of a CryoET dataset.""",
        json_schema_extra={
            "linkml_meta": {
                "alias": "dataset_title",
                "domain_of": ["Dataset"],
                "exact_mappings": ["cdp-common:dataset_title"],
            }
        },
    )
    dataset_description: str = Field(
        ...,
        description="""A short description of a CryoET dataset, similar to an abstract for a journal article or dataset.""",
        json_schema_extra={
            "linkml_meta": {
                "alias": "dataset_description",
                "domain_of": ["Dataset"],
                "exact_mappings": ["cdp-common:dataset_description"],
            }
        },
    )
    dates: DateStamp = Field(
        ...,
        description="""A set of dates at which a data item was deposited, published and last modified.""",
        json_schema_extra={
            "linkml_meta": {"alias": "dates", "domain_of": ["DatestampedEntity", "Dataset", "Annotation"]}
        },
    )
    authors: List[Author] = Field(
        default_factory=list,
        description="""Author of a scientific data entity.""",
        json_schema_extra={
            "linkml_meta": {
                "alias": "authors",
                "domain_of": ["AuthoredEntity", "Dataset", "Tomogram", "Annotation"],
                "list_elements_ordered": True,
            }
        },
    )
    funding: Optional[List[FundingDetails]] = Field(
        default_factory=list,
        description="""A funding source for a scientific data entity (base for JSON and DB representation).""",
        json_schema_extra={
            "linkml_meta": {
                "alias": "funding",
                "domain_of": ["FundedEntity", "Dataset"],
                "list_elements_ordered": True,
                "recommended": True,
            }
        },
    )
    cross_references: Optional[CrossReferences] = Field(
        None,
        description="""A set of cross-references to other databases and publications.""",
        json_schema_extra={
            "linkml_meta": {"alias": "cross_references", "domain_of": ["CrossReferencedEntity", "Dataset"]}
        },
    )
    sample_type: SampleTypeEnum = Field(
        ...,
        description="""Type of sample imaged in a CryoET study.""",
        json_schema_extra={
            "linkml_meta": {
                "alias": "sample_type",
                "domain_of": ["ExperimentalMetadata", "Dataset"],
                "exact_mappings": ["cdp-common:preparation_sample_type"],
            }
        },
    )
    sample_preparation: Optional[str] = Field(
        None,
        description="""Describes how the sample was prepared.""",
        json_schema_extra={
            "linkml_meta": {
                "alias": "sample_preparation",
                "domain_of": ["ExperimentalMetadata", "Dataset"],
                "exact_mappings": ["cdp-common:sample_preparation"],
                "recommended": True,
            }
        },
    )
    grid_preparation: Optional[str] = Field(
        None,
        description="""Describes Cryo-ET grid preparation.""",
        json_schema_extra={
            "linkml_meta": {
                "alias": "grid_preparation",
                "domain_of": ["ExperimentalMetadata", "Dataset"],
                "exact_mappings": ["cdp-common:grid_preparation"],
                "recommended": True,
            }
        },
    )
    other_setup: Optional[str] = Field(
        None,
        description="""Describes other setup not covered by sample preparation or grid preparation that may make this dataset unique in the same publication.""",
        json_schema_extra={
            "linkml_meta": {
                "alias": "other_setup",
                "domain_of": ["ExperimentalMetadata", "Dataset"],
                "exact_mappings": ["cdp-common:preparation_other_setup"],
                "recommended": True,
            }
        },
    )
    organism: Optional[OrganismDetails] = Field(
        None,
        description="""The species from which the sample was derived.""",
        json_schema_extra={"linkml_meta": {"alias": "organism", "domain_of": ["ExperimentalMetadata", "Dataset"]}},
    )
    tissue: Optional[TissueDetails] = Field(
        None,
        description="""The type of tissue from which the sample was derived.""",
        json_schema_extra={"linkml_meta": {"alias": "tissue", "domain_of": ["ExperimentalMetadata", "Dataset"]}},
    )
    cell_type: Optional[CellType] = Field(
        None,
        description="""The cell type from which the sample was derived.""",
        json_schema_extra={"linkml_meta": {"alias": "cell_type", "domain_of": ["ExperimentalMetadata", "Dataset"]}},
    )
    cell_strain: Optional[CellStrain] = Field(
        None,
        description="""The strain or cell line from which the sample was derived.""",
        json_schema_extra={"linkml_meta": {"alias": "cell_strain", "domain_of": ["ExperimentalMetadata", "Dataset"]}},
    )
    cell_component: Optional[CellComponent] = Field(
        None,
        description="""The cellular component from which the sample was derived.""",
        json_schema_extra={
            "linkml_meta": {"alias": "cell_component", "domain_of": ["ExperimentalMetadata", "Dataset"]}
        },
    )

    @field_validator("sample_type")
    def pattern_sample_type(cls, v):
        pattern = re.compile(
            r"(^cell$)|(^tissue$)|(^organism$)|(^organelle$)|(^virus$)|(^in_vitro$)|(^in_silico$)|(^other$)"
        )
        if isinstance(v, list):
            for element in v:
                if not pattern.match(element):
                    raise ValueError(f"Invalid sample_type format: {element}")
        elif isinstance(v, str):
            if not pattern.match(v):
                raise ValueError(f"Invalid sample_type format: {v}")
        return v


class CameraDetails(ConfiguredBaseModel):
    """
    The camera used to collect the tilt series.
    """

    linkml_meta: ClassVar[LinkMLMeta] = LinkMLMeta({"from_schema": "metadata"})

    acquire_mode: Optional[Union[TiltseriesCameraAcquireModeEnum, str]] = Field(
        None,
        description="""Camera acquisition mode""",
        json_schema_extra={
            "linkml_meta": {
                "alias": "acquire_mode",
                "any_of": [{"range": "StringFormattedString"}, {"range": "tiltseries_camera_acquire_mode_enum"}],
<<<<<<< HEAD
                "domain_of": ["Camera"],
=======
                "domain_of": ["CameraDetails"],
>>>>>>> b304fc9f
                "exact_mappings": ["cdp-common:tiltseries_camera_acquire_mode"],
            }
        },
    )
    manufacturer: str = Field(
        ...,
        description="""Name of the camera manufacturer""",
        json_schema_extra={
            "linkml_meta": {
                "alias": "manufacturer",
                "domain_of": ["CameraDetails", "MicroscopeDetails"],
                "exact_mappings": ["cdp-common:tiltseries_camera_manufacturer"],
            }
        },
    )
    model: str = Field(
        ...,
        description="""Camera model name""",
        json_schema_extra={
            "linkml_meta": {
                "alias": "model",
                "domain_of": ["CameraDetails", "MicroscopeDetails"],
                "exact_mappings": ["cdp-common:tiltseries_camera_model"],
            }
        },
    )

    @field_validator("acquire_mode")
    def pattern_acquire_mode(cls, v):
        pattern = re.compile(r"(^[ ]*\{[a-zA-Z0-9_-]+\}[ ]*$)|(^counting$)|(^superresolution$)|(^linear$)|(^cds$)")
        if isinstance(v, list):
            for element in v:
                if not pattern.match(element):
                    raise ValueError(f"Invalid acquire_mode format: {element}")
        elif isinstance(v, str):
            if not pattern.match(v):
                raise ValueError(f"Invalid acquire_mode format: {v}")
        return v


class MicroscopeDetails(ConfiguredBaseModel):
    """
    The microscope used to collect the tilt series.
    """

    linkml_meta: ClassVar[LinkMLMeta] = LinkMLMeta({"from_schema": "metadata"})

    additional_info: Optional[str] = Field(
        None,
        description="""Other microscope optical setup information, in addition to energy filter, phase plate and image corrector""",
        json_schema_extra={
            "linkml_meta": {
                "alias": "additional_info",
<<<<<<< HEAD
                "domain_of": ["Microscope"],
=======
                "domain_of": ["MicroscopeDetails"],
>>>>>>> b304fc9f
                "exact_mappings": ["cdp-common:tiltseries_microscope_additional_info"],
            }
        },
    )
    manufacturer: Union[MicroscopeManufacturerEnum, str] = Field(
        ...,
        description="""Name of the microscope manufacturer""",
        json_schema_extra={
            "linkml_meta": {
                "alias": "manufacturer",
                "any_of": [{"range": "StringFormattedString"}, {"range": "microscope_manufacturer_enum"}],
<<<<<<< HEAD
                "domain_of": ["Camera", "Microscope"],
=======
                "domain_of": ["CameraDetails", "MicroscopeDetails"],
>>>>>>> b304fc9f
                "exact_mappings": ["cdp-common:tiltseries_microscope_manufacturer"],
            }
        },
    )
    model: str = Field(
        ...,
        description="""Microscope model name""",
        json_schema_extra={
            "linkml_meta": {
                "alias": "model",
                "domain_of": ["CameraDetails", "MicroscopeDetails"],
                "exact_mappings": ["cdp-common:tiltseries_microscope_model"],
            }
        },
    )

    @field_validator("manufacturer")
    def pattern_manufacturer(cls, v):
        pattern = re.compile(r"(^[ ]*\{[a-zA-Z0-9_-]+\}[ ]*$)|(^FEI$)|(^TFS$)|(^JEOL$)")
        if isinstance(v, list):
            for element in v:
                if not pattern.match(element):
                    raise ValueError(f"Invalid manufacturer format: {element}")
        elif isinstance(v, str):
            if not pattern.match(v):
                raise ValueError(f"Invalid manufacturer format: {v}")
        return v


class MicroscopeOpticalSetup(ConfiguredBaseModel):
    """
    The optical setup of the microscope used to collect the tilt series.
    """

    linkml_meta: ClassVar[LinkMLMeta] = LinkMLMeta({"from_schema": "metadata"})

    energy_filter: str = Field(
        ...,
        description="""Energy filter setup used""",
        json_schema_extra={
            "linkml_meta": {
                "alias": "energy_filter",
                "domain_of": ["MicroscopeOpticalSetup"],
                "exact_mappings": ["cdp-common:tiltseries_microscope_energy_filter"],
            }
        },
    )
    phase_plate: Optional[str] = Field(
        None,
        description="""Phase plate configuration""",
        json_schema_extra={
            "linkml_meta": {
                "alias": "phase_plate",
                "domain_of": ["MicroscopeOpticalSetup"],
                "exact_mappings": ["cdp-common:tiltseries_microscope_phase_plate"],
            }
        },
    )
    image_corrector: Optional[str] = Field(
        None,
        description="""Image corrector setup""",
        json_schema_extra={
            "linkml_meta": {
                "alias": "image_corrector",
                "domain_of": ["MicroscopeOpticalSetup"],
                "exact_mappings": ["cdp-common:tiltseries_microscope_image_corrector"],
            }
        },
    )


class TiltRange(ConfiguredBaseModel):
    """
    The range of tilt angles in the tilt series.
    """

    linkml_meta: ClassVar[LinkMLMeta] = LinkMLMeta({"from_schema": "metadata"})

    min: Union[float, str] = Field(
        ...,
        description="""Minimal tilt angle in degrees""",
        ge=-90,
        le=90,
        json_schema_extra={
            "linkml_meta": {
                "alias": "min",
                "any_of": [
                    {"maximum_value": 90, "minimum_value": -90, "range": "float"},
                    {"range": "FloatFormattedString"},
                ],
                "domain_of": ["TiltRange"],
                "exact_mappings": ["cdp-common:tiltseries_tilt_min"],
                "unit": {"descriptive_name": "degrees", "symbol": "°"},
            }
        },
    )
    max: Union[float, str] = Field(
        ...,
        description="""Maximal tilt angle in degrees""",
        ge=-90,
        le=90,
        json_schema_extra={
            "linkml_meta": {
                "alias": "max",
                "any_of": [
                    {"maximum_value": 90, "minimum_value": -90, "range": "float"},
                    {"range": "FloatFormattedString"},
                ],
                "domain_of": ["TiltRange"],
                "exact_mappings": ["cdp-common:tiltseries_tilt_max"],
                "unit": {"descriptive_name": "degrees", "symbol": "°"},
            }
        },
    )

    @field_validator("min")
    def pattern_min(cls, v):
        pattern = re.compile(r"^float[ ]*\{[a-zA-Z0-9_-]+\}[ ]*$")
        if isinstance(v, list):
            for element in v:
                if not pattern.match(element):
                    raise ValueError(f"Invalid min format: {element}")
        elif isinstance(v, str):
            if not pattern.match(v):
                raise ValueError(f"Invalid min format: {v}")
        return v

    @field_validator("max")
    def pattern_max(cls, v):
        pattern = re.compile(r"^float[ ]*\{[a-zA-Z0-9_-]+\}[ ]*$")
        if isinstance(v, list):
            for element in v:
                if not pattern.match(element):
                    raise ValueError(f"Invalid max format: {element}")
        elif isinstance(v, str):
            if not pattern.match(v):
                raise ValueError(f"Invalid max format: {v}")
        return v


class TiltSeries(ConfiguredBaseModel):
    """
    Metadata describing a tilt series.
    """

    linkml_meta: ClassVar[LinkMLMeta] = LinkMLMeta({"from_schema": "metadata"})

    acceleration_voltage: float = Field(
        ...,
        description="""Electron Microscope Accelerator voltage in volts""",
        ge=20000,
        json_schema_extra={
            "linkml_meta": {
                "alias": "acceleration_voltage",
                "domain_of": ["TiltSeries"],
                "exact_mappings": ["cdp-common:tiltseries_acceleration_voltage"],
                "unit": {"descriptive_name": "volts", "symbol": "V"},
            }
        },
    )
    aligned_tiltseries_binning: Optional[Union[float, str]] = Field(
        1.0,
        description="""Binning factor of the aligned tilt series""",
        ge=0,
        json_schema_extra={
            "linkml_meta": {
                "alias": "aligned_tiltseries_binning",
                "any_of": [{"minimum_value": 0, "range": "float"}, {"range": "FloatFormattedString"}],
                "domain_of": ["TiltSeries"],
                "exact_mappings": ["cdp-common:tiltseries_aligned_tiltseries_binning"],
                "ifabsent": "float(1)",
            }
        },
    )
    binning_from_frames: Optional[Union[float, str]] = Field(
        1.0,
        description="""Describes the binning factor from frames to tilt series file""",
        ge=0,
        json_schema_extra={
            "linkml_meta": {
                "alias": "binning_from_frames",
                "any_of": [{"minimum_value": 0, "range": "float"}, {"range": "FloatFormattedString"}],
                "domain_of": ["TiltSeries"],
                "exact_mappings": ["cdp-common:tiltseries_binning_from_frames"],
                "ifabsent": "float(1)",
            }
        },
    )
    camera: CameraDetails = Field(
        ...,
        description="""The camera used to collect the tilt series.""",
        json_schema_extra={"linkml_meta": {"alias": "camera", "domain_of": ["TiltSeries"]}},
    )
    data_acquisition_software: str = Field(
        ...,
        description="""Software used to collect data""",
        json_schema_extra={
            "linkml_meta": {
                "alias": "data_acquisition_software",
                "domain_of": ["TiltSeries"],
                "exact_mappings": ["cdp-common:tiltseries_data_acquisition_software"],
            }
        },
    )
    frames_count: Optional[int] = Field(
        None,
        description="""Number of frames associated with this tiltseries""",
        json_schema_extra={
            "linkml_meta": {
                "alias": "frames_count",
                "domain_of": ["TiltSeries"],
                "exact_mappings": ["cdp-common:tiltseries_frames_count"],
            }
        },
    )
    is_aligned: bool = Field(
        ...,
        description="""Whether this tilt series is aligned""",
        json_schema_extra={
            "linkml_meta": {
                "alias": "is_aligned",
                "domain_of": ["TiltSeries"],
                "exact_mappings": ["cdp-common:tiltseries_is_aligned"],
            }
        },
    )
    microscope: MicroscopeDetails = Field(
        ...,
        description="""The microscope used to collect the tilt series.""",
        json_schema_extra={"linkml_meta": {"alias": "microscope", "domain_of": ["TiltSeries"]}},
    )
    microscope_optical_setup: MicroscopeOpticalSetup = Field(
        ...,
        description="""The optical setup of the microscope used to collect the tilt series.""",
        json_schema_extra={"linkml_meta": {"alias": "microscope_optical_setup", "domain_of": ["TiltSeries"]}},
    )
    related_empiar_entry: Optional[str] = Field(
        None,
        description="""If a tilt series is deposited into EMPIAR, enter the EMPIAR dataset identifier""",
        json_schema_extra={
            "linkml_meta": {
                "alias": "related_empiar_entry",
                "domain_of": ["TiltSeries"],
                "exact_mappings": ["cdp-common:tiltseries_related_empiar_entry"],
            }
        },
    )
    spherical_aberration_constant: Union[float, str] = Field(
        ...,
        description="""Spherical Aberration Constant of the objective lens in millimeters""",
        ge=0,
        json_schema_extra={
            "linkml_meta": {
                "alias": "spherical_aberration_constant",
                "any_of": [{"minimum_value": 0, "range": "float"}, {"range": "FloatFormattedString"}],
                "domain_of": ["TiltSeries"],
                "exact_mappings": ["cdp-common:tiltseries_spherical_aberration_constant"],
                "unit": {"descriptive_name": "millimeters", "symbol": "mm"},
            }
        },
    )
    tilt_alignment_software: Optional[str] = Field(
        None,
        description="""Software used for tilt alignment""",
        json_schema_extra={
            "linkml_meta": {
                "alias": "tilt_alignment_software",
                "domain_of": ["TiltSeries"],
                "exact_mappings": ["cdp-common:tiltseries_tilt_alignment_software"],
            }
        },
    )
    tilt_axis: Union[float, str] = Field(
        ...,
        description="""Rotation angle in degrees""",
        ge=-360,
        le=360,
        json_schema_extra={
            "linkml_meta": {
                "alias": "tilt_axis",
                "any_of": [
                    {"maximum_value": 360, "minimum_value": -360, "range": "float"},
                    {"range": "FloatFormattedString"},
                ],
                "domain_of": ["TiltSeries"],
                "exact_mappings": ["cdp-common:tiltseries_tilt_axis"],
                "unit": {"descriptive_name": "degrees", "symbol": "°"},
            }
        },
    )
    tilt_range: TiltRange = Field(
        ...,
        description="""The range of tilt angles in the tilt series.""",
        json_schema_extra={"linkml_meta": {"alias": "tilt_range", "domain_of": ["TiltSeries"]}},
    )
    tilt_series_quality: Union[int, str] = Field(
        ...,
        description="""Author assessment of tilt series quality within the dataset (1-5, 5 is best)""",
        ge=1,
        le=5,
        json_schema_extra={
            "linkml_meta": {
                "alias": "tilt_series_quality",
                "any_of": [
                    {"maximum_value": 5, "minimum_value": 1, "range": "integer"},
                    {"range": "IntegerFormattedString"},
                ],
                "domain_of": ["TiltSeries"],
                "exact_mappings": ["cdp-common:tiltseries_tilt_series_quality"],
            }
        },
    )
    tilt_step: Union[float, str] = Field(
        ...,
        description="""Tilt step in degrees""",
        ge=0,
        le=90,
        json_schema_extra={
            "linkml_meta": {
                "alias": "tilt_step",
                "any_of": [
                    {"maximum_value": 90, "minimum_value": 0, "range": "float"},
                    {"range": "FloatFormattedString"},
                ],
                "domain_of": ["TiltSeries"],
                "exact_mappings": ["cdp-common:tiltseries_tilt_step"],
                "unit": {"descriptive_name": "degrees", "symbol": "°"},
            }
        },
    )
    tilting_scheme: str = Field(
        ...,
        description="""The order of stage tilting during acquisition of the data""",
        json_schema_extra={
            "linkml_meta": {
                "alias": "tilting_scheme",
                "domain_of": ["TiltSeries"],
                "exact_mappings": ["cdp-common:tiltseries_tilting_scheme"],
            }
        },
    )
    total_flux: Union[float, str] = Field(
        ...,
        description="""Number of Electrons reaching the specimen in a square Angstrom area for the entire tilt series""",
        ge=0,
        json_schema_extra={
            "linkml_meta": {
                "alias": "total_flux",
                "any_of": [{"minimum_value": 0, "range": "float"}, {"range": "FloatFormattedString"}],
                "domain_of": ["TiltSeries"],
                "exact_mappings": ["cdp-common:tiltseries_total_flux"],
                "unit": {"descriptive_name": "electrons per square Angstrom", "symbol": "e^-/Å^2"},
            }
        },
    )
    pixel_spacing: Union[float, str] = Field(
        ...,
        description="""Pixel spacing for the tilt series""",
        ge=0.001,
        json_schema_extra={
            "linkml_meta": {
                "alias": "pixel_spacing",
                "any_of": [{"minimum_value": 0.001, "range": "float"}, {"range": "FloatFormattedString"}],
                "domain_of": ["TiltSeries"],
                "exact_mappings": ["cdp-common:tiltseries_pixel_spacing"],
                "unit": {"descriptive_name": "Angstroms per pixel", "symbol": "Å/px"},
            }
        },
    )

    @field_validator("aligned_tiltseries_binning")
    def pattern_aligned_tiltseries_binning(cls, v):
        pattern = re.compile(r"^float[ ]*\{[a-zA-Z0-9_-]+\}[ ]*$")
        if isinstance(v, list):
            for element in v:
                if not pattern.match(element):
                    raise ValueError(f"Invalid aligned_tiltseries_binning format: {element}")
        elif isinstance(v, str):
            if not pattern.match(v):
                raise ValueError(f"Invalid aligned_tiltseries_binning format: {v}")
        return v

    @field_validator("binning_from_frames")
    def pattern_binning_from_frames(cls, v):
        pattern = re.compile(r"^float[ ]*\{[a-zA-Z0-9_-]+\}[ ]*$")
        if isinstance(v, list):
            for element in v:
                if not pattern.match(element):
                    raise ValueError(f"Invalid binning_from_frames format: {element}")
        elif isinstance(v, str):
            if not pattern.match(v):
                raise ValueError(f"Invalid binning_from_frames format: {v}")
        return v

    @field_validator("related_empiar_entry")
    def pattern_related_empiar_entry(cls, v):
        pattern = re.compile(r"^EMPIAR-[0-9]{5}$")
        if isinstance(v, list):
            for element in v:
                if not pattern.match(element):
                    raise ValueError(f"Invalid related_empiar_entry format: {element}")
        elif isinstance(v, str):
            if not pattern.match(v):
                raise ValueError(f"Invalid related_empiar_entry format: {v}")
        return v

    @field_validator("spherical_aberration_constant")
    def pattern_spherical_aberration_constant(cls, v):
        pattern = re.compile(r"^float[ ]*\{[a-zA-Z0-9_-]+\}[ ]*$")
        if isinstance(v, list):
            for element in v:
                if not pattern.match(element):
                    raise ValueError(f"Invalid spherical_aberration_constant format: {element}")
        elif isinstance(v, str):
            if not pattern.match(v):
                raise ValueError(f"Invalid spherical_aberration_constant format: {v}")
        return v

    @field_validator("tilt_axis")
    def pattern_tilt_axis(cls, v):
        pattern = re.compile(r"^float[ ]*\{[a-zA-Z0-9_-]+\}[ ]*$")
        if isinstance(v, list):
            for element in v:
                if not pattern.match(element):
                    raise ValueError(f"Invalid tilt_axis format: {element}")
        elif isinstance(v, str):
            if not pattern.match(v):
                raise ValueError(f"Invalid tilt_axis format: {v}")
        return v

    @field_validator("tilt_series_quality")
    def pattern_tilt_series_quality(cls, v):
        pattern = re.compile(r"^int[ ]*\{[a-zA-Z0-9_-]+\}[ ]*$")
        if isinstance(v, list):
            for element in v:
                if not pattern.match(element):
                    raise ValueError(f"Invalid tilt_series_quality format: {element}")
        elif isinstance(v, str):
            if not pattern.match(v):
                raise ValueError(f"Invalid tilt_series_quality format: {v}")
        return v

    @field_validator("tilt_step")
    def pattern_tilt_step(cls, v):
        pattern = re.compile(r"^float[ ]*\{[a-zA-Z0-9_-]+\}[ ]*$")
        if isinstance(v, list):
            for element in v:
                if not pattern.match(element):
                    raise ValueError(f"Invalid tilt_step format: {element}")
        elif isinstance(v, str):
            if not pattern.match(v):
                raise ValueError(f"Invalid tilt_step format: {v}")
        return v

    @field_validator("total_flux")
    def pattern_total_flux(cls, v):
        pattern = re.compile(r"^float[ ]*\{[a-zA-Z0-9_-]+\}[ ]*$")
        if isinstance(v, list):
            for element in v:
                if not pattern.match(element):
                    raise ValueError(f"Invalid total_flux format: {element}")
        elif isinstance(v, str):
            if not pattern.match(v):
                raise ValueError(f"Invalid total_flux format: {v}")
        return v

    @field_validator("pixel_spacing")
    def pattern_pixel_spacing(cls, v):
        pattern = re.compile(r"^float[ ]*\{[a-zA-Z0-9_-]+\}[ ]*$")
        if isinstance(v, list):
            for element in v:
                if not pattern.match(element):
                    raise ValueError(f"Invalid pixel_spacing format: {element}")
        elif isinstance(v, str):
            if not pattern.match(v):
                raise ValueError(f"Invalid pixel_spacing format: {v}")
        return v


class TomogramSize(ConfiguredBaseModel):
    """
    The size of a tomogram in voxels in each dimension.
    """

    linkml_meta: ClassVar[LinkMLMeta] = LinkMLMeta({"from_schema": "metadata"})

    x: int = Field(
        ...,
        description="""Number of pixels in the 3D data fast axis""",
        ge=0,
        json_schema_extra={
            "linkml_meta": {
                "alias": "x",
                "domain_of": ["TomogramSize", "TomogramOffset"],
                "unit": {"descriptive_name": "pixels", "symbol": "px"},
            }
        },
    )
    y: int = Field(
        ...,
        description="""Number of pixels in the 3D data medium axis""",
        ge=0,
        json_schema_extra={
            "linkml_meta": {
                "alias": "y",
                "domain_of": ["TomogramSize", "TomogramOffset"],
                "unit": {"descriptive_name": "pixels", "symbol": "px"},
            }
        },
    )
    z: int = Field(
        ...,
        description="""Number of pixels in the 3D data slow axis.  This is the image projection direction at zero stage tilt""",
        ge=0,
        json_schema_extra={
            "linkml_meta": {
                "alias": "z",
                "domain_of": ["TomogramSize", "TomogramOffset"],
                "unit": {"descriptive_name": "pixels", "symbol": "px"},
            }
        },
    )


class TomogramOffset(ConfiguredBaseModel):
    """
    The offset of a tomogram in voxels in each dimension relative to the canonical tomogram.
    """

    linkml_meta: ClassVar[LinkMLMeta] = LinkMLMeta({"from_schema": "metadata"})

    x: int = Field(
        ...,
        description="""x offset data relative to the canonical tomogram in pixels""",
        json_schema_extra={
            "linkml_meta": {
                "alias": "x",
                "domain_of": ["TomogramSize", "TomogramOffset"],
                "unit": {"descriptive_name": "pixels", "symbol": "px"},
            }
        },
    )
    y: int = Field(
        ...,
        description="""y offset data relative to the canonical tomogram in pixels""",
        json_schema_extra={
            "linkml_meta": {
                "alias": "y",
                "domain_of": ["TomogramSize", "TomogramOffset"],
                "unit": {"descriptive_name": "pixels", "symbol": "px"},
            }
        },
    )
    z: int = Field(
        ...,
        description="""z offset data relative to the canonical tomogram in pixels""",
        json_schema_extra={
            "linkml_meta": {
                "alias": "z",
                "domain_of": ["TomogramSize", "TomogramOffset"],
                "unit": {"descriptive_name": "pixels", "symbol": "px"},
            }
        },
    )


class Tomogram(AuthoredEntity):
    """
    Metadata describing a tomogram.
    """

    linkml_meta: ClassVar[LinkMLMeta] = LinkMLMeta({"from_schema": "metadata", "mixins": ["AuthoredEntity"]})

    voxel_spacing: Union[float, str] = Field(
        ...,
        description="""Voxel spacing equal in all three axes in angstroms""",
        ge=0.001,
        json_schema_extra={
            "linkml_meta": {
                "alias": "voxel_spacing",
                "any_of": [{"minimum_value": 0.001, "range": "float"}, {"range": "FloatFormattedString"}],
                "domain_of": ["Tomogram"],
                "exact_mappings": ["cdp-common:tomogram_voxel_spacing"],
                "unit": {"descriptive_name": "Angstroms per voxel", "symbol": "Å/voxel"},
            }
        },
    )
    fiducial_alignment_status: Union[FiducialAlignmentStatusEnum, str] = Field(
        ...,
        description="""Whether the tomographic alignment was computed based on fiducial markers.""",
        json_schema_extra={
            "linkml_meta": {
                "alias": "fiducial_alignment_status",
                "any_of": [
                    {"range": "fiducial_alignment_status_enum"},
                    {"pattern": "^[ ]*\\{[a-zA-Z0-9_-]+\\}[ ]*$", "range": "BooleanFormattedString"},
                ],
                "domain_of": ["Tomogram"],
                "exact_mappings": ["cdp-common:tomogram_fiducial_alignment_status"],
            }
        },
    )
    ctf_corrected: Optional[bool] = Field(
        None,
        description="""Whether this tomogram is CTF corrected""",
        json_schema_extra={
            "linkml_meta": {
                "alias": "ctf_corrected",
                "domain_of": ["Tomogram"],
                "exact_mappings": ["cdp-common:tomogram_ctf_corrected"],
                "recommended": True,
            }
        },
    )
    align_software: Optional[str] = Field(
        None,
        description="""Software used for alignment""",
        json_schema_extra={
            "linkml_meta": {
                "alias": "align_software",
                "domain_of": ["Tomogram"],
                "exact_mappings": ["cdp-common:tomogram_align_software"],
            }
        },
    )
    reconstruction_method: Union[TomogromReconstructionMethodEnum, str] = Field(
        ...,
        description="""Describe reconstruction method (WBP, SART, SIRT)""",
        json_schema_extra={
            "linkml_meta": {
                "alias": "reconstruction_method",
                "any_of": [{"range": "StringFormattedString"}, {"range": "tomogrom_reconstruction_method_enum"}],
                "domain_of": ["Tomogram"],
                "exact_mappings": ["cdp-common:tomogram_reconstruction_method"],
            }
        },
    )
    reconstruction_software: str = Field(
        ...,
        description="""Name of software used for reconstruction""",
        json_schema_extra={
            "linkml_meta": {
                "alias": "reconstruction_software",
                "domain_of": ["Tomogram"],
                "exact_mappings": ["cdp-common:tomogram_reconstruction_software"],
            }
        },
    )
    processing: TomogramProcessingEnum = Field(
        ...,
        description="""Describe additional processing used to derive the tomogram""",
        json_schema_extra={
            "linkml_meta": {
                "alias": "processing",
                "domain_of": ["Tomogram"],
                "exact_mappings": ["cdp-common:tomogram_processing"],
            }
        },
    )
    processing_software: Optional[str] = Field(
        None,
        description="""Processing software used to derive the tomogram""",
        json_schema_extra={
            "linkml_meta": {
                "alias": "processing_software",
                "domain_of": ["Tomogram"],
                "exact_mappings": ["cdp-common:tomogram_processing_software"],
                "recommended": True,
            }
        },
    )
    tomogram_version: float = Field(
        ...,
        description="""Version of tomogram""",
        json_schema_extra={
            "linkml_meta": {
                "alias": "tomogram_version",
                "domain_of": ["Tomogram"],
                "exact_mappings": ["cdp-common:tomogram_version"],
            }
        },
    )
    affine_transformation_matrix: Optional[
        conlist(min_length=4, max_length=4, item_type=conlist(min_length=4, max_length=4, item_type=Any))
    ] = Field(
        None,
        description="""A placeholder for any type of data.""",
        json_schema_extra={
            "linkml_meta": {
                "alias": "affine_transformation_matrix",
                "array": {
                    "dimensions": [{"exact_cardinality": 4}, {"exact_cardinality": 4}],
                    "exact_number_dimensions": 2,
                },
                "domain_of": ["Tomogram"],
            }
        },
    )
    size: Optional[TomogramSize] = Field(
        None,
        description="""The size of a tomogram in voxels in each dimension.""",
        json_schema_extra={"linkml_meta": {"alias": "size", "domain_of": ["Tomogram"]}},
    )
    offset: TomogramOffset = Field(
        ...,
        description="""The offset of a tomogram in voxels in each dimension relative to the canonical tomogram.""",
        json_schema_extra={"linkml_meta": {"alias": "offset", "domain_of": ["Tomogram"]}},
    )
    authors: List[Author] = Field(
        default_factory=list,
        description="""Author of a scientific data entity.""",
        json_schema_extra={
            "linkml_meta": {
                "alias": "authors",
                "domain_of": ["AuthoredEntity", "Dataset", "Tomogram", "Annotation"],
                "list_elements_ordered": True,
            }
        },
    )

    @field_validator("voxel_spacing")
    def pattern_voxel_spacing(cls, v):
        pattern = re.compile(r"^float[ ]*\{[a-zA-Z0-9_-]+\}[ ]*$")
        if isinstance(v, list):
            for element in v:
                if not pattern.match(element):
                    raise ValueError(f"Invalid voxel_spacing format: {element}")
        elif isinstance(v, str):
            if not pattern.match(v):
                raise ValueError(f"Invalid voxel_spacing format: {v}")
        return v

    @field_validator("fiducial_alignment_status")
    def pattern_fiducial_alignment_status(cls, v):
        pattern = re.compile(
            r"(^FIDUCIAL$)|(^NON_FIDUCIAL$)|(^FIDUCIAL$)|(^NON_FIDUCIAL$)|(^[ ]*\{[a-zA-Z0-9_-]+\}[ ]*$)"
        )
        if isinstance(v, list):
            for element in v:
                if not pattern.match(element):
                    raise ValueError(f"Invalid fiducial_alignment_status format: {element}")
        elif isinstance(v, str):
            if not pattern.match(v):
                raise ValueError(f"Invalid fiducial_alignment_status format: {v}")
        return v

    @field_validator("reconstruction_method")
    def pattern_reconstruction_method(cls, v):
        pattern = re.compile(r"(^[ ]*\{[a-zA-Z0-9_-]+\}[ ]*$)|(^SART$)|(^FOURIER SPACE$)|(^SIRT$)|(^WBP$)|(^UNKNOWN$)")
        if isinstance(v, list):
            for element in v:
                if not pattern.match(element):
                    raise ValueError(f"Invalid reconstruction_method format: {element}")
        elif isinstance(v, str):
            if not pattern.match(v):
                raise ValueError(f"Invalid reconstruction_method format: {v}")
        return v

    @field_validator("processing")
    def pattern_processing(cls, v):
        pattern = re.compile(r"(^denoised$)|(^filtered$)|(^raw$)")
        if isinstance(v, list):
            for element in v:
                if not pattern.match(element):
                    raise ValueError(f"Invalid processing format: {element}")
        elif isinstance(v, str):
            if not pattern.match(v):
                raise ValueError(f"Invalid processing format: {v}")
        return v


class AnnotationConfidence(ConfiguredBaseModel):
    """
    Metadata describing the confidence of an annotation.
    """

    linkml_meta: ClassVar[LinkMLMeta] = LinkMLMeta({"from_schema": "metadata"})

    precision: Optional[float] = Field(
        None,
        description="""Describe the confidence level of the annotation. Precision is defined as the % of annotation objects being true positive""",
        ge=0,
        le=100,
        json_schema_extra={
            "linkml_meta": {
                "alias": "precision",
                "domain_of": ["AnnotationConfidence"],
                "exact_mappings": ["cdp-common:annotation_confidence_precision"],
                "unit": {"descriptive_name": "percentage", "symbol": "%"},
            }
        },
    )
    recall: Optional[float] = Field(
        None,
        description="""Describe the confidence level of the annotation. Recall is defined as the % of true positives being annotated correctly""",
        ge=0,
        le=100,
        json_schema_extra={
            "linkml_meta": {
                "alias": "recall",
                "domain_of": ["AnnotationConfidence"],
                "exact_mappings": ["cdp-common:annotation_confidence_recall"],
                "unit": {"descriptive_name": "percentage", "symbol": "%"},
            }
        },
    )
    ground_truth_used: Optional[str] = Field(
        None,
        description="""Annotation filename used as ground truth for precision and recall""",
        json_schema_extra={
            "linkml_meta": {
                "alias": "ground_truth_used",
                "domain_of": ["AnnotationConfidence"],
                "exact_mappings": ["cdp-common:annotation_ground_truth_used"],
            }
        },
    )


class AnnotationObject(ConfiguredBaseModel):
    """
    Metadata describing the object being annotated.
    """

    linkml_meta: ClassVar[LinkMLMeta] = LinkMLMeta({"from_schema": "metadata"})

    id: str = Field(
        ...,
        description="""Gene Ontology Cellular Component identifier for the annotation object""",
        json_schema_extra={
            "linkml_meta": {
                "alias": "id",
                "domain_of": ["TissueDetails", "CellType", "CellStrain", "CellComponent", "AnnotationObject"],
                "exact_mappings": ["cdp-common:annotation_object_id"],
            }
        },
    )
    name: str = Field(
        ...,
        description="""Name of the object being annotated (e.g. ribosome, nuclear pore complex, actin filament, membrane)""",
        json_schema_extra={
            "linkml_meta": {
                "alias": "name",
                "domain_of": [
                    "Author",
                    "OrganismDetails",
                    "TissueDetails",
                    "CellType",
                    "CellStrain",
                    "CellComponent",
                    "AnnotationObject",
                ],
                "exact_mappings": ["cdp-common:annotation_object_name"],
            }
        },
    )
    description: Optional[str] = Field(
        None,
        description="""A textual description of the annotation object, can be a longer description to include additional information not covered by the Annotation object name and state.""",
        json_schema_extra={
            "linkml_meta": {
                "alias": "description",
                "domain_of": ["AnnotationObject"],
                "exact_mappings": ["cdp-common:annotation_object_description"],
            }
        },
    )
    state: Optional[str] = Field(
        None,
        description="""Molecule state annotated (e.g. open, closed)""",
        json_schema_extra={
            "linkml_meta": {
                "alias": "state",
                "domain_of": ["AnnotationObject"],
                "exact_mappings": ["cdp-common:annotation_object_state"],
            }
        },
    )

    @field_validator("id")
    def pattern_id(cls, v):
        pattern = re.compile(r"^GO:[0-9]{7}$")
        if isinstance(v, list):
            for element in v:
                if not pattern.match(element):
                    raise ValueError(f"Invalid id format: {element}")
        elif isinstance(v, str):
            if not pattern.match(v):
                raise ValueError(f"Invalid id format: {v}")
        return v


class AnnotationSourceFile(ConfiguredBaseModel):
    """
    File and sourcing data for an annotation. Represents an entry in annotation.sources.
    """

    linkml_meta: ClassVar[LinkMLMeta] = LinkMLMeta({"from_schema": "metadata"})

    file_format: str = Field(
        ...,
        description="""File format for this file""",
        json_schema_extra={
            "linkml_meta": {
                "alias": "file_format",
                "domain_of": [
                    "AnnotationSourceFile",
                    "AnnotationOrientedPointFile",
                    "AnnotationInstanceSegmentationFile",
                    "AnnotationPointFile",
                    "AnnotationSegmentationMaskFile",
                    "AnnotationSemanticSegmentationMaskFile",
                ],
                "exact_mappings": ["cdp-common:annotation_source_file_format"],
            }
        },
    )
    glob_string: str = Field(
        ...,
        description="""Glob string to match annotation files in the dataset.""",
        json_schema_extra={
            "linkml_meta": {
                "alias": "glob_string",
                "domain_of": [
                    "AnnotationSourceFile",
                    "AnnotationOrientedPointFile",
                    "AnnotationInstanceSegmentationFile",
                    "AnnotationPointFile",
                    "AnnotationSegmentationMaskFile",
                    "AnnotationSemanticSegmentationMaskFile",
                ],
                "exact_mappings": ["cdp-common:annotation_source_file_glob_string"],
            }
        },
    )
    is_visualization_default: Optional[bool] = Field(
        False,
        description="""This annotation will be rendered in neuroglancer by default.""",
        json_schema_extra={
            "linkml_meta": {
                "alias": "is_visualization_default",
                "domain_of": [
                    "AnnotationSourceFile",
                    "AnnotationOrientedPointFile",
                    "AnnotationInstanceSegmentationFile",
                    "AnnotationPointFile",
                    "AnnotationSegmentationMaskFile",
                    "AnnotationSemanticSegmentationMaskFile",
                ],
                "exact_mappings": ["cdp-common:annotation_source_file_is_visualization_default"],
                "ifabsent": "False",
            }
        },
    )


class AnnotationOrientedPointFile(AnnotationSourceFile):
    """
    File and sourcing data for an oriented point annotation. Annotation that identifies points along with orientation in the volume.
    """

    linkml_meta: ClassVar[LinkMLMeta] = LinkMLMeta({"aliases": ["OrientedPoint"], "from_schema": "metadata"})

    binning: Optional[float] = Field(
        1.0,
        description="""The binning factor for a point / oriented point / instance segmentation annotation file.""",
        ge=0,
        json_schema_extra={
            "linkml_meta": {
                "alias": "binning",
                "domain_of": [
                    "AnnotationOrientedPointFile",
                    "AnnotationPointFile",
                    "AnnotationInstanceSegmentationFile",
                ],
                "exact_mappings": ["cdp-common:annotation_source_file_binning"],
                "ifabsent": "float(1)",
            }
        },
    )
    filter_value: Optional[str] = Field(
        None,
        description="""The filter value for an oriented point / instance segmentation annotation file.""",
        json_schema_extra={
            "linkml_meta": {
                "alias": "filter_value",
                "domain_of": ["AnnotationOrientedPointFile", "AnnotationInstanceSegmentationFile"],
                "exact_mappings": ["cdp-common:annotation_source_file_filter_value"],
            }
        },
    )
    order: Optional[str] = Field(
        "xyz",
        description="""The order of axes for an oriented point / instance segmentation annotation file.""",
        json_schema_extra={
            "linkml_meta": {
                "alias": "order",
                "domain_of": ["AnnotationOrientedPointFile", "AnnotationInstanceSegmentationFile"],
                "exact_mappings": ["cdp-common:annotation_source_file_order"],
                "ifabsent": "string(xyz)",
            }
        },
    )
    file_format: str = Field(
        ...,
        description="""File format for this file""",
        json_schema_extra={
            "linkml_meta": {
                "alias": "file_format",
                "domain_of": [
                    "AnnotationSourceFile",
                    "AnnotationOrientedPointFile",
                    "AnnotationInstanceSegmentationFile",
                    "AnnotationPointFile",
                    "AnnotationSegmentationMaskFile",
                    "AnnotationSemanticSegmentationMaskFile",
                ],
                "exact_mappings": ["cdp-common:annotation_source_file_format"],
            }
        },
    )
    glob_string: str = Field(
        ...,
        description="""Glob string to match annotation files in the dataset.""",
        json_schema_extra={
            "linkml_meta": {
                "alias": "glob_string",
                "domain_of": [
                    "AnnotationSourceFile",
                    "AnnotationOrientedPointFile",
                    "AnnotationInstanceSegmentationFile",
                    "AnnotationPointFile",
                    "AnnotationSegmentationMaskFile",
                    "AnnotationSemanticSegmentationMaskFile",
                ],
                "exact_mappings": ["cdp-common:annotation_source_file_glob_string"],
            }
        },
    )
    is_visualization_default: Optional[bool] = Field(
        False,
        description="""This annotation will be rendered in neuroglancer by default.""",
        json_schema_extra={
            "linkml_meta": {
                "alias": "is_visualization_default",
                "domain_of": [
                    "AnnotationSourceFile",
                    "AnnotationOrientedPointFile",
                    "AnnotationInstanceSegmentationFile",
                    "AnnotationPointFile",
                    "AnnotationSegmentationMaskFile",
                    "AnnotationSemanticSegmentationMaskFile",
                ],
                "exact_mappings": ["cdp-common:annotation_source_file_is_visualization_default"],
                "ifabsent": "False",
            }
        },
    )


class AnnotationInstanceSegmentationFile(AnnotationOrientedPointFile):
    """
    File and sourcing data for an instance segmentation annotation. Annotation that identifies individual instances of object shapes.
    """

    linkml_meta: ClassVar[LinkMLMeta] = LinkMLMeta({"aliases": ["InstanceSegmentation"], "from_schema": "metadata"})

    binning: Optional[float] = Field(
        1.0,
        description="""The binning factor for a point / oriented point / instance segmentation annotation file.""",
        ge=0,
        json_schema_extra={
            "linkml_meta": {
                "alias": "binning",
                "domain_of": [
                    "AnnotationOrientedPointFile",
                    "AnnotationPointFile",
                    "AnnotationInstanceSegmentationFile",
                ],
                "exact_mappings": ["cdp-common:annotation_source_file_binning"],
                "ifabsent": "float(1)",
            }
        },
    )
    filter_value: Optional[str] = Field(
        None,
        description="""The filter value for an oriented point / instance segmentation annotation file.""",
        json_schema_extra={
            "linkml_meta": {
                "alias": "filter_value",
                "domain_of": ["AnnotationOrientedPointFile", "AnnotationInstanceSegmentationFile"],
                "exact_mappings": ["cdp-common:annotation_source_file_filter_value"],
            }
        },
    )
    order: Optional[str] = Field(
        "xyz",
        description="""The order of axes for an oriented point / instance segmentation annotation file.""",
        json_schema_extra={
            "linkml_meta": {
                "alias": "order",
                "domain_of": ["AnnotationOrientedPointFile", "AnnotationInstanceSegmentationFile"],
                "exact_mappings": ["cdp-common:annotation_source_file_order"],
                "ifabsent": "string(xyz)",
            }
        },
    )
    file_format: str = Field(
        ...,
        description="""File format for this file""",
        json_schema_extra={
            "linkml_meta": {
                "alias": "file_format",
                "domain_of": [
                    "AnnotationSourceFile",
                    "AnnotationOrientedPointFile",
                    "AnnotationInstanceSegmentationFile",
                    "AnnotationPointFile",
                    "AnnotationSegmentationMaskFile",
                    "AnnotationSemanticSegmentationMaskFile",
                ],
                "exact_mappings": ["cdp-common:annotation_source_file_format"],
            }
        },
    )
    glob_string: str = Field(
        ...,
        description="""Glob string to match annotation files in the dataset.""",
        json_schema_extra={
            "linkml_meta": {
                "alias": "glob_string",
                "domain_of": [
                    "AnnotationSourceFile",
                    "AnnotationOrientedPointFile",
                    "AnnotationInstanceSegmentationFile",
                    "AnnotationPointFile",
                    "AnnotationSegmentationMaskFile",
                    "AnnotationSemanticSegmentationMaskFile",
                ],
                "exact_mappings": ["cdp-common:annotation_source_file_glob_string"],
            }
        },
    )
    is_visualization_default: Optional[bool] = Field(
        False,
        description="""This annotation will be rendered in neuroglancer by default.""",
        json_schema_extra={
            "linkml_meta": {
                "alias": "is_visualization_default",
                "domain_of": [
                    "AnnotationSourceFile",
                    "AnnotationOrientedPointFile",
                    "AnnotationInstanceSegmentationFile",
                    "AnnotationPointFile",
                    "AnnotationSegmentationMaskFile",
                    "AnnotationSemanticSegmentationMaskFile",
                ],
                "exact_mappings": ["cdp-common:annotation_source_file_is_visualization_default"],
                "ifabsent": "False",
            }
        },
    )


class AnnotationPointFile(AnnotationSourceFile):
    """
    File and sourcing data for a point annotation. Annotation that identifies points in the volume.
    """

    linkml_meta: ClassVar[LinkMLMeta] = LinkMLMeta({"aliases": ["Point"], "from_schema": "metadata"})

    binning: Optional[float] = Field(
        1.0,
        description="""The binning factor for a point / oriented point / instance segmentation annotation file.""",
        ge=0,
        json_schema_extra={
            "linkml_meta": {
                "alias": "binning",
                "domain_of": [
                    "AnnotationOrientedPointFile",
                    "AnnotationPointFile",
                    "AnnotationInstanceSegmentationFile",
                ],
                "exact_mappings": ["cdp-common:annotation_source_file_binning"],
                "ifabsent": "float(1)",
            }
        },
    )
    columns: Optional[str] = Field(
        "xyz",
        description="""The columns used in a point annotation file.""",
        json_schema_extra={
            "linkml_meta": {
                "alias": "columns",
                "domain_of": ["AnnotationPointFile"],
                "exact_mappings": ["cdp-common:annotation_source_file_columns"],
                "ifabsent": "string(xyz)",
            }
        },
    )
    delimiter: Optional[str] = Field(
        ",",
        description="""The delimiter used in a point annotation file.""",
        json_schema_extra={
            "linkml_meta": {
                "alias": "delimiter",
                "domain_of": ["AnnotationPointFile"],
                "exact_mappings": ["cdp-common:annotation_source_file_delimiter"],
                "ifabsent": "string(,)",
            }
        },
    )
    file_format: str = Field(
        ...,
        description="""File format for this file""",
        json_schema_extra={
            "linkml_meta": {
                "alias": "file_format",
                "domain_of": [
                    "AnnotationSourceFile",
                    "AnnotationOrientedPointFile",
                    "AnnotationInstanceSegmentationFile",
                    "AnnotationPointFile",
                    "AnnotationSegmentationMaskFile",
                    "AnnotationSemanticSegmentationMaskFile",
                ],
                "exact_mappings": ["cdp-common:annotation_source_file_format"],
            }
        },
    )
    glob_string: str = Field(
        ...,
        description="""Glob string to match annotation files in the dataset.""",
        json_schema_extra={
            "linkml_meta": {
                "alias": "glob_string",
                "domain_of": [
                    "AnnotationSourceFile",
                    "AnnotationOrientedPointFile",
                    "AnnotationInstanceSegmentationFile",
                    "AnnotationPointFile",
                    "AnnotationSegmentationMaskFile",
                    "AnnotationSemanticSegmentationMaskFile",
                ],
                "exact_mappings": ["cdp-common:annotation_source_file_glob_string"],
            }
        },
    )
    is_visualization_default: Optional[bool] = Field(
        False,
        description="""This annotation will be rendered in neuroglancer by default.""",
        json_schema_extra={
            "linkml_meta": {
                "alias": "is_visualization_default",
                "domain_of": [
                    "AnnotationSourceFile",
                    "AnnotationOrientedPointFile",
                    "AnnotationInstanceSegmentationFile",
                    "AnnotationPointFile",
                    "AnnotationSegmentationMaskFile",
                    "AnnotationSemanticSegmentationMaskFile",
                ],
                "exact_mappings": ["cdp-common:annotation_source_file_is_visualization_default"],
                "ifabsent": "False",
            }
        },
    )


class AnnotationSegmentationMaskFile(AnnotationSourceFile):
    """
    File and sourcing data for a segmentation mask annotation. Annotation that identifies an object.
    """

    linkml_meta: ClassVar[LinkMLMeta] = LinkMLMeta({"aliases": ["SegmentationMask"], "from_schema": "metadata"})

    file_format: str = Field(
        ...,
        description="""File format for this file""",
        json_schema_extra={
            "linkml_meta": {
                "alias": "file_format",
                "domain_of": [
                    "AnnotationSourceFile",
                    "AnnotationOrientedPointFile",
                    "AnnotationInstanceSegmentationFile",
                    "AnnotationPointFile",
                    "AnnotationSegmentationMaskFile",
                    "AnnotationSemanticSegmentationMaskFile",
                ],
                "exact_mappings": ["cdp-common:annotation_source_file_format"],
            }
        },
    )
    glob_string: str = Field(
        ...,
        description="""Glob string to match annotation files in the dataset.""",
        json_schema_extra={
            "linkml_meta": {
                "alias": "glob_string",
                "domain_of": [
                    "AnnotationSourceFile",
                    "AnnotationOrientedPointFile",
                    "AnnotationInstanceSegmentationFile",
                    "AnnotationPointFile",
                    "AnnotationSegmentationMaskFile",
                    "AnnotationSemanticSegmentationMaskFile",
                ],
                "exact_mappings": ["cdp-common:annotation_source_file_glob_string"],
            }
        },
    )
    is_visualization_default: Optional[bool] = Field(
        False,
        description="""This annotation will be rendered in neuroglancer by default.""",
        json_schema_extra={
            "linkml_meta": {
                "alias": "is_visualization_default",
                "domain_of": [
                    "AnnotationSourceFile",
                    "AnnotationOrientedPointFile",
                    "AnnotationInstanceSegmentationFile",
                    "AnnotationPointFile",
                    "AnnotationSegmentationMaskFile",
                    "AnnotationSemanticSegmentationMaskFile",
                ],
                "exact_mappings": ["cdp-common:annotation_source_file_is_visualization_default"],
                "ifabsent": "False",
            }
        },
    )


class AnnotationSemanticSegmentationMaskFile(AnnotationSourceFile):
    """
    File and sourcing data for a semantic segmentation mask annotation. Annotation that identifies classes of objects.
    """

    linkml_meta: ClassVar[LinkMLMeta] = LinkMLMeta({"aliases": ["SemanticSegmentationMask"], "from_schema": "metadata"})

    mask_label: Optional[int] = Field(
        1,
        description="""The mask label for a semantic segmentation mask annotation file.""",
        json_schema_extra={
            "linkml_meta": {
                "alias": "mask_label",
                "domain_of": ["AnnotationSemanticSegmentationMaskFile"],
                "exact_mappings": ["cdp-common:annotation_source_file_mask_label"],
                "ifabsent": "int(1)",
            }
        },
    )
    file_format: str = Field(
        ...,
        description="""File format for this file""",
        json_schema_extra={
            "linkml_meta": {
                "alias": "file_format",
                "domain_of": [
                    "AnnotationSourceFile",
                    "AnnotationOrientedPointFile",
                    "AnnotationInstanceSegmentationFile",
                    "AnnotationPointFile",
                    "AnnotationSegmentationMaskFile",
                    "AnnotationSemanticSegmentationMaskFile",
                ],
                "exact_mappings": ["cdp-common:annotation_source_file_format"],
            }
        },
    )
    glob_string: str = Field(
        ...,
        description="""Glob string to match annotation files in the dataset.""",
        json_schema_extra={
            "linkml_meta": {
                "alias": "glob_string",
                "domain_of": [
                    "AnnotationSourceFile",
                    "AnnotationOrientedPointFile",
                    "AnnotationInstanceSegmentationFile",
                    "AnnotationPointFile",
                    "AnnotationSegmentationMaskFile",
                    "AnnotationSemanticSegmentationMaskFile",
                ],
                "exact_mappings": ["cdp-common:annotation_source_file_glob_string"],
            }
        },
    )
    is_visualization_default: Optional[bool] = Field(
        False,
        description="""This annotation will be rendered in neuroglancer by default.""",
        json_schema_extra={
            "linkml_meta": {
                "alias": "is_visualization_default",
                "domain_of": [
                    "AnnotationSourceFile",
                    "AnnotationOrientedPointFile",
                    "AnnotationInstanceSegmentationFile",
                    "AnnotationPointFile",
                    "AnnotationSegmentationMaskFile",
                    "AnnotationSemanticSegmentationMaskFile",
                ],
                "exact_mappings": ["cdp-common:annotation_source_file_is_visualization_default"],
                "ifabsent": "False",
            }
        },
    )


class Annotation(AuthoredEntity, DatestampedEntity):
    """
    Metadata describing an annotation.
    """

    linkml_meta: ClassVar[LinkMLMeta] = LinkMLMeta(
        {"from_schema": "metadata", "mixins": ["DatestampedEntity", "AuthoredEntity"]}
    )

    annotation_method: str = Field(
        ...,
        description="""Describe how the annotation is made (e.g. Manual, crYoLO, Positive Unlabeled Learning, template matching)""",
        json_schema_extra={
            "linkml_meta": {
                "alias": "annotation_method",
                "domain_of": ["Annotation"],
                "exact_mappings": ["cdp-common:annotation_method"],
            }
        },
    )
    annotation_object: AnnotationObject = Field(
        ...,
        description="""Metadata describing the object being annotated.""",
        json_schema_extra={"linkml_meta": {"alias": "annotation_object", "domain_of": ["Annotation"]}},
    )
    annotation_publications: Optional[str] = Field(
        None,
        description="""DOIs for publications that describe the dataset. Use a comma to separate multiple DOIs.""",
        json_schema_extra={
            "linkml_meta": {
                "alias": "annotation_publications",
                "domain_of": ["Annotation"],
                "exact_mappings": ["cdp-common:annotation_publication"],
            }
        },
    )
    annotation_software: Optional[str] = Field(
        None,
        description="""Software used for generating this annotation""",
        json_schema_extra={
            "linkml_meta": {
                "alias": "annotation_software",
                "domain_of": ["Annotation"],
                "exact_mappings": ["cdp-common:annotation_software"],
                "recommended": True,
            }
        },
    )
    confidence: Optional[AnnotationConfidence] = Field(
        None,
        description="""Metadata describing the confidence of an annotation.""",
        json_schema_extra={"linkml_meta": {"alias": "confidence", "domain_of": ["Annotation"]}},
    )
    files: Optional[List[AnnotationSourceFile]] = Field(
        default_factory=list,
        description="""File and sourcing data for an annotation. Represents an entry in annotation.sources.""",
        json_schema_extra={
            "linkml_meta": {"alias": "files", "domain_of": ["Annotation"], "list_elements_ordered": True}
        },
    )
    ground_truth_status: Optional[bool] = Field(
        False,
        description="""Whether an annotation is considered ground truth, as determined by the annotator.""",
        json_schema_extra={
            "linkml_meta": {
                "alias": "ground_truth_status",
                "domain_of": ["Annotation"],
                "exact_mappings": ["cdp-common:annotation_ground_truth_status"],
                "ifabsent": "False",
                "recommended": True,
            }
        },
    )
    is_curator_recommended: Optional[bool] = Field(
        False,
        description="""This annotation is recommended by the curator to be preferred for this object type.""",
        json_schema_extra={
            "linkml_meta": {
                "alias": "is_curator_recommended",
                "domain_of": ["Annotation"],
                "exact_mappings": ["cdp-common:annotation_is_curator_recommended"],
                "ifabsent": "False",
            }
        },
    )
    method_type: AnnotationMethodTypeEnum = Field(
        ...,
        description="""Classification of the annotation method based on supervision.""",
        json_schema_extra={
            "linkml_meta": {
                "alias": "method_type",
                "domain_of": ["Annotation"],
                "exact_mappings": ["cdp-common:annotation_method_type"],
            }
        },
    )
    object_count: Optional[int] = Field(
        None,
        description="""Number of objects identified""",
        json_schema_extra={
            "linkml_meta": {
                "alias": "object_count",
                "domain_of": ["Annotation"],
                "exact_mappings": ["cdp-common:annotation_object_count"],
            }
        },
    )
    version: Optional[float] = Field(
        None,
        description="""Version of annotation.""",
        json_schema_extra={
            "linkml_meta": {
                "alias": "version",
                "domain_of": ["Annotation"],
                "exact_mappings": ["cdp-common:annotation_version"],
            }
        },
    )
    dates: DateStamp = Field(
        ...,
        description="""A set of dates at which a data item was deposited, published and last modified.""",
        json_schema_extra={
            "linkml_meta": {"alias": "dates", "domain_of": ["DatestampedEntity", "Dataset", "Annotation"]}
        },
    )
    authors: List[Author] = Field(
        default_factory=list,
        description="""Author of a scientific data entity.""",
        json_schema_extra={
            "linkml_meta": {
                "alias": "authors",
                "domain_of": ["AuthoredEntity", "Dataset", "Tomogram", "Annotation"],
                "list_elements_ordered": True,
            }
        },
    )

    @field_validator("method_type")
    def pattern_method_type(cls, v):
        pattern = re.compile(r"(^manual$)|(^automated$)|(^hybrid$)")
        if isinstance(v, list):
            for element in v:
                if not pattern.match(element):
                    raise ValueError(f"Invalid method_type format: {element}")
        elif isinstance(v, str):
            if not pattern.match(v):
                raise ValueError(f"Invalid method_type format: {v}")
        return v


class CrossReferences(ConfiguredBaseModel):
    """
    A set of cross-references to other databases and publications.
    """

    linkml_meta: ClassVar[LinkMLMeta] = LinkMLMeta({"from_schema": "metadata"})

    dataset_publications: Optional[str] = Field(
        None,
        description="""Comma-separated list of DOIs for publications associated with the dataset.""",
        json_schema_extra={
            "linkml_meta": {"alias": "dataset_publications", "domain_of": ["CrossReferences"], "recommended": True}
        },
    )
    related_database_entries: Optional[str] = Field(
        None,
        description="""Comma-separated list of related database entries for the dataset.""",
        json_schema_extra={
            "linkml_meta": {"alias": "related_database_entries", "domain_of": ["CrossReferences"], "recommended": True}
        },
    )
    related_database_links: Optional[str] = Field(
        None,
        description="""Comma-separated list of related database links for the dataset.""",
        json_schema_extra={"linkml_meta": {"alias": "related_database_links", "domain_of": ["CrossReferences"]}},
    )
    dataset_citations: Optional[str] = Field(
        None,
        description="""Comma-separated list of DOIs for publications citing the dataset.""",
        json_schema_extra={"linkml_meta": {"alias": "dataset_citations", "domain_of": ["CrossReferences"]}},
    )

    @field_validator("dataset_publications")
    def pattern_dataset_publications(cls, v):
        pattern = re.compile(
<<<<<<< HEAD
            r"(^(doi:|https://doi\.org/)?10\.[0-9]{4,9}/[-._;()/:a-zA-Z0-9]+(\s*,\s*(doi:|https://doi\.org/)?10\.[0-9]{4,9}/[-._;()/:a-zA-Z0-9]+)*$)|(^(doi:|https://doi\.org/)?10\.[0-9]{4,9}/[-._;()/:a-zA-Z0-9]+(\s*,\s*(doi:|https://doi\.org/)?10\.[0-9]{4,9}/[-._;()/:a-zA-Z0-9]+)*$)"
=======
            r"(^(doi:)?10\.[0-9]{4,9}/[-._;()/:a-zA-Z0-9]+(\s*,\s*(doi:)?10\.[0-9]{4,9}/[-._;()/:a-zA-Z0-9]+)*$)|(^(doi:)?10\.[0-9]{4,9}/[-._;()/:a-zA-Z0-9]+(\s*,\s*(doi:)?10\.[0-9]{4,9}/[-._;()/:a-zA-Z0-9]+)*$)"
>>>>>>> b304fc9f
        )
        if isinstance(v, list):
            for element in v:
                if not pattern.match(element):
                    raise ValueError(f"Invalid dataset_publications format: {element}")
        elif isinstance(v, str):
            if not pattern.match(v):
                raise ValueError(f"Invalid dataset_publications format: {v}")
        return v

    @field_validator("related_database_entries")
    def pattern_related_database_entries(cls, v):
        pattern = re.compile(
            r"(^(EMPIAR-[0-9]{5}|EMD-[0-9]{4,5})(\s*,\s*(EMPIAR-[0-9]{5}|EMD-[0-9]{4,5}))*$)|(^(EMPIAR-[0-9]{5}|EMD-[0-9]{4,5})(\s*,\s*(EMPIAR-[0-9]{5}|EMD-[0-9]{4,5}))*$)"
        )
        if isinstance(v, list):
            for element in v:
                if not pattern.match(element):
                    raise ValueError(f"Invalid related_database_entries format: {element}")
        elif isinstance(v, str):
            if not pattern.match(v):
                raise ValueError(f"Invalid related_database_entries format: {v}")
        return v


# Model rebuild
# see https://pydantic-docs.helpmanual.io/usage/models/#rebuilding-a-model
PicturePath.model_rebuild()
Author.model_rebuild()
FundingDetails.model_rebuild()
DateStamp.model_rebuild()
DatestampedEntity.model_rebuild()
AuthoredEntity.model_rebuild()
FundedEntity.model_rebuild()
CrossReferencedEntity.model_rebuild()
PicturedEntity.model_rebuild()
OrganismDetails.model_rebuild()
TissueDetails.model_rebuild()
CellType.model_rebuild()
CellStrain.model_rebuild()
CellComponent.model_rebuild()
ExperimentalMetadata.model_rebuild()
Dataset.model_rebuild()
CameraDetails.model_rebuild()
MicroscopeDetails.model_rebuild()
MicroscopeOpticalSetup.model_rebuild()
TiltRange.model_rebuild()
TiltSeries.model_rebuild()
TomogramSize.model_rebuild()
TomogramOffset.model_rebuild()
Tomogram.model_rebuild()
AnnotationConfidence.model_rebuild()
AnnotationObject.model_rebuild()
AnnotationSourceFile.model_rebuild()
AnnotationOrientedPointFile.model_rebuild()
AnnotationInstanceSegmentationFile.model_rebuild()
AnnotationPointFile.model_rebuild()
AnnotationSegmentationMaskFile.model_rebuild()
AnnotationSemanticSegmentationMaskFile.model_rebuild()
Annotation.model_rebuild()
CrossReferences.model_rebuild()<|MERGE_RESOLUTION|>--- conflicted
+++ resolved
@@ -91,22 +91,14 @@
                 "description": "A Digital Object Identifier",
                 "from_schema": "metadata",
                 "name": "DOI",
-<<<<<<< HEAD
-                "pattern": "^(doi:|https://doi\\.org/)?10\\.[0-9]{4,9}/[-._;()/:a-zA-Z0-9]+$",
-=======
                 "pattern": "^(doi:)?10\\.[0-9]{4,9}/[-._;()/:a-zA-Z0-9]+$",
->>>>>>> b304fc9f
             },
             "DOI_LIST": {
                 "base": "str",
                 "description": "A list of Digital Object Identifiers",
                 "from_schema": "metadata",
                 "name": "DOI_LIST",
-<<<<<<< HEAD
-                "pattern": "^(doi:|https://doi\\.org/)?10\\.[0-9]{4,9}/[-._;()/:a-zA-Z0-9]+(\\s*,\\s*(doi:|https://doi\\.org/)?10\\.[0-9]{4,9}/[-._;()/:a-zA-Z0-9]+)*$",
-=======
                 "pattern": "^(doi:)?10\\.[0-9]{4,9}/[-._;()/:a-zA-Z0-9]+(\\s*,\\s*(doi:)?10\\.[0-9]{4,9}/[-._;()/:a-zA-Z0-9]+)*$",
->>>>>>> b304fc9f
             },
             "EMDB_ID": {
                 "base": "str",
@@ -488,15 +480,9 @@
 
     # Annotations were generated manually.
     manual = "manual"
-<<<<<<< HEAD
-    # Annotations were generated semi-automatically.
-    automated = "automated"
-    # Annotations were generated automatically.
-=======
     # Annotations were generated automatically.
     automated = "automated"
     # Annotations were generated semi-automatically.
->>>>>>> b304fc9f
     hybrid = "hybrid"
 
 
@@ -874,7 +860,7 @@
     linkml_meta: ClassVar[LinkMLMeta] = LinkMLMeta({"abstract": True, "from_schema": "metadata"})
 
     authors: List[Author] = Field(
-        default_factory=list,
+        ...,
         description="""Author of a scientific data entity.""",
         json_schema_extra={
             "linkml_meta": {
@@ -1342,7 +1328,7 @@
         },
     )
     authors: List[Author] = Field(
-        default_factory=list,
+        ...,
         description="""Author of a scientific data entity.""",
         json_schema_extra={
             "linkml_meta": {
@@ -1475,11 +1461,7 @@
             "linkml_meta": {
                 "alias": "acquire_mode",
                 "any_of": [{"range": "StringFormattedString"}, {"range": "tiltseries_camera_acquire_mode_enum"}],
-<<<<<<< HEAD
-                "domain_of": ["Camera"],
-=======
                 "domain_of": ["CameraDetails"],
->>>>>>> b304fc9f
                 "exact_mappings": ["cdp-common:tiltseries_camera_acquire_mode"],
             }
         },
@@ -1533,11 +1515,7 @@
         json_schema_extra={
             "linkml_meta": {
                 "alias": "additional_info",
-<<<<<<< HEAD
-                "domain_of": ["Microscope"],
-=======
                 "domain_of": ["MicroscopeDetails"],
->>>>>>> b304fc9f
                 "exact_mappings": ["cdp-common:tiltseries_microscope_additional_info"],
             }
         },
@@ -1549,11 +1527,7 @@
             "linkml_meta": {
                 "alias": "manufacturer",
                 "any_of": [{"range": "StringFormattedString"}, {"range": "microscope_manufacturer_enum"}],
-<<<<<<< HEAD
-                "domain_of": ["Camera", "Microscope"],
-=======
                 "domain_of": ["CameraDetails", "MicroscopeDetails"],
->>>>>>> b304fc9f
                 "exact_mappings": ["cdp-common:tiltseries_microscope_manufacturer"],
             }
         },
@@ -2263,7 +2237,7 @@
         json_schema_extra={"linkml_meta": {"alias": "offset", "domain_of": ["Tomogram"]}},
     )
     authors: List[Author] = Field(
-        default_factory=list,
+        ...,
         description="""Author of a scientific data entity.""",
         json_schema_extra={
             "linkml_meta": {
@@ -3089,7 +3063,7 @@
         },
     )
     authors: List[Author] = Field(
-        default_factory=list,
+        ...,
         description="""Author of a scientific data entity.""",
         json_schema_extra={
             "linkml_meta": {
@@ -3148,11 +3122,7 @@
     @field_validator("dataset_publications")
     def pattern_dataset_publications(cls, v):
         pattern = re.compile(
-<<<<<<< HEAD
-            r"(^(doi:|https://doi\.org/)?10\.[0-9]{4,9}/[-._;()/:a-zA-Z0-9]+(\s*,\s*(doi:|https://doi\.org/)?10\.[0-9]{4,9}/[-._;()/:a-zA-Z0-9]+)*$)|(^(doi:|https://doi\.org/)?10\.[0-9]{4,9}/[-._;()/:a-zA-Z0-9]+(\s*,\s*(doi:|https://doi\.org/)?10\.[0-9]{4,9}/[-._;()/:a-zA-Z0-9]+)*$)"
-=======
             r"(^(doi:)?10\.[0-9]{4,9}/[-._;()/:a-zA-Z0-9]+(\s*,\s*(doi:)?10\.[0-9]{4,9}/[-._;()/:a-zA-Z0-9]+)*$)|(^(doi:)?10\.[0-9]{4,9}/[-._;()/:a-zA-Z0-9]+(\s*,\s*(doi:)?10\.[0-9]{4,9}/[-._;()/:a-zA-Z0-9]+)*$)"
->>>>>>> b304fc9f
         )
         if isinstance(v, list):
             for element in v:
