

# Class: Dataset


_High-level description of a cryoET dataset._





URI: [cdp-meta:Dataset](metadataDataset)






```mermaid
 classDiagram
    class Dataset
    click Dataset href "../Dataset"
      DateStampedEntity <|-- Dataset
        click DateStampedEntity href "../DateStampedEntity"
      AuthoredEntity <|-- Dataset
        click AuthoredEntity href "../AuthoredEntity"
      FundedEntity <|-- Dataset
        click FundedEntity href "../FundedEntity"
      CrossReferencedEntity <|-- Dataset
        click CrossReferencedEntity href "../CrossReferencedEntity"
<<<<<<< HEAD
      ExperimentalMetadata <|-- Dataset
        click ExperimentalMetadata href "../ExperimentalMetadata"
      
=======
      ExperimentMetadata <|-- Dataset
        click ExperimentMetadata href "../ExperimentMetadata"

>>>>>>> 130573c2
      Dataset : authors
        
          
    
    
    Dataset --> "1..*" Author : authors
    click Author href "../Author"

        
      Dataset : cell_component
        
          
    
    
    Dataset --> "0..1" CellComponent : cell_component
    click CellComponent href "../CellComponent"

        
      Dataset : cell_strain
        
          
    
    
    Dataset --> "0..1" CellStrain : cell_strain
    click CellStrain href "../CellStrain"

        
      Dataset : cell_type
        
          
    
    
    Dataset --> "0..1" CellType : cell_type
    click CellType href "../CellType"

        
      Dataset : cross_references
        
          
    
    
    Dataset --> "0..1" CrossReferencesEntity : cross_references
    click CrossReferencesEntity href "../CrossReferencesEntity"

        
      Dataset : dataset_description
        
      Dataset : dataset_identifier
        
      Dataset : dataset_title
        
      Dataset : dates
        
          
    
    
    Dataset --> "1" DateStamp : dates
    click DateStamp href "../DateStamp"

        
      Dataset : funding
        
          
    
    
    Dataset --> "* _recommended_" FundingDetails : funding
    click FundingDetails href "../FundingDetails"

        
      Dataset : grid_preparation
        
      Dataset : organism
        
          
    
    
    Dataset --> "0..1" OrganismDetails : organism
    click OrganismDetails href "../OrganismDetails"

        
      Dataset : other_setup
        
      Dataset : sample_preparation
        
      Dataset : sample_type
        
          
    
    
    Dataset --> "1" SampleTypeEnum : sample_type
    click SampleTypeEnum href "../SampleTypeEnum"

        
      Dataset : tissue
        
          
    
    
    Dataset --> "0..1" TissueDetails : tissue
    click TissueDetails href "../TissueDetails"

        
      
```





## Inheritance
* **Dataset** [ [DateStampedEntity](DateStampedEntity.md) [AuthoredEntity](AuthoredEntity.md) [FundedEntity](FundedEntity.md) [CrossReferencedEntity](CrossReferencedEntity.md) [ExperimentMetadata](ExperimentMetadata.md)]



## Slots

| Name | Cardinality and Range | Description | Inheritance |
| ---  | --- | --- | --- |
| [dataset_identifier](dataset_identifier.md) | 1 <br/> [Integer](Integer.md) | An identifier for a CryoET dataset, assigned by the Data Portal | direct |
| [dataset_title](dataset_title.md) | 1 <br/> [String](String.md) | Title of a CryoET dataset | direct |
| [dataset_description](dataset_description.md) | 1 <br/> [String](String.md) | A short description of a CryoET dataset, similar to an abstract for a journal... | direct |
| [dates](dates.md) | 1 <br/> [DateStamp](DateStamp.md) | A set of dates at which a data item was deposited, published and last modifie... | direct |
| [authors](authors.md) | 1..* <br/> [Author](Author.md) | Author of a scientific data entity | direct |
| [funding](funding.md) | * _recommended_ <br/> [FundingDetails](FundingDetails.md) | A funding source for a scientific data entity (base for JSON and DB represent... | direct |
| [cross_references](cross_references.md) | 0..1 <br/> [CrossReferencesEntity](CrossReferencesEntity.md) | A set of cross-references to other databases and publications | direct |
| [sample_type](sample_type.md) | 1 <br/> [SampleTypeEnum](SampleTypeEnum.md) | Type of sample imaged in a CryoET study | direct |
| [sample_preparation](sample_preparation.md) | 0..1 _recommended_ <br/> [String](String.md) | Describes how the sample was prepared | direct |
| [grid_preparation](grid_preparation.md) | 0..1 _recommended_ <br/> [String](String.md) | Describes Cryo-ET grid preparation | direct |
| [other_setup](other_setup.md) | 0..1 _recommended_ <br/> [String](String.md) | Describes other setup not covered by sample preparation or grid preparation t... | direct |
| [organism](organism.md) | 0..1 <br/> [OrganismDetails](OrganismDetails.md) | The species from which the sample was derived | direct |
| [tissue](tissue.md) | 0..1 <br/> [TissueDetails](TissueDetails.md) | The type of tissue from which the sample was derived | direct |
| [cell_type](cell_type.md) | 0..1 <br/> [CellType](CellType.md) | The cell type from which the sample was derived | direct |
| [cell_strain](cell_strain.md) | 0..1 <br/> [CellStrain](CellStrain.md) | The strain or cell line from which the sample was derived | direct |
| [cell_component](cell_component.md) | 0..1 <br/> [CellComponent](CellComponent.md) | The cellular component from which the sample was derived | direct |









## Identifier and Mapping Information







### Schema Source


* from schema: metadata




## Mappings

| Mapping Type | Mapped Value |
| ---  | ---  |
| self | cdp-meta:Dataset |
| native | cdp-meta:Dataset |







## LinkML Source

<!-- TODO: investigate https://stackoverflow.com/questions/37606292/how-to-create-tabbed-code-blocks-in-mkdocs-or-sphinx -->

### Direct

<details>
```yaml
name: Dataset
description: High-level description of a cryoET dataset.
from_schema: metadata
mixins:
- DateStampedEntity
- AuthoredEntity
- FundedEntity
- CrossReferencedEntity
- ExperimentMetadata
attributes:
  dataset_identifier:
    name: dataset_identifier
    description: An identifier for a CryoET dataset, assigned by the Data Portal.
      Used to identify the dataset as the directory name in data tree.
    from_schema: metadata
    exact_mappings:
    - cdp-common:dataset_identifier
    rank: 1000
    alias: dataset_identifier
    owner: Dataset
    domain_of:
    - Dataset
    range: integer
    required: true
    inlined: true
    inlined_as_list: true
  dataset_title:
    name: dataset_title
    description: Title of a CryoET dataset.
    from_schema: metadata
    exact_mappings:
    - cdp-common:dataset_title
    rank: 1000
    alias: dataset_title
    owner: Dataset
    domain_of:
    - Dataset
    range: string
    required: true
    inlined: true
    inlined_as_list: true
  dataset_description:
    name: dataset_description
    description: A short description of a CryoET dataset, similar to an abstract for
      a journal article or dataset.
    from_schema: metadata
    exact_mappings:
    - cdp-common:dataset_description
    rank: 1000
    alias: dataset_description
    owner: Dataset
    domain_of:
    - Dataset
    range: string
    required: true
    inlined: true
    inlined_as_list: true
  dates:
    name: dates
    description: A set of dates at which a data item was deposited, published and
      last modified.
    from_schema: metadata
    alias: dates
    owner: Dataset
    domain_of:
    - DateStampedEntity
    - Dataset
    - Deposition
    - Annotation
    range: DateStamp
    required: true
    inlined: true
    inlined_as_list: true
  authors:
    name: authors
    description: Author of a scientific data entity.
    from_schema: metadata
    list_elements_ordered: true
    alias: authors
    owner: Dataset
    domain_of:
    - AuthoredEntity
    - Dataset
    - Deposition
    - Tomogram
    - Annotation
    range: Author
    required: true
    multivalued: true
    inlined: true
    inlined_as_list: true
    minimum_cardinality: 1
  funding:
    name: funding
    description: A funding source for a scientific data entity (base for JSON and
      DB representation).
    from_schema: metadata
    list_elements_ordered: true
    alias: funding
    owner: Dataset
    domain_of:
    - FundedEntity
    - Dataset
    range: FundingDetails
    recommended: true
    multivalued: true
    inlined: true
    inlined_as_list: true
  cross_references:
    name: cross_references
    description: A set of cross-references to other databases and publications.
    from_schema: metadata
    alias: cross_references
    owner: Dataset
    domain_of:
    - CrossReferencedEntity
    - Dataset
    - Deposition
    range: CrossReferencesEntity
    inlined: true
    inlined_as_list: true
  sample_type:
    name: sample_type
    description: Type of sample imaged in a CryoET study.
    from_schema: metadata
    exact_mappings:
    - cdp-common:preparation_sample_type
    alias: sample_type
    owner: Dataset
    domain_of:
    - ExperimentMetadata
    - Dataset
    range: sample_type_enum
    required: true
    inlined: true
    inlined_as_list: true
    pattern: (^cell$)|(^tissue$)|(^organism$)|(^organelle$)|(^virus$)|(^in_vitro$)|(^in_silico$)|(^other$)
  sample_preparation:
    name: sample_preparation
    description: Describes how the sample was prepared.
    from_schema: metadata
    exact_mappings:
    - cdp-common:sample_preparation
    alias: sample_preparation
    owner: Dataset
    domain_of:
    - ExperimentMetadata
    - Dataset
    range: string
    recommended: true
    inlined: true
    inlined_as_list: true
  grid_preparation:
    name: grid_preparation
    description: Describes Cryo-ET grid preparation.
    from_schema: metadata
    exact_mappings:
    - cdp-common:grid_preparation
    alias: grid_preparation
    owner: Dataset
    domain_of:
    - ExperimentMetadata
    - Dataset
    range: string
    recommended: true
    inlined: true
    inlined_as_list: true
  other_setup:
    name: other_setup
    description: Describes other setup not covered by sample preparation or grid preparation
      that may make this dataset unique in the same publication.
    from_schema: metadata
    exact_mappings:
    - cdp-common:preparation_other_setup
    alias: other_setup
    owner: Dataset
    domain_of:
    - ExperimentMetadata
    - Dataset
    range: string
    recommended: true
    inlined: true
    inlined_as_list: true
  organism:
    name: organism
    description: The species from which the sample was derived.
    from_schema: metadata
    alias: organism
    owner: Dataset
    domain_of:
    - ExperimentMetadata
    - Dataset
    range: OrganismDetails
    inlined: true
    inlined_as_list: true
  tissue:
    name: tissue
    description: The type of tissue from which the sample was derived.
    from_schema: metadata
    alias: tissue
    owner: Dataset
    domain_of:
    - ExperimentMetadata
    - Dataset
    range: TissueDetails
    inlined: true
    inlined_as_list: true
  cell_type:
    name: cell_type
    description: The cell type from which the sample was derived.
    from_schema: metadata
    alias: cell_type
    owner: Dataset
    domain_of:
    - ExperimentMetadata
    - Dataset
    range: CellType
    inlined: true
    inlined_as_list: true
  cell_strain:
    name: cell_strain
    description: The strain or cell line from which the sample was derived.
    from_schema: metadata
    alias: cell_strain
    owner: Dataset
    domain_of:
    - ExperimentMetadata
    - Dataset
    range: CellStrain
    inlined: true
    inlined_as_list: true
  cell_component:
    name: cell_component
    description: The cellular component from which the sample was derived.
    from_schema: metadata
    alias: cell_component
    owner: Dataset
    domain_of:
    - ExperimentMetadata
    - Dataset
    range: CellComponent
    inlined: true
    inlined_as_list: true

```
</details>

### Induced

<details>
```yaml
name: Dataset
description: High-level description of a cryoET dataset.
from_schema: metadata
mixins:
- DateStampedEntity
- AuthoredEntity
- FundedEntity
- CrossReferencedEntity
- ExperimentMetadata
attributes:
  dataset_identifier:
    name: dataset_identifier
    description: An identifier for a CryoET dataset, assigned by the Data Portal.
      Used to identify the dataset as the directory name in data tree.
    from_schema: metadata
    exact_mappings:
    - cdp-common:dataset_identifier
    rank: 1000
    alias: dataset_identifier
    owner: Dataset
    domain_of:
    - Dataset
    range: integer
    required: true
    inlined: true
    inlined_as_list: true
  dataset_title:
    name: dataset_title
    description: Title of a CryoET dataset.
    from_schema: metadata
    exact_mappings:
    - cdp-common:dataset_title
    rank: 1000
    alias: dataset_title
    owner: Dataset
    domain_of:
    - Dataset
    range: string
    required: true
    inlined: true
    inlined_as_list: true
  dataset_description:
    name: dataset_description
    description: A short description of a CryoET dataset, similar to an abstract for
      a journal article or dataset.
    from_schema: metadata
    exact_mappings:
    - cdp-common:dataset_description
    rank: 1000
    alias: dataset_description
    owner: Dataset
    domain_of:
    - Dataset
    range: string
    required: true
    inlined: true
    inlined_as_list: true
  dates:
    name: dates
    description: A set of dates at which a data item was deposited, published and
      last modified.
    from_schema: metadata
    alias: dates
    owner: Dataset
    domain_of:
    - DateStampedEntity
    - Dataset
    - Deposition
    - Annotation
    range: DateStamp
    required: true
    inlined: true
    inlined_as_list: true
  authors:
    name: authors
    description: Author of a scientific data entity.
    from_schema: metadata
    list_elements_ordered: true
    alias: authors
    owner: Dataset
    domain_of:
    - AuthoredEntity
    - Dataset
    - Deposition
    - Tomogram
    - Annotation
    range: Author
    required: true
    multivalued: true
    inlined: true
    inlined_as_list: true
    minimum_cardinality: 1
  funding:
    name: funding
    description: A funding source for a scientific data entity (base for JSON and
      DB representation).
    from_schema: metadata
    list_elements_ordered: true
    alias: funding
    owner: Dataset
    domain_of:
    - FundedEntity
    - Dataset
    range: FundingDetails
    recommended: true
    multivalued: true
    inlined: true
    inlined_as_list: true
  cross_references:
    name: cross_references
    description: A set of cross-references to other databases and publications.
    from_schema: metadata
    alias: cross_references
    owner: Dataset
    domain_of:
    - CrossReferencedEntity
    - Dataset
    - Deposition
    range: CrossReferencesEntity
    inlined: true
    inlined_as_list: true
  sample_type:
    name: sample_type
    description: Type of sample imaged in a CryoET study.
    from_schema: metadata
    exact_mappings:
    - cdp-common:preparation_sample_type
    alias: sample_type
    owner: Dataset
    domain_of:
    - ExperimentMetadata
    - Dataset
    range: sample_type_enum
    required: true
    inlined: true
    inlined_as_list: true
    pattern: (^cell$)|(^tissue$)|(^organism$)|(^organelle$)|(^virus$)|(^in_vitro$)|(^in_silico$)|(^other$)
  sample_preparation:
    name: sample_preparation
    description: Describes how the sample was prepared.
    from_schema: metadata
    exact_mappings:
    - cdp-common:sample_preparation
    alias: sample_preparation
    owner: Dataset
    domain_of:
    - ExperimentMetadata
    - Dataset
    range: string
    recommended: true
    inlined: true
    inlined_as_list: true
  grid_preparation:
    name: grid_preparation
    description: Describes Cryo-ET grid preparation.
    from_schema: metadata
    exact_mappings:
    - cdp-common:grid_preparation
    alias: grid_preparation
    owner: Dataset
    domain_of:
    - ExperimentMetadata
    - Dataset
    range: string
    recommended: true
    inlined: true
    inlined_as_list: true
  other_setup:
    name: other_setup
    description: Describes other setup not covered by sample preparation or grid preparation
      that may make this dataset unique in the same publication.
    from_schema: metadata
    exact_mappings:
    - cdp-common:preparation_other_setup
    alias: other_setup
    owner: Dataset
    domain_of:
    - ExperimentMetadata
    - Dataset
    range: string
    recommended: true
    inlined: true
    inlined_as_list: true
  organism:
    name: organism
    description: The species from which the sample was derived.
    from_schema: metadata
    alias: organism
    owner: Dataset
    domain_of:
    - ExperimentMetadata
    - Dataset
    range: OrganismDetails
    inlined: true
    inlined_as_list: true
  tissue:
    name: tissue
    description: The type of tissue from which the sample was derived.
    from_schema: metadata
    alias: tissue
    owner: Dataset
    domain_of:
    - ExperimentMetadata
    - Dataset
    range: TissueDetails
    inlined: true
    inlined_as_list: true
  cell_type:
    name: cell_type
    description: The cell type from which the sample was derived.
    from_schema: metadata
    alias: cell_type
    owner: Dataset
    domain_of:
    - ExperimentMetadata
    - Dataset
    range: CellType
    inlined: true
    inlined_as_list: true
  cell_strain:
    name: cell_strain
    description: The strain or cell line from which the sample was derived.
    from_schema: metadata
    alias: cell_strain
    owner: Dataset
    domain_of:
    - ExperimentMetadata
    - Dataset
    range: CellStrain
    inlined: true
    inlined_as_list: true
  cell_component:
    name: cell_component
    description: The cellular component from which the sample was derived.
    from_schema: metadata
    alias: cell_component
    owner: Dataset
    domain_of:
    - ExperimentMetadata
    - Dataset
    range: CellComponent
    inlined: true
    inlined_as_list: true

```
</details><|MERGE_RESOLUTION|>--- conflicted
+++ resolved
@@ -28,118 +28,112 @@
         click FundedEntity href "../FundedEntity"
       CrossReferencedEntity <|-- Dataset
         click CrossReferencedEntity href "../CrossReferencedEntity"
-<<<<<<< HEAD
-      ExperimentalMetadata <|-- Dataset
-        click ExperimentalMetadata href "../ExperimentalMetadata"
-      
-=======
       ExperimentMetadata <|-- Dataset
         click ExperimentMetadata href "../ExperimentMetadata"
 
->>>>>>> 130573c2
       Dataset : authors
-        
-          
-    
-    
+
+
+
+
     Dataset --> "1..*" Author : authors
     click Author href "../Author"
 
-        
+
       Dataset : cell_component
-        
-          
-    
-    
+
+
+
+
     Dataset --> "0..1" CellComponent : cell_component
     click CellComponent href "../CellComponent"
 
-        
+
       Dataset : cell_strain
-        
-          
-    
-    
+
+
+
+
     Dataset --> "0..1" CellStrain : cell_strain
     click CellStrain href "../CellStrain"
 
-        
+
       Dataset : cell_type
-        
-          
-    
-    
+
+
+
+
     Dataset --> "0..1" CellType : cell_type
     click CellType href "../CellType"
 
-        
+
       Dataset : cross_references
-        
-          
-    
-    
+
+
+
+
     Dataset --> "0..1" CrossReferencesEntity : cross_references
     click CrossReferencesEntity href "../CrossReferencesEntity"
 
-        
+
       Dataset : dataset_description
-        
+
       Dataset : dataset_identifier
-        
+
       Dataset : dataset_title
-        
+
       Dataset : dates
-        
-          
-    
-    
+
+
+
+
     Dataset --> "1" DateStamp : dates
     click DateStamp href "../DateStamp"
 
-        
+
       Dataset : funding
-        
-          
-    
-    
+
+
+
+
     Dataset --> "* _recommended_" FundingDetails : funding
     click FundingDetails href "../FundingDetails"
 
-        
+
       Dataset : grid_preparation
-        
+
       Dataset : organism
-        
-          
-    
-    
+
+
+
+
     Dataset --> "0..1" OrganismDetails : organism
     click OrganismDetails href "../OrganismDetails"
 
-        
+
       Dataset : other_setup
-        
+
       Dataset : sample_preparation
-        
+
       Dataset : sample_type
-        
-          
-    
-    
+
+
+
+
     Dataset --> "1" SampleTypeEnum : sample_type
     click SampleTypeEnum href "../SampleTypeEnum"
 
-        
+
       Dataset : tissue
-        
-          
-    
-    
+
+
+
+
     Dataset --> "0..1" TissueDetails : tissue
     click TissueDetails href "../TissueDetails"
 
-        
-      
+
+
 ```
 
 
