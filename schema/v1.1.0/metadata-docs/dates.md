--- conflicted
+++ resolved
@@ -16,15 +16,9 @@
 
 | Name | Description | Modifies Slot |
 | --- | --- | --- |
-<<<<<<< HEAD
-| [Dataset](Dataset.md) | High-level description of a cryoET dataset |  no  |
-| [DatestampedEntity](DatestampedEntity.md) | An entity with associated deposition, release and last modified dates |  no  |
-| [Annotation](Annotation.md) | Metadata describing an annotation |  no  |
-=======
 | [Annotation](Annotation.md) | Metadata describing an annotation |  no  |
 | [DatestampedEntity](DatestampedEntity.md) | An entity with associated deposition, release and last modified dates |  no  |
 | [Dataset](Dataset.md) | High-level description of a cryoET dataset |  no  |
->>>>>>> 97047cf2
 
 
 
