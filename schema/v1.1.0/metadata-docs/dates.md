

# Slot: dates

URI: [cdp-meta:dates](metadatadates)



<!-- no inheritance hierarchy -->





## Applicable Classes

| Name | Description | Modifies Slot |
| --- | --- | --- |
| [Deposition](Deposition.md) | Metadata describing a deposition |  no  |
<<<<<<< HEAD
| [Dataset](Dataset.md) | High-level description of a cryoET dataset |  no  |
| [DateStampedEntity](DateStampedEntity.md) | An entity with associated deposition, release and last modified dates |  no  |
=======
| [DatestampedEntity](DatestampedEntity.md) | An entity with associated deposition, release and last modified dates |  no  |
| [Dataset](Dataset.md) | High-level description of a cryoET dataset |  no  |
>>>>>>> 9a121aa6
| [Annotation](Annotation.md) | Metadata describing an annotation |  no  |







## Properties

* Range: [String](String.md)





## Identifier and Mapping Information








## Mappings

| Mapping Type | Mapped Value |
| ---  | ---  |
| self | cdp-meta:dates |
| native | cdp-meta:dates |




## LinkML Source

<details>
```yaml
name: dates
alias: dates
domain_of:
- DateStampedEntity
- Dataset
- Deposition
- Annotation
range: string

```
</details><|MERGE_RESOLUTION|>--- conflicted
+++ resolved
@@ -17,14 +17,9 @@
 | Name | Description | Modifies Slot |
 | --- | --- | --- |
 | [Deposition](Deposition.md) | Metadata describing a deposition |  no  |
-<<<<<<< HEAD
+| [DateStampedEntity](DateStampedEntity.md) | An entity with associated deposition, release and last modified dates |  no  |
+| [Annotation](Annotation.md) | Metadata describing an annotation |  no  |
 | [Dataset](Dataset.md) | High-level description of a cryoET dataset |  no  |
-| [DateStampedEntity](DateStampedEntity.md) | An entity with associated deposition, release and last modified dates |  no  |
-=======
-| [DatestampedEntity](DatestampedEntity.md) | An entity with associated deposition, release and last modified dates |  no  |
-| [Dataset](Dataset.md) | High-level description of a cryoET dataset |  no  |
->>>>>>> 9a121aa6
-| [Annotation](Annotation.md) | Metadata describing an annotation |  no  |
 
 
 
