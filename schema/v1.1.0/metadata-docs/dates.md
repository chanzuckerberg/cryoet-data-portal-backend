--- conflicted
+++ resolved
@@ -16,15 +16,10 @@
 
 | Name | Description | Modifies Slot |
 | --- | --- | --- |
+| [Dataset](Dataset.md) | High-level description of a cryoET dataset |  no  |
 | [Annotation](Annotation.md) | Metadata describing an annotation |  no  |
-<<<<<<< HEAD
-=======
+| [Deposition](Deposition.md) | Metadata describing a deposition |  no  |
 | [DatestampedEntity](DatestampedEntity.md) | An entity with associated deposition, release and last modified dates |  no  |
-| [Deposition](Deposition.md) | Metadata describing a deposition |  no  |
->>>>>>> bebca304
-| [Dataset](Dataset.md) | High-level description of a cryoET dataset |  no  |
-| [DatestampedEntity](DatestampedEntity.md) | An entity with associated deposition, release and last modified dates |  no  |
-| [Deposition](Deposition.md) | Metadata describing a deposition |  no  |
 
 
 
