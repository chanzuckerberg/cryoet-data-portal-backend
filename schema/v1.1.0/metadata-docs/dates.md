

# Slot: dates

URI: [cdp-meta:dates](metadatadates)



<!-- no inheritance hierarchy -->





## Applicable Classes

| Name | Description | Modifies Slot |
| --- | --- | --- |
<<<<<<< HEAD
| [Annotation](Annotation.md) | Metadata describing an annotation |  no  |
| [Deposition](Deposition.md) | Metadata describing a deposition |  no  |
| [Dataset](Dataset.md) | High-level description of a cryoET dataset |  no  |
| [DatestampedEntity](DatestampedEntity.md) | An entity with associated deposition, release and last modified dates |  no  |
=======
| [DateStampedEntity](DateStampedEntity.md) | An entity with associated deposition, release and last modified dates |  no  |
| [Deposition](Deposition.md) | Metadata describing a deposition |  no  |
| [Annotation](Annotation.md) | Metadata describing an annotation |  no  |
| [Dataset](Dataset.md) | High-level description of a cryoET dataset |  no  |
>>>>>>> 130573c2







## Properties

* Range: [String](String.md)





## Identifier and Mapping Information








## Mappings

| Mapping Type | Mapped Value |
| ---  | ---  |
| self | cdp-meta:dates |
| native | cdp-meta:dates |




## LinkML Source

<details>
```yaml
name: dates
alias: dates
domain_of:
- DateStampedEntity
- Dataset
- Deposition
- Annotation
range: string

```
</details><|MERGE_RESOLUTION|>--- conflicted
+++ resolved
@@ -16,17 +16,10 @@
 
 | Name | Description | Modifies Slot |
 | --- | --- | --- |
-<<<<<<< HEAD
 | [Annotation](Annotation.md) | Metadata describing an annotation |  no  |
+| [DateStampedEntity](DateStampedEntity.md) | An entity with associated deposition, release and last modified dates |  no  |
 | [Deposition](Deposition.md) | Metadata describing a deposition |  no  |
 | [Dataset](Dataset.md) | High-level description of a cryoET dataset |  no  |
-| [DatestampedEntity](DatestampedEntity.md) | An entity with associated deposition, release and last modified dates |  no  |
-=======
-| [DateStampedEntity](DateStampedEntity.md) | An entity with associated deposition, release and last modified dates |  no  |
-| [Deposition](Deposition.md) | Metadata describing a deposition |  no  |
-| [Annotation](Annotation.md) | Metadata describing an annotation |  no  |
-| [Dataset](Dataset.md) | High-level description of a cryoET dataset |  no  |
->>>>>>> 130573c2
 
 
 
