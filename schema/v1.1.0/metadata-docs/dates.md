--- conflicted
+++ resolved
@@ -16,15 +16,9 @@
 
 | Name | Description | Modifies Slot |
 | --- | --- | --- |
-<<<<<<< HEAD
+| [Deposition](Deposition.md) | Metadata describing a deposition |  no  |
 | [Dataset](Dataset.md) | High-level description of a cryoET dataset |  no  |
-| [Deposition](Deposition.md) | Metadata describing a deposition |  no  |
 | [DatestampedEntity](DatestampedEntity.md) | An entity with associated deposition, release and last modified dates |  no  |
-=======
-| [Deposition](Deposition.md) | Metadata describing a deposition |  no  |
-| [DatestampedEntity](DatestampedEntity.md) | An entity with associated deposition, release and last modified dates |  no  |
-| [Dataset](Dataset.md) | High-level description of a cryoET dataset |  no  |
->>>>>>> 9a121aa6
 | [Annotation](Annotation.md) | Metadata describing an annotation |  no  |
 
 
