

# Slot: dates

URI: [cdp-meta:dates](metadatadates)



<!-- no inheritance hierarchy -->





## Applicable Classes

| Name | Description | Modifies Slot |
| --- | --- | --- |
<<<<<<< HEAD
| [Annotation](Annotation.md) | Metadata describing an annotation |  no  |
=======
>>>>>>> b304fc9f
| [DatestampedEntity](DatestampedEntity.md) | An entity with associated deposition, release and last modified dates |  no  |
| [Dataset](Dataset.md) | High-level description of a cryoET dataset |  no  |
| [Annotation](Annotation.md) | Metadata describing an annotation |  no  |







## Properties

* Range: [String](String.md)





## Identifier and Mapping Information








## Mappings

| Mapping Type | Mapped Value |
| ---  | ---  |
| self | cdp-meta:dates |
| native | cdp-meta:dates |




## LinkML Source

<details>
```yaml
name: dates
alias: dates
domain_of:
- DatestampedEntity
- Dataset
- Annotation
range: string

```
</details><|MERGE_RESOLUTION|>--- conflicted
+++ resolved
@@ -16,13 +16,9 @@
 
 | Name | Description | Modifies Slot |
 | --- | --- | --- |
-<<<<<<< HEAD
 | [Annotation](Annotation.md) | Metadata describing an annotation |  no  |
-=======
->>>>>>> b304fc9f
+| [Dataset](Dataset.md) | High-level description of a cryoET dataset |  no  |
 | [DatestampedEntity](DatestampedEntity.md) | An entity with associated deposition, release and last modified dates |  no  |
-| [Dataset](Dataset.md) | High-level description of a cryoET dataset |  no  |
-| [Annotation](Annotation.md) | Metadata describing an annotation |  no  |
 
 
 
