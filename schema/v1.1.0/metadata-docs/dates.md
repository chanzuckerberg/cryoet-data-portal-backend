--- conflicted
+++ resolved
@@ -16,16 +16,10 @@
 
 | Name | Description | Modifies Slot |
 | --- | --- | --- |
-<<<<<<< HEAD
-| [Annotation](Annotation.md) | Metadata describing an annotation |  no  |
-| [DateStampedEntity](DateStampedEntity.md) | An entity with associated deposition, release and last modified dates |  no  |
-=======
-| [DateStampedEntity](DateStampedEntity.md) | An entity with associated deposition, release and last modified dates |  no  |
 | [Annotation](Annotation.md) | Metadata describing an annotation |  no  |
 | [Deposition](Deposition.md) | Metadata describing a deposition |  no  |
->>>>>>> 9467ce35
+| [DateStampedEntity](DateStampedEntity.md) | An entity with associated deposition, release and last modified dates |  no  |
 | [Dataset](Dataset.md) | High-level description of a cryoET dataset |  no  |
-| [Deposition](Deposition.md) | Metadata describing a deposition |  no  |
 
 
 
