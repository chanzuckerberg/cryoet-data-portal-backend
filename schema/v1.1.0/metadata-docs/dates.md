--- conflicted
+++ resolved
@@ -1,3 +1,5 @@
+
+
 # Slot: dates
 
 URI: [cdp-meta:dates](metadatadates)
@@ -9,19 +11,14 @@
 
 
 
+
 ## Applicable Classes
 
 | Name | Description | Modifies Slot |
 | --- | --- | --- |
-<<<<<<< HEAD
+| [Dataset](Dataset.md) | High-level description of a cryoET dataset |  no  |
 | [Annotation](Annotation.md) | Metadata describing an annotation |  no  |
-| [Dataset](Dataset.md) | High-level description of a cryoET dataset |  no  |
 | [DatestampedEntity](DatestampedEntity.md) | An entity with associated deposition, release and last modified dates |  no  |
-=======
-[DatestampedEntity](DatestampedEntity.md) | An entity with associated deposition, release and last modified dates |  no  |
-[Dataset](Dataset.md) | High-level description of a cryoET dataset |  no  |
-[Annotation](Annotation.md) | Metadata describing an annotation |  no  |
->>>>>>> b78797df
 
 
 
@@ -46,6 +43,16 @@
 
 
 
+## Mappings
+
+| Mapping Type | Mapped Value |
+| ---  | ---  |
+| self | cdp-meta:dates |
+| native | cdp-meta:dates |
+
+
+
+
 ## LinkML Source
 
 <details>
