

# Slot: dates

URI: [cdp-meta:dates](metadatadates)



<!-- no inheritance hierarchy -->





## Applicable Classes

| Name | Description | Modifies Slot |
| --- | --- | --- |
<<<<<<< HEAD
| [Dataset](Dataset.md) | High-level description of a cryoET dataset |  no  |
| [Annotation](Annotation.md) | Metadata describing an annotation |  no  |
| [Deposition](Deposition.md) | Metadata describing a deposition |  no  |
| [DatestampedEntity](DatestampedEntity.md) | An entity with associated deposition, release and last modified dates |  no  |
=======
| [Deposition](Deposition.md) | Metadata describing a deposition |  no  |
| [DatestampedEntity](DatestampedEntity.md) | An entity with associated deposition, release and last modified dates |  no  |
| [Dataset](Dataset.md) | High-level description of a cryoET dataset |  no  |
| [Annotation](Annotation.md) | Metadata describing an annotation |  no  |
>>>>>>> f5c9f48e







## Properties

* Range: [String](String.md)





## Identifier and Mapping Information








## Mappings

| Mapping Type | Mapped Value |
| ---  | ---  |
| self | cdp-meta:dates |
| native | cdp-meta:dates |




## LinkML Source

<details>
```yaml
name: dates
alias: dates
domain_of:
- DatestampedEntity
- Dataset
- Deposition
- Annotation
range: string

```
</details><|MERGE_RESOLUTION|>--- conflicted
+++ resolved
@@ -16,17 +16,10 @@
 
 | Name | Description | Modifies Slot |
 | --- | --- | --- |
-<<<<<<< HEAD
+| [DatestampedEntity](DatestampedEntity.md) | An entity with associated deposition, release and last modified dates |  no  |
+| [Deposition](Deposition.md) | Metadata describing a deposition |  no  |
 | [Dataset](Dataset.md) | High-level description of a cryoET dataset |  no  |
 | [Annotation](Annotation.md) | Metadata describing an annotation |  no  |
-| [Deposition](Deposition.md) | Metadata describing a deposition |  no  |
-| [DatestampedEntity](DatestampedEntity.md) | An entity with associated deposition, release and last modified dates |  no  |
-=======
-| [Deposition](Deposition.md) | Metadata describing a deposition |  no  |
-| [DatestampedEntity](DatestampedEntity.md) | An entity with associated deposition, release and last modified dates |  no  |
-| [Dataset](Dataset.md) | High-level description of a cryoET dataset |  no  |
-| [Annotation](Annotation.md) | Metadata describing an annotation |  no  |
->>>>>>> f5c9f48e
 
 
 
