--- conflicted
+++ resolved
@@ -16,14 +16,10 @@
 
 | Name | Description | Modifies Slot |
 | --- | --- | --- |
+| [Dataset](Dataset.md) | High-level description of a cryoET dataset |  no  |
+| [Deposition](Deposition.md) | Metadata describing a deposition |  no  |
 | [DatestampedEntity](DatestampedEntity.md) | An entity with associated deposition, release and last modified dates |  no  |
-| [Dataset](Dataset.md) | High-level description of a cryoET dataset |  no  |
-<<<<<<< HEAD
-=======
-| [Deposition](Deposition.md) | Metadata describing a deposition |  no  |
->>>>>>> 3ab4f1d4
 | [Annotation](Annotation.md) | Metadata describing an annotation |  no  |
-| [Deposition](Deposition.md) | Metadata describing a deposition |  no  |
 
 
 
