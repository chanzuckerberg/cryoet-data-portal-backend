--- conflicted
+++ resolved
@@ -1,3 +1,5 @@
+
+
 # Slot: organism
 
 URI: [cdp-meta:organism](metadataorganism)
@@ -9,17 +11,13 @@
 
 
 
+
 ## Applicable Classes
 
 | Name | Description | Modifies Slot |
 | --- | --- | --- |
-<<<<<<< HEAD
+| [ExperimentalMetadata](ExperimentalMetadata.md) | Metadata describing sample and sample preparation methods used in a cryoET da... |  no  |
 | [Dataset](Dataset.md) | High-level description of a cryoET dataset |  no  |
-| [ExperimentalMetadata](ExperimentalMetadata.md) | Metadata describing sample and sample preparation methods used in a cryoET da... |  no  |
-=======
-[ExperimentalMetadata](ExperimentalMetadata.md) | Metadata describing sample and sample preparation methods used in a cryoET da... |  no  |
-[Dataset](Dataset.md) | High-level description of a cryoET dataset |  no  |
->>>>>>> b78797df
 
 
 
@@ -44,6 +42,16 @@
 
 
 
+## Mappings
+
+| Mapping Type | Mapped Value |
+| ---  | ---  |
+| self | cdp-meta:organism |
+| native | cdp-meta:organism |
+
+
+
+
 ## LinkML Source
 
 <details>
