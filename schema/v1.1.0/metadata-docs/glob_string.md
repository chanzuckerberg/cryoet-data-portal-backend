

# Slot: glob_string

URI: [cdp-meta:glob_string](metadataglob_string)



<!-- no inheritance hierarchy -->





## Applicable Classes

| Name | Description | Modifies Slot |
| --- | --- | --- |
| [AnnotationSegmentationMaskFile](AnnotationSegmentationMaskFile.md) | File and sourcing data for a segmentation mask annotation |  no  |
<<<<<<< HEAD
| [AnnotationOrientedPointFile](AnnotationOrientedPointFile.md) | File and sourcing data for an oriented point annotation |  no  |
| [AnnotationInstanceSegmentationFile](AnnotationInstanceSegmentationFile.md) | File and sourcing data for an instance segmentation annotation |  no  |
| [AnnotationSemanticSegmentationMaskFile](AnnotationSemanticSegmentationMaskFile.md) | File and sourcing data for a semantic segmentation mask annotation |  no  |
| [AnnotationPointFile](AnnotationPointFile.md) | File and sourcing data for a point annotation |  no  |
=======
| [AnnotationPointFile](AnnotationPointFile.md) | File and sourcing data for a point annotation |  no  |
| [AnnotationSemanticSegmentationMaskFile](AnnotationSemanticSegmentationMaskFile.md) | File and sourcing data for a semantic segmentation mask annotation |  no  |
>>>>>>> f496eaf4
| [AnnotationSourceFile](AnnotationSourceFile.md) | File and sourcing data for an annotation |  no  |
| [AnnotationInstanceSegmentationFile](AnnotationInstanceSegmentationFile.md) | File and sourcing data for an instance segmentation annotation |  no  |
| [AnnotationOrientedPointFile](AnnotationOrientedPointFile.md) | File and sourcing data for an oriented point annotation |  no  |







## Properties

* Range: [String](String.md)





## Identifier and Mapping Information








## Mappings

| Mapping Type | Mapped Value |
| ---  | ---  |
| self | cdp-meta:glob_string |
| native | cdp-meta:glob_string |




## LinkML Source

<details>
```yaml
name: glob_string
alias: glob_string
domain_of:
- AnnotationSourceFile
- AnnotationOrientedPointFile
- AnnotationInstanceSegmentationFile
- AnnotationPointFile
- AnnotationSegmentationMaskFile
- AnnotationSemanticSegmentationMaskFile
range: string

```
</details><|MERGE_RESOLUTION|>--- conflicted
+++ resolved
@@ -16,19 +16,12 @@
 
 | Name | Description | Modifies Slot |
 | --- | --- | --- |
-| [AnnotationSegmentationMaskFile](AnnotationSegmentationMaskFile.md) | File and sourcing data for a segmentation mask annotation |  no  |
-<<<<<<< HEAD
 | [AnnotationOrientedPointFile](AnnotationOrientedPointFile.md) | File and sourcing data for an oriented point annotation |  no  |
-| [AnnotationInstanceSegmentationFile](AnnotationInstanceSegmentationFile.md) | File and sourcing data for an instance segmentation annotation |  no  |
-| [AnnotationSemanticSegmentationMaskFile](AnnotationSemanticSegmentationMaskFile.md) | File and sourcing data for a semantic segmentation mask annotation |  no  |
-| [AnnotationPointFile](AnnotationPointFile.md) | File and sourcing data for a point annotation |  no  |
-=======
 | [AnnotationPointFile](AnnotationPointFile.md) | File and sourcing data for a point annotation |  no  |
 | [AnnotationSemanticSegmentationMaskFile](AnnotationSemanticSegmentationMaskFile.md) | File and sourcing data for a semantic segmentation mask annotation |  no  |
->>>>>>> f496eaf4
+| [AnnotationSegmentationMaskFile](AnnotationSegmentationMaskFile.md) | File and sourcing data for a segmentation mask annotation |  no  |
+| [AnnotationInstanceSegmentationFile](AnnotationInstanceSegmentationFile.md) | File and sourcing data for an instance segmentation annotation |  no  |
 | [AnnotationSourceFile](AnnotationSourceFile.md) | File and sourcing data for an annotation |  no  |
-| [AnnotationInstanceSegmentationFile](AnnotationInstanceSegmentationFile.md) | File and sourcing data for an instance segmentation annotation |  no  |
-| [AnnotationOrientedPointFile](AnnotationOrientedPointFile.md) | File and sourcing data for an oriented point annotation |  no  |
 
 
 
