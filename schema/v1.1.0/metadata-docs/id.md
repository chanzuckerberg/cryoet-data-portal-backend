--- conflicted
+++ resolved
@@ -16,19 +16,11 @@
 
 | Name | Description | Modifies Slot |
 | --- | --- | --- |
-<<<<<<< HEAD
+| [Tissue](Tissue.md) | The type of tissue from which the sample was derived |  no  |
+| [CellType](CellType.md) | The cell type from which the sample was derived |  no  |
 | [CellComponent](CellComponent.md) | The cellular component from which the sample was derived |  no  |
-| [CellType](CellType.md) | The cell type from which the sample was derived |  no  |
-| [CellStrain](CellStrain.md) | The strain or cell line from which the sample was derived |  no  |
-| [AnnotationObject](AnnotationObject.md) | Metadata describing the object being annotated |  no  |
-| [Tissue](Tissue.md) | The type of tissue from which the sample was derived |  no  |
-=======
-| [CellType](CellType.md) | The cell type from which the sample was derived |  no  |
 | [AnnotationObject](AnnotationObject.md) | Metadata describing the object being annotated |  no  |
 | [CellStrain](CellStrain.md) | The strain or cell line from which the sample was derived |  no  |
-| [Tissue](Tissue.md) | The type of tissue from which the sample was derived |  no  |
-| [CellComponent](CellComponent.md) | The cellular component from which the sample was derived |  no  |
->>>>>>> 97047cf2
 
 
 
