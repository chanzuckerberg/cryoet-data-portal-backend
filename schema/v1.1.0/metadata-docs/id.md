--- conflicted
+++ resolved
@@ -18,14 +18,9 @@
 | --- | --- | --- |
 | [AnnotationObject](AnnotationObject.md) | Metadata describing the object being annotated |  no  |
 | [TissueDetails](TissueDetails.md) | The type of tissue from which the sample was derived |  no  |
-| [AnnotationObject](AnnotationObject.md) | Metadata describing the object being annotated |  no  |
 | [CellComponent](CellComponent.md) | The cellular component from which the sample was derived |  no  |
+| [CellType](CellType.md) | The cell type from which the sample was derived |  no  |
 | [CellStrain](CellStrain.md) | The strain or cell line from which the sample was derived |  no  |
-<<<<<<< HEAD
-| [CellComponent](CellComponent.md) | The cellular component from which the sample was derived |  no  |
-=======
->>>>>>> e45671db
-| [CellType](CellType.md) | The cell type from which the sample was derived |  no  |
 
 
 
