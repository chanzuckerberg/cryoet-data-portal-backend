--- conflicted
+++ resolved
@@ -40,11 +40,7 @@
 | Name | Cardinality and Range | Description | Inheritance |
 | ---  | --- | --- | --- |
 | [additional_info](additional_info.md) | 0..1 <br/> [String](String.md) | Other microscope optical setup information, in addition to energy filter, pha... | direct |
-<<<<<<< HEAD
-| [manufacturer](manufacturer.md) | 0..1 <br/> [String](String.md)&nbsp;or&nbsp;<br />[MicroscopeManufacturerEnum](MicroscopeManufacturerEnum.md)&nbsp;or&nbsp;<br />[StringFormattedString](StringFormattedString.md) | Name of the microscope manufacturer | direct |
-=======
-| [manufacturer](manufacturer.md) | 1 <br/> [String](String.md)&nbsp;or&nbsp;<br />[StringFormattedString](StringFormattedString.md)&nbsp;or&nbsp;<br />[TiltseriesMicroscopeManufacturerEnum](TiltseriesMicroscopeManufacturerEnum.md) | Name of the microscope manufacturer | direct |
->>>>>>> 130573c2
+| [manufacturer](manufacturer.md) | 0..1 <br/> [String](String.md)&nbsp;or&nbsp;<br />[TiltseriesMicroscopeManufacturerEnum](TiltseriesMicroscopeManufacturerEnum.md)&nbsp;or&nbsp;<br />[StringFormattedString](StringFormattedString.md) | Name of the microscope manufacturer | direct |
 | [model](model.md) | 1 <br/> [String](String.md) | Microscope model name | direct |
 
 
@@ -132,13 +128,8 @@
     inlined_as_list: true
     pattern: (^FEI$)|(^TFS$)|(^JEOL$)|(^[ ]*\{[a-zA-Z0-9_-]+\}[ ]*$)
     any_of:
-<<<<<<< HEAD
-    - range: microscope_manufacturer_enum
+    - range: tiltseries_microscope_manufacturer_enum
     - range: StringFormattedString
-=======
-    - range: StringFormattedString
-    - range: tiltseries_microscope_manufacturer_enum
->>>>>>> 130573c2
   model:
     name: model
     description: Microscope model name
@@ -195,13 +186,8 @@
     inlined_as_list: true
     pattern: (^FEI$)|(^TFS$)|(^JEOL$)|(^[ ]*\{[a-zA-Z0-9_-]+\}[ ]*$)
     any_of:
-<<<<<<< HEAD
-    - range: microscope_manufacturer_enum
+    - range: tiltseries_microscope_manufacturer_enum
     - range: StringFormattedString
-=======
-    - range: StringFormattedString
-    - range: tiltseries_microscope_manufacturer_enum
->>>>>>> 130573c2
   model:
     name: model
     description: Microscope model name
