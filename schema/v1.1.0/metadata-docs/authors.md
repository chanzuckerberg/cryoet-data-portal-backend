--- conflicted
+++ resolved
@@ -16,20 +16,11 @@
 
 | Name | Description | Modifies Slot |
 | --- | --- | --- |
-<<<<<<< HEAD
-| [Deposition](Deposition.md) | Metadata describing a deposition |  no  |
-=======
 | [Dataset](Dataset.md) | High-level description of a cryoET dataset |  no  |
 | [AuthoredEntity](AuthoredEntity.md) | An entity with associated authors |  no  |
->>>>>>> 842dec75
+| [Deposition](Deposition.md) | Metadata describing a deposition |  no  |
+| [Tomogram](Tomogram.md) | Metadata describing a tomogram |  no  |
 | [Annotation](Annotation.md) | Metadata describing an annotation |  no  |
-| [AuthoredEntity](AuthoredEntity.md) | An entity with associated authors |  no  |
-| [Tomogram](Tomogram.md) | Metadata describing a tomogram |  no  |
-<<<<<<< HEAD
-| [Dataset](Dataset.md) | High-level description of a cryoET dataset |  no  |
-=======
-| [Deposition](Deposition.md) | Metadata describing a deposition |  no  |
->>>>>>> 842dec75
 
 
 
