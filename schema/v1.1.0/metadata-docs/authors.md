

# Slot: authors

URI: [cdp-meta:authors](metadataauthors)



<!-- no inheritance hierarchy -->





## Applicable Classes

| Name | Description | Modifies Slot |
| --- | --- | --- |
| [Dataset](Dataset.md) | High-level description of a cryoET dataset |  no  |
| [AuthoredEntity](AuthoredEntity.md) | An entity with associated authors |  no  |
| [Tomogram](Tomogram.md) | Metadata describing a tomogram |  no  |
| [Dataset](Dataset.md) | High-level description of a cryoET dataset |  no  |
| [Deposition](Deposition.md) | Metadata describing a deposition |  no  |
| [Annotation](Annotation.md) | Metadata describing an annotation |  no  |
<<<<<<< HEAD
| [Tomogram](Tomogram.md) | Metadata describing a tomogram |  no  |
=======
>>>>>>> 9467ce35







## Properties

* Range: [String](String.md)





## Identifier and Mapping Information








## Mappings

| Mapping Type | Mapped Value |
| ---  | ---  |
| self | cdp-meta:authors |
| native | cdp-meta:authors |




## LinkML Source

<details>
```yaml
name: authors
alias: authors
domain_of:
- AuthoredEntity
- Dataset
- Deposition
- Tomogram
- Annotation
range: string

```
</details><|MERGE_RESOLUTION|>--- conflicted
+++ resolved
@@ -16,16 +16,11 @@
 
 | Name | Description | Modifies Slot |
 | --- | --- | --- |
+| [Deposition](Deposition.md) | Metadata describing a deposition |  no  |
 | [Dataset](Dataset.md) | High-level description of a cryoET dataset |  no  |
+| [Annotation](Annotation.md) | Metadata describing an annotation |  no  |
 | [AuthoredEntity](AuthoredEntity.md) | An entity with associated authors |  no  |
 | [Tomogram](Tomogram.md) | Metadata describing a tomogram |  no  |
-| [Dataset](Dataset.md) | High-level description of a cryoET dataset |  no  |
-| [Deposition](Deposition.md) | Metadata describing a deposition |  no  |
-| [Annotation](Annotation.md) | Metadata describing an annotation |  no  |
-<<<<<<< HEAD
-| [Tomogram](Tomogram.md) | Metadata describing a tomogram |  no  |
-=======
->>>>>>> 9467ce35
 
 
 
