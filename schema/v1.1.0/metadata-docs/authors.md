

# Slot: authors

URI: [cdp-meta:authors](metadataauthors)



<!-- no inheritance hierarchy -->





## Applicable Classes

| Name | Description | Modifies Slot |
| --- | --- | --- |
<<<<<<< HEAD
| [AuthoredEntity](AuthoredEntity.md) | An entity with associated authors |  no  |
| [Annotation](Annotation.md) | Metadata describing an annotation |  no  |
| [Tomogram](Tomogram.md) | Metadata describing a tomogram |  no  |
=======
| [Tomogram](Tomogram.md) | Metadata describing a tomogram |  no  |
| [Deposition](Deposition.md) | Metadata describing a deposition |  no  |
| [AuthoredEntity](AuthoredEntity.md) | An entity with associated authors |  no  |
>>>>>>> ceabdd03
| [Dataset](Dataset.md) | High-level description of a cryoET dataset |  no  |
| [Annotation](Annotation.md) | Metadata describing an annotation |  no  |







## Properties

* Range: [String](String.md)





## Identifier and Mapping Information








## Mappings

| Mapping Type | Mapped Value |
| ---  | ---  |
| self | cdp-meta:authors |
| native | cdp-meta:authors |




## LinkML Source

<details>
```yaml
name: authors
alias: authors
domain_of:
- AuthoredEntity
- Dataset
- Deposition
- Tomogram
- Annotation
range: string

```
</details><|MERGE_RESOLUTION|>--- conflicted
+++ resolved
@@ -16,17 +16,11 @@
 
 | Name | Description | Modifies Slot |
 | --- | --- | --- |
-<<<<<<< HEAD
+| [Deposition](Deposition.md) | Metadata describing a deposition |  no  |
+| [Annotation](Annotation.md) | Metadata describing an annotation |  no  |
+| [Dataset](Dataset.md) | High-level description of a cryoET dataset |  no  |
+| [Tomogram](Tomogram.md) | Metadata describing a tomogram |  no  |
 | [AuthoredEntity](AuthoredEntity.md) | An entity with associated authors |  no  |
-| [Annotation](Annotation.md) | Metadata describing an annotation |  no  |
-| [Tomogram](Tomogram.md) | Metadata describing a tomogram |  no  |
-=======
-| [Tomogram](Tomogram.md) | Metadata describing a tomogram |  no  |
-| [Deposition](Deposition.md) | Metadata describing a deposition |  no  |
-| [AuthoredEntity](AuthoredEntity.md) | An entity with associated authors |  no  |
->>>>>>> ceabdd03
-| [Dataset](Dataset.md) | High-level description of a cryoET dataset |  no  |
-| [Annotation](Annotation.md) | Metadata describing an annotation |  no  |
 
 
 
