--- conflicted
+++ resolved
@@ -16,17 +16,11 @@
 
 | Name | Description | Modifies Slot |
 | --- | --- | --- |
-<<<<<<< HEAD
+| [Dataset](Dataset.md) | High-level description of a cryoET dataset |  no  |
 | [Deposition](Deposition.md) | Metadata describing a deposition |  no  |
-| [Dataset](Dataset.md) | High-level description of a cryoET dataset |  no  |
+| [Annotation](Annotation.md) | Metadata describing an annotation |  no  |
 | [Tomogram](Tomogram.md) | Metadata describing a tomogram |  no  |
-=======
-| [Dataset](Dataset.md) | High-level description of a cryoET dataset |  no  |
-| [Tomogram](Tomogram.md) | Metadata describing a tomogram |  no  |
-| [Deposition](Deposition.md) | Metadata describing a deposition |  no  |
->>>>>>> c769d537
 | [AuthoredEntity](AuthoredEntity.md) | An entity with associated authors |  no  |
-| [Annotation](Annotation.md) | Metadata describing an annotation |  no  |
 
 
 
