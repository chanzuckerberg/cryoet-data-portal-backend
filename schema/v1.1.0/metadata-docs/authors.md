

# Slot: authors

URI: [cdp-meta:authors](metadataauthors)



<!-- no inheritance hierarchy -->





## Applicable Classes

| Name | Description | Modifies Slot |
| --- | --- | --- |
<<<<<<< HEAD
| [Dataset](Dataset.md) | High-level description of a cryoET dataset |  no  |
| [AuthoredEntity](AuthoredEntity.md) | An entity with associated authors |  no  |
| [Annotation](Annotation.md) | Metadata describing an annotation |  no  |
=======
| [Annotation](Annotation.md) | Metadata describing an annotation |  no  |
| [AuthoredEntity](AuthoredEntity.md) | An entity with associated authors |  no  |
| [Dataset](Dataset.md) | High-level description of a cryoET dataset |  no  |
| [Deposition](Deposition.md) | Metadata describing a deposition |  no  |
>>>>>>> 624ac9a8
| [Tomogram](Tomogram.md) | Metadata describing a tomogram |  no  |







## Properties

* Range: [String](String.md)





## Identifier and Mapping Information








## Mappings

| Mapping Type | Mapped Value |
| ---  | ---  |
| self | cdp-meta:authors |
| native | cdp-meta:authors |




## LinkML Source

<details>
```yaml
name: authors
alias: authors
domain_of:
- AuthoredEntity
- Dataset
- Deposition
- Tomogram
- Annotation
range: string

```
</details><|MERGE_RESOLUTION|>--- conflicted
+++ resolved
@@ -16,16 +16,10 @@
 
 | Name | Description | Modifies Slot |
 | --- | --- | --- |
-<<<<<<< HEAD
-| [Dataset](Dataset.md) | High-level description of a cryoET dataset |  no  |
-| [AuthoredEntity](AuthoredEntity.md) | An entity with associated authors |  no  |
-| [Annotation](Annotation.md) | Metadata describing an annotation |  no  |
-=======
-| [Annotation](Annotation.md) | Metadata describing an annotation |  no  |
 | [AuthoredEntity](AuthoredEntity.md) | An entity with associated authors |  no  |
 | [Dataset](Dataset.md) | High-level description of a cryoET dataset |  no  |
 | [Deposition](Deposition.md) | Metadata describing a deposition |  no  |
->>>>>>> 624ac9a8
+| [Annotation](Annotation.md) | Metadata describing an annotation |  no  |
 | [Tomogram](Tomogram.md) | Metadata describing a tomogram |  no  |
 
 
