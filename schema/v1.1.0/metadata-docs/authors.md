--- conflicted
+++ resolved
@@ -16,18 +16,11 @@
 
 | Name | Description | Modifies Slot |
 | --- | --- | --- |
-<<<<<<< HEAD
-| [Deposition](Deposition.md) | Metadata describing a deposition |  no  |
+| [Annotation](Annotation.md) | Metadata describing an annotation |  no  |
 | [Tomogram](Tomogram.md) | Metadata describing a tomogram |  no  |
 | [AuthoredEntity](AuthoredEntity.md) | An entity with associated authors |  no  |
 | [Dataset](Dataset.md) | High-level description of a cryoET dataset |  no  |
-=======
-| [AuthoredEntity](AuthoredEntity.md) | An entity with associated authors |  no  |
-| [Tomogram](Tomogram.md) | Metadata describing a tomogram |  no  |
-| [Dataset](Dataset.md) | High-level description of a cryoET dataset |  no  |
 | [Deposition](Deposition.md) | Metadata describing a deposition |  no  |
->>>>>>> 9467ce35
-| [Annotation](Annotation.md) | Metadata describing an annotation |  no  |
 
 
 
