--- conflicted
+++ resolved
@@ -16,15 +16,10 @@
 
 | Name | Description | Modifies Slot |
 | --- | --- | --- |
+| [AuthoredEntity](AuthoredEntity.md) | An entity with associated authors |  no  |
+| [Dataset](Dataset.md) | High-level description of a cryoET dataset |  no  |
 | [Annotation](Annotation.md) | Metadata describing an annotation |  no  |
-<<<<<<< HEAD
-| [Dataset](Dataset.md) | High-level description of a cryoET dataset |  no  |
 | [Tomogram](Tomogram.md) | Metadata describing a tomogram |  no  |
-=======
->>>>>>> f496eaf4
-| [AuthoredEntity](AuthoredEntity.md) | An entity with associated authors |  no  |
-| [Tomogram](Tomogram.md) | Metadata describing a tomogram |  no  |
-| [Dataset](Dataset.md) | High-level description of a cryoET dataset |  no  |
 
 
 
