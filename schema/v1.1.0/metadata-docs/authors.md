--- conflicted
+++ resolved
@@ -17,15 +17,10 @@
 | Name | Description | Modifies Slot |
 | --- | --- | --- |
 | [AuthoredEntity](AuthoredEntity.md) | An entity with associated authors |  no  |
-<<<<<<< HEAD
-| [Dataset](Dataset.md) | High-level description of a cryoET dataset |  no  |
-| [Deposition](Deposition.md) | Metadata describing a deposition |  no  |
-| [Annotation](Annotation.md) | Metadata describing an annotation |  no  |
-=======
->>>>>>> bebca304
 | [Tomogram](Tomogram.md) | Metadata describing a tomogram |  no  |
 | [Deposition](Deposition.md) | Metadata describing a deposition |  no  |
 | [Dataset](Dataset.md) | High-level description of a cryoET dataset |  no  |
+| [Annotation](Annotation.md) | Metadata describing an annotation |  no  |
 
 
 
