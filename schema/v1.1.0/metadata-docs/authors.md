--- conflicted
+++ resolved
@@ -16,17 +16,10 @@
 
 | Name | Description | Modifies Slot |
 | --- | --- | --- |
-<<<<<<< HEAD
-| [AuthoredEntity](AuthoredEntity.md) | An entity with associated authors |  no  |
-| [Dataset](Dataset.md) | High-level description of a cryoET dataset |  no  |
-| [Tomogram](Tomogram.md) | Metadata describing a tomogram |  no  |
-| [Annotation](Annotation.md) | Metadata describing an annotation |  no  |
-=======
-| [Annotation](Annotation.md) | Metadata describing an annotation |  no  |
 | [Dataset](Dataset.md) | High-level description of a cryoET dataset |  no  |
 | [Tomogram](Tomogram.md) | Metadata describing a tomogram |  no  |
 | [AuthoredEntity](AuthoredEntity.md) | An entity with associated authors |  no  |
->>>>>>> 8da0f770
+| [Annotation](Annotation.md) | Metadata describing an annotation |  no  |
 
 
 
