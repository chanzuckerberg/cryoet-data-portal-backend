--- conflicted
+++ resolved
@@ -1,3 +1,5 @@
+
+
 # Class: TiltSeries
 
 
@@ -8,6 +10,8 @@
 
 
 URI: [cdp-meta:TiltSeries](metadataTiltSeries)
+
+
 
 
 
@@ -15,6 +19,7 @@
 ```mermaid
  classDiagram
     class TiltSeries
+    click TiltSeries href "../TiltSeries"
       TiltSeries : acceleration_voltage
 
       TiltSeries : aligned_tiltseries_binning
@@ -23,7 +28,12 @@
 
       TiltSeries : camera
 
-          TiltSeries --> CameraDetails : camera
+
+
+
+    TiltSeries --> "1" CameraDetails : camera
+    click CameraDetails href "../CameraDetails"
+
 
       TiltSeries : data_acquisition_software
 
@@ -33,11 +43,21 @@
 
       TiltSeries : microscope
 
-          TiltSeries --> MicroscopeDetails : microscope
+
+
+
+    TiltSeries --> "1" MicroscopeDetails : microscope
+    click MicroscopeDetails href "../MicroscopeDetails"
+
 
       TiltSeries : microscope_optical_setup
 
-          TiltSeries --> MicroscopeOpticalSetup : microscope_optical_setup
+
+
+
+    TiltSeries --> "1" MicroscopeOpticalSetup : microscope_optical_setup
+    click MicroscopeOpticalSetup href "../MicroscopeOpticalSetup"
+
 
       TiltSeries : pixel_spacing
 
@@ -51,7 +71,12 @@
 
       TiltSeries : tilt_range
 
-          TiltSeries --> TiltRange : tilt_range
+
+
+
+    TiltSeries --> "1" TiltRange : tilt_range
+    click TiltRange href "../TiltRange"
+
 
       TiltSeries : tilt_series_quality
 
@@ -74,15 +99,14 @@
 
 | Name | Cardinality and Range | Description | Inheritance |
 | ---  | --- | --- | --- |
-<<<<<<< HEAD
 | [acceleration_voltage](acceleration_voltage.md) | 1 <br/> [Float](Float.md) | Electron Microscope Accelerator voltage in volts | direct |
 | [aligned_tiltseries_binning](aligned_tiltseries_binning.md) | 0..1 <br/> [String](String.md)&nbsp;or&nbsp;<br />[Float](Float.md)&nbsp;or&nbsp;<br />[FloatFormattedString](FloatFormattedString.md) | Binning factor of the aligned tilt series | direct |
 | [binning_from_frames](binning_from_frames.md) | 0..1 <br/> [String](String.md)&nbsp;or&nbsp;<br />[Float](Float.md)&nbsp;or&nbsp;<br />[FloatFormattedString](FloatFormattedString.md) | Describes the binning factor from frames to tilt series file | direct |
-| [camera](camera.md) | 1 <br/> [Camera](Camera.md) | The camera used to collect the tilt series | direct |
+| [camera](camera.md) | 1 <br/> [CameraDetails](CameraDetails.md) | The camera used to collect the tilt series | direct |
 | [data_acquisition_software](data_acquisition_software.md) | 1 <br/> [String](String.md) | Software used to collect data | direct |
 | [frames_count](frames_count.md) | 0..1 <br/> [Integer](Integer.md) | Number of frames associated with this tiltseries | direct |
 | [is_aligned](is_aligned.md) | 1 <br/> [Boolean](Boolean.md) | Whether this tilt series is aligned | direct |
-| [microscope](microscope.md) | 1 <br/> [Microscope](Microscope.md) | The microscope used to collect the tilt series | direct |
+| [microscope](microscope.md) | 1 <br/> [MicroscopeDetails](MicroscopeDetails.md) | The microscope used to collect the tilt series | direct |
 | [microscope_optical_setup](microscope_optical_setup.md) | 1 <br/> [MicroscopeOpticalSetup](MicroscopeOpticalSetup.md) | The optical setup of the microscope used to collect the tilt series | direct |
 | [related_empiar_entry](related_empiar_entry.md) | 0..1 <br/> [EMPIARID](EMPIARID.md) | If a tilt series is deposited into EMPIAR, enter the EMPIAR dataset identifie... | direct |
 | [spherical_aberration_constant](spherical_aberration_constant.md) | 1 <br/> [String](String.md)&nbsp;or&nbsp;<br />[Float](Float.md)&nbsp;or&nbsp;<br />[FloatFormattedString](FloatFormattedString.md) | Spherical Aberration Constant of the objective lens in millimeters | direct |
@@ -94,28 +118,6 @@
 | [tilting_scheme](tilting_scheme.md) | 1 <br/> [String](String.md) | The order of stage tilting during acquisition of the data | direct |
 | [total_flux](total_flux.md) | 1 <br/> [String](String.md)&nbsp;or&nbsp;<br />[Float](Float.md)&nbsp;or&nbsp;<br />[FloatFormattedString](FloatFormattedString.md) | Number of Electrons reaching the specimen in a square Angstrom area for the e... | direct |
 | [pixel_spacing](pixel_spacing.md) | 1 <br/> [String](String.md)&nbsp;or&nbsp;<br />[Float](Float.md)&nbsp;or&nbsp;<br />[FloatFormattedString](FloatFormattedString.md) | Pixel spacing for the tilt series | direct |
-=======
-| [acceleration_voltage](acceleration_voltage.md) | 1..1 <br/> [Integer](Integer.md) | Electron Microscope Accelerator voltage in volts | direct |
-| [aligned_tiltseries_binning](aligned_tiltseries_binning.md) | 0..1 <br/> [Integer](Integer.md) | Binning factor of the aligned tilt series | direct |
-| [binning_from_frames](binning_from_frames.md) | 0..1 <br/> [Float](Float.md) | Describes the binning factor from frames to tilt series file | direct |
-| [camera](camera.md) | 1..1 <br/> [CameraDetails](CameraDetails.md) | The camera used to collect the tilt series | direct |
-| [data_acquisition_software](data_acquisition_software.md) | 1..1 <br/> [String](String.md) | Software used to collect data | direct |
-| [frames_count](frames_count.md) | 0..1 <br/> [Integer](Integer.md) | Number of frames associated with this tiltseries | direct |
-| [is_aligned](is_aligned.md) | 1..1 <br/> [Boolean](Boolean.md) | Whether this tilt series is aligned | direct |
-| [microscope](microscope.md) | 1..1 <br/> [MicroscopeDetails](MicroscopeDetails.md) | The microscope used to collect the tilt series | direct |
-| [microscope_additional_info](microscope_additional_info.md) | 0..1 <br/> [String](String.md) | Other microscope optical setup information, in addition to energy filter, pha... | direct |
-| [microscope_optical_setup](microscope_optical_setup.md) | 1..1 <br/> [MicroscopeOpticalSetup](MicroscopeOpticalSetup.md) | The optical setup of the microscope used to collect the tilt series | direct |
-| [related_empiar_entry](related_empiar_entry.md) | 0..1 <br/> [String](String.md) | If a tilt series is deposited into EMPIAR, enter the EMPIAR dataset identifie... | direct |
-| [spherical_aberration_constant](spherical_aberration_constant.md) | 1..1 <br/> [Float](Float.md) | Spherical Aberration Constant of the objective lens in millimeters | direct |
-| [tilt_alignment_software](tilt_alignment_software.md) | 0..1 <br/> [String](String.md) | Software used for tilt alignment | direct |
-| [tilt_axis](tilt_axis.md) | 1..1 <br/> [Float](Float.md) | Rotation angle in degrees | direct |
-| [tilt_range](tilt_range.md) | 1..1 <br/> [TiltRange](TiltRange.md) | The range of tilt angles in the tilt series | direct |
-| [tilt_series_quality](tilt_series_quality.md) | 1..1 <br/> [Integer](Integer.md) | Author assessment of tilt series quality within the dataset (1-5, 5 is best) | direct |
-| [tilt_step](tilt_step.md) | 1..1 <br/> [Float](Float.md) | Tilt step in degrees | direct |
-| [tilting_scheme](tilting_scheme.md) | 1..1 <br/> [String](String.md) | The order of stage tilting during acquisition of the data | direct |
-| [total_flux](total_flux.md) | 1..1 <br/> [Float](Float.md) | Number of Electrons reaching the specimen in a square Angstrom area for the e... | direct |
-| [pixel_spacing](pixel_spacing.md) | 1..1 <br/> [Float](Float.md) | Pixel spacing for the tilt series | direct |
->>>>>>> b78797df
 
 
 
@@ -137,7 +139,6 @@
 
 
 * from schema: metadata
-
 
 
 
@@ -148,6 +149,8 @@
 | ---  | ---  |
 | self | cdp-meta:TiltSeries |
 | native | cdp-meta:TiltSeries |
+
+
 
 
 
