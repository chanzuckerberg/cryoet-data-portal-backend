# Slot: cell_type

URI: [cdp-meta:cell_type](metadatacell_type)



<!-- no inheritance hierarchy -->




## Applicable Classes

| Name | Description | Modifies Slot |
| --- | --- | --- |
<<<<<<< HEAD
| [Dataset](Dataset.md) | High-level description of a cryoET dataset |  no  |
| [ExperimentalMetadata](ExperimentalMetadata.md) | Metadata describing sample and sample preparation methods used in a cryoET da... |  no  |
=======
[ExperimentalMetadata](ExperimentalMetadata.md) | Metadata describing sample and sample preparation methods used in a cryoET da... |  no  |
[Dataset](Dataset.md) | High-level description of a cryoET dataset |  no  |
>>>>>>> b78797df







## Properties

* Range: [String](String.md)





## Identifier and Mapping Information








## LinkML Source

<details>
```yaml
name: cell_type
alias: cell_type
domain_of:
- ExperimentalMetadata
- Dataset
range: string

```
</details><|MERGE_RESOLUTION|>--- conflicted
+++ resolved
@@ -1,3 +1,5 @@
+
+
 # Slot: cell_type
 
 URI: [cdp-meta:cell_type](metadatacell_type)
@@ -9,17 +11,13 @@
 
 
 
+
 ## Applicable Classes
 
 | Name | Description | Modifies Slot |
 | --- | --- | --- |
-<<<<<<< HEAD
+| [ExperimentalMetadata](ExperimentalMetadata.md) | Metadata describing sample and sample preparation methods used in a cryoET da... |  no  |
 | [Dataset](Dataset.md) | High-level description of a cryoET dataset |  no  |
-| [ExperimentalMetadata](ExperimentalMetadata.md) | Metadata describing sample and sample preparation methods used in a cryoET da... |  no  |
-=======
-[ExperimentalMetadata](ExperimentalMetadata.md) | Metadata describing sample and sample preparation methods used in a cryoET da... |  no  |
-[Dataset](Dataset.md) | High-level description of a cryoET dataset |  no  |
->>>>>>> b78797df
 
 
 
@@ -44,6 +42,16 @@
 
 
 
+## Mappings
+
+| Mapping Type | Mapped Value |
+| ---  | ---  |
+| self | cdp-meta:cell_type |
+| native | cdp-meta:cell_type |
+
+
+
+
 ## LinkML Source
 
 <details>
