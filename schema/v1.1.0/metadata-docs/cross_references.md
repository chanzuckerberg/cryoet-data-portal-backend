--- conflicted
+++ resolved
@@ -16,15 +16,9 @@
 
 | Name | Description | Modifies Slot |
 | --- | --- | --- |
-<<<<<<< HEAD
-| [Deposition](Deposition.md) | Metadata describing a deposition |  no  |
-| [CrossReferencedEntity](CrossReferencedEntity.md) | An entity with associated cross-references to other databases and publication... |  no  |
-| [Dataset](Dataset.md) | High-level description of a cryoET dataset |  no  |
-=======
-| [Dataset](Dataset.md) | High-level description of a cryoET dataset |  no  |
 | [CrossReferencedEntity](CrossReferencedEntity.md) | An entity with associated cross-references to other databases and publication... |  no  |
 | [Deposition](Deposition.md) | Metadata describing a deposition |  no  |
->>>>>>> 177c8c15
+| [Dataset](Dataset.md) | High-level description of a cryoET dataset |  no  |
 
 
 
