

# Slot: cross_references

URI: [cdp-meta:cross_references](metadatacross_references)



<!-- no inheritance hierarchy -->





## Applicable Classes

| Name | Description | Modifies Slot |
| --- | --- | --- |
<<<<<<< HEAD
| [Deposition](Deposition.md) | Metadata describing a deposition |  no  |
| [CrossReferencedEntity](CrossReferencedEntity.md) | An entity with associated cross-references to other databases and publication... |  no  |
=======
| [CrossReferencedEntity](CrossReferencedEntity.md) | An entity with associated cross-references to other databases and publication... |  no  |
| [Deposition](Deposition.md) | Metadata describing a deposition |  no  |
>>>>>>> feaedcc6
| [Dataset](Dataset.md) | High-level description of a cryoET dataset |  no  |







## Properties

* Range: [String](String.md)





## Identifier and Mapping Information








## Mappings

| Mapping Type | Mapped Value |
| ---  | ---  |
| self | cdp-meta:cross_references |
| native | cdp-meta:cross_references |




## LinkML Source

<details>
```yaml
name: cross_references
alias: cross_references
domain_of:
- CrossReferencedEntity
- Dataset
- Deposition
range: string

```
</details><|MERGE_RESOLUTION|>--- conflicted
+++ resolved
@@ -16,14 +16,9 @@
 
 | Name | Description | Modifies Slot |
 | --- | --- | --- |
-<<<<<<< HEAD
+| [CrossReferencedEntity](CrossReferencedEntity.md) | An entity with associated cross-references to other databases and publication... |  no  |
+| [Dataset](Dataset.md) | High-level description of a cryoET dataset |  no  |
 | [Deposition](Deposition.md) | Metadata describing a deposition |  no  |
-| [CrossReferencedEntity](CrossReferencedEntity.md) | An entity with associated cross-references to other databases and publication... |  no  |
-=======
-| [CrossReferencedEntity](CrossReferencedEntity.md) | An entity with associated cross-references to other databases and publication... |  no  |
-| [Deposition](Deposition.md) | Metadata describing a deposition |  no  |
->>>>>>> feaedcc6
-| [Dataset](Dataset.md) | High-level description of a cryoET dataset |  no  |
 
 
 
