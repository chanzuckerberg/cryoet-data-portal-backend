

# Slot: name

URI: [cdp-meta:name](metadataname)



<!-- no inheritance hierarchy -->





## Applicable Classes

| Name | Description | Modifies Slot |
| --- | --- | --- |
<<<<<<< HEAD
| [OrganismDetails](OrganismDetails.md) | The species from which the sample was derived |  no  |
| [AnnotationObject](AnnotationObject.md) | Metadata describing the object being annotated |  no  |
| [CellComponent](CellComponent.md) | The cellular component from which the sample was derived |  no  |
| [AnnotationMethodLinks](AnnotationMethodLinks.md) | A set of links to models, sourcecode, documentation, etc referenced by annota... |  no  |
=======
| [CellType](CellType.md) | The cell type from which the sample was derived |  no  |
| [Author](Author.md) | Author of a scientific data entity |  no  |
| [TissueDetails](TissueDetails.md) | The type of tissue from which the sample was derived |  no  |
| [CellComponent](CellComponent.md) | The cellular component from which the sample was derived |  no  |
| [AnnotationObject](AnnotationObject.md) | Metadata describing the object being annotated |  no  |
| [AnnotationMethodLinks](AnnotationMethodLinks.md) | A set of links to models, sourcecode, documentation, etc referenced by annota... |  no  |
| [OrganismDetails](OrganismDetails.md) | The species from which the sample was derived |  no  |
>>>>>>> 177c8c15
| [CellStrain](CellStrain.md) | The strain or cell line from which the sample was derived |  no  |
| [Author](Author.md) | Author of a scientific data entity |  no  |
| [TissueDetails](TissueDetails.md) | The type of tissue from which the sample was derived |  no  |
| [CellType](CellType.md) | The cell type from which the sample was derived |  no  |







## Properties

* Range: [String](String.md)





## Identifier and Mapping Information








## Mappings

| Mapping Type | Mapped Value |
| ---  | ---  |
| self | cdp-meta:name |
| native | cdp-meta:name |




## LinkML Source

<details>
```yaml
name: name
alias: name
domain_of:
- Author
- OrganismDetails
- TissueDetails
- CellType
- CellStrain
- CellComponent
- AnnotationObject
- AnnotationMethodLinks
range: string

```
</details><|MERGE_RESOLUTION|>--- conflicted
+++ resolved
@@ -16,24 +16,14 @@
 
 | Name | Description | Modifies Slot |
 | --- | --- | --- |
-<<<<<<< HEAD
-| [OrganismDetails](OrganismDetails.md) | The species from which the sample was derived |  no  |
-| [AnnotationObject](AnnotationObject.md) | Metadata describing the object being annotated |  no  |
-| [CellComponent](CellComponent.md) | The cellular component from which the sample was derived |  no  |
-| [AnnotationMethodLinks](AnnotationMethodLinks.md) | A set of links to models, sourcecode, documentation, etc referenced by annota... |  no  |
-=======
-| [CellType](CellType.md) | The cell type from which the sample was derived |  no  |
-| [Author](Author.md) | Author of a scientific data entity |  no  |
-| [TissueDetails](TissueDetails.md) | The type of tissue from which the sample was derived |  no  |
-| [CellComponent](CellComponent.md) | The cellular component from which the sample was derived |  no  |
-| [AnnotationObject](AnnotationObject.md) | Metadata describing the object being annotated |  no  |
-| [AnnotationMethodLinks](AnnotationMethodLinks.md) | A set of links to models, sourcecode, documentation, etc referenced by annota... |  no  |
-| [OrganismDetails](OrganismDetails.md) | The species from which the sample was derived |  no  |
->>>>>>> 177c8c15
 | [CellStrain](CellStrain.md) | The strain or cell line from which the sample was derived |  no  |
 | [Author](Author.md) | Author of a scientific data entity |  no  |
+| [OrganismDetails](OrganismDetails.md) | The species from which the sample was derived |  no  |
+| [CellType](CellType.md) | The cell type from which the sample was derived |  no  |
+| [AnnotationObject](AnnotationObject.md) | Metadata describing the object being annotated |  no  |
 | [TissueDetails](TissueDetails.md) | The type of tissue from which the sample was derived |  no  |
-| [CellType](CellType.md) | The cell type from which the sample was derived |  no  |
+| [AnnotationMethodLinks](AnnotationMethodLinks.md) | A set of links to models, sourcecode, documentation, etc referenced by annota... |  no  |
+| [CellComponent](CellComponent.md) | The cellular component from which the sample was derived |  no  |
 
 
 
