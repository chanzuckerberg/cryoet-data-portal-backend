

# Slot: name

URI: [cdp-meta:name](metadataname)



<!-- no inheritance hierarchy -->





## Applicable Classes

| Name | Description | Modifies Slot |
| --- | --- | --- |
<<<<<<< HEAD
| [Author](Author.md) | Author of a scientific data entity |  no  |
| [TissueDetails](TissueDetails.md) | The type of tissue from which the sample was derived |  no  |
| [OrganismDetails](OrganismDetails.md) | The species from which the sample was derived |  no  |
| [CellComponent](CellComponent.md) | The cellular component from which the sample was derived |  no  |
| [AnnotationMethodLinks](AnnotationMethodLinks.md) | A set of links to models, sourcecode, documentation, etc referenced by annota... |  no  |
| [AnnotationObject](AnnotationObject.md) | Metadata describing the object being annotated |  no  |
| [CellType](CellType.md) | The cell type from which the sample was derived |  no  |
| [CellStrain](CellStrain.md) | The strain or cell line from which the sample was derived |  no  |
=======
| [AnnotationMethodLinks](AnnotationMethodLinks.md) | A set of links to models, sourcecode, documentation, etc referenced by annota... |  no  |
| [TissueDetails](TissueDetails.md) | The type of tissue from which the sample was derived |  no  |
| [CellComponent](CellComponent.md) | The cellular component from which the sample was derived |  no  |
| [CellType](CellType.md) | The cell type from which the sample was derived |  no  |
| [CellStrain](CellStrain.md) | The strain or cell line from which the sample was derived |  no  |
| [AnnotationObject](AnnotationObject.md) | Metadata describing the object being annotated |  no  |
| [OrganismDetails](OrganismDetails.md) | The species from which the sample was derived |  no  |
| [Author](Author.md) | Author of a scientific data entity |  no  |
>>>>>>> 842dec75







## Properties

* Range: [String](String.md)





## Identifier and Mapping Information








## Mappings

| Mapping Type | Mapped Value |
| ---  | ---  |
| self | cdp-meta:name |
| native | cdp-meta:name |




## LinkML Source

<details>
```yaml
name: name
alias: name
domain_of:
- Author
- OrganismDetails
- TissueDetails
- CellType
- CellStrain
- CellComponent
- AnnotationObject
- AnnotationMethodLinks
range: string

```
</details><|MERGE_RESOLUTION|>--- conflicted
+++ resolved
@@ -16,25 +16,14 @@
 
 | Name | Description | Modifies Slot |
 | --- | --- | --- |
-<<<<<<< HEAD
+| [CellType](CellType.md) | The cell type from which the sample was derived |  no  |
 | [Author](Author.md) | Author of a scientific data entity |  no  |
-| [TissueDetails](TissueDetails.md) | The type of tissue from which the sample was derived |  no  |
+| [CellComponent](CellComponent.md) | The cellular component from which the sample was derived |  no  |
 | [OrganismDetails](OrganismDetails.md) | The species from which the sample was derived |  no  |
-| [CellComponent](CellComponent.md) | The cellular component from which the sample was derived |  no  |
 | [AnnotationMethodLinks](AnnotationMethodLinks.md) | A set of links to models, sourcecode, documentation, etc referenced by annota... |  no  |
 | [AnnotationObject](AnnotationObject.md) | Metadata describing the object being annotated |  no  |
-| [CellType](CellType.md) | The cell type from which the sample was derived |  no  |
+| [TissueDetails](TissueDetails.md) | The type of tissue from which the sample was derived |  no  |
 | [CellStrain](CellStrain.md) | The strain or cell line from which the sample was derived |  no  |
-=======
-| [AnnotationMethodLinks](AnnotationMethodLinks.md) | A set of links to models, sourcecode, documentation, etc referenced by annota... |  no  |
-| [TissueDetails](TissueDetails.md) | The type of tissue from which the sample was derived |  no  |
-| [CellComponent](CellComponent.md) | The cellular component from which the sample was derived |  no  |
-| [CellType](CellType.md) | The cell type from which the sample was derived |  no  |
-| [CellStrain](CellStrain.md) | The strain or cell line from which the sample was derived |  no  |
-| [AnnotationObject](AnnotationObject.md) | Metadata describing the object being annotated |  no  |
-| [OrganismDetails](OrganismDetails.md) | The species from which the sample was derived |  no  |
-| [Author](Author.md) | Author of a scientific data entity |  no  |
->>>>>>> 842dec75
 
 
 
