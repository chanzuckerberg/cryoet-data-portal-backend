--- conflicted
+++ resolved
@@ -1,3 +1,5 @@
+
+
 # Slot: name
 
 URI: [cdp-meta:name](metadataname)
@@ -9,27 +11,18 @@
 
 
 
+
 ## Applicable Classes
 
 | Name | Description | Modifies Slot |
 | --- | --- | --- |
-<<<<<<< HEAD
+| [TissueDetails](TissueDetails.md) | The type of tissue from which the sample was derived |  no  |
+| [AnnotationObject](AnnotationObject.md) | Metadata describing the object being annotated |  no  |
 | [CellComponent](CellComponent.md) | The cellular component from which the sample was derived |  no  |
-| [Tissue](Tissue.md) | The type of tissue from which the sample was derived |  no  |
-| [Organism](Organism.md) | The species from which the sample was derived |  no  |
-| [Author](Author.md) | Author of a scientific data entity |  no  |
+| [OrganismDetails](OrganismDetails.md) | The species from which the sample was derived |  no  |
 | [CellStrain](CellStrain.md) | The strain or cell line from which the sample was derived |  no  |
 | [CellType](CellType.md) | The cell type from which the sample was derived |  no  |
-| [AnnotationObject](AnnotationObject.md) | Metadata describing the object being annotated |  no  |
-=======
-[Author](Author.md) | Author of a scientific data entity |  no  |
-[OrganismDetails](OrganismDetails.md) | The species from which the sample was derived |  no  |
-[TissueDetails](TissueDetails.md) | The type of tissue from which the sample was derived |  no  |
-[CellType](CellType.md) | The cell type from which the sample was derived |  no  |
-[CellStrain](CellStrain.md) | The strain or cell line from which the sample was derived |  no  |
-[CellComponent](CellComponent.md) | The cellular component from which the sample was derived |  no  |
-[AnnotationObject](AnnotationObject.md) | Metadata describing the object being annotated |  no  |
->>>>>>> b78797df
+| [Author](Author.md) | Author of a scientific data entity |  no  |
 
 
 
@@ -54,6 +47,16 @@
 
 
 
+## Mappings
+
+| Mapping Type | Mapped Value |
+| ---  | ---  |
+| self | cdp-meta:name |
+| native | cdp-meta:name |
+
+
+
+
 ## LinkML Source
 
 <details>
