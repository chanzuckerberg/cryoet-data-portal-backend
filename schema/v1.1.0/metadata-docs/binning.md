--- conflicted
+++ resolved
@@ -16,15 +16,9 @@
 
 | Name | Description | Modifies Slot |
 | --- | --- | --- |
-<<<<<<< HEAD
 | [AnnotationInstanceSegmentationFile](AnnotationInstanceSegmentationFile.md) | File and sourcing data for an instance segmentation annotation |  no  |
+| [AnnotationPointFile](AnnotationPointFile.md) | File and sourcing data for a point annotation |  no  |
 | [AnnotationOrientedPointFile](AnnotationOrientedPointFile.md) | File and sourcing data for an oriented point annotation |  no  |
-| [AnnotationPointFile](AnnotationPointFile.md) | File and sourcing data for a point annotation |  no  |
-=======
-| [AnnotationOrientedPointFile](AnnotationOrientedPointFile.md) | File and sourcing data for an oriented point annotation |  no  |
-| [AnnotationPointFile](AnnotationPointFile.md) | File and sourcing data for a point annotation |  no  |
-| [AnnotationInstanceSegmentationFile](AnnotationInstanceSegmentationFile.md) | File and sourcing data for an instance segmentation annotation |  no  |
->>>>>>> d562252c
 
 
 
