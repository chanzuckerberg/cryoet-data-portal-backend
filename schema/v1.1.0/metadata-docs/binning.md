

# Slot: binning

URI: [cdp-meta:binning](metadatabinning)



<!-- no inheritance hierarchy -->





## Applicable Classes

| Name | Description | Modifies Slot |
| --- | --- | --- |
| [AnnotationInstanceSegmentationFile](AnnotationInstanceSegmentationFile.md) | File and sourcing data for an instance segmentation annotation |  no  |
| [AnnotationOrientedPointFile](AnnotationOrientedPointFile.md) | File and sourcing data for an oriented point annotation |  no  |
<<<<<<< HEAD
| [AnnotationInstanceSegmentationFile](AnnotationInstanceSegmentationFile.md) | File and sourcing data for an instance segmentation annotation |  no  |
=======
>>>>>>> 8da0f770
| [AnnotationPointFile](AnnotationPointFile.md) | File and sourcing data for a point annotation |  no  |







## Properties

* Range: [String](String.md)





## Identifier and Mapping Information








## Mappings

| Mapping Type | Mapped Value |
| ---  | ---  |
| self | cdp-meta:binning |
| native | cdp-meta:binning |




## LinkML Source

<details>
```yaml
name: binning
alias: binning
domain_of:
- AnnotationOrientedPointFile
- AnnotationInstanceSegmentationFile
- AnnotationPointFile
range: string

```
</details><|MERGE_RESOLUTION|>--- conflicted
+++ resolved
@@ -16,13 +16,9 @@
 
 | Name | Description | Modifies Slot |
 | --- | --- | --- |
+| [AnnotationPointFile](AnnotationPointFile.md) | File and sourcing data for a point annotation |  no  |
 | [AnnotationInstanceSegmentationFile](AnnotationInstanceSegmentationFile.md) | File and sourcing data for an instance segmentation annotation |  no  |
 | [AnnotationOrientedPointFile](AnnotationOrientedPointFile.md) | File and sourcing data for an oriented point annotation |  no  |
-<<<<<<< HEAD
-| [AnnotationInstanceSegmentationFile](AnnotationInstanceSegmentationFile.md) | File and sourcing data for an instance segmentation annotation |  no  |
-=======
->>>>>>> 8da0f770
-| [AnnotationPointFile](AnnotationPointFile.md) | File and sourcing data for a point annotation |  no  |
 
 
 
