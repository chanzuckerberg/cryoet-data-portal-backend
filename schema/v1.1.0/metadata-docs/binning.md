

# Slot: binning

URI: [cdp-meta:binning](metadatabinning)



<!-- no inheritance hierarchy -->





## Applicable Classes

| Name | Description | Modifies Slot |
| --- | --- | --- |
<<<<<<< HEAD
=======
| [AnnotationInstanceSegmentationFile](AnnotationInstanceSegmentationFile.md) | File and sourcing data for an instance segmentation annotation |  no  |
| [AnnotationPointFile](AnnotationPointFile.md) | File and sourcing data for a point annotation |  no  |
>>>>>>> cb20bc6c
| [AnnotationOrientedPointFile](AnnotationOrientedPointFile.md) | File and sourcing data for an oriented point annotation |  no  |
| [AnnotationInstanceSegmentationFile](AnnotationInstanceSegmentationFile.md) | File and sourcing data for an instance segmentation annotation |  no  |
| [AnnotationPointFile](AnnotationPointFile.md) | File and sourcing data for a point annotation |  no  |







## Properties

* Range: [String](String.md)





## Identifier and Mapping Information








## Mappings

| Mapping Type | Mapped Value |
| ---  | ---  |
| self | cdp-meta:binning |
| native | cdp-meta:binning |




## LinkML Source

<details>
```yaml
name: binning
alias: binning
domain_of:
- AnnotationOrientedPointFile
- AnnotationInstanceSegmentationFile
- AnnotationPointFile
range: string

```
</details><|MERGE_RESOLUTION|>--- conflicted
+++ resolved
@@ -16,13 +16,8 @@
 
 | Name | Description | Modifies Slot |
 | --- | --- | --- |
-<<<<<<< HEAD
-=======
 | [AnnotationInstanceSegmentationFile](AnnotationInstanceSegmentationFile.md) | File and sourcing data for an instance segmentation annotation |  no  |
-| [AnnotationPointFile](AnnotationPointFile.md) | File and sourcing data for a point annotation |  no  |
->>>>>>> cb20bc6c
 | [AnnotationOrientedPointFile](AnnotationOrientedPointFile.md) | File and sourcing data for an oriented point annotation |  no  |
-| [AnnotationInstanceSegmentationFile](AnnotationInstanceSegmentationFile.md) | File and sourcing data for an instance segmentation annotation |  no  |
 | [AnnotationPointFile](AnnotationPointFile.md) | File and sourcing data for a point annotation |  no  |
 
 
