--- conflicted
+++ resolved
@@ -2495,7 +2495,6 @@
     description: A placeholder for any type of data.
     from_schema: cdp-dataset-config
     class_uri: linkml:Any
-<<<<<<< HEAD
   DateStampedEntityMixin:
     name: DateStampedEntityMixin
     description: A set of dates at which a data item was deposited, published and
@@ -2564,6 +2563,7 @@
         owner: CrossReferencesMixin
         domain_of:
         - CrossReferencesMixin
+        - CrossReferences
         - CrossReferencesEntity
         range: DOI_LIST
         recommended: true
@@ -2578,6 +2578,7 @@
         owner: CrossReferencesMixin
         domain_of:
         - CrossReferencesMixin
+        - CrossReferences
         - CrossReferencesEntity
         range: EMPIAR_EMDB_PDB_LIST
         recommended: true
@@ -2592,6 +2593,7 @@
         owner: CrossReferencesMixin
         domain_of:
         - CrossReferencesMixin
+        - CrossReferences
         - CrossReferencesEntity
         range: string
         inlined: true
@@ -2604,6 +2606,7 @@
         owner: CrossReferencesMixin
         domain_of:
         - CrossReferencesMixin
+        - CrossReferences
         - CrossReferencesEntity
         range: string
         inlined: true
@@ -2723,8 +2726,6 @@
         range: boolean
         inlined: true
         inlined_as_list: true
-=======
->>>>>>> 130573c2
   AnnotationMethodLinks:
     name: AnnotationMethodLinks
     description: A set of links to models, sourcecode, documentation, etc referenced
