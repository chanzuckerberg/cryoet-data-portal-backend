name: cdp-dataset-config
description: Schema for dataset configs
id: cdp-dataset-config
version: 1.1.0
imports:
- linkml:types
- ./metadata_materialized
- ./common
prefixes:
  linkml:
    prefix_prefix: linkml
    prefix_reference: https://w3id.org/linkml/
default_prefix: cdp-dataset-config/
types:
  string:
    name: string
    description: A character string
    notes:
    - In RDF serializations, a slot with range of string is treated as a literal or
      type xsd:string.   If you are authoring schemas in LinkML YAML, the type is
      referenced with the lower case "string".
    from_schema: cdp-dataset-config
    exact_mappings:
    - schema:Text
    base: str
    uri: xsd:string
  integer:
    name: integer
    description: An integer
    notes:
    - If you are authoring schemas in LinkML YAML, the type is referenced with the
      lower case "integer".
    from_schema: cdp-dataset-config
    exact_mappings:
    - schema:Integer
    base: int
    uri: xsd:integer
  boolean:
    name: boolean
    description: A binary (true or false) value
    notes:
    - If you are authoring schemas in LinkML YAML, the type is referenced with the
      lower case "boolean".
    from_schema: cdp-dataset-config
    exact_mappings:
    - schema:Boolean
    base: Bool
    uri: xsd:boolean
    repr: bool
  float:
    name: float
    description: A real number that conforms to the xsd:float specification
    notes:
    - If you are authoring schemas in LinkML YAML, the type is referenced with the
      lower case "float".
    from_schema: cdp-dataset-config
    exact_mappings:
    - schema:Float
    base: float
    uri: xsd:float
  double:
    name: double
    description: A real number that conforms to the xsd:double specification
    notes:
    - If you are authoring schemas in LinkML YAML, the type is referenced with the
      lower case "double".
    from_schema: cdp-dataset-config
    close_mappings:
    - schema:Float
    base: float
    uri: xsd:double
  decimal:
    name: decimal
    description: A real number with arbitrary precision that conforms to the xsd:decimal
      specification
    notes:
    - If you are authoring schemas in LinkML YAML, the type is referenced with the
      lower case "decimal".
    from_schema: cdp-dataset-config
    broad_mappings:
    - schema:Number
    base: Decimal
    uri: xsd:decimal
  time:
    name: time
    description: A time object represents a (local) time of day, independent of any
      particular day
    notes:
    - URI is dateTime because OWL reasoners do not work with straight date or time
    - If you are authoring schemas in LinkML YAML, the type is referenced with the
      lower case "time".
    from_schema: cdp-dataset-config
    exact_mappings:
    - schema:Time
    base: XSDTime
    uri: xsd:time
    repr: str
  date:
    name: date
    description: a date (year, month and day) in an idealized calendar
    notes:
    - URI is dateTime because OWL reasoners don't work with straight date or time
    - If you are authoring schemas in LinkML YAML, the type is referenced with the
      lower case "date".
    from_schema: cdp-dataset-config
    exact_mappings:
    - schema:Date
    base: XSDDate
    uri: xsd:date
    repr: str
  datetime:
    name: datetime
    description: The combination of a date and time
    notes:
    - If you are authoring schemas in LinkML YAML, the type is referenced with the
      lower case "datetime".
    from_schema: cdp-dataset-config
    exact_mappings:
    - schema:DateTime
    base: XSDDateTime
    uri: xsd:dateTime
    repr: str
  date_or_datetime:
    name: date_or_datetime
    description: Either a date or a datetime
    notes:
    - If you are authoring schemas in LinkML YAML, the type is referenced with the
      lower case "date_or_datetime".
    from_schema: cdp-dataset-config
    base: str
    uri: linkml:DateOrDatetime
    repr: str
  uriorcurie:
    name: uriorcurie
    description: a URI or a CURIE
    notes:
    - If you are authoring schemas in LinkML YAML, the type is referenced with the
      lower case "uriorcurie".
    from_schema: cdp-dataset-config
    base: URIorCURIE
    uri: xsd:anyURI
    repr: str
  curie:
    name: curie
    conforms_to: https://www.w3.org/TR/curie/
    description: a compact URI
    notes:
    - If you are authoring schemas in LinkML YAML, the type is referenced with the
      lower case "curie".
    comments:
    - in RDF serializations this MUST be expanded to a URI
    - in non-RDF serializations MAY be serialized as the compact representation
    from_schema: cdp-dataset-config
    base: Curie
    uri: xsd:string
    repr: str
  uri:
    name: uri
    conforms_to: https://www.ietf.org/rfc/rfc3987.txt
    description: a complete URI
    notes:
    - If you are authoring schemas in LinkML YAML, the type is referenced with the
      lower case "uri".
    comments:
    - in RDF serializations a slot with range of uri is treated as a literal or type
      xsd:anyURI unless it is an identifier or a reference to an identifier, in which
      case it is translated directly to a node
    from_schema: cdp-dataset-config
    close_mappings:
    - schema:URL
    base: URI
    uri: xsd:anyURI
    repr: str
  ncname:
    name: ncname
    description: Prefix part of CURIE
    notes:
    - If you are authoring schemas in LinkML YAML, the type is referenced with the
      lower case "ncname".
    from_schema: cdp-dataset-config
    base: NCName
    uri: xsd:string
    repr: str
  objectidentifier:
    name: objectidentifier
    description: A URI or CURIE that represents an object in the model.
    notes:
    - If you are authoring schemas in LinkML YAML, the type is referenced with the
      lower case "objectidentifier".
    comments:
    - Used for inheritance and type checking
    from_schema: cdp-dataset-config
    base: ElementIdentifier
    uri: shex:iri
    repr: str
  nodeidentifier:
    name: nodeidentifier
    description: A URI, CURIE or BNODE that represents a node in a model.
    notes:
    - If you are authoring schemas in LinkML YAML, the type is referenced with the
      lower case "nodeidentifier".
    from_schema: cdp-dataset-config
    base: NodeIdentifier
    uri: shex:nonLiteral
    repr: str
  jsonpointer:
    name: jsonpointer
    conforms_to: https://datatracker.ietf.org/doc/html/rfc6901
    description: A string encoding a JSON Pointer. The value of the string MUST conform
      to JSON Point syntax and SHOULD dereference to a valid object within the current
      instance document when encoded in tree form.
    notes:
    - If you are authoring schemas in LinkML YAML, the type is referenced with the
      lower case "jsonpointer".
    from_schema: cdp-dataset-config
    base: str
    uri: xsd:string
    repr: str
  jsonpath:
    name: jsonpath
    conforms_to: https://www.ietf.org/archive/id/draft-goessner-dispatch-jsonpath-00.html
    description: A string encoding a JSON Path. The value of the string MUST conform
      to JSON Point syntax and SHOULD dereference to zero or more valid objects within
      the current instance document when encoded in tree form.
    notes:
    - If you are authoring schemas in LinkML YAML, the type is referenced with the
      lower case "jsonpath".
    from_schema: cdp-dataset-config
    base: str
    uri: xsd:string
    repr: str
  sparqlpath:
    name: sparqlpath
    conforms_to: https://www.w3.org/TR/sparql11-query/#propertypaths
    description: A string encoding a SPARQL Property Path. The value of the string
      MUST conform to SPARQL syntax and SHOULD dereference to zero or more valid objects
      within the current instance document when encoded as RDF.
    notes:
    - If you are authoring schemas in LinkML YAML, the type is referenced with the
      lower case "sparqlpath".
    from_schema: cdp-dataset-config
    base: str
    uri: xsd:string
    repr: str
  StringFormattedString:
    name: StringFormattedString
    description: A formatted string (variable) that represents a string.
    from_schema: cdp-dataset-config
    base: str
    pattern: ^[ ]*\{[a-zA-Z0-9_-]+\}[ ]*$
  FloatFormattedString:
    name: FloatFormattedString
    description: A formatted string that represents a floating point number.
    from_schema: cdp-dataset-config
    base: str
    pattern: ^float[ ]*\{[a-zA-Z0-9_-]+\}[ ]*$
  IntegerFormattedString:
    name: IntegerFormattedString
    description: A formatted string that represents an integer.
    from_schema: cdp-dataset-config
    base: str
    pattern: ^int[ ]*\{[a-zA-Z0-9_-]+\}[ ]*$
  VersionString:
    name: VersionString
    description: A version number (only major, minor versions)
    from_schema: cdp-dataset-config
    base: float
    minimum_value: 0
  URLorS3URI:
    name: URLorS3URI
    description: A URL or S3 URI
    from_schema: cdp-dataset-config
    base: str
    pattern: ^(((https?|s3)://)|cryoetportal-rawdatasets-dev).*$
  ORCID:
    name: ORCID
    description: A unique, persistent identifier for researchers, provided by ORCID.
    from_schema: cdp-dataset-config
    base: str
    pattern: '[0-9]{4}-[0-9]{4}-[0-9]{4}-[0-9]{3}[0-9X]$'
  BTO_ID:
    name: BTO_ID
    description: A BRENDA Tissue Ontology identifier
    from_schema: cdp-dataset-config
    base: str
    pattern: ^BTO:[0-9]{7}$
  CL_ID:
    name: CL_ID
    description: A Cell Ontology identifier
    from_schema: cdp-dataset-config
    base: str
    pattern: ^CL:[0-9]{7}$
  GO_ID:
    name: GO_ID
    description: A Gene Ontology identifier
    from_schema: cdp-dataset-config
    base: str
    pattern: ^GO:[0-9]{7}$
  ONTOLOGY_ID:
    name: ONTOLOGY_ID
    description: An ontology identifier
    from_schema: cdp-dataset-config
    base: str
    pattern: ^[A-Z]+:[0-9]+$
  DOI:
    name: DOI
    description: A Digital Object Identifier
    from_schema: cdp-dataset-config
    base: str
    pattern: ^(doi:)?10\.[0-9]{4,9}/[-._;()/:a-zA-Z0-9]+$
  DOI_LIST:
    name: DOI_LIST
    description: A list of Digital Object Identifiers
    from_schema: cdp-dataset-config
    base: str
    pattern: ^(doi:)?10\.[0-9]{4,9}/[-._;()/:a-zA-Z0-9]+(\s*,\s*(doi:)?10\.[0-9]{4,9}/[-._;()/:a-zA-Z0-9]+)*$
  EMPIAR_ID:
    name: EMPIAR_ID
    description: An Electron Microscopy Public Image Archive identifier
    from_schema: cdp-dataset-config
    base: str
    pattern: ^EMPIAR-[0-9]{5}$
  EMDB_ID:
    name: EMDB_ID
    description: An Electron Microscopy Data Bank identifier
    from_schema: cdp-dataset-config
    base: str
    pattern: ^EMD-[0-9]{4,5}$
  PDB_ID:
    name: PDB_ID
    description: A Protein Data Bank identifier
    from_schema: cdp-dataset-config
    base: str
<<<<<<< HEAD
    pattern: ^(EMPIAR-[0-9]{5}|EMD-[0-9]{4,5})(\s*,\s*(EMPIAR-[0-9]{5}|EMD-[0-9]{4,5}))*$
  EMPIAR_EMDB_DOI_LIST:
    name: EMPIAR_EMDB_DOI_LIST
    description: A list of EMPIAR, EMDB, and DOI identifiers
    from_schema: cdp-dataset-config
    base: str
    pattern: ^(EMPIAR-[0-9]{5}|EMD-[0-9]{4,5}|(doi:)?10\.[0-9]{4,9}/[-._;()/:a-zA-Z0-9]+)(\s*,\s*(EMPIAR-[0-9]{5}|EMD-[0-9]{4,5}|(doi:)?10\.[0-9]{4,9}/[-._;()/:a-zA-Z0-9]+))*$
=======
    pattern: ^pdb[0-9a-zA-Z]{4,8}$
  EMPIAR_EMDB_PDB_LIST:
    name: EMPIAR_EMDB_PDB_LIST
    description: A list of EMPIAR, EMDB, and PDB identifiers
    from_schema: cdp-dataset-config
    base: str
    pattern: ^(EMPIAR-[0-9]{5}|EMD-[0-9]{4,5}|pdb[0-9a-zA-Z]{4,8})(\s*,\s*(EMPIAR-[0-9]{5}|EMD-[0-9]{4,5}|pdb[0-9a-zA-Z]{4,8}))*$
>>>>>>> a33a03b8
enums:
  annotation_method_type_enum:
    name: annotation_method_type_enum
    description: Describes how the annotations were generated.
    from_schema: cdp-dataset-config
    permissible_values:
      manual:
        text: manual
        description: Annotations were generated manually.
      automated:
        text: automated
        description: Annotations were generated automatically.
      hybrid:
        text: hybrid
        description: Annotations were generated semi-automatically.
  annotation_method_link_type_enum:
    name: annotation_method_link_type_enum
    description: Describes the type of link associated to the annotation method.
    from_schema: cdp-dataset-config
    permissible_values:
      documentation:
        text: documentation
        description: Links to the documentation related to the method.
      models_weights:
        text: models_weights
        description: Links to the weights that the models used for generating annotations
          were trained with.
      other:
        text: other
        description: Link to resources that does not fit in the other categories.
      source_code:
        text: source_code
        description: Links to the source code of the method.
      website:
        text: website
        description: Links to a website of the method or tool used to generate the
          annotation.
  deposition_types_enum:
    name: deposition_types_enum
    description: Types of data a deposition has
    from_schema: cdp-dataset-config
    permissible_values:
      annotation:
        text: annotation
        description: The deposition comprises of new annotations for existing datasets
      dataset:
        text: dataset
        description: The deposition comprises of new dataset(s).
      tomogram:
        text: tomogram
        description: The deposition comprises of new tomograms for existing datasets
  sample_type_enum:
    name: sample_type_enum
    description: Type of sample imaged in a CryoET study.
    from_schema: cdp-dataset-config
    permissible_values:
      cell:
        text: cell
        description: Tomographic data of whole cells or cell sections.
      tissue:
        text: tissue
        description: Tomographic data of tissue sections.
      organism:
        text: organism
        description: Tomographic data of sections through multicellular organisms.
      organelle:
        text: organelle
        description: Tomographic data of purified organelles.
      virus:
        text: virus
        description: Tomographic data of purified viruses or VLPs.
      in_vitro:
        text: in_vitro
        description: Tomographic data of in vitro reconstituted systems or mixtures
          of proteins.
      in_silico:
        text: in_silico
        description: Simulated tomographic data.
      other:
        text: other
        description: Other type of sample.
  tiltseries_camera_acquire_mode_enum:
    name: tiltseries_camera_acquire_mode_enum
    description: Camera acquisition mode
    from_schema: cdp-dataset-config
    permissible_values:
      counting:
        text: counting
        description: Counting mode
      superresolution:
        text: superresolution
        description: Super-resolution mode
      linear:
        text: linear
        description: Linear mode
      cds:
        text: cds
        description: Correlated double sampling mode
  microscope_manufacturer_enum:
    name: microscope_manufacturer_enum
    description: Microscope manufacturer
    from_schema: cdp-dataset-config
    permissible_values:
      FEI:
        text: FEI
        description: FEI Company
      TFS:
        text: TFS
        description: Thermo Fisher Scientific
      JEOL:
        text: JEOL
        description: JEOL Ltd.
  fiducial_alignment_status_enum:
    name: fiducial_alignment_status_enum
    description: Fiducial Alignment method
    from_schema: cdp-dataset-config
    permissible_values:
      FIDUCIAL:
        text: FIDUCIAL
        description: Alignment computed based on fiducial markers
      NON_FIDUCIAL:
        text: NON_FIDUCIAL
        description: Alignment computed without fiducial markers
  tomogram_processing_enum:
    name: tomogram_processing_enum
    description: Tomogram processing method
    from_schema: cdp-dataset-config
    permissible_values:
      denoised:
        text: denoised
        description: Tomogram was denoised
      filtered:
        text: filtered
        description: Tomogram was filtered
      raw:
        text: raw
        description: Tomogram was not processed
  tomogrom_reconstruction_method_enum:
    name: tomogrom_reconstruction_method_enum
    description: Tomogram reconstruction method
    from_schema: cdp-dataset-config
    permissible_values:
      SART:
        text: SART
        description: Simultaneous Algebraic Reconstruction Technique
      FOURIER SPACE:
        text: FOURIER SPACE
        description: Fourier space reconstruction
      SIRT:
        text: SIRT
        description: Simultaneous Iterative Reconstruction Technique
      WBP:
        text: WBP
        description: Weighted Back-Projection
      UNKNOWN:
        text: UNKNOWN
        description: Unknown reconstruction method
  tomogram_type_enum:
    name: tomogram_type_enum
    description: Tomogram type
    from_schema: cdp-dataset-config
    permissible_values:
      CANONICAL:
        text: CANONICAL
        description: Canonical tomogram (basis geometry for all annotations)
classes:
  Container:
    name: Container
    description: Class that models the dataset config.
    from_schema: cdp-dataset-config
    attributes:
      annotations:
        name: annotations
        description: An annotation entity.
        from_schema: cdp-dataset-config
        alias: annotations
        owner: Container
        domain_of:
        - Container
        range: AnnotationEntity
        multivalued: true
        inlined: true
        inlined_as_list: true
      dataset_keyphotos:
        name: dataset_keyphotos
        description: A dataset key photo entity.
        from_schema: cdp-dataset-config
        alias: dataset_keyphotos
        owner: Container
        domain_of:
        - Container
        range: DatasetKeyPhotoEntity
        multivalued: true
        inlined: true
        inlined_as_list: true
      datasets:
        name: datasets
        description: A dataset entity.
        from_schema: cdp-dataset-config
        alias: datasets
        owner: Container
        domain_of:
        - Container
        range: DatasetEntity
        required: true
        multivalued: true
        inlined: true
        inlined_as_list: true
      depositions:
        name: depositions
        description: A deposition entity.
        from_schema: cdp-dataset-config
        alias: depositions
        owner: Container
        domain_of:
        - Container
        range: DepositionEntity
        required: true
        multivalued: true
        inlined: true
        inlined_as_list: true
      frames:
        name: frames
        description: A frame entity.
        from_schema: cdp-dataset-config
        alias: frames
        owner: Container
        domain_of:
        - Container
        range: FrameEntity
        multivalued: true
        inlined: true
        inlined_as_list: true
      gains:
        name: gains
        description: A gain entity.
        from_schema: cdp-dataset-config
        alias: gains
        owner: Container
        domain_of:
        - Container
        range: GainEntity
        multivalued: true
        inlined: true
        inlined_as_list: true
      key_images:
        name: key_images
        description: A key image entity.
        from_schema: cdp-dataset-config
        alias: key_images
        owner: Container
        domain_of:
        - Container
        range: KeyImageEntity
        multivalued: true
        inlined: true
        inlined_as_list: true
      rawtilts:
        name: rawtilts
        description: A raw tilt entity.
        from_schema: cdp-dataset-config
        alias: rawtilts
        owner: Container
        domain_of:
        - Container
        range: RawTiltEntity
        multivalued: true
        inlined: true
        inlined_as_list: true
      runs:
        name: runs
        description: A run entity.
        from_schema: cdp-dataset-config
        alias: runs
        owner: Container
        domain_of:
        - Container
        range: RunEntity
        multivalued: true
        inlined: true
        inlined_as_list: true
      standardization_config:
        name: standardization_config
        description: A standardization configuration.
        from_schema: cdp-dataset-config
        alias: standardization_config
        owner: Container
        domain_of:
        - Container
        range: StandardizationConfig
        required: true
        inlined: true
        inlined_as_list: true
      tiltseries:
        name: tiltseries
        description: A tilt series entity.
        from_schema: cdp-dataset-config
        alias: tiltseries
        owner: Container
        domain_of:
        - Container
        range: TiltSeriesEntity
        multivalued: true
        inlined: true
        inlined_as_list: true
      tomograms:
        name: tomograms
        description: A tomogram entity.
        from_schema: cdp-dataset-config
        alias: tomograms
        owner: Container
        domain_of:
        - Container
        range: TomogramEntity
        multivalued: true
        inlined: true
        inlined_as_list: true
      voxel_spacings:
        name: voxel_spacings
        description: A voxel spacing entity.
        from_schema: cdp-dataset-config
        alias: voxel_spacings
        owner: Container
        domain_of:
        - Container
        range: VoxelSpacingEntity
        required: true
        multivalued: true
        inlined: true
        inlined_as_list: true
    tree_root: true
  GeneralGlob:
    name: GeneralGlob
    description: An abstracted glob class for destination and source globs.
    from_schema: cdp-dataset-config
    abstract: true
    attributes:
      list_glob:
        name: list_glob
        description: The glob for the file.
        from_schema: cdp-dataset-config
        alias: list_glob
        owner: GeneralGlob
        domain_of:
        - GeneralGlob
        - TomogramHeader
        range: string
        required: true
        inlined: true
        inlined_as_list: true
      match_regex:
        name: match_regex
        description: The regex for the file.
        from_schema: cdp-dataset-config
        ifabsent: string(.*)
        alias: match_regex
        owner: GeneralGlob
        domain_of:
        - GeneralGlob
        - TomogramHeader
        range: string
        inlined: true
        inlined_as_list: true
      name_regex:
        name: name_regex
        description: The regex for the name of the file.
        from_schema: cdp-dataset-config
        ifabsent: string((.*))
        alias: name_regex
        owner: GeneralGlob
        domain_of:
        - GeneralGlob
        range: string
        inlined: true
        inlined_as_list: true
  DestinationGlob:
    name: DestinationGlob
    description: A glob class for finding files in the output / destination directory.
    from_schema: cdp-dataset-config
    is_a: GeneralGlob
    attributes:
      list_glob:
        name: list_glob
        description: The glob for the file.
        from_schema: cdp-dataset-config
        alias: list_glob
        owner: DestinationGlob
        domain_of:
        - GeneralGlob
        - TomogramHeader
        range: string
        required: true
        inlined: true
        inlined_as_list: true
      match_regex:
        name: match_regex
        description: The regex for the file.
        from_schema: cdp-dataset-config
        ifabsent: string(.*)
        alias: match_regex
        owner: DestinationGlob
        domain_of:
        - GeneralGlob
        - TomogramHeader
        range: string
        inlined: true
        inlined_as_list: true
      name_regex:
        name: name_regex
        description: The regex for the name of the file.
        from_schema: cdp-dataset-config
        ifabsent: string((.*))
        alias: name_regex
        owner: DestinationGlob
        domain_of:
        - GeneralGlob
        range: string
        inlined: true
        inlined_as_list: true
  SourceGlob:
    name: SourceGlob
    description: A glob class for finding files in the source directory.
    from_schema: cdp-dataset-config
    is_a: GeneralGlob
    attributes:
      list_glob:
        name: list_glob
        description: The glob for the file.
        from_schema: cdp-dataset-config
        alias: list_glob
        owner: SourceGlob
        domain_of:
        - GeneralGlob
        - TomogramHeader
        range: string
        required: true
        inlined: true
        inlined_as_list: true
      match_regex:
        name: match_regex
        description: The regex for the file.
        from_schema: cdp-dataset-config
        ifabsent: string(.*)
        alias: match_regex
        owner: SourceGlob
        domain_of:
        - GeneralGlob
        - TomogramHeader
        range: string
        inlined: true
        inlined_as_list: true
      name_regex:
        name: name_regex
        description: The regex for the name of the file.
        from_schema: cdp-dataset-config
        ifabsent: string((.*))
        alias: name_regex
        owner: SourceGlob
        domain_of:
        - GeneralGlob
        range: string
        inlined: true
        inlined_as_list: true
  SourceMultiGlob:
    name: SourceMultiGlob
    description: A glob class for finding files in the source directory (with multiple
      globs).
    from_schema: cdp-dataset-config
    attributes:
      list_globs:
        name: list_globs
        description: The globs for the file.
        from_schema: cdp-dataset-config
        alias: list_globs
        owner: SourceMultiGlob
        domain_of:
        - SourceMultiGlob
        range: string
        required: true
        multivalued: true
        inlined: true
        inlined_as_list: true
  DefaultSource:
    name: DefaultSource
    description: A generalized source class with glob finders.
    from_schema: cdp-dataset-config
    attributes:
      destination_glob:
        name: destination_glob
        description: A glob class for finding files in the output / destination directory.
        from_schema: cdp-dataset-config
        alias: destination_glob
        owner: DefaultSource
        domain_of:
        - DefaultSource
        - VoxelSpacingSource
        range: DestinationGlob
        inlined: true
        inlined_as_list: true
      source_glob:
        name: source_glob
        description: A glob class for finding files in the source directory.
        from_schema: cdp-dataset-config
        alias: source_glob
        owner: DefaultSource
        domain_of:
        - DefaultSource
        - VoxelSpacingSource
        range: SourceGlob
        inlined: true
        inlined_as_list: true
      source_multi_glob:
        name: source_multi_glob
        description: A glob class for finding files in the source directory (with
          multiple globs).
        from_schema: cdp-dataset-config
        alias: source_multi_glob
        owner: DefaultSource
        domain_of:
        - DefaultSource
        range: SourceMultiGlob
        inlined: true
        inlined_as_list: true
  SourceParentFiltersEntity:
    name: SourceParentFiltersEntity
    description: Used as a mixin with root-level classes that contain sources that
      can have parent filters.
    from_schema: cdp-dataset-config
    attributes:
      parent_filters:
        name: parent_filters
        description: Filters for the parent of a source.
        from_schema: cdp-dataset-config
        alias: parent_filters
        owner: SourceParentFiltersEntity
        domain_of:
        - SourceParentFiltersEntity
        - AnnotationSource
        range: SourceParentFilters
        inlined: true
        inlined_as_list: true
  SourceParentFilters:
    name: SourceParentFilters
    description: Filters for the parent of a source.
    from_schema: cdp-dataset-config
    attributes:
      include:
        name: include
        description: A filter for a parent class of a source. For a given attribute,
          it can only be used if the current class is a subclass of the attribute.
        from_schema: cdp-dataset-config
        alias: include
        owner: SourceParentFilters
        domain_of:
        - SourceParentFilters
        range: SourceParent
        inlined: true
        inlined_as_list: true
      exclude:
        name: exclude
        description: A filter for a parent class of a source. For a given attribute,
          it can only be used if the current class is a subclass of the attribute.
        from_schema: cdp-dataset-config
        alias: exclude
        owner: SourceParentFilters
        domain_of:
        - SourceParentFilters
        range: SourceParent
        inlined: true
        inlined_as_list: true
  SourceParent:
    name: SourceParent
    description: A filter for a parent class of a source. For a given attribute, it
      can only be used if the current class is a subclass of the attribute.
    from_schema: cdp-dataset-config
    attributes:
      annotation:
        name: annotation
        description: Include or exclude annotations.
        from_schema: cdp-dataset-config
        alias: annotation
        owner: SourceParent
        domain_of:
        - SourceParent
        range: string
        multivalued: true
        inlined: true
        inlined_as_list: true
      dataset:
        name: dataset
        description: Include or exclude datasets.
        from_schema: cdp-dataset-config
        alias: dataset
        owner: SourceParent
        domain_of:
        - SourceParent
        range: string
        multivalued: true
        inlined: true
        inlined_as_list: true
      run:
        name: run
        description: Include or exclude runs.
        from_schema: cdp-dataset-config
        alias: run
        owner: SourceParent
        domain_of:
        - SourceParent
        range: string
        multivalued: true
        inlined: true
        inlined_as_list: true
      tomogram:
        name: tomogram
        description: Include or exclude tomograms.
        from_schema: cdp-dataset-config
        alias: tomogram
        owner: SourceParent
        domain_of:
        - SourceParent
        range: string
        multivalued: true
        inlined: true
        inlined_as_list: true
      voxel_spacing:
        name: voxel_spacing
        description: Include or exclude voxel spacings.
        from_schema: cdp-dataset-config
        alias: voxel_spacing
        owner: SourceParent
        domain_of:
        - Tomogram
        - SourceParent
        range: string
        multivalued: true
        inlined: true
        inlined_as_list: true
  DefaultLiteralEntity:
    name: DefaultLiteralEntity
    description: Used as a mixin with root-level classes that contain sources that
      have literals.
    from_schema: cdp-dataset-config
    attributes:
      literal:
        name: literal
        description: A literal class with a value attribute.
        from_schema: cdp-dataset-config
        alias: literal
        owner: DefaultLiteralEntity
        domain_of:
        - DefaultLiteralEntity
        - DatasetKeyPhotoSource
        - VoxelSpacingSource
        range: DefaultLiteral
        inlined: true
        inlined_as_list: true
  DefaultLiteral:
    name: DefaultLiteral
    description: A literal class with a value attribute.
    from_schema: cdp-dataset-config
    attributes:
      value:
        name: value
        description: A placeholder for any type of data.
        from_schema: cdp-dataset-config
        alias: value
        owner: DefaultLiteral
        domain_of:
        - DefaultLiteral
        - DatasetKeyPhotoLiteral
        - VoxelSpacingLiteral
        range: Any
        required: true
        multivalued: true
        inlined: true
        inlined_as_list: true
  AnnotationEntity:
    name: AnnotationEntity
    description: An annotation entity.
    from_schema: cdp-dataset-config
    attributes:
      metadata:
        name: metadata
        description: Metadata describing an annotation.
        from_schema: cdp-dataset-config
        alias: metadata
        owner: AnnotationEntity
        domain_of:
        - AnnotationEntity
        - DatasetEntity
        - DepositionEntity
        - TiltSeriesEntity
        - TomogramEntity
        range: Annotation
        required: true
        inlined: true
        inlined_as_list: true
      sources:
        name: sources
        description: An annotation source.
        from_schema: cdp-dataset-config
        alias: sources
        owner: AnnotationEntity
        domain_of:
        - AnnotationEntity
        - DatasetEntity
        - DatasetKeyPhotoEntity
        - DepositionEntity
        - FrameEntity
        - GainEntity
        - KeyImageEntity
        - RawTiltEntity
        - RunEntity
        - TiltSeriesEntity
        - TomogramEntity
        - VoxelSpacingEntity
        range: AnnotationSource
        required: true
        multivalued: true
        inlined: true
        inlined_as_list: true
  AnnotationSource:
    name: AnnotationSource
    description: An annotation source.
    from_schema: cdp-dataset-config
    attributes:
      InstanceSegmentation:
        name: InstanceSegmentation
        description: File and sourcing data for an instance segmentation annotation.
          Annotation that identifies individual instances of object shapes.
        from_schema: cdp-dataset-config
        alias: InstanceSegmentation
        owner: AnnotationSource
        domain_of:
        - AnnotationSource
        range: AnnotationInstanceSegmentationFile
        inlined: true
        inlined_as_list: true
      OrientedPoint:
        name: OrientedPoint
        description: File and sourcing data for an oriented point annotation. Annotation
          that identifies points along with orientation in the volume.
        from_schema: cdp-dataset-config
        alias: OrientedPoint
        owner: AnnotationSource
        domain_of:
        - AnnotationSource
        range: AnnotationOrientedPointFile
        inlined: true
        inlined_as_list: true
      Point:
        name: Point
        description: File and sourcing data for a point annotation. Annotation that
          identifies points in the volume.
        from_schema: cdp-dataset-config
        alias: Point
        owner: AnnotationSource
        domain_of:
        - AnnotationSource
        range: AnnotationPointFile
        inlined: true
        inlined_as_list: true
      SegmentationMask:
        name: SegmentationMask
        description: File and sourcing data for a segmentation mask annotation. Annotation
          that identifies an object.
        from_schema: cdp-dataset-config
        alias: SegmentationMask
        owner: AnnotationSource
        domain_of:
        - AnnotationSource
        range: AnnotationSegmentationMaskFile
        inlined: true
        inlined_as_list: true
      SemanticSegmentationMask:
        name: SemanticSegmentationMask
        description: File and sourcing data for a semantic segmentation mask annotation.
          Annotation that identifies classes of objects.
        from_schema: cdp-dataset-config
        alias: SemanticSegmentationMask
        owner: AnnotationSource
        domain_of:
        - AnnotationSource
        range: AnnotationSemanticSegmentationMaskFile
        inlined: true
        inlined_as_list: true
      parent_filters:
        name: parent_filters
        description: Filters for the parent of a source.
        from_schema: cdp-dataset-config
        alias: parent_filters
        owner: AnnotationSource
        domain_of:
        - SourceParentFiltersEntity
        - AnnotationSource
        range: SourceParentFilters
        inlined: true
        inlined_as_list: true
  DatasetEntity:
    name: DatasetEntity
    description: A dataset entity.
    from_schema: cdp-dataset-config
    attributes:
      metadata:
        name: metadata
        description: High-level description of a cryoET dataset.
        from_schema: cdp-dataset-config
        alias: metadata
        owner: DatasetEntity
        domain_of:
        - AnnotationEntity
        - DatasetEntity
        - DepositionEntity
        - TiltSeriesEntity
        - TomogramEntity
        range: Dataset
        required: true
        inlined: true
        inlined_as_list: true
      sources:
        name: sources
        description: A dataset source.
        from_schema: cdp-dataset-config
        alias: sources
        owner: DatasetEntity
        domain_of:
        - AnnotationEntity
        - DatasetEntity
        - DatasetKeyPhotoEntity
        - DepositionEntity
        - FrameEntity
        - GainEntity
        - KeyImageEntity
        - RawTiltEntity
        - RunEntity
        - TiltSeriesEntity
        - TomogramEntity
        - VoxelSpacingEntity
        range: DatasetSource
        required: true
        multivalued: true
        inlined: true
        inlined_as_list: true
  DatasetSource:
    name: DatasetSource
    description: A dataset source.
    from_schema: cdp-dataset-config
    mixins:
    - DefaultSource
    - DefaultLiteralEntity
    attributes:
      destination_glob:
        name: destination_glob
        description: A glob class for finding files in the output / destination directory.
        from_schema: cdp-dataset-config
        alias: destination_glob
        owner: DatasetSource
        domain_of:
        - DefaultSource
        - VoxelSpacingSource
        range: DestinationGlob
        inlined: true
        inlined_as_list: true
      source_glob:
        name: source_glob
        description: A glob class for finding files in the source directory.
        from_schema: cdp-dataset-config
        alias: source_glob
        owner: DatasetSource
        domain_of:
        - DefaultSource
        - VoxelSpacingSource
        range: SourceGlob
        inlined: true
        inlined_as_list: true
      source_multi_glob:
        name: source_multi_glob
        description: A glob class for finding files in the source directory (with
          multiple globs).
        from_schema: cdp-dataset-config
        alias: source_multi_glob
        owner: DatasetSource
        domain_of:
        - DefaultSource
        range: SourceMultiGlob
        inlined: true
        inlined_as_list: true
      literal:
        name: literal
        description: A literal class with a value attribute.
        from_schema: cdp-dataset-config
        alias: literal
        owner: DatasetSource
        domain_of:
        - DefaultLiteralEntity
        - DatasetKeyPhotoSource
        - VoxelSpacingSource
        range: DefaultLiteral
        inlined: true
        inlined_as_list: true
  DatasetKeyPhotoEntity:
    name: DatasetKeyPhotoEntity
    description: A dataset key photo entity.
    from_schema: cdp-dataset-config
    attributes:
      sources:
        name: sources
        description: A dataset key photo source.
        from_schema: cdp-dataset-config
        alias: sources
        owner: DatasetKeyPhotoEntity
        domain_of:
        - AnnotationEntity
        - DatasetEntity
        - DatasetKeyPhotoEntity
        - DepositionEntity
        - FrameEntity
        - GainEntity
        - KeyImageEntity
        - RawTiltEntity
        - RunEntity
        - TiltSeriesEntity
        - TomogramEntity
        - VoxelSpacingEntity
        range: DatasetKeyPhotoSource
        required: true
        multivalued: true
        inlined: true
        inlined_as_list: true
  DatasetKeyPhotoSource:
    name: DatasetKeyPhotoSource
    description: A dataset key photo source.
    from_schema: cdp-dataset-config
    mixins:
    - SourceParentFiltersEntity
    attributes:
      literal:
        name: literal
        description: A literal for a dataset key photo.
        from_schema: cdp-dataset-config
        alias: literal
        owner: DatasetKeyPhotoSource
        domain_of:
        - DefaultLiteralEntity
        - DatasetKeyPhotoSource
        - VoxelSpacingSource
        range: DatasetKeyPhotoLiteral
        inlined: true
        inlined_as_list: true
      parent_filters:
        name: parent_filters
        description: Filters for the parent of a source.
        from_schema: cdp-dataset-config
        alias: parent_filters
        owner: DatasetKeyPhotoSource
        domain_of:
        - SourceParentFiltersEntity
        - AnnotationSource
        range: SourceParentFilters
        inlined: true
        inlined_as_list: true
  DatasetKeyPhotoLiteral:
    name: DatasetKeyPhotoLiteral
    description: A literal for a dataset key photo.
    from_schema: cdp-dataset-config
    attributes:
      value:
        name: value
        description: A set of paths to representative images of a piece of data.
        from_schema: cdp-dataset-config
        alias: value
        owner: DatasetKeyPhotoLiteral
        domain_of:
        - DefaultLiteral
        - DatasetKeyPhotoLiteral
        - VoxelSpacingLiteral
        range: PicturePath
        required: true
        inlined: true
        inlined_as_list: true
  DepositionEntity:
    name: DepositionEntity
    description: A deposition entity.
    from_schema: cdp-dataset-config
    attributes:
      metadata:
        name: metadata
        description: Metadata describing a deposition.
        from_schema: cdp-dataset-config
        alias: metadata
        owner: DepositionEntity
        domain_of:
        - AnnotationEntity
        - DatasetEntity
        - DepositionEntity
        - TiltSeriesEntity
        - TomogramEntity
        range: Deposition
        required: true
        inlined: true
        inlined_as_list: true
      sources:
        name: sources
        description: A deposition source.
        from_schema: cdp-dataset-config
        alias: sources
        owner: DepositionEntity
        domain_of:
        - AnnotationEntity
        - DatasetEntity
        - DatasetKeyPhotoEntity
        - DepositionEntity
        - FrameEntity
        - GainEntity
        - KeyImageEntity
        - RawTiltEntity
        - RunEntity
        - TiltSeriesEntity
        - TomogramEntity
        - VoxelSpacingEntity
        range: DepositionSource
        required: true
        multivalued: true
        inlined: true
        inlined_as_list: true
  DepositionSource:
    name: DepositionSource
    description: A deposition source.
    from_schema: cdp-dataset-config
    mixins:
    - DefaultSource
    - DefaultLiteralEntity
    attributes:
      destination_glob:
        name: destination_glob
        description: A glob class for finding files in the output / destination directory.
        from_schema: cdp-dataset-config
        alias: destination_glob
        owner: DepositionSource
        domain_of:
        - DefaultSource
        - VoxelSpacingSource
        range: DestinationGlob
        inlined: true
        inlined_as_list: true
      source_glob:
        name: source_glob
        description: A glob class for finding files in the source directory.
        from_schema: cdp-dataset-config
        alias: source_glob
        owner: DepositionSource
        domain_of:
        - DefaultSource
        - VoxelSpacingSource
        range: SourceGlob
        inlined: true
        inlined_as_list: true
      source_multi_glob:
        name: source_multi_glob
        description: A glob class for finding files in the source directory (with
          multiple globs).
        from_schema: cdp-dataset-config
        alias: source_multi_glob
        owner: DepositionSource
        domain_of:
        - DefaultSource
        range: SourceMultiGlob
        inlined: true
        inlined_as_list: true
      literal:
        name: literal
        description: A literal class with a value attribute.
        from_schema: cdp-dataset-config
        alias: literal
        owner: DepositionSource
        domain_of:
        - DefaultLiteralEntity
        - DatasetKeyPhotoSource
        - VoxelSpacingSource
        range: DefaultLiteral
        inlined: true
        inlined_as_list: true
  FrameEntity:
    name: FrameEntity
    description: A frame entity.
    from_schema: cdp-dataset-config
    attributes:
      sources:
        name: sources
        description: A frame source.
        from_schema: cdp-dataset-config
        alias: sources
        owner: FrameEntity
        domain_of:
        - AnnotationEntity
        - DatasetEntity
        - DatasetKeyPhotoEntity
        - DepositionEntity
        - FrameEntity
        - GainEntity
        - KeyImageEntity
        - RawTiltEntity
        - RunEntity
        - TiltSeriesEntity
        - TomogramEntity
        - VoxelSpacingEntity
        range: FrameSource
        required: true
        multivalued: true
        inlined: true
        inlined_as_list: true
  FrameSource:
    name: FrameSource
    description: A frame source.
    from_schema: cdp-dataset-config
    mixins:
    - DefaultSource
    - DefaultLiteralEntity
    - SourceParentFiltersEntity
    attributes:
      destination_glob:
        name: destination_glob
        description: A glob class for finding files in the output / destination directory.
        from_schema: cdp-dataset-config
        alias: destination_glob
        owner: FrameSource
        domain_of:
        - DefaultSource
        - VoxelSpacingSource
        range: DestinationGlob
        inlined: true
        inlined_as_list: true
      source_glob:
        name: source_glob
        description: A glob class for finding files in the source directory.
        from_schema: cdp-dataset-config
        alias: source_glob
        owner: FrameSource
        domain_of:
        - DefaultSource
        - VoxelSpacingSource
        range: SourceGlob
        inlined: true
        inlined_as_list: true
      source_multi_glob:
        name: source_multi_glob
        description: A glob class for finding files in the source directory (with
          multiple globs).
        from_schema: cdp-dataset-config
        alias: source_multi_glob
        owner: FrameSource
        domain_of:
        - DefaultSource
        range: SourceMultiGlob
        inlined: true
        inlined_as_list: true
      literal:
        name: literal
        description: A literal class with a value attribute.
        from_schema: cdp-dataset-config
        alias: literal
        owner: FrameSource
        domain_of:
        - DefaultLiteralEntity
        - DatasetKeyPhotoSource
        - VoxelSpacingSource
        range: DefaultLiteral
        inlined: true
        inlined_as_list: true
      parent_filters:
        name: parent_filters
        description: Filters for the parent of a source.
        from_schema: cdp-dataset-config
        alias: parent_filters
        owner: FrameSource
        domain_of:
        - SourceParentFiltersEntity
        - AnnotationSource
        range: SourceParentFilters
        inlined: true
        inlined_as_list: true
  GainEntity:
    name: GainEntity
    description: A gain entity.
    from_schema: cdp-dataset-config
    attributes:
      sources:
        name: sources
        description: A gain source.
        from_schema: cdp-dataset-config
        alias: sources
        owner: GainEntity
        domain_of:
        - AnnotationEntity
        - DatasetEntity
        - DatasetKeyPhotoEntity
        - DepositionEntity
        - FrameEntity
        - GainEntity
        - KeyImageEntity
        - RawTiltEntity
        - RunEntity
        - TiltSeriesEntity
        - TomogramEntity
        - VoxelSpacingEntity
        range: GainSource
        required: true
        multivalued: true
        inlined: true
        inlined_as_list: true
  GainSource:
    name: GainSource
    description: A gain source.
    from_schema: cdp-dataset-config
    mixins:
    - DefaultSource
    - DefaultLiteralEntity
    - SourceParentFiltersEntity
    attributes:
      destination_glob:
        name: destination_glob
        description: A glob class for finding files in the output / destination directory.
        from_schema: cdp-dataset-config
        alias: destination_glob
        owner: GainSource
        domain_of:
        - DefaultSource
        - VoxelSpacingSource
        range: DestinationGlob
        inlined: true
        inlined_as_list: true
      source_glob:
        name: source_glob
        description: A glob class for finding files in the source directory.
        from_schema: cdp-dataset-config
        alias: source_glob
        owner: GainSource
        domain_of:
        - DefaultSource
        - VoxelSpacingSource
        range: SourceGlob
        inlined: true
        inlined_as_list: true
      source_multi_glob:
        name: source_multi_glob
        description: A glob class for finding files in the source directory (with
          multiple globs).
        from_schema: cdp-dataset-config
        alias: source_multi_glob
        owner: GainSource
        domain_of:
        - DefaultSource
        range: SourceMultiGlob
        inlined: true
        inlined_as_list: true
      literal:
        name: literal
        description: A literal class with a value attribute.
        from_schema: cdp-dataset-config
        alias: literal
        owner: GainSource
        domain_of:
        - DefaultLiteralEntity
        - DatasetKeyPhotoSource
        - VoxelSpacingSource
        range: DefaultLiteral
        inlined: true
        inlined_as_list: true
      parent_filters:
        name: parent_filters
        description: Filters for the parent of a source.
        from_schema: cdp-dataset-config
        alias: parent_filters
        owner: GainSource
        domain_of:
        - SourceParentFiltersEntity
        - AnnotationSource
        range: SourceParentFilters
        inlined: true
        inlined_as_list: true
  KeyImageEntity:
    name: KeyImageEntity
    description: A key image entity.
    from_schema: cdp-dataset-config
    attributes:
      sources:
        name: sources
        description: A key image source.
        from_schema: cdp-dataset-config
        alias: sources
        owner: KeyImageEntity
        domain_of:
        - AnnotationEntity
        - DatasetEntity
        - DatasetKeyPhotoEntity
        - DepositionEntity
        - FrameEntity
        - GainEntity
        - KeyImageEntity
        - RawTiltEntity
        - RunEntity
        - TiltSeriesEntity
        - TomogramEntity
        - VoxelSpacingEntity
        range: KeyImageSource
        required: true
        multivalued: true
        inlined: true
        inlined_as_list: true
  KeyImageSource:
    name: KeyImageSource
    description: A key image source.
    from_schema: cdp-dataset-config
    mixins:
    - DefaultSource
    - DefaultLiteralEntity
    - SourceParentFiltersEntity
    attributes:
      destination_glob:
        name: destination_glob
        description: A glob class for finding files in the output / destination directory.
        from_schema: cdp-dataset-config
        alias: destination_glob
        owner: KeyImageSource
        domain_of:
        - DefaultSource
        - VoxelSpacingSource
        range: DestinationGlob
        inlined: true
        inlined_as_list: true
      source_glob:
        name: source_glob
        description: A glob class for finding files in the source directory.
        from_schema: cdp-dataset-config
        alias: source_glob
        owner: KeyImageSource
        domain_of:
        - DefaultSource
        - VoxelSpacingSource
        range: SourceGlob
        inlined: true
        inlined_as_list: true
      source_multi_glob:
        name: source_multi_glob
        description: A glob class for finding files in the source directory (with
          multiple globs).
        from_schema: cdp-dataset-config
        alias: source_multi_glob
        owner: KeyImageSource
        domain_of:
        - DefaultSource
        range: SourceMultiGlob
        inlined: true
        inlined_as_list: true
      literal:
        name: literal
        description: A literal class with a value attribute.
        from_schema: cdp-dataset-config
        alias: literal
        owner: KeyImageSource
        domain_of:
        - DefaultLiteralEntity
        - DatasetKeyPhotoSource
        - VoxelSpacingSource
        range: DefaultLiteral
        inlined: true
        inlined_as_list: true
      parent_filters:
        name: parent_filters
        description: Filters for the parent of a source.
        from_schema: cdp-dataset-config
        alias: parent_filters
        owner: KeyImageSource
        domain_of:
        - SourceParentFiltersEntity
        - AnnotationSource
        range: SourceParentFilters
        inlined: true
        inlined_as_list: true
  RawTiltEntity:
    name: RawTiltEntity
    description: A raw tilt entity.
    from_schema: cdp-dataset-config
    attributes:
      sources:
        name: sources
        description: A raw tilt source.
        from_schema: cdp-dataset-config
        alias: sources
        owner: RawTiltEntity
        domain_of:
        - AnnotationEntity
        - DatasetEntity
        - DatasetKeyPhotoEntity
        - DepositionEntity
        - FrameEntity
        - GainEntity
        - KeyImageEntity
        - RawTiltEntity
        - RunEntity
        - TiltSeriesEntity
        - TomogramEntity
        - VoxelSpacingEntity
        range: RawTiltSource
        required: true
        multivalued: true
        inlined: true
        inlined_as_list: true
  RawTiltSource:
    name: RawTiltSource
    description: A raw tilt source.
    from_schema: cdp-dataset-config
    mixins:
    - DefaultSource
    - DefaultLiteralEntity
    - SourceParentFiltersEntity
    attributes:
      destination_glob:
        name: destination_glob
        description: A glob class for finding files in the output / destination directory.
        from_schema: cdp-dataset-config
        alias: destination_glob
        owner: RawTiltSource
        domain_of:
        - DefaultSource
        - VoxelSpacingSource
        range: DestinationGlob
        inlined: true
        inlined_as_list: true
      source_glob:
        name: source_glob
        description: A glob class for finding files in the source directory.
        from_schema: cdp-dataset-config
        alias: source_glob
        owner: RawTiltSource
        domain_of:
        - DefaultSource
        - VoxelSpacingSource
        range: SourceGlob
        inlined: true
        inlined_as_list: true
      source_multi_glob:
        name: source_multi_glob
        description: A glob class for finding files in the source directory (with
          multiple globs).
        from_schema: cdp-dataset-config
        alias: source_multi_glob
        owner: RawTiltSource
        domain_of:
        - DefaultSource
        range: SourceMultiGlob
        inlined: true
        inlined_as_list: true
      literal:
        name: literal
        description: A literal class with a value attribute.
        from_schema: cdp-dataset-config
        alias: literal
        owner: RawTiltSource
        domain_of:
        - DefaultLiteralEntity
        - DatasetKeyPhotoSource
        - VoxelSpacingSource
        range: DefaultLiteral
        inlined: true
        inlined_as_list: true
      parent_filters:
        name: parent_filters
        description: Filters for the parent of a source.
        from_schema: cdp-dataset-config
        alias: parent_filters
        owner: RawTiltSource
        domain_of:
        - SourceParentFiltersEntity
        - AnnotationSource
        range: SourceParentFilters
        inlined: true
        inlined_as_list: true
  RunEntity:
    name: RunEntity
    description: A run entity.
    from_schema: cdp-dataset-config
    attributes:
      sources:
        name: sources
        description: A run source.
        from_schema: cdp-dataset-config
        alias: sources
        owner: RunEntity
        domain_of:
        - AnnotationEntity
        - DatasetEntity
        - DatasetKeyPhotoEntity
        - DepositionEntity
        - FrameEntity
        - GainEntity
        - KeyImageEntity
        - RawTiltEntity
        - RunEntity
        - TiltSeriesEntity
        - TomogramEntity
        - VoxelSpacingEntity
        range: RunSource
        required: true
        multivalued: true
        inlined: true
        inlined_as_list: true
  RunSource:
    name: RunSource
    description: A run source.
    from_schema: cdp-dataset-config
    mixins:
    - DefaultSource
    - DefaultLiteralEntity
    - SourceParentFiltersEntity
    attributes:
      destination_glob:
        name: destination_glob
        description: A glob class for finding files in the output / destination directory.
        from_schema: cdp-dataset-config
        alias: destination_glob
        owner: RunSource
        domain_of:
        - DefaultSource
        - VoxelSpacingSource
        range: DestinationGlob
        inlined: true
        inlined_as_list: true
      source_glob:
        name: source_glob
        description: A glob class for finding files in the source directory.
        from_schema: cdp-dataset-config
        alias: source_glob
        owner: RunSource
        domain_of:
        - DefaultSource
        - VoxelSpacingSource
        range: SourceGlob
        inlined: true
        inlined_as_list: true
      source_multi_glob:
        name: source_multi_glob
        description: A glob class for finding files in the source directory (with
          multiple globs).
        from_schema: cdp-dataset-config
        alias: source_multi_glob
        owner: RunSource
        domain_of:
        - DefaultSource
        range: SourceMultiGlob
        inlined: true
        inlined_as_list: true
      literal:
        name: literal
        description: A literal class with a value attribute.
        from_schema: cdp-dataset-config
        alias: literal
        owner: RunSource
        domain_of:
        - DefaultLiteralEntity
        - DatasetKeyPhotoSource
        - VoxelSpacingSource
        range: DefaultLiteral
        inlined: true
        inlined_as_list: true
      parent_filters:
        name: parent_filters
        description: Filters for the parent of a source.
        from_schema: cdp-dataset-config
        alias: parent_filters
        owner: RunSource
        domain_of:
        - SourceParentFiltersEntity
        - AnnotationSource
        range: SourceParentFilters
        inlined: true
        inlined_as_list: true
  StandardizationConfig:
    name: StandardizationConfig
    description: A standardization configuration.
    from_schema: cdp-dataset-config
    attributes:
      deposition_id:
        name: deposition_id
        description: The deposition ID.
        from_schema: cdp-dataset-config
        alias: deposition_id
        owner: StandardizationConfig
        domain_of:
        - StandardizationConfig
        range: integer
        required: true
        inlined: true
        inlined_as_list: true
      run_data_map_file:
        name: run_data_map_file
        description: The run data map file.
        from_schema: cdp-dataset-config
        alias: run_data_map_file
        owner: StandardizationConfig
        domain_of:
        - StandardizationConfig
        range: string
        inlined: true
        inlined_as_list: true
      run_to_frame_map_csv:
        name: run_to_frame_map_csv
        description: The run to frame map CSV.
        from_schema: cdp-dataset-config
        alias: run_to_frame_map_csv
        owner: StandardizationConfig
        domain_of:
        - StandardizationConfig
        range: string
        inlined: true
        inlined_as_list: true
      run_to_tomo_map_csv:
        name: run_to_tomo_map_csv
        description: The run to tomogram map CSV.
        from_schema: cdp-dataset-config
        alias: run_to_tomo_map_csv
        owner: StandardizationConfig
        domain_of:
        - StandardizationConfig
        range: string
        inlined: true
        inlined_as_list: true
      run_to_ts_map_csv:
        name: run_to_ts_map_csv
        description: The run to tilt series map CSV.
        from_schema: cdp-dataset-config
        alias: run_to_ts_map_csv
        owner: StandardizationConfig
        domain_of:
        - StandardizationConfig
        range: string
        inlined: true
        inlined_as_list: true
      source_prefix:
        name: source_prefix
        description: The source prefix of the input files.
        from_schema: cdp-dataset-config
        alias: source_prefix
        owner: StandardizationConfig
        domain_of:
        - StandardizationConfig
        range: string
        required: true
        inlined: true
        inlined_as_list: true
  TiltSeriesEntity:
    name: TiltSeriesEntity
    description: A tilt series entity.
    from_schema: cdp-dataset-config
    attributes:
      metadata:
        name: metadata
        description: Metadata describing a tilt series.
        from_schema: cdp-dataset-config
        alias: metadata
        owner: TiltSeriesEntity
        domain_of:
        - AnnotationEntity
        - DatasetEntity
        - DepositionEntity
        - TiltSeriesEntity
        - TomogramEntity
        range: TiltSeries
        required: true
        inlined: true
        inlined_as_list: true
      sources:
        name: sources
        description: A tilt series source.
        from_schema: cdp-dataset-config
        alias: sources
        owner: TiltSeriesEntity
        domain_of:
        - AnnotationEntity
        - DatasetEntity
        - DatasetKeyPhotoEntity
        - DepositionEntity
        - FrameEntity
        - GainEntity
        - KeyImageEntity
        - RawTiltEntity
        - RunEntity
        - TiltSeriesEntity
        - TomogramEntity
        - VoxelSpacingEntity
        range: TiltSeriesSource
        required: true
        multivalued: true
        inlined: true
        inlined_as_list: true
  TiltSeriesSource:
    name: TiltSeriesSource
    description: A tilt series source.
    from_schema: cdp-dataset-config
    mixins:
    - DefaultSource
    - DefaultLiteralEntity
    - SourceParentFiltersEntity
    attributes:
      destination_glob:
        name: destination_glob
        description: A glob class for finding files in the output / destination directory.
        from_schema: cdp-dataset-config
        alias: destination_glob
        owner: TiltSeriesSource
        domain_of:
        - DefaultSource
        - VoxelSpacingSource
        range: DestinationGlob
        inlined: true
        inlined_as_list: true
      source_glob:
        name: source_glob
        description: A glob class for finding files in the source directory.
        from_schema: cdp-dataset-config
        alias: source_glob
        owner: TiltSeriesSource
        domain_of:
        - DefaultSource
        - VoxelSpacingSource
        range: SourceGlob
        inlined: true
        inlined_as_list: true
      source_multi_glob:
        name: source_multi_glob
        description: A glob class for finding files in the source directory (with
          multiple globs).
        from_schema: cdp-dataset-config
        alias: source_multi_glob
        owner: TiltSeriesSource
        domain_of:
        - DefaultSource
        range: SourceMultiGlob
        inlined: true
        inlined_as_list: true
      literal:
        name: literal
        description: A literal class with a value attribute.
        from_schema: cdp-dataset-config
        alias: literal
        owner: TiltSeriesSource
        domain_of:
        - DefaultLiteralEntity
        - DatasetKeyPhotoSource
        - VoxelSpacingSource
        range: DefaultLiteral
        inlined: true
        inlined_as_list: true
      parent_filters:
        name: parent_filters
        description: Filters for the parent of a source.
        from_schema: cdp-dataset-config
        alias: parent_filters
        owner: TiltSeriesSource
        domain_of:
        - SourceParentFiltersEntity
        - AnnotationSource
        range: SourceParentFilters
        inlined: true
        inlined_as_list: true
  TomogramEntity:
    name: TomogramEntity
    description: A tomogram entity.
    from_schema: cdp-dataset-config
    attributes:
      metadata:
        name: metadata
        description: Metadata describing a tomogram.
        from_schema: cdp-dataset-config
        alias: metadata
        owner: TomogramEntity
        domain_of:
        - AnnotationEntity
        - DatasetEntity
        - DepositionEntity
        - TiltSeriesEntity
        - TomogramEntity
        range: Tomogram
        required: true
        inlined: true
        inlined_as_list: true
      sources:
        name: sources
        description: A tomogram source.
        from_schema: cdp-dataset-config
        alias: sources
        owner: TomogramEntity
        domain_of:
        - AnnotationEntity
        - DatasetEntity
        - DatasetKeyPhotoEntity
        - DepositionEntity
        - FrameEntity
        - GainEntity
        - KeyImageEntity
        - RawTiltEntity
        - RunEntity
        - TiltSeriesEntity
        - TomogramEntity
        - VoxelSpacingEntity
        range: TomogramSource
        required: true
        multivalued: true
        inlined: true
        inlined_as_list: true
  TomogramSource:
    name: TomogramSource
    description: A tomogram source.
    from_schema: cdp-dataset-config
    mixins:
    - DefaultSource
    - DefaultLiteralEntity
    - SourceParentFiltersEntity
    attributes:
      destination_glob:
        name: destination_glob
        description: A glob class for finding files in the output / destination directory.
        from_schema: cdp-dataset-config
        alias: destination_glob
        owner: TomogramSource
        domain_of:
        - DefaultSource
        - VoxelSpacingSource
        range: DestinationGlob
        inlined: true
        inlined_as_list: true
      source_glob:
        name: source_glob
        description: A glob class for finding files in the source directory.
        from_schema: cdp-dataset-config
        alias: source_glob
        owner: TomogramSource
        domain_of:
        - DefaultSource
        - VoxelSpacingSource
        range: SourceGlob
        inlined: true
        inlined_as_list: true
      source_multi_glob:
        name: source_multi_glob
        description: A glob class for finding files in the source directory (with
          multiple globs).
        from_schema: cdp-dataset-config
        alias: source_multi_glob
        owner: TomogramSource
        domain_of:
        - DefaultSource
        range: SourceMultiGlob
        inlined: true
        inlined_as_list: true
      literal:
        name: literal
        description: A literal class with a value attribute.
        from_schema: cdp-dataset-config
        alias: literal
        owner: TomogramSource
        domain_of:
        - DefaultLiteralEntity
        - DatasetKeyPhotoSource
        - VoxelSpacingSource
        range: DefaultLiteral
        inlined: true
        inlined_as_list: true
      parent_filters:
        name: parent_filters
        description: Filters for the parent of a source.
        from_schema: cdp-dataset-config
        alias: parent_filters
        owner: TomogramSource
        domain_of:
        - SourceParentFiltersEntity
        - AnnotationSource
        range: SourceParentFilters
        inlined: true
        inlined_as_list: true
  VoxelSpacingEntity:
    name: VoxelSpacingEntity
    description: A voxel spacing entity.
    from_schema: cdp-dataset-config
    attributes:
      sources:
        name: sources
        description: A voxel spacing source.
        from_schema: cdp-dataset-config
        alias: sources
        owner: VoxelSpacingEntity
        domain_of:
        - AnnotationEntity
        - DatasetEntity
        - DatasetKeyPhotoEntity
        - DepositionEntity
        - FrameEntity
        - GainEntity
        - KeyImageEntity
        - RawTiltEntity
        - RunEntity
        - TiltSeriesEntity
        - TomogramEntity
        - VoxelSpacingEntity
        range: VoxelSpacingSource
        required: true
        multivalued: true
        inlined: true
        inlined_as_list: true
  VoxelSpacingSource:
    name: VoxelSpacingSource
    description: A voxel spacing source.
    from_schema: cdp-dataset-config
    mixins:
    - SourceParentFiltersEntity
    attributes:
      destination_glob:
        name: destination_glob
        description: A glob class for finding files in the output / destination directory.
        from_schema: cdp-dataset-config
        alias: destination_glob
        owner: VoxelSpacingSource
        domain_of:
        - DefaultSource
        - VoxelSpacingSource
        range: DestinationGlob
        inlined: true
        inlined_as_list: true
      source_glob:
        name: source_glob
        description: A glob class for finding files in the source directory.
        from_schema: cdp-dataset-config
        alias: source_glob
        owner: VoxelSpacingSource
        domain_of:
        - DefaultSource
        - VoxelSpacingSource
        range: SourceGlob
        inlined: true
        inlined_as_list: true
      literal:
        name: literal
        description: A literal for a voxel spacing.
        from_schema: cdp-dataset-config
        alias: literal
        owner: VoxelSpacingSource
        domain_of:
        - DefaultLiteralEntity
        - DatasetKeyPhotoSource
        - VoxelSpacingSource
        range: VoxelSpacingLiteral
        inlined: true
        inlined_as_list: true
      tomogram_header:
        name: tomogram_header
        description: A tomogram header, a unique source attribute for voxel spacing.
        from_schema: cdp-dataset-config
        alias: tomogram_header
        owner: VoxelSpacingSource
        domain_of:
        - VoxelSpacingSource
        range: TomogramHeader
        inlined: true
        inlined_as_list: true
      parent_filters:
        name: parent_filters
        description: Filters for the parent of a source.
        from_schema: cdp-dataset-config
        alias: parent_filters
        owner: VoxelSpacingSource
        domain_of:
        - SourceParentFiltersEntity
        - AnnotationSource
        range: SourceParentFilters
        inlined: true
        inlined_as_list: true
  VoxelSpacingLiteral:
    name: VoxelSpacingLiteral
    description: A literal for a voxel spacing.
    from_schema: cdp-dataset-config
    attributes:
      value:
        name: value
        description: The value for the voxel spacing literal.
        from_schema: cdp-dataset-config
        alias: value
        owner: VoxelSpacingLiteral
        domain_of:
        - DefaultLiteral
        - DatasetKeyPhotoLiteral
        - VoxelSpacingLiteral
        range: float
        required: true
        multivalued: true
        inlined: true
        inlined_as_list: true
  TomogramHeader:
    name: TomogramHeader
    description: A tomogram header, a unique source attribute for voxel spacing.
    from_schema: cdp-dataset-config
    attributes:
      list_glob:
        name: list_glob
        description: The glob for the tomogram header file.
        from_schema: cdp-dataset-config
        alias: list_glob
        owner: TomogramHeader
        domain_of:
        - GeneralGlob
        - TomogramHeader
        range: string
        required: true
        inlined: true
        inlined_as_list: true
      match_regex:
        name: match_regex
        description: The regex for the tomogram header file.
        from_schema: cdp-dataset-config
        ifabsent: string(.*)
        alias: match_regex
        owner: TomogramHeader
        domain_of:
        - GeneralGlob
        - TomogramHeader
        range: string
        inlined: true
        inlined_as_list: true
      header_key:
        name: header_key
        description: The key in the header file for the voxel spacing.
        from_schema: cdp-dataset-config
        ifabsent: string(voxel_size)
        alias: header_key
        owner: TomogramHeader
        domain_of:
        - TomogramHeader
        range: string
        inlined: true
        inlined_as_list: true
  Any:
    name: Any
    description: A placeholder for any type of data.
    from_schema: cdp-dataset-config
    class_uri: linkml:Any
  CrossReferences:
    name: CrossReferences
    description: A set of cross-references to other databases and publications.
    from_schema: cdp-dataset-config
    attributes:
      publications:
        name: publications
        description: Comma-separated list of DOIs for publications associated with
          the dataset.
        from_schema: cdp-dataset-config
        alias: publications
        owner: CrossReferences
        domain_of:
        - CrossReferences
        range: DOI_LIST
        recommended: true
        inlined: true
        inlined_as_list: true
        pattern: (^(doi:)?10\.[0-9]{4,9}/[-._;()/:a-zA-Z0-9]+(\s*,\s*(doi:)?10\.[0-9]{4,9}/[-._;()/:a-zA-Z0-9]+)*$)|(^(doi:)?10\.[0-9]{4,9}/[-._;()/:a-zA-Z0-9]+(\s*,\s*(doi:)?10\.[0-9]{4,9}/[-._;()/:a-zA-Z0-9]+)*$)
      related_database_entries:
        name: related_database_entries
        description: Comma-separated list of related database entries for the dataset.
        from_schema: cdp-dataset-config
        alias: related_database_entries
        owner: CrossReferences
        domain_of:
        - CrossReferences
        range: EMPIAR_EMDB_PDB_LIST
        recommended: true
        inlined: true
        inlined_as_list: true
        pattern: (^(EMPIAR-[0-9]{5}|EMD-[0-9]{4,5}|pdb[0-9a-zA-Z]{4,8})(\s*,\s*(EMPIAR-[0-9]{5}|EMD-[0-9]{4,5}|pdb[0-9a-zA-Z]{4,8}))*$)|(^(EMPIAR-[0-9]{5}|EMD-[0-9]{4,5}|pdb[0-9a-zA-Z]{4,8})(\s*,\s*(EMPIAR-[0-9]{5}|EMD-[0-9]{4,5}|pdb[0-9a-zA-Z]{4,8}))*$)
      related_database_links:
        name: related_database_links
        description: Comma-separated list of related database links for the dataset.
        from_schema: cdp-dataset-config
        alias: related_database_links
        owner: CrossReferences
        domain_of:
        - CrossReferences
        range: string
        inlined: true
        inlined_as_list: true
      dataset_citations:
        name: dataset_citations
        description: Comma-separated list of DOIs for publications citing the dataset.
        from_schema: cdp-dataset-config
        alias: dataset_citations
        owner: CrossReferences
        domain_of:
        - CrossReferences
        range: string
        inlined: true
        inlined_as_list: true
  AnnotationMethodLinks:
    name: AnnotationMethodLinks
    description: A set of links to models, sourcecode, documentation, etc referenced
      by annotation the method
    from_schema: cdp-dataset-config
    attributes:
      link:
        name: link
        description: URL to the resource
        from_schema: cdp-dataset-config
        alias: link
        owner: AnnotationMethodLinks
        domain_of:
        - AnnotationMethodLinks
        range: string
        required: true
        inlined: true
        inlined_as_list: true
      link_type:
        name: link_type
        description: Type of link (e.g. model, sourcecode, documentation)
        from_schema: cdp-dataset-config
        alias: link_type
        owner: AnnotationMethodLinks
        domain_of:
        - AnnotationMethodLinks
        range: annotation_method_link_type_enum
        required: true
        inlined: true
        inlined_as_list: true
        pattern: (^documentation$)|(^models_weights$)|(^other$)|(^source_code$)|(^website$)
      name:
        name: name
        description: user readable name of the resource
        from_schema: cdp-dataset-config
        alias: name
        owner: AnnotationMethodLinks
        domain_of:
        - AnnotationMethodLinks
        - Author
        - OrganismDetails
        - TissueDetails
        - CellType
        - CellStrain
        - CellComponent
        - AnnotationObject
        range: string
        recommended: true
        inlined: true
        inlined_as_list: true
source_file: dataset_config.yaml<|MERGE_RESOLUTION|>--- conflicted
+++ resolved
@@ -319,7 +319,7 @@
     description: An Electron Microscopy Public Image Archive identifier
     from_schema: cdp-dataset-config
     base: str
-    pattern: ^EMPIAR-[0-9]{5}$
+    pattern: ^EMPIAR-[0-9]+$
   EMDB_ID:
     name: EMDB_ID
     description: An Electron Microscopy Data Bank identifier
@@ -331,15 +331,6 @@
     description: A Protein Data Bank identifier
     from_schema: cdp-dataset-config
     base: str
-<<<<<<< HEAD
-    pattern: ^(EMPIAR-[0-9]{5}|EMD-[0-9]{4,5})(\s*,\s*(EMPIAR-[0-9]{5}|EMD-[0-9]{4,5}))*$
-  EMPIAR_EMDB_DOI_LIST:
-    name: EMPIAR_EMDB_DOI_LIST
-    description: A list of EMPIAR, EMDB, and DOI identifiers
-    from_schema: cdp-dataset-config
-    base: str
-    pattern: ^(EMPIAR-[0-9]{5}|EMD-[0-9]{4,5}|(doi:)?10\.[0-9]{4,9}/[-._;()/:a-zA-Z0-9]+)(\s*,\s*(EMPIAR-[0-9]{5}|EMD-[0-9]{4,5}|(doi:)?10\.[0-9]{4,9}/[-._;()/:a-zA-Z0-9]+))*$
-=======
     pattern: ^pdb[0-9a-zA-Z]{4,8}$
   EMPIAR_EMDB_PDB_LIST:
     name: EMPIAR_EMDB_PDB_LIST
@@ -347,7 +338,12 @@
     from_schema: cdp-dataset-config
     base: str
     pattern: ^(EMPIAR-[0-9]{5}|EMD-[0-9]{4,5}|pdb[0-9a-zA-Z]{4,8})(\s*,\s*(EMPIAR-[0-9]{5}|EMD-[0-9]{4,5}|pdb[0-9a-zA-Z]{4,8}))*$
->>>>>>> a33a03b8
+  EMPIAR_EMDB_DOI_PDB_LIST:
+    name: EMPIAR_EMDB_DOI_PDB_LIST
+    description: A list of EMPIAR, EMDB, DOI, and PDB identifiers
+    from_schema: cdp-dataset-config
+    base: str
+    pattern: ^(EMPIAR-[0-9]{5}|EMD-[0-9]{4,5}|(doi:)?10\.[0-9]{4,9}/[-._;()/:a-zA-Z0-9]+|pdb[0-9a-zA-Z]{4,8})(\s*,\s*(EMPIAR-[0-9]{5}|EMD-[0-9]{4,5}|(doi:)?10\.[0-9]{4,9}/[-._;()/:a-zA-Z0-9]+|pdb[0-9a-zA-Z]{4,8}))*$
 enums:
   annotation_method_type_enum:
     name: annotation_method_type_enum
