--- conflicted
+++ resolved
@@ -373,11 +373,7 @@
 class ExtendedValidationAnnotationConfidence(AnnotationConfidence):
     @model_validator(mode="after")
     def valid_confidence(self) -> Self:
-<<<<<<< HEAD
-        if isinstance(self.ground_truth_used, str) and len(self.ground_truth_used) == 0:
-=======
         if isinstance(self.ground_truth_used, str) and len(self.ground_truth_used) != 0:
->>>>>>> bebca304
             return self
 
         if self.precision is not None or self.recall is not None:
@@ -575,21 +571,6 @@
         return validate_organism_object(self)
 
 
-<<<<<<< HEAD
-class ExtendedValidationCrossReferences(CrossReferences):
-    @field_validator("publications")
-    @classmethod
-    def validate_publications(cls: Self, publications: Optional[str]) -> Optional[str]:
-        return validate_publications(publications)
-
-    @field_validator("related_database_entries")
-    @classmethod
-    def validate_related_database_entries(cls: Self, related_database_entries: Optional[str]) -> Optional[str]:
-        return validate_publications(related_database_entries)
-
-
-=======
->>>>>>> bebca304
 class ExtendedValidationDataset(Dataset):
     dates: ExtendedValidationDateStamp = Dataset.model_fields["dates"]
     cell_component: Optional[ExtendedValidationCellComponent] = Dataset.model_fields["cell_component"]
@@ -628,7 +609,28 @@
 
 
 # ==============================================================================
-<<<<<<< HEAD
+# Deposition Validation
+# ==============================================================================
+class ExtendedValidationDeposition(Deposition):
+    dates: ExtendedValidationDateStamp = Deposition.model_fields["dates"]
+    cross_references: Optional[ExtendedValidationCrossReferences] = Deposition.model_fields["cross_references"]
+
+    @field_validator("authors")
+    @classmethod
+    def valid_deposition_authors(cls: Self, authors: List[Author]) -> List[Author]:
+        all_errors = validate_authors(authors)
+
+        if len(all_errors) > 0:
+            raise ValueError(all_errors)
+
+        return authors
+
+
+class ExtendedValidationDepositionEntity(DepositionEntity):
+    metadata: ExtendedValidationDeposition = DepositionEntity.model_fields["metadata"]
+
+
+# ==============================================================================
 # Tilt Series Validation
 # ==============================================================================
 
@@ -705,17 +707,6 @@
     @field_validator("authors")
     @classmethod
     def valid_tomogram_authors(cls: Self, authors: List[Author]) -> List[Author]:
-=======
-# Deposition Validation
-# ==============================================================================
-class ExtendedValidationDeposition(Deposition):
-    dates: ExtendedValidationDateStamp = Deposition.model_fields["dates"]
-    cross_references: Optional[ExtendedValidationCrossReferences] = Deposition.model_fields["cross_references"]
-
-    @field_validator("authors")
-    @classmethod
-    def valid_deposition_authors(cls: Self, authors: List[Author]) -> List[Author]:
->>>>>>> bebca304
         all_errors = validate_authors(authors)
 
         if len(all_errors) > 0:
@@ -724,13 +715,8 @@
         return authors
 
 
-<<<<<<< HEAD
 class ExtendedValidationTomogramEntity(TomogramEntity):
     metadata: ExtendedValidationTomogram = TomogramEntity.model_fields["metadata"]
-=======
-class ExtendedValidationDepositionEntity(DepositionEntity):
-    metadata: ExtendedValidationDeposition = DepositionEntity.model_fields["metadata"]
->>>>>>> bebca304
 
 
 class ExtendedValidationContainer(Container):
@@ -745,12 +731,9 @@
         "dataset_keyphotos"
     ]
     datasets: List[ExtendedValidationDatasetEntity] = Container.model_fields["datasets"]
-<<<<<<< HEAD
+    depositions: List[ExtendedValidationDepositionEntity] = Container.model_fields["depositions"]
     tiltseries: Optional[List[ExtendedValidationTiltSeriesEntity]] = Container.model_fields["tiltseries"]
     tomograms: Optional[List[ExtendedValidationTomogramEntity]] = Container.model_fields["tomograms"]
-=======
-    depositions: List[ExtendedValidationDepositionEntity] = Container.model_fields["depositions"]
->>>>>>> bebca304
 
 
 ExtendedValidationAnnotationConfidence.model_rebuild()
