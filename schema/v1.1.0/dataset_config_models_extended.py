# TODO: Async-ify / parallelize network requests more
from __future__ import annotations

import asyncio
import logging
import re
import sys
import urllib
from typing import Dict, List, Optional, Set, Tuple, Union

import aiohttp
import numpy
from async_lru import alru_cache
from dataset_config_models import (
    Annotation,
    AnnotationConfidence,
    AnnotationEntity,
    AnnotationObject,
    AnnotationSource,
    Author,
    CameraDetails,
    CellComponent,
    CellStrain,
    CellType,
    Container,
    CrossReferences,
    Dataset,
    DatasetEntity,
    DatasetKeyPhotoEntity,
<<<<<<< HEAD
    DatasetKeyPhotoLiteral,
    DatasetKeyPhotoSource,
    DatasetSource,
=======
>>>>>>> f5c9f48e
    DateStamp,
    DefaultSource,
    Deposition,
    DepositionEntity,
<<<<<<< HEAD
    DepositionSource,
    FrameEntity,
    FrameSource,
    GainEntity,
    GainSource,
    KeyImageEntity,
    KeyImageSource,
=======
    DepositionKeyPhotoEntity,
    KeyPhotoLiteral,
    KeyPhotoSource,
>>>>>>> f5c9f48e
    OrganismDetails,
    PicturePath,
    RawTiltEntity,
    RawTiltSource,
    RunEntity,
    RunSource,
    SampleTypeEnum,
    SourceParentFiltersEntity,
    TiltRange,
    TiltSeries,
    TiltSeriesEntity,
    TiltSeriesSource,
    TissueDetails,
    Tomogram,
    TomogramEntity,
    TomogramSource,
    VoxelSpacingEntity,
    VoxelSpacingSource,
)
from pydantic import field_validator, model_validator
from typing_extensions import Self

ROOT_DIR = "../../"
sys.path.append(ROOT_DIR)
sys.path.append(ROOT_DIR + "ingestion_tools/scripts/")

from ingestion_tools.scripts.importers.annotation import AnnotationImporter  # noqa: E402
from ingestion_tools.scripts.importers.dataset import DatasetImporter  # noqa: E402
from ingestion_tools.scripts.importers.dataset_key_photo import DatasetKeyPhotoImporter  # noqa: E402
from ingestion_tools.scripts.importers.frame import FrameImporter  # noqa: E402
from ingestion_tools.scripts.importers.gain import GainImporter  # noqa: E402
from ingestion_tools.scripts.importers.rawtilt import RawTiltImporter  # noqa: E402
from ingestion_tools.scripts.importers.run import RunImporter  # noqa: E402
from ingestion_tools.scripts.importers.tiltseries import TiltSeriesImporter  # noqa: E402
from ingestion_tools.scripts.importers.tomogram import TomogramImporter  # noqa: E402
from ingestion_tools.scripts.importers.voxel_spacing import VoxelSpacingImporter  # noqa: E402
from ingestion_tools.scripts.standardize_dirs import IMPORTER_DEP_TREE, flatten_dependency_tree  # noqa: E402

logger = logging.getLogger("dataset-validate")

CELLULAR_COMPONENT_GO_ID = "GO:0005575"
STRING_FORMATTED_STRING_REGEX = r"^[ ]*\{[a-zA-Z0-9_-]+\}[ ]*$"
VALID_IMAGE_FORMATS = ("image/png", "image/jpeg", "image/jpg", "image/gif")
# Note that model namees should all be uppercase or pascal case
CAMERA_MANUFACTURER_TO_MODEL = {
    ("FEI", "TFS"): ["FALCON IV", "Falcon4i"],
    ("Gatan", "GATAN"): ["K2", "K2 SUMMIT", "K3", "K3 BIOQUANTUM", "UltraCam", "UltraScan"],
}
FLATTENED_DEP_TREE = {
    key.type_key: {value.type_key for value in list(value_set)}
    for key, value_set in flatten_dependency_tree(IMPORTER_DEP_TREE).items()
}

# Flag to determine if network validation should be run (set by provided Container arg)
running_network_validation = False


# ==============================================================================
# Author Validation
# ==============================================================================
def validate_authors_status(authors: List[Author]) -> List[ValueError]:
    errors = []
    primary_author_status_count = 0
    corresponding_author_status_count = 0
    for author in authors:
        if author.primary_author_status:
            primary_author_status_count += 1
        if author.corresponding_author_status:
            corresponding_author_status_count += 1

    if primary_author_status_count == 0:
        errors.append(ValueError("Annotation must have at least one primary author"))
    if corresponding_author_status_count == 0:
        errors.append(ValueError("Annotation must have at least one corresponding author"))

    return errors


@alru_cache
async def lookup_orcid(orcid_id: str) -> Tuple[str, bool]:
    """
    Returns a tuple of the ORCID ID and whether or not it is valid
    """
    url = f"https://pub.orcid.org/v3.0/{orcid_id}"
    async with aiohttp.ClientSession() as session, session.head(url) as response:
        return orcid_id, response.status == 200


async def validate_orcids(orcid_list: List[str]) -> List[str]:
    """
    Returns a list of invalid ORCIDs, from the provided list
    """
    invalid_orcids: List[str] = []

    tasks = [lookup_orcid(orcid) for orcid in orcid_list]
    results = await asyncio.gather(*tasks)
    invalid_orcids += [orcid for orcid, valid in results if not valid]
    return invalid_orcids


def validate_authors(authors: List[Author]) -> List[ValueError]:
    """
    Returns a list of errors found in the authors list
    """
    all_errors = validate_authors_status(authors)

    if running_network_validation:
        orcids = list({author.ORCID for author in authors if author.ORCID is not None})

        if len(orcids) == 0:
            return all_errors

        logger.debug("Checking ORCIDs: %s", orcids)
        invalid_orcids = asyncio.run(validate_orcids(orcids))
        if len(invalid_orcids) > 0:
            all_errors.append(ValueError(f"Invalid ORCIDs found in annotation authors: {invalid_orcids}"))

    return all_errors


# ==============================================================================
# Cross References Validation
# ==============================================================================
class ExtendedValidationCrossReferences(CrossReferences):
    @field_validator("publications")
    @classmethod
    def validate_publications(cls: Self, publications: str) -> str:
        return validate_publications(publications)

    @field_validator("related_database_entries")
    @classmethod
    def validate_related_database_entries(cls: Self, related_database_entries: str) -> str:
        return validate_publications(related_database_entries)


# ==============================================================================
# Date Validation
# ==============================================================================
class ExtendedValidationDateStamp(DateStamp):
    @model_validator(mode="after")
    def valid_dates(self) -> Self:
        if self.deposition_date > self.release_date:
            raise ValueError(
                f"Deposition date ({self.deposition_date}) cannot be after release date ({self.release_date})",
            )
        return self


# ==============================================================================
# ID Object Validation
# ==============================================================================
@alru_cache
async def validate_id(id: str) -> Tuple[dict, bool]:
    """
    Returns a tuple of the ID data and whether or not it is valid.
    """
    # Encode the IRI
    iri = f"http://purl.obolibrary.org/obo/{id.replace(':', '_')}"
    encoded_iri = urllib.parse.quote(iri, safe="")

    # OLS API URL
    url = f"https://www.ebi.ac.uk/ols/api/terms?iri={encoded_iri}"

    logger.debug("Getting ID %s at %s", id, url)

    async with aiohttp.ClientSession() as session, session.get(url) as response:
        data = await response.json() if response.status == 200 else {}
        return data, data.get("page", {}).get("totalElements", 0) > 0


@alru_cache
async def is_id_ancestor(id_ancestor: str, id: str) -> bool:
    """
    Returns whether or not id_ancestor is an ancestor of id
    """
    # Encode the IRI
    iri = f"http://purl.obolibrary.org/obo/{id.replace(':', '_')}"
    encoded_iri = urllib.parse.quote(iri, safe="")

    # Encode the IRI again, as per the OLS API
    encoded_iri = urllib.parse.quote(encoded_iri, safe="")

    # OLS API URL
    ontology = id_ancestor.split(":")[0]
    url = f"https://www.ebi.ac.uk/ols4/api/ontologies/{ontology}/terms/{encoded_iri}/ancestors"

    logger.debug("Getting ancestors for ID %s at %s", id, url)

    async with aiohttp.ClientSession() as session, session.get(url) as response:
        return response.status == 200 and id_ancestor in [
            ancestor["obo_id"] for ancestor in (await response.json())["_embedded"]["terms"]
        ]


def validate_id_name_object(
    id: str,
    name: str,
    validate_name: bool = True,
    ancestor: str = None,
) -> None:
    """
    Validates the ID and name, ensuring that:
    - The ID is valid (exists in the OLS API)
    - The name matches the ID
    - The name is an ancestor of the ancestor ID (if provided)
    """
    logger.debug("Validating %s with ID %s", name, id)

    id_data, valid_id = asyncio.run(validate_id(id))

    if not valid_id:
        raise ValueError(f"Invalid ID {id}")

    if not validate_name:
        return

    logger.debug("Valid ID, now checking if name '%s' matches ID: %s", name, id)
    # check if the name matches the ID's label or any of its synonyms
    valid_name = False
    for entry in id_data["_embedded"]["terms"]:
        if name == entry["label"].lower():
            valid_name = True
            break
        if name in [synonym.lower() for synonym in entry["synonyms"]]:
            valid_name = True
            break

    if not valid_name:
        raise ValueError(f"name '{name}' does not match id: {id}")

    if ancestor is not None:
        logger.debug("Valid name, now checking if %s is an ancestor of %s", name, ancestor)
        if not asyncio.run(is_id_ancestor(ancestor, id)):
            raise ValueError(f"'{name}' is not a descendant of {ancestor}")


def validate_ontology_object(
    self: Union[AnnotationObject, CellComponent, CellStrain, CellType, TissueDetails],
    field_name: str,
    ancestor: str = None,
) -> CellType:
    """
    Validates a typical object with an ontology ID and name
    """
    if not running_network_validation:
        return self

    if self.id is None:
        return self

    validate_id_name_object(self.id.strip(), self.name.strip().lower(), field_name, True, ancestor)

    return self


def validate_organism_object(self: OrganismDetails) -> OrganismDetails:
    """
    Validates an organism object, with slightly different validation (taxonomy_id, but needs to be prefixed with NCBITaxon)
    """
    if not running_network_validation:
        return self

    if self.taxonomy_id is None:
        return self

    validate_id_name_object(f"NCBITaxon:{self.taxonomy_id}", self.name.strip().lower(), "organism", False)

    return self


# ==============================================================================
# Key Photo Validation
# ==============================================================================
@alru_cache
async def validate_image_format(image_url: str) -> bool:
    if not running_network_validation:
        return True

    if image_url is None:
        return True

    # don't check non-http(s) URLs
    if not image_url.startswith("http"):
        return True

    if not image_url.startswith("https"):
        logger.warning("URL %s is not HTTPS", image_url)

    async with aiohttp.ClientSession() as session, session.head(image_url) as response:
        if response.status >= 400:
            return False

        return response.headers["content-type"] in VALID_IMAGE_FORMATS


class ExtendedValidationPicturePath(PicturePath):
    @field_validator("snapshot")
    @classmethod
    def valid_snapshot(cls: Self, snapshot: str) -> str:
        if asyncio.run(validate_image_format(snapshot)):
            return snapshot

        raise ValueError(f"Invalid key photo snapshot: {snapshot}")

    @field_validator("thumbnail")
    @classmethod
    def valid_thumbnail(cls: Self, thumbnail: str) -> str:
        if asyncio.run(validate_image_format(thumbnail)):
            return thumbnail

        raise ValueError(f"Invalid key photo thumbnail: {thumbnail}")


class ExtendedValidationKeyPhotoLiteral(KeyPhotoLiteral):
    value: ExtendedValidationPicturePath = KeyPhotoLiteral.model_fields["value"]


class ExtendedValidationKeyPhotoSource(KeyPhotoSource):
    literal: Optional[ExtendedValidationKeyPhotoLiteral] = KeyPhotoSource.model_fields["literal"]


# ==============================================================================
# Publication Validation
# ==============================================================================
@alru_cache
async def lookup_doi(doi: str) -> Tuple[str, bool]:
    url = f"https://api.crossref.org/works/{doi}/agency"
    async with aiohttp.ClientSession() as session, session.head(url) as response:
        return doi, response.status == 200


@alru_cache
async def lookup_empiar(empiar_id: str) -> Tuple[str, bool]:
    url = f"https://www.ebi.ac.uk/empiar/api/entry/{empiar_id}/"
    async with aiohttp.ClientSession() as session, session.head(url) as response:
        return empiar_id, response.status == 200


@alru_cache
async def lookup_emdb(emdb_id: str) -> Tuple[str, bool]:
    url = f"https://www.ebi.ac.uk/emdb/api/entry/{emdb_id}"
    async with aiohttp.ClientSession() as session, session.head(url) as response:
        return emdb_id, response.status == 200


@alru_cache
async def lookup_pdb(pdb_id: str) -> Tuple[str, bool]:
    url = f"https://data.rcsb.org/rest/v1/core/entry/{pdb_id}"
    async with aiohttp.ClientSession() as session, session.head(url) as response:
        return pdb_id, response.status == 200


PUBLICATION_REGEXES_AND_FUNCTIONS = {
    "doi": (r"^(doi:)?10\.[0-9]{4,9}/[-._;()/:a-zA-Z0-9]+$", lookup_doi),
    "empiar": (r"^EMPIAR-[0-9]{5}$", lookup_empiar),
    "emdb": (r"^EMD-[0-9]{4,5}$", lookup_emdb),
    "pdb": (r"^pdb[0-9a-zA-Z]{4,8}$", lookup_pdb),
}


async def validate_publication_lists(publication_list: List[str]) -> List[str]:
    # list of invalid publications
    invalid_publications: List[str] = []
    new_publications: Dict[str, Set[str]] = {
        publication_type: set() for publication_type in PUBLICATION_REGEXES_AND_FUNCTIONS
    }

    for publication in publication_list:
        for publication_type, (regex, _) in PUBLICATION_REGEXES_AND_FUNCTIONS.items():
            if re.match(regex, publication):
                # edge case for DOI, remove the doi: prefix
                if publication_type == "doi":
                    publication = publication.replace("doi:", "")
                new_publications[publication_type].add(publication)
                break

    tasks = []
    for publication_type, (_, validate_function) in PUBLICATION_REGEXES_AND_FUNCTIONS.items():
        if publication_type in new_publications:
            tasks += [validate_function(entry) for entry in list(new_publications[publication_type])]

    results = await asyncio.gather(*tasks)
    invalid_publications += [publication for publication, valid in results if not valid]

    return invalid_publications


def validate_publications(publications: Optional[str]) -> Optional[str]:
    if not running_network_validation:
        return publications

    if publications is None or publications == "":
        return publications

    # Convert the string to a list of publications
    publication_list = publications.replace(" ", "").split(",")
    if publication_list[-1] == "":
        publication_list.pop()

    invalid_publications = asyncio.run(validate_publication_lists(publication_list))
    if len(invalid_publications) > 0:
        raise ValueError(f"Invalid publications found in annotation publications: {invalid_publications}")
    return publications


# ==============================================================================
# Sources Validation
# ==============================================================================
def validate_sources_parent_filters(source_list: List[SourceParentFiltersEntity], class_name: str) -> None:
    errors = []

    # list of sources, each possibly with a parent_filters attribute
    for i, source_element in enumerate(source_list):
        parent_filters = source_element.parent_filters
        if parent_filters is None:
            continue

        # list of types of filters being applied (include, exclude, etc.)
        for filter_type in parent_filters.model_fields:
            parent_filter = getattr(parent_filters, filter_type)
            if parent_filter is None:
                continue

            # the list of parents that are being filtered (annotation, dataset, run, etc.)
            filters = [filter for filter in parent_filter.model_fields if len(getattr(parent_filter, filter, [])) != 0]
            for filter in filters:
                if class_name not in FLATTENED_DEP_TREE[filter]:
                    errors.append(
                        ValueError(f"Source entry {i} parent filter '{filter}' cannot be used with '{class_name}'"),
                    )

    return errors


def validate_sources(
    source_list: List[DefaultSource] | List[VoxelSpacingSource],
    class_name: str,
    skip_parent_filters: bool = False,
) -> None:
    total_errors = []

    # For verifying that all source entries each only have one finder type
    multiple_finders_in_each_source_entries_errors = []
    standalone_finders_in_each_source_entries_errors = []

    for i, source_element in enumerate(source_list):
        finders_in_source_entry = []
        has_parent_filters = False
        for finder in source_element.model_fields:
            # If the finder is not None, add it to the list of finders in the source entry
            if getattr(source_element, finder) is not None:
                if finder == "parent_filters":
                    has_parent_filters = True
                else:
                    finders_in_source_entry.append(finder)
        # If there are more than one finder in the source entry, add the source entry index and the finders to the error set
        if len(finders_in_source_entry) > 1:
            multiple_finders_in_each_source_entries_errors.append((i, finders_in_source_entry))
        elif len(finders_in_source_entry) == 0 and has_parent_filters:
            # means there's only a parent_filters entry
            standalone_finders_in_each_source_entries_errors.append(i)

    for i, finders in multiple_finders_in_each_source_entries_errors:
        total_errors.append(
            ValueError(f"Source entry {i} cannot have multiple finders (split into multiple entries): {finders}"),
        )
    for index in standalone_finders_in_each_source_entries_errors:
        total_errors.append(ValueError(f"Source entry {index} cannot only have a parent_filters entry"))

    if not skip_parent_filters:
        # For verifying that all parent_filters' include and exclude entries have the right filters
        total_errors += validate_sources_parent_filters(source_list, class_name)

    if len(total_errors) > 0:
        raise ValueError(total_errors)


# ==============================================================================
# Annotation Object Validation
# ==============================================================================
class ExtendedValidationAnnotationObject(AnnotationObject):
    @model_validator(mode="after")
    def validate_annotation_object(self) -> Self:
        return validate_ontology_object(self, "annotation object", CELLULAR_COMPONENT_GO_ID)


# ==============================================================================
# Annotation Confidence Validation
# ==============================================================================
class ExtendedValidationAnnotationConfidence(AnnotationConfidence):
    @model_validator(mode="after")
    def valid_confidence(self) -> Self:
        if isinstance(self.ground_truth_used, str) and len(self.ground_truth_used) != 0:
            return self

        if self.precision is not None or self.recall is not None:
            raise ValueError("Annotation confidence cannot have 'precision' or 'recall' without 'ground_truth_used'")

        return self


# ==============================================================================
# Annotation Validation
# ==============================================================================
class ExtendedValidationAnnotation(Annotation):
    annotation_object: ExtendedValidationAnnotationObject = Annotation.model_fields["annotation_object"]
    confidence: Optional[ExtendedValidationAnnotationConfidence] = Annotation.model_fields["confidence"]
    dates: ExtendedValidationDateStamp = Annotation.model_fields["dates"]

    @model_validator(mode="after")
    def valid_metadata(self) -> Self:
        if self.method_type == "automated" and self.ground_truth_status:
            raise ValueError(
                "Annotation metadata cannot have 'ground_truth_status' as true if 'method_type' is 'automated'",
            )
        return self

    @field_validator("annotation_publications")
    @classmethod
    def validate_annotation_publications(cls, annotation_publications: Optional[str]) -> str:
        return validate_publications(annotation_publications)

    @field_validator("authors")
    @classmethod
    def valid_annotation_authors(cls: Self, authors: List[Author]) -> List[Author]:
        all_errors = validate_authors(authors)

        if len(all_errors) > 0:
            raise ValueError(all_errors)

        return authors


# ==============================================================================
# Annotation Entity Validation
# ==============================================================================
class ExtendedValidationAnnotationEntity(AnnotationEntity):
    metadata: ExtendedValidationAnnotation = AnnotationEntity.model_fields["metadata"]

    @field_validator("sources")
    @classmethod
    def valid_sources(cls: Self, source_list: List[AnnotationSource]) -> List[AnnotationSource]:
        total_errors = []

        # For verifying that all source entries don't have one shape used multiple times in different source entries
        used_shapes = set()
        shapes_used_multiple_times_errors = set()

        for source_element in source_list:
            for shape in source_element.model_fields:
                if getattr(source_element, shape) is not None:
                    # If the shape is already used in another source entry, add the shape to the error set
                    if shape in used_shapes:
                        shapes_used_multiple_times_errors.add(shape)
                    else:
                        used_shapes.add(shape)

        # For verifying that all source entries each only have one shape entry
        multiple_shapes_in_each_source_entries_errors = []

        for i, source_element in enumerate(source_list):
            shapes_in_source_entry = []
            for shape in source_element.model_fields:
                # If the shape is not None, add it to the list of shapes in the source entry
                if getattr(source_element, shape) is not None:
                    shapes_in_source_entry.append(shape)
            # If there are more than one shape in the source entry, add the source entry index and the shapes to the error set
            if len(shapes_in_source_entry) > 1:
                multiple_shapes_in_each_source_entries_errors.append((i, shapes_in_source_entry))

        # For verifying that all source entries have exactly one of glob_string and glob_strings
        multiple_glob_strings_errors = []

        for i, source_element in enumerate(source_list):
            for shape in source_element.model_fields:
                source_entry = getattr(source_element, shape)
                if source_entry is not None:
                    glob_strings_entries = 0
                    if getattr(source_entry, "glob_string", None) is not None:
                        glob_strings_entries += 1
                    if getattr(source_entry, "glob_strings", None) is not None and source_entry.glob_strings != []:
                        glob_strings_entries += 1
                    if glob_strings_entries != 1:
                        multiple_glob_strings_errors.append((i, shape))

        if len(shapes_used_multiple_times_errors) > 0:
            total_errors.append(
                ValueError(f"Annotation cannot have multiple same-shape sources: {shapes_used_multiple_times_errors}"),
            )
        for i, shapes in multiple_shapes_in_each_source_entries_errors:
            total_errors.append(
                ValueError(f"Source entry {i} cannot have multiple shapes (split into multiple entries): {shapes}"),
            )
        for i, shape in multiple_glob_strings_errors:
            total_errors.append(
                ValueError(f"Source entry {i} shape {shape} must have exactly one of glob_string or glob_strings"),
            )

        # For verifying that all parent_filters' include and exclude entries have the right filters
        total_errors += validate_sources_parent_filters(source_list, AnnotationImporter.type_key)

        if len(total_errors) > 0:
            raise ValueError(total_errors)

        return source_list


# ==============================================================================
# Dataset Key Photo Validation
# ==============================================================================
<<<<<<< HEAD
@alru_cache
async def validate_image_format(image_url: Optional[str]) -> bool:
    if not running_network_validation:
        return True

    if image_url is None:
        return True

    # don't check non-http(s) URLs
    if not image_url.startswith("http"):
        return True

    if not image_url.startswith("https"):
        logger.warning("URL %s is not HTTPS", image_url)

    async with aiohttp.ClientSession() as session, session.head(image_url) as response:
        if response.status >= 400:
            return False

        return response.headers["content-type"] in VALID_IMAGE_FORMATS


class ExtendedValidationPicturePath(PicturePath):
    @field_validator("snapshot")
    @classmethod
    def valid_snapshot(cls: Self, snapshot: Optional[str]) -> str:
        if asyncio.run(validate_image_format(snapshot)):
            return snapshot

        raise ValueError(f"Invalid dataset key photo snapshot: {snapshot}")

    @field_validator("thumbnail")
    @classmethod
    def valid_thumbnail(cls: Self, thumbnail: Optional[str]) -> str:
        if asyncio.run(validate_image_format(thumbnail)):
            return thumbnail

        raise ValueError(f"Invalid dataset key photo thumbnail: {thumbnail}")


class ExtendedValidationDatasetKeyPhotoLiteral(DatasetKeyPhotoLiteral):
    value: ExtendedValidationPicturePath = DatasetKeyPhotoLiteral.model_fields["value"]


class ExtendedValidationDatasetKeyPhotoSource(DatasetKeyPhotoSource):
    literal: Optional[ExtendedValidationDatasetKeyPhotoLiteral] = DatasetKeyPhotoSource.model_fields["literal"]


=======
>>>>>>> f5c9f48e
class ExtendedValidationDatasetKeyPhotoEntity(DatasetKeyPhotoEntity):
    sources: List[ExtendedValidationKeyPhotoSource] = DatasetKeyPhotoEntity.model_fields["sources"]

    @field_validator("sources")
    @classmethod
    def valid_sources(cls: Self, source_list: List[DatasetKeyPhotoSource]) -> List[DatasetKeyPhotoSource]:
        return validate_sources_parent_filters(source_list, DatasetKeyPhotoImporter.type_key)


# ==============================================================================
# Dataset Validation
# ==============================================================================
class ExtendedValidationCellComponent(CellComponent):
    @model_validator(mode="after")
    def validate_cell_component(self) -> Self:
        return validate_ontology_object(self, "cell component", CELLULAR_COMPONENT_GO_ID)


class ExtendedValidationCellStrain(CellStrain):
    @model_validator(mode="after")
    def validate_cell_strain(self) -> Self:
        return validate_ontology_object(self, "cell strain")


class ExtendedValidationCellType(CellType):
    @model_validator(mode="after")
    def validate_cell_type(self) -> Self:
        return validate_ontology_object(self, "cell type")


class ExtendedValidationTissue(TissueDetails):
    @model_validator(mode="after")
    def validate_tissue(self) -> Self:
        return validate_ontology_object(self, "tissue")


class ExtendedValidationOrganism(OrganismDetails):
    @model_validator(mode="after")
    def validate_organism(self) -> Self:
        return validate_organism_object(self)


class ExtendedValidationDataset(Dataset):
    dates: ExtendedValidationDateStamp = Dataset.model_fields["dates"]
    cell_component: Optional[ExtendedValidationCellComponent] = Dataset.model_fields["cell_component"]
    cell_strain: Optional[ExtendedValidationCellStrain] = Dataset.model_fields["cell_strain"]
    cell_type: Optional[ExtendedValidationCellType] = Dataset.model_fields["cell_type"]
    tissue: Optional[ExtendedValidationTissue] = Dataset.model_fields["tissue"]
    organism: Optional[ExtendedValidationOrganism] = Dataset.model_fields["organism"]
    cross_references: Optional[ExtendedValidationCrossReferences] = Dataset.model_fields["cross_references"]

    @model_validator(mode="after")
    def valid_metadata(self) -> Self:
        if self.sample_type == SampleTypeEnum.cell and self.cell_type is None:
            raise ValueError("Dataset must have 'cell_type' if 'sample_type' is 'cell'")
        elif self.sample_type == SampleTypeEnum.tissue and self.tissue is None:
            raise ValueError("Dataset must have 'tissue' if 'sample_type' is 'tissue'")
        elif self.sample_type == SampleTypeEnum.organism and self.organism is None:
            raise ValueError("Dataset must have 'organism' if 'sample_type' is 'organism'")
        elif self.sample_type == SampleTypeEnum.organelle and (self.cell_component is None or self.organism is None):
            raise ValueError("Dataset must have 'cell_component' and 'organism' if 'sample_type' is 'organelle'")
        elif self.sample_type == SampleTypeEnum.virus and self.organism is None:
            raise ValueError("Dataset must have 'organism' if 'sample_type' is 'virus'")

    @field_validator("authors")
    @classmethod
    def valid_dataset_authors(cls: Self, authors: List[Author]) -> List[Author]:
        all_errors = validate_authors(authors)

        if len(all_errors) > 0:
            raise ValueError(all_errors)

        return authors


class ExtendedValidationDatasetEntity(DatasetEntity):
    metadata: ExtendedValidationDataset = DatasetEntity.model_fields["metadata"]

    @field_validator("sources")
    @classmethod
    def valid_sources(cls: Self, source_list: List[DatasetSource]) -> List[DatasetSource]:
        return validate_sources(source_list, DatasetImporter.type_key, skip_parent_filters=True)


# ==============================================================================
# Deposition Key Photo Validation
# ==============================================================================
class ExtendedValidationDepositionKeyPhotoEntity(DepositionKeyPhotoEntity):
    sources: List[ExtendedValidationKeyPhotoSource] = DepositionKeyPhotoEntity.model_fields["sources"]


# ==============================================================================
# Deposition Validation
# ==============================================================================
class ExtendedValidationDeposition(Deposition):
    dates: ExtendedValidationDateStamp = Deposition.model_fields["dates"]
    cross_references: Optional[ExtendedValidationCrossReferences] = Deposition.model_fields["cross_references"]

    @field_validator("authors")
    @classmethod
    def valid_deposition_authors(cls: Self, authors: List[Author]) -> List[Author]:
        all_errors = validate_authors(authors)

        if len(all_errors) > 0:
            raise ValueError(all_errors)

        return authors


class ExtendedValidationDepositionEntity(DepositionEntity):
    metadata: ExtendedValidationDeposition = DepositionEntity.model_fields["metadata"]

    @field_validator("sources")
    @classmethod
    def valid_sources(cls: Self, source_list: List[DepositionSource]) -> List[DepositionSource]:
        # TODO: change "deposition" to the correct importer type
        return validate_sources(source_list, "deposition", skip_parent_filters=True)


# ==============================================================================
# Frame Validation
# ==============================================================================
class ExtendedValidationFrameEntity(FrameEntity):
    @field_validator("sources")
    @classmethod
    def valid_sources(cls: Self, source_list: List[FrameSource]) -> List[FrameSource]:
        return validate_sources(source_list, FrameImporter.type_key)


# ==============================================================================
# Gain Validation
# ==============================================================================
class ExtendedValidationGainEntity(GainEntity):
    @field_validator("sources")
    @classmethod
    def valid_sources(cls: Self, source_list: List[GainSource]) -> List[GainSource]:
        return validate_sources(source_list, GainImporter.type_key)


# ==============================================================================
# Key Image Validation
# ==============================================================================
class ExtendedValidationKeyImageEntity(KeyImageEntity):
    @field_validator("sources")
    @classmethod
    def valid_sources(cls: Self, source_list: List[KeyImageSource]) -> List[KeyImageSource]:
        return validate_sources(source_list, "key_image")


# ==============================================================================
# Raw Tilt Validation
# ==============================================================================
class ExtendedValidationRawTiltEntity(RawTiltEntity):
    @field_validator("sources")
    @classmethod
    def valid_sources(cls: Self, source_list: List[RawTiltSource]) -> List[RawTiltSource]:
        return validate_sources(source_list, RawTiltImporter.type_key)


# ==============================================================================
# Run Validation
# ==============================================================================
class ExtendedValidationRunEntity(RunEntity):
    @field_validator("sources")
    @classmethod
    def valid_sources(cls: Self, source_list: List[RunSource]) -> List[RunSource]:
        return validate_sources(source_list, RunImporter.type_key)


# ==============================================================================
# Tilt Series Validation
# ==============================================================================
class ExtendedValidationCameraDetails(CameraDetails):
    @model_validator(mode="after")
    def valid_camera_details(self) -> Self:
        if re.match(STRING_FORMATTED_STRING_REGEX, self.model):
            return self

        for manufacturers, models in CAMERA_MANUFACTURER_TO_MODEL.items():
            if self.manufacturer in manufacturers:
                if self.model not in models:
                    # A warning for now
                    logger.warning(
                        "Camera model '%s' is not valid for manufacturer '%s'",
                        self.model,
                        self.manufacturer,
                    )
                    return self
                else:
                    return self

        logger.warning("Camera model '%s' of manufacturer '%s' was not recognized", self.model, self.manufacturer)
        return self


class ExtendedValidationTiltRange(TiltRange):
    @model_validator(mode="after")
    def valid_tilt_range(self) -> Self:
        if self.min > self.max:
            raise ValueError(
                f"Minimum tilt ({self.min}) cannot be greater than maximum tilt ({self.max})",
            )
        return self


class ExtendedValidationTiltSeries(TiltSeries):
    camera: ExtendedValidationCameraDetails = TiltSeries.model_fields["camera"]
    tilt_range: ExtendedValidationTiltRange = TiltSeries.model_fields["tilt_range"]


class ExtendedValidationTiltSeriesEntity(TiltSeriesEntity):
    metadata: ExtendedValidationTiltSeries = TiltSeriesEntity.model_fields["metadata"]

    @field_validator("sources")
    @classmethod
    def valid_sources(cls: Self, source_list: List[TiltSeriesSource]) -> List[TiltSeriesSource]:
        return validate_sources(source_list, TiltSeriesImporter.type_key)


# ==============================================================================
# Tomogram Validation
# ==============================================================================
class ExtendedValidationTomogram(Tomogram):
    @field_validator("affine_transformation_matrix")
    @classmethod
    def valid_affine_transformation_matrix(
        cls: Self,
        affine_transformation_matrix: Optional[List[List[float]]],
    ) -> Optional[List[List[float]]]:
        if affine_transformation_matrix is None:
            return None

        errors = []
        # Bottom row of the matrix should be [0, 0, 0, 1]
        if affine_transformation_matrix[3] != [0, 0, 0, 1]:
            errors.append(ValueError("Bottom row of the affine transformation matrix must be [0, 0, 0, 1]"))

        # Check that top left 3x3 matrix is an invertible matrix
        top_left_matrix = numpy.array(
            [
                affine_transformation_matrix[0][0:3],
                affine_transformation_matrix[1][0:3],
                affine_transformation_matrix[2][0:3],
            ],
        )
        if numpy.linalg.det(top_left_matrix) == 0:
            errors.append(ValueError("Top left 3x3 matrix of the affine transformation matrix must be invertible"))

        return affine_transformation_matrix

    @field_validator("authors")
    @classmethod
    def valid_tomogram_authors(cls: Self, authors: List[Author]) -> List[Author]:
        all_errors = validate_authors(authors)

        if len(all_errors) > 0:
            raise ValueError(all_errors)

        return authors


class ExtendedValidationTomogramEntity(TomogramEntity):
    metadata: ExtendedValidationTomogram = TomogramEntity.model_fields["metadata"]

    @field_validator("sources")
    @classmethod
    def valid_sources(cls: Self, source_list: List[TomogramSource]) -> List[TomogramSource]:
        return validate_sources(source_list, TomogramImporter.type_key)


# ==============================================================================
# Voxel Spacing Validation
# ==============================================================================
class ExtendedValidationVoxelSpacingEntity(VoxelSpacingEntity):
    @field_validator("sources")
    @classmethod
    def valid_sources(cls: Self, source_list: List[VoxelSpacingSource]) -> List[VoxelSpacingSource]:
        return validate_sources(source_list, VoxelSpacingImporter.type_key)


class ExtendedValidationContainer(Container):
    # Set global network_validation flag
    def __init__(self, **data):
        global running_network_validation
        running_network_validation = data.pop("network_validation", False)
        super().__init__(**data)

    annotations: Optional[List[ExtendedValidationAnnotationEntity]] = Container.model_fields["annotations"]
    dataset_keyphotos: Optional[List[ExtendedValidationDatasetKeyPhotoEntity]] = Container.model_fields[
        "dataset_keyphotos"
    ]
    datasets: List[ExtendedValidationDatasetEntity] = Container.model_fields["datasets"]
    deposition_keyphotos: Optional[List[ExtendedValidationDepositionKeyPhotoEntity]] = Container.model_fields[
        "deposition_keyphotos"
    ]
    depositions: List[ExtendedValidationDepositionEntity] = Container.model_fields["depositions"]
    frames: Optional[List[ExtendedValidationFrameEntity]] = Container.model_fields["frames"]
    gains: Optional[List[ExtendedValidationGainEntity]] = Container.model_fields["gains"]
    key_images: Optional[List[ExtendedValidationKeyImageEntity]] = Container.model_fields["key_images"]
    rawtilts: Optional[List[ExtendedValidationRawTiltEntity]] = Container.model_fields["rawtilts"]
    runs: Optional[List[ExtendedValidationRunEntity]] = Container.model_fields["runs"]
    tiltseries: Optional[List[ExtendedValidationTiltSeriesEntity]] = Container.model_fields["tiltseries"]
    tomograms: Optional[List[ExtendedValidationTomogramEntity]] = Container.model_fields["tomograms"]
    voxel_spacings: Optional[List[ExtendedValidationVoxelSpacingEntity]] = Container.model_fields["voxel_spacings"]<|MERGE_RESOLUTION|>--- conflicted
+++ resolved
@@ -27,17 +27,12 @@
     Dataset,
     DatasetEntity,
     DatasetKeyPhotoEntity,
-<<<<<<< HEAD
-    DatasetKeyPhotoLiteral,
-    DatasetKeyPhotoSource,
     DatasetSource,
-=======
->>>>>>> f5c9f48e
     DateStamp,
     DefaultSource,
     Deposition,
     DepositionEntity,
-<<<<<<< HEAD
+    DepositionKeyPhotoEntity,
     DepositionSource,
     FrameEntity,
     FrameSource,
@@ -45,11 +40,8 @@
     GainSource,
     KeyImageEntity,
     KeyImageSource,
-=======
-    DepositionKeyPhotoEntity,
     KeyPhotoLiteral,
     KeyPhotoSource,
->>>>>>> f5c9f48e
     OrganismDetails,
     PicturePath,
     RawTiltEntity,
@@ -660,63 +652,14 @@
 # ==============================================================================
 # Dataset Key Photo Validation
 # ==============================================================================
-<<<<<<< HEAD
-@alru_cache
-async def validate_image_format(image_url: Optional[str]) -> bool:
-    if not running_network_validation:
-        return True
-
-    if image_url is None:
-        return True
-
-    # don't check non-http(s) URLs
-    if not image_url.startswith("http"):
-        return True
-
-    if not image_url.startswith("https"):
-        logger.warning("URL %s is not HTTPS", image_url)
-
-    async with aiohttp.ClientSession() as session, session.head(image_url) as response:
-        if response.status >= 400:
-            return False
-
-        return response.headers["content-type"] in VALID_IMAGE_FORMATS
-
-
-class ExtendedValidationPicturePath(PicturePath):
-    @field_validator("snapshot")
-    @classmethod
-    def valid_snapshot(cls: Self, snapshot: Optional[str]) -> str:
-        if asyncio.run(validate_image_format(snapshot)):
-            return snapshot
-
-        raise ValueError(f"Invalid dataset key photo snapshot: {snapshot}")
-
-    @field_validator("thumbnail")
-    @classmethod
-    def valid_thumbnail(cls: Self, thumbnail: Optional[str]) -> str:
-        if asyncio.run(validate_image_format(thumbnail)):
-            return thumbnail
-
-        raise ValueError(f"Invalid dataset key photo thumbnail: {thumbnail}")
-
-
-class ExtendedValidationDatasetKeyPhotoLiteral(DatasetKeyPhotoLiteral):
-    value: ExtendedValidationPicturePath = DatasetKeyPhotoLiteral.model_fields["value"]
-
-
-class ExtendedValidationDatasetKeyPhotoSource(DatasetKeyPhotoSource):
-    literal: Optional[ExtendedValidationDatasetKeyPhotoLiteral] = DatasetKeyPhotoSource.model_fields["literal"]
-
-
-=======
->>>>>>> f5c9f48e
+
+
 class ExtendedValidationDatasetKeyPhotoEntity(DatasetKeyPhotoEntity):
     sources: List[ExtendedValidationKeyPhotoSource] = DatasetKeyPhotoEntity.model_fields["sources"]
 
     @field_validator("sources")
     @classmethod
-    def valid_sources(cls: Self, source_list: List[DatasetKeyPhotoSource]) -> List[DatasetKeyPhotoSource]:
+    def valid_sources(cls: Self, source_list: List[KeyPhotoSource]) -> List[KeyPhotoSource]:
         return validate_sources_parent_filters(source_list, DatasetKeyPhotoImporter.type_key)
 
 
@@ -800,6 +743,12 @@
 # ==============================================================================
 class ExtendedValidationDepositionKeyPhotoEntity(DepositionKeyPhotoEntity):
     sources: List[ExtendedValidationKeyPhotoSource] = DepositionKeyPhotoEntity.model_fields["sources"]
+
+    @field_validator("sources")
+    @classmethod
+    def valid_sources(cls: Self, source_list: List[KeyPhotoSource]) -> List[KeyPhotoSource]:
+        # TODO: change "deposition_keyphoto" to the correct importer type when it gets implemented
+        return validate_sources_parent_filters(source_list, "deposition_keyphoto")
 
 
 # ==============================================================================
