# TODO: Async-ify / parallelize network requests more
from __future__ import annotations

import asyncio
import logging
import re
<<<<<<< HEAD
import urllib
from typing import Dict, List, Optional, Set, Tuple, Union
=======
from functools import cache
from typing import Dict, List, Optional, Set, Tuple
>>>>>>> 61608f76

import aiohttp
import requests
from dataset_config_models import (
    Annotation,
    AnnotationConfidence,
    AnnotationEntity,
    AnnotationObject,
    AnnotationSource,
    Author,
    CellComponent,
    CellStrain,
    CellType,
    Container,
    CrossReferences,
    Dataset,
    DatasetEntity,
    DatasetKeyPhotoEntity,
    DatasetKeyPhotoLiteral,
    DatasetKeyPhotoSource,
    DateStamp,
    OrganismDetails,
    PicturePath,
    SampleTypeEnum,
    TissueDetails,
)
from pydantic import field_validator, model_validator
from typing_extensions import Self

logger = logging.getLogger("dataset-validate")

CELLULAR_COMPONENT_GO_ID = "GO:0005575"
VALID_IMAGE_FORMTS = ("image/png", "image/jpeg", "image/jpg", "image/gif", "image/webp", "image/svg+xml")

<<<<<<< HEAD
# Network requests: stores whether or not the IDs are valid
running_orcid_list: Dict[str, bool] = {}
# stores ontology IDs (GO, CL, etc.) and their information
running_id_list: Dict[str, bool] = {}
# stores publication IDs (DOI, EMPIAR, EMDB) and their information
running_publication_list: Dict[str, bool] = {}
# stores image URLs and whether or not they are valid
running_image_list: Dict[str, bool] = {}

# Flag to determine if network validation should be run (set by provided Container arg)
=======
>>>>>>> 61608f76
running_network_validation = False


# ==============================================================================
# Author Validation
# ==============================================================================
def validate_authors_status(authors: List[Author]) -> List[ValueError]:
    errors = []
    primary_author_status_count = 0
    corresponding_author_status_count = 0
    for author in authors:
        if author.primary_author_status:
            primary_author_status_count += 1
        if author.corresponding_author_status:
            corresponding_author_status_count += 1

    if primary_author_status_count == 0:
        errors.append(ValueError("Annotation must have at least one primary author"))
    if corresponding_author_status_count == 0:
        errors.append(ValueError("Annotation must have at least one corresponding author"))

<<<<<<< HEAD
    return errors

=======
@cache
def validate_go_id(go_id: str) -> Tuple[bool, dict]:
    url = f"https://api.geneontology.org/api/ontology/term/{go_id}"
    headers = {"Accept": "application/json"}
    go_id_data = requests.get(url, headers=headers).json()
    return "label" in go_id_data or "description" in go_id_data, go_id_data
>>>>>>> 61608f76

async def lookup_orcid(session: aiohttp.ClientSession, orcid_id: str) -> Tuple[str, bool]:
    """
    Returns a tuple of the ORCID ID and whether or not it is valid
    """
    url = f"https://pub.orcid.org/v3.0/{orcid_id}"
    async with session.head(url) as response:
        return orcid_id, response.status == 200

<<<<<<< HEAD

async def validate_orcids(orcid_list: List[str]) -> List[str]:
    """
    Returns a list of invalid ORCIDs, from the provided list
    """
    invalid_orcids: List[str] = []
    new_orcids: List[str] = []
    # Check if the ORCID is already in the running_orcid_list
    for orcid in orcid_list:
        if orcid in running_orcid_list:
            if not running_orcid_list[orcid]:
                invalid_orcids.append(orcid)
            else:
                pass
        else:
            new_orcids.append(orcid)
=======
@cache
def is_go_id_ancestor(go_id_ancestor: str, go_id: str) -> bool:
    url = f"https://api.geneontology.org/api/ontology/term/{go_id}/subgraph?start=0&rows=100"
    headers = {"Accept": "application/json"}
    response_json = requests.get(url, headers=headers).json()
    return go_id_ancestor in [ancestor["id"] for ancestor in response_json["ancestors"]]
>>>>>>> 61608f76

    # No new ids to check
    if len(new_orcids) == 0:
        return invalid_orcids

    async with aiohttp.ClientSession() as session:
        lookup_requests = [lookup_orcid(session, orcid) for orcid in new_orcids]
        results = await asyncio.gather(*lookup_requests)
        invalid_orcids += [orcid for orcid, valid in results if not valid]
        for orcid, valid in results:
            running_orcid_list[orcid] = valid
        return invalid_orcids


<<<<<<< HEAD
def validate_authors(authors: List[Author]) -> List[ValueError]:
    """
    Returns a list of errors found in the authors list
    """
    all_errors = validate_authors_status(authors)

    if running_network_validation:
        orcids = list({author.ORCID for author in authors if author.ORCID is not None})
        logger.debug("Checking ORCIDs: %s", orcids)
        invalid_orcids = asyncio.run(validate_orcids(orcids))
        if len(invalid_orcids) > 0:
            all_errors.append(ValueError(f"Invalid ORCIDs found in annotation authors: {invalid_orcids}"))
=======
        # First ensure that the id is valid
        valid_go_id, go_id_data = validate_go_id(self.id)
        if not valid_go_id:
            raise ValueError(f"Invalid GO ID found in annotation object: {self.id}")

        # Then check that the name matches
        go_id_synonyms = go_id_data["synonyms"]
>>>>>>> 61608f76

    return all_errors


# ==============================================================================
# Date Validation
# ==============================================================================
class ExtendedValidationDateStamp(DateStamp):
    @model_validator(mode="after")
    def valid_dates(self) -> Self:
        if self.deposition_date > self.release_date:
            raise ValueError(
                f"Deposition date ({self.deposition_date}) cannot be after release date ({self.release_date})",
            )
        return self


# ==============================================================================
# ID Object Validation
# ==============================================================================
def validate_id(id: str) -> bool:
    """
    Returns whether or not the ID is valid, updating the running_id_list
    """
    if id not in running_id_list:
        # Encode the IRI
        iri = f"http://purl.obolibrary.org/obo/{id.replace(':', '_')}"
        encoded_iri = urllib.parse.quote(iri, safe="")

        # OLS API URL
        url = f"https://www.ebi.ac.uk/ols/api/terms?iri={encoded_iri}"

        logger.debug("Getting ID %s at %s", id, url)

<<<<<<< HEAD
        response = requests.get(url)

        if response.status_code != 200:
            running_id_list[id] = {}
        else:
            running_id_list[id] = response.json()

    return running_id_list[id].get("page", {}).get("totalElements", 0) > 0


def is_id_ancestor(id_ancestor: str, id: str) -> bool:
    """
    Returns whether or not id_ancestor is an ancestor of id, updating the running_id_list
    """
    # This is ONLY run after validating the go_id, so we know that the entry exists already in `running_id_list`
    if "ancestors" not in running_id_list[id]:
        # Encode the IRI
        iri = f"http://purl.obolibrary.org/obo/{id.replace(':', '_')}"
        encoded_iri = urllib.parse.quote(iri, safe="")

        # Encode the IRI again, as per the OLS API
        encoded_iri = urllib.parse.quote(encoded_iri, safe="")

        # OLS API URL
        ontology = id_ancestor.split(":")[0]
        url = f"https://www.ebi.ac.uk/ols4/api/ontologies/{ontology}/terms/{encoded_iri}/ancestors"

        logger.debug("Getting ancestors for ID %s at %s", id, url)

        response = requests.get(url)
        if response.status_code != 200:
            running_id_list[id]["ancestors"] = []
        else:
            # Store all ancestors in the running_id_list
            running_id_list[id]["ancestors"] = [
                ancestor["obo_id"] for ancestor in response.json()["_embedded"]["terms"]
            ]

    return id_ancestor in running_id_list[id]["ancestors"]


def validate_id_name_object(
    id: str,
    name: str,
    field_name: str,
    validate_name: Optional[bool] = True,
    ancestor: Optional[str] = None,
) -> None:
    """
    Validates the ID and name, ensuring that:
    - The ID is valid (exists in the OLS API)
    - The name matches the ID
    - The name is an ancestor of the ancestor ID (if provided)
    """
    logger.debug("Validating %s %s with ID %s", field_name, name, id)

    if not validate_id(id):
        raise ValueError(f"Invalid ID found in {field_name}: {id}")

    if not validate_name:
        return

    logger.debug("Valid ID, now checking if %s name '%s' matches ID: %s", field_name, name, id)
    # check if the name matches the ID's label or any of its synonyms
    valid_name = False
    for entry in running_id_list[id]["_embedded"]["terms"]:
        if name == entry["label"].lower():
            valid_name = True
            break
        if name in [synonym.lower() for synonym in entry["synonyms"]]:
            valid_name = True
            break

    if not valid_name:
        raise ValueError(f"{field_name} name '{name}' does not match id: {id}")

    if ancestor is not None:
        logger.debug("Valid name, now checking if %s is an ancestor of %s", field_name, ancestor)
        if not is_id_ancestor(ancestor, id):
            raise ValueError(f"{field_name} '{name}' is not a descendant of {ancestor}")


def validate_ontology_object(
    self: Union[AnnotationObject, CellComponent, CellStrain, CellType, TissueDetails],
    field_name: str,
    ancestor: Optional[str] = None,
) -> CellType:
    """
    Validates a typical object with an ontology ID and name
    """
    if not running_network_validation:
        return self

    if self.id is None:
        return self

    validate_id_name_object(self.id.strip().upper(), self.name.strip().lower(), field_name, True, ancestor)

    return self


def validate_organism_object(self: OrganismDetails) -> OrganismDetails:
    """
    Validates an organism object, with slightly different validation (taxonomy_id, but needs to be prefixed with NCBITaxon)
    """
    if not running_network_validation:
        return self

    if self.taxonomy_id is None:
        return self

    validate_id_name_object(f"NCBITaxon:{self.taxonomy_id}", self.name.strip().lower(), "organism", False)

    return self


# ==============================================================================
# Publication Validation
# ==============================================================================
=======
@cache
>>>>>>> 61608f76
async def lookup_doi(session: aiohttp.ClientSession, doi: str) -> Tuple[str, bool]:
    url = f"https://api.crossref.org/works/{doi}/agency"
    logger.debug("Checking DOI %s at %s", doi, url)
    async with session.head(url) as response:
        return doi, response.status == 200


@cache
async def lookup_empiar(session: aiohttp.ClientSession, empiar_id: str) -> Tuple[str, bool]:
    url = f"https://www.ebi.ac.uk/empiar/api/entry/{empiar_id}/"
    logger.debug("Checking EMPIAR %s at %s", empiar_id, url)
    async with session.head(url) as response:
        return empiar_id, response.status == 200


@cache
async def lookup_emdb(session: aiohttp.ClientSession, emdb_id: str) -> Tuple[str, bool]:
    url = f"https://www.ebi.ac.uk/emdb/api/entry/{emdb_id}"
    logger.debug("Checking EMDB %s at %s", emdb_id, url)
    async with session.head(url) as response:
        return emdb_id, response.status == 200


# Maps publication types to regexes and lookup functions
PUBLICATION_REGEXES_AND_FUNCTIONS = {
    "doi": (r"^(doi:)?10\.[0-9]{4,9}/[-._;()/:a-zA-Z0-9]+$", lookup_doi),
    "empiar": (r"^EMPIAR-[0-9]{5}$", lookup_empiar),
    "emdb": (r"^EMD-[0-9]{4,5}$", lookup_emdb),
}


async def validate_publication_lists(publication_list: List[str]) -> List[str]:
    """
    Returns a list of invalid publications from the provided list, updating the running_publication_list.
    """
    # list of invalid publications
    invalid_publications: List[str] = []
    new_publications: Dict[str, Set[str]] = {
        publication_type: set() for publication_type in PUBLICATION_REGEXES_AND_FUNCTIONS
    }

    # check if the publication is already in the running_publication_list,
    # otherwise find the matching publication type and add it to the new_publications
    for publication in publication_list:
<<<<<<< HEAD
        if publication in running_publication_list:
            if not running_publication_list[publication]:
                invalid_publications.append(publication)
        else:
            for publication_type, (regex, _) in PUBLICATION_REGEXES_AND_FUNCTIONS.items():
                # Note that we don't actually need to check if the provided list has types it shouldn't have,
                # because the provided list is based off of a string that has been regex validated
                if re.match(regex, publication):
                    # edge case for DOI, remove the doi: prefix
                    if publication_type == "doi":
                        publication = publication.replace("doi:", "")
                    if publication_type not in new_publications:
                        new_publications[publication_type] = set()
                    new_publications[publication_type].add(publication)
                    break

    if len(new_publications) == 0:
        return invalid_publications

    # Loop through the different publication types, create new requests for each publication, and then check if they are valid
    async with aiohttp.ClientSession() as session:
        lookup_requests = []
=======
        for publication_type, (regex, _) in PUBLICATION_REGEXES_AND_FUNCTIONS.items():
            if re.match(regex, publication):
                # edge case for DOI, remove the doi: prefix
                if publication_type == "doi":
                    publication = publication.replace("doi:", "")
                new_publications[publication_type].add(publication)
                break

    async with aiohttp.ClientSession() as session:
        tasks = []
>>>>>>> 61608f76
        for publication_type, (_, validate_function) in PUBLICATION_REGEXES_AND_FUNCTIONS.items():
            if publication_type in new_publications:
                # validate_fucntion will return a tuple of the publication and whether or not it is valid
                lookup_requests += [
                    validate_function(session, entry) for entry in list(new_publications[publication_type])
                ]

        results = await asyncio.gather(*lookup_requests)
        invalid_publications += [publication for publication, valid in results if not valid]

    return invalid_publications


<<<<<<< HEAD
def validate_publications(publications: str) -> str:
    if not running_network_validation:
        return publications

    if publications is None or publications == "":
        return publications

    # Convert the string to a list of publications
    publication_list = publications.replace(" ", "").split(",")
    if publication_list[-1] == "":
        publication_list.pop()

    invalid_publications = asyncio.run(validate_publication_lists(publication_list))
    if len(invalid_publications) > 0:
        raise ValueError(f"Invalid publications found in annotation publications: {invalid_publications}")
    return publications
=======
# ==============================================================================
# Annotation Author Validation
# ==============================================================================


def validate_authors_status(authors: List[Author]) -> List[ValueError]:
    errors = []
    primary_author_status_count = 0
    corresponding_author_status_count = 0
    for author in authors:
        if author.primary_author_status:
            primary_author_status_count += 1
        if author.corresponding_author_status:
            corresponding_author_status_count += 1

    if primary_author_status_count == 0:
        errors.append(ValueError("Annotation must have at least one primary author"))
    if corresponding_author_status_count == 0:
        errors.append(ValueError("Annotation must have at least one corresponding author"))

    return errors


@cache
async def lookup_orcid(session: aiohttp.ClientSession, orcid_id: str) -> Tuple[str, bool]:
    url = f"https://pub.orcid.org/v3.0/{orcid_id}"
    async with session.head(url) as response:
        return orcid_id, response.status == 200


async def validate_orcids(orcid_list: List[str]) -> List[str]:
    invalid_orcids: List[str] = []

    async with aiohttp.ClientSession() as session:
        tasks = [lookup_orcid(session, orcid) for orcid in orcid_list]
        results = await asyncio.gather(*tasks)
        invalid_orcids += [orcid for orcid, valid in results if not valid]
        return invalid_orcids
>>>>>>> 61608f76


# ==============================================================================
# Annotation Object Validation
# ==============================================================================
class ExtendedValidationAnnotationObject(AnnotationObject):
    @model_validator(mode="after")
    def validate_annotation_object(self) -> Self:
        return validate_ontology_object(self, "annotation object", CELLULAR_COMPONENT_GO_ID)


# ==============================================================================
# Annotation Confidence Validation
# ==============================================================================
class ExtendedValidationAnnotationConfidence(AnnotationConfidence):
    @model_validator(mode="after")
    def valid_confidence(self) -> Self:
        if not isinstance(self.ground_truth_used, str) or len(self.ground_truth_used) == 0:
            return self

        if self.precision is not None or self.recall is not None:
            raise ValueError("Annotation confidence cannot have 'precision' or 'recall' without 'ground_truth_used'")

        return self


# ==============================================================================
# Annotation Validation
# ==============================================================================
class ExtendedValidationAnnotation(Annotation):
    annotation_object: ExtendedValidationAnnotationObject = Annotation.model_fields["annotation_object"]
    confidence: Optional[ExtendedValidationAnnotationConfidence] = Annotation.model_fields["confidence"]
    dates: ExtendedValidationDateStamp = Annotation.model_fields["dates"]

    @model_validator(mode="after")
    def valid_metadata(self) -> Self:
        if self.method_type == "automated" and self.ground_truth_status:
            raise ValueError(
                "Annotation metadata cannot have 'ground_truth_status' as true if 'method_type' is 'automated'",
            )
        return self

    @field_validator("annotation_publications")
    @classmethod
    def validate_annotation_publications(cls, annotation_publications: str) -> str:
        return validate_publications(annotation_publications)

    @field_validator("authors")
    @classmethod
    def valid_annotation_authors(cls: Self, authors: List[Author]) -> List[Author]:
        all_errors = validate_authors(authors)

        if len(all_errors) > 0:
            raise ValueError(all_errors)

        return authors


# ==============================================================================
# Annotation Entity Validation
# ==============================================================================
class ExtendedValidationAnnotationEntity(AnnotationEntity):
    metadata: ExtendedValidationAnnotation = AnnotationEntity.model_fields["metadata"]

    @field_validator("sources")
    @classmethod
    def valid_sources(cls: Self, source_list: List[AnnotationSource]) -> List[AnnotationSource]:
        total_errors = []

        # For verifying that all source entries don't have one shape used multiple times in different source entries
        used_shapes = set()
        shapes_used_multiple_times_errors = set()

        for source_element in source_list:
            for shape in source_element.model_fields:
                if getattr(source_element, shape) is not None:
                    # If the shape is already used in another source entry, add the shape to the error set
                    if shape in used_shapes:
                        shapes_used_multiple_times_errors.add(shape)
                    else:
                        used_shapes.add(shape)

        # For verifying that all source entries each only have one shape entry
        multiple_shapes_in_all_source_entries_errors = []

        for i, source_element in enumerate(source_list):
            shapes_in_source_entry = []
            for shape in source_element.model_fields:
                # If the shape is not None, add it to the list of shapes in the source entry
                if getattr(source_element, shape) is not None:
                    shapes_in_source_entry.append(shape)
            # If there are more than one shape in the source entry, add the source entry index and the shapes to the error set
            if len(shapes_in_source_entry) > 1:
                multiple_shapes_in_all_source_entries_errors.append((i, shapes_in_source_entry))

        # For verifying that all source entries have exactly one of glob_string and glob_strings
        multiple_glob_strings_errors = []

        for i, source_element in enumerate(source_list):
            for shape in source_element.model_fields:
                source_entry = getattr(source_element, shape)
                if source_entry is not None:
                    glob_strings_entries = 0
                    if getattr(source_entry, "glob_string", None) is not None:
                        glob_strings_entries += 1
                    if getattr(source_entry, "glob_strings", None) is not None:
                        glob_strings_entries += 1
                    if glob_strings_entries != 1:
                        multiple_glob_strings_errors.append((i, shape))

        if len(shapes_used_multiple_times_errors) > 0:
            total_errors.append(
                ValueError(f"Annotation cannot have multiple same-shape sources: {shapes_used_multiple_times_errors}"),
            )
        for i, shapes in multiple_shapes_in_all_source_entries_errors:
            total_errors.append(ValueError(f"Source entry {i} cannot have multiple shapes: {shapes}"))
        for i, shape in multiple_glob_strings_errors:
            total_errors.append(
                ValueError(f"Source entry {i} shape {shape} must have exactly one of glob_string or glob_strings"),
            )

        if len(total_errors) > 0:
            raise ValueError(total_errors)

        return source_list


# ==============================================================================
# Dataset Key Photo Validation
# ==============================================================================
class ExtendedPicturePath(PicturePath):
    @field_validator("snapshot")
    @classmethod
    def valid_snapshot(cls: Self, snapshot: str) -> str:
        if not running_network_validation:
            return snapshot

        if snapshot is None:
            return snapshot

        # Check if the snapshot is a valid link
        if snapshot.startswith("https"):
            if snapshot not in running_image_list:
                r = requests.head(snapshot)
                running_image_list[snapshot] = r.headers["content-type"] in VALID_IMAGE_FORMTS
            if not running_image_list[snapshot]:
                raise ValueError(f"Invalid dataset key photo snapshot: {snapshot}")

        return snapshot

    @field_validator("thumbnail")
    @classmethod
    def valid_thumbnail(cls: Self, thumbnail: str) -> str:
        if not running_network_validation:
            return thumbnail

        if thumbnail is None:
            return thumbnail

        # Check if the thumbnail is a valid link
        if thumbnail.startswith("https"):
            if thumbnail not in running_image_list:
                r = requests.head(thumbnail)
                running_image_list[thumbnail] = r.headers["content-type"] in VALID_IMAGE_FORMTS
            if not running_image_list[thumbnail]:
                raise ValueError(f"Invalid dataset key photo thumbnail: {thumbnail}")

        return thumbnail


class ExtendedValidationDatasetKeyPhotoLiteral(DatasetKeyPhotoLiteral):
    value: ExtendedPicturePath = DatasetKeyPhotoLiteral.model_fields["value"]


class ExtendedValidationDatasetKeyPhotoSource(DatasetKeyPhotoSource):
    literal: Optional[ExtendedValidationDatasetKeyPhotoLiteral] = DatasetKeyPhotoSource.model_fields["literal"]


class ExtendedValidationDatasetKeyPhotoEntity(DatasetKeyPhotoEntity):
    sources: List[ExtendedValidationDatasetKeyPhotoSource] = DatasetKeyPhotoEntity.model_fields["sources"]


# ==============================================================================
# Dataset Validation
# ==============================================================================
class ExtendedValidationCellComponent(CellComponent):
    @model_validator(mode="after")
    def validate_cell_component(self) -> Self:
        return validate_ontology_object(self, "cell component", CELLULAR_COMPONENT_GO_ID)


class ExtendedValidationCellStrain(CellStrain):
    @model_validator(mode="after")
    def validate_cell_strain(self) -> Self:
        return validate_ontology_object(self, "cell strain")


class ExtendedValidationCellType(CellType):
    @model_validator(mode="after")
    def validate_cell_type(self) -> Self:
        return validate_ontology_object(self, "cell type")


class ExtendedValidationTissue(TissueDetails):
    @model_validator(mode="after")
    def validate_tissue(self) -> Self:
        return validate_ontology_object(self, "tissue")


class ExtendedValidationOrganism(OrganismDetails):
    @model_validator(mode="after")
    def validate_organism(self) -> Self:
        return validate_organism_object(self)


class ExtendedValidationCrossReferences(CrossReferences):
    @field_validator("dataset_publications")
    @classmethod
    def validate_dataset_publications(cls: Self, dataset_publications: str) -> str:
        return validate_publications(dataset_publications)

    @field_validator("related_database_entries")
    @classmethod
    def validate_related_database_entries(cls: Self, related_database_entries: str) -> str:
        return validate_publications(related_database_entries)


class ExtendedValidationDataset(Dataset):
    dates: ExtendedValidationDateStamp = Dataset.model_fields["dates"]
    cell_component: Optional[ExtendedValidationCellComponent] = Dataset.model_fields["cell_component"]
    cell_strain: Optional[ExtendedValidationCellStrain] = Dataset.model_fields["cell_strain"]
    cell_type: Optional[ExtendedValidationCellType] = Dataset.model_fields["cell_type"]
    tissue: Optional[ExtendedValidationTissue] = Dataset.model_fields["tissue"]
    organism: Optional[ExtendedValidationOrganism] = Dataset.model_fields["organism"]
    cross_references: Optional[ExtendedValidationCrossReferences] = Dataset.model_fields["cross_references"]

    @model_validator(mode="after")
    def valid_metadata(self) -> Self:
        if self.sample_type == SampleTypeEnum.cell and self.cell_type is None:
            raise ValueError("Dataset must have 'cell_type' if 'sample_type' is 'cell'")
        elif self.sample_type == SampleTypeEnum.tissue and self.tissue is None:
            raise ValueError("Dataset must have 'tissue' if 'sample_type' is 'tissue'")
        elif self.sample_type == SampleTypeEnum.organism and self.organism is None:
            raise ValueError("Dataset must have 'organism' if 'sample_type' is 'organism'")
        elif self.sample_type == SampleTypeEnum.organelle and (self.cell_component is None or self.organism is None):
            raise ValueError("Dataset must have 'cell_component' and 'organism' if 'sample_type' is 'organelle'")
        elif self.sample_type == SampleTypeEnum.virus and self.organism is None:
            raise ValueError("Dataset must have 'organism' if 'sample_type' is 'virus'")

    @field_validator("authors")
    @classmethod
    def valid_dataset_authors(cls: Self, authors: List[Author]) -> List[Author]:
        all_errors = validate_authors(authors)

        if len(all_errors) > 0:
            raise ValueError(all_errors)

        return authors


class ExtendedValidationDatasetEntity(DatasetEntity):
    metadata: ExtendedValidationDataset = DatasetEntity.model_fields["metadata"]


class ExtendedValidationContainer(Container):
    # Set global network_validation flag
    def __init__(self, **data):
        global running_network_validation
        running_network_validation = data.pop("network_validation", False)
        super().__init__(**data)

    annotations: Optional[List[ExtendedValidationAnnotationEntity]] = Container.model_fields["annotations"]
    dataset_keyphotos: Optional[List[ExtendedValidationDatasetKeyPhotoEntity]] = Container.model_fields[
        "dataset_keyphotos"
    ]
    datasets: List[ExtendedValidationDatasetEntity] = Container.model_fields["datasets"]


ExtendedValidationAnnotationConfidence.model_rebuild()
ExtendedValidationAnnotation.model_rebuild()
ExtendedValidationAnnotationEntity.model_rebuild()
ExtendedValidationContainer.model_rebuild()<|MERGE_RESOLUTION|>--- conflicted
+++ resolved
@@ -4,13 +4,9 @@
 import asyncio
 import logging
 import re
-<<<<<<< HEAD
 import urllib
+from functools import cache
 from typing import Dict, List, Optional, Set, Tuple, Union
-=======
-from functools import cache
-from typing import Dict, List, Optional, Set, Tuple
->>>>>>> 61608f76
 
 import aiohttp
 import requests
@@ -45,25 +41,20 @@
 CELLULAR_COMPONENT_GO_ID = "GO:0005575"
 VALID_IMAGE_FORMTS = ("image/png", "image/jpeg", "image/jpg", "image/gif", "image/webp", "image/svg+xml")
 
-<<<<<<< HEAD
-# Network requests: stores whether or not the IDs are valid
-running_orcid_list: Dict[str, bool] = {}
-# stores ontology IDs (GO, CL, etc.) and their information
-running_id_list: Dict[str, bool] = {}
 # stores publication IDs (DOI, EMPIAR, EMDB) and their information
 running_publication_list: Dict[str, bool] = {}
 # stores image URLs and whether or not they are valid
 running_image_list: Dict[str, bool] = {}
 
 # Flag to determine if network validation should be run (set by provided Container arg)
-=======
->>>>>>> 61608f76
 running_network_validation = False
 
 
 # ==============================================================================
 # Author Validation
 # ==============================================================================
+
+
 def validate_authors_status(authors: List[Author]) -> List[ValueError]:
     errors = []
     primary_author_status_count = 0
@@ -79,18 +70,10 @@
     if corresponding_author_status_count == 0:
         errors.append(ValueError("Annotation must have at least one corresponding author"))
 
-<<<<<<< HEAD
     return errors
 
-=======
+
 @cache
-def validate_go_id(go_id: str) -> Tuple[bool, dict]:
-    url = f"https://api.geneontology.org/api/ontology/term/{go_id}"
-    headers = {"Accept": "application/json"}
-    go_id_data = requests.get(url, headers=headers).json()
-    return "label" in go_id_data or "description" in go_id_data, go_id_data
->>>>>>> 61608f76
-
 async def lookup_orcid(session: aiohttp.ClientSession, orcid_id: str) -> Tuple[str, bool]:
     """
     Returns a tuple of the ORCID ID and whether or not it is valid
@@ -99,46 +82,20 @@
     async with session.head(url) as response:
         return orcid_id, response.status == 200
 
-<<<<<<< HEAD
 
 async def validate_orcids(orcid_list: List[str]) -> List[str]:
     """
     Returns a list of invalid ORCIDs, from the provided list
     """
     invalid_orcids: List[str] = []
-    new_orcids: List[str] = []
-    # Check if the ORCID is already in the running_orcid_list
-    for orcid in orcid_list:
-        if orcid in running_orcid_list:
-            if not running_orcid_list[orcid]:
-                invalid_orcids.append(orcid)
-            else:
-                pass
-        else:
-            new_orcids.append(orcid)
-=======
-@cache
-def is_go_id_ancestor(go_id_ancestor: str, go_id: str) -> bool:
-    url = f"https://api.geneontology.org/api/ontology/term/{go_id}/subgraph?start=0&rows=100"
-    headers = {"Accept": "application/json"}
-    response_json = requests.get(url, headers=headers).json()
-    return go_id_ancestor in [ancestor["id"] for ancestor in response_json["ancestors"]]
->>>>>>> 61608f76
-
-    # No new ids to check
-    if len(new_orcids) == 0:
+
+    async with aiohttp.ClientSession() as session:
+        tasks = [lookup_orcid(session, orcid) for orcid in orcid_list]
+        results = await asyncio.gather(*tasks)
+        invalid_orcids += [orcid for orcid, valid in results if not valid]
         return invalid_orcids
 
-    async with aiohttp.ClientSession() as session:
-        lookup_requests = [lookup_orcid(session, orcid) for orcid in new_orcids]
-        results = await asyncio.gather(*lookup_requests)
-        invalid_orcids += [orcid for orcid, valid in results if not valid]
-        for orcid, valid in results:
-            running_orcid_list[orcid] = valid
-        return invalid_orcids
-
-
-<<<<<<< HEAD
+
 def validate_authors(authors: List[Author]) -> List[ValueError]:
     """
     Returns a list of errors found in the authors list
@@ -151,15 +108,6 @@
         invalid_orcids = asyncio.run(validate_orcids(orcids))
         if len(invalid_orcids) > 0:
             all_errors.append(ValueError(f"Invalid ORCIDs found in annotation authors: {invalid_orcids}"))
-=======
-        # First ensure that the id is valid
-        valid_go_id, go_id_data = validate_go_id(self.id)
-        if not valid_go_id:
-            raise ValueError(f"Invalid GO ID found in annotation object: {self.id}")
-
-        # Then check that the name matches
-        go_id_synonyms = go_id_data["synonyms"]
->>>>>>> 61608f76
 
     return all_errors
 
@@ -180,60 +128,48 @@
 # ==============================================================================
 # ID Object Validation
 # ==============================================================================
-def validate_id(id: str) -> bool:
-    """
-    Returns whether or not the ID is valid, updating the running_id_list
-    """
-    if id not in running_id_list:
-        # Encode the IRI
-        iri = f"http://purl.obolibrary.org/obo/{id.replace(':', '_')}"
-        encoded_iri = urllib.parse.quote(iri, safe="")
-
-        # OLS API URL
-        url = f"https://www.ebi.ac.uk/ols/api/terms?iri={encoded_iri}"
-
-        logger.debug("Getting ID %s at %s", id, url)
-
-<<<<<<< HEAD
-        response = requests.get(url)
-
-        if response.status_code != 200:
-            running_id_list[id] = {}
-        else:
-            running_id_list[id] = response.json()
-
-    return running_id_list[id].get("page", {}).get("totalElements", 0) > 0
-
-
+@cache
+def validate_id(id: str) -> Tuple[dict, bool]:
+    """
+    Returns a tuple of the ID data and whether or not it is valid.
+    """
+    # Encode the IRI
+    iri = f"http://purl.obolibrary.org/obo/{id.replace(':', '_')}"
+    encoded_iri = urllib.parse.quote(iri, safe="")
+
+    # OLS API URL
+    url = f"https://www.ebi.ac.uk/ols/api/terms?iri={encoded_iri}"
+
+    logger.debug("Getting ID %s at %s", id, url)
+
+    response = requests.get(url)
+    data = response.json() if response.status_code == 200 else {}
+
+    return data, data.get("page", {}).get("totalElements", 0) > 0
+
+
+@cache
 def is_id_ancestor(id_ancestor: str, id: str) -> bool:
     """
-    Returns whether or not id_ancestor is an ancestor of id, updating the running_id_list
-    """
-    # This is ONLY run after validating the go_id, so we know that the entry exists already in `running_id_list`
-    if "ancestors" not in running_id_list[id]:
-        # Encode the IRI
-        iri = f"http://purl.obolibrary.org/obo/{id.replace(':', '_')}"
-        encoded_iri = urllib.parse.quote(iri, safe="")
-
-        # Encode the IRI again, as per the OLS API
-        encoded_iri = urllib.parse.quote(encoded_iri, safe="")
-
-        # OLS API URL
-        ontology = id_ancestor.split(":")[0]
-        url = f"https://www.ebi.ac.uk/ols4/api/ontologies/{ontology}/terms/{encoded_iri}/ancestors"
-
-        logger.debug("Getting ancestors for ID %s at %s", id, url)
-
-        response = requests.get(url)
-        if response.status_code != 200:
-            running_id_list[id]["ancestors"] = []
-        else:
-            # Store all ancestors in the running_id_list
-            running_id_list[id]["ancestors"] = [
-                ancestor["obo_id"] for ancestor in response.json()["_embedded"]["terms"]
-            ]
-
-    return id_ancestor in running_id_list[id]["ancestors"]
+    Returns whether or not id_ancestor is an ancestor of id
+    """
+    # Encode the IRI
+    iri = f"http://purl.obolibrary.org/obo/{id.replace(':', '_')}"
+    encoded_iri = urllib.parse.quote(iri, safe="")
+
+    # Encode the IRI again, as per the OLS API
+    encoded_iri = urllib.parse.quote(encoded_iri, safe="")
+
+    # OLS API URL
+    ontology = id_ancestor.split(":")[0]
+    url = f"https://www.ebi.ac.uk/ols4/api/ontologies/{ontology}/terms/{encoded_iri}/ancestors"
+
+    logger.debug("Getting ancestors for ID %s at %s", id, url)
+
+    response = requests.get(url)
+    return response.status_code == 200 and id_ancestor in [
+        ancestor["obo_id"] for ancestor in response.json()["_embedded"]["terms"]
+    ]
 
 
 def validate_id_name_object(
@@ -251,7 +187,9 @@
     """
     logger.debug("Validating %s %s with ID %s", field_name, name, id)
 
-    if not validate_id(id):
+    id_data, valid_id = validate_id(id)
+
+    if not valid_id:
         raise ValueError(f"Invalid ID found in {field_name}: {id}")
 
     if not validate_name:
@@ -260,7 +198,7 @@
     logger.debug("Valid ID, now checking if %s name '%s' matches ID: %s", field_name, name, id)
     # check if the name matches the ID's label or any of its synonyms
     valid_name = False
-    for entry in running_id_list[id]["_embedded"]["terms"]:
+    for entry in id_data["_embedded"]["terms"]:
         if name == entry["label"].lower():
             valid_name = True
             break
@@ -314,9 +252,6 @@
 # ==============================================================================
 # Publication Validation
 # ==============================================================================
-=======
-@cache
->>>>>>> 61608f76
 async def lookup_doi(session: aiohttp.ClientSession, doi: str) -> Tuple[str, bool]:
     url = f"https://api.crossref.org/works/{doi}/agency"
     logger.debug("Checking DOI %s at %s", doi, url)
@@ -324,7 +259,6 @@
         return doi, response.status == 200
 
 
-@cache
 async def lookup_empiar(session: aiohttp.ClientSession, empiar_id: str) -> Tuple[str, bool]:
     url = f"https://www.ebi.ac.uk/empiar/api/entry/{empiar_id}/"
     logger.debug("Checking EMPIAR %s at %s", empiar_id, url)
@@ -332,7 +266,6 @@
         return empiar_id, response.status == 200
 
 
-@cache
 async def lookup_emdb(session: aiohttp.ClientSession, emdb_id: str) -> Tuple[str, bool]:
     url = f"https://www.ebi.ac.uk/emdb/api/entry/{emdb_id}"
     logger.debug("Checking EMDB %s at %s", emdb_id, url)
@@ -354,14 +287,12 @@
     """
     # list of invalid publications
     invalid_publications: List[str] = []
-    new_publications: Dict[str, Set[str]] = {
-        publication_type: set() for publication_type in PUBLICATION_REGEXES_AND_FUNCTIONS
-    }
+    # type of publication to list of new publications to lookup
+    new_publications: Dict[str, Set[str]] = {}
 
     # check if the publication is already in the running_publication_list,
     # otherwise find the matching publication type and add it to the new_publications
     for publication in publication_list:
-<<<<<<< HEAD
         if publication in running_publication_list:
             if not running_publication_list[publication]:
                 invalid_publications.append(publication)
@@ -384,18 +315,6 @@
     # Loop through the different publication types, create new requests for each publication, and then check if they are valid
     async with aiohttp.ClientSession() as session:
         lookup_requests = []
-=======
-        for publication_type, (regex, _) in PUBLICATION_REGEXES_AND_FUNCTIONS.items():
-            if re.match(regex, publication):
-                # edge case for DOI, remove the doi: prefix
-                if publication_type == "doi":
-                    publication = publication.replace("doi:", "")
-                new_publications[publication_type].add(publication)
-                break
-
-    async with aiohttp.ClientSession() as session:
-        tasks = []
->>>>>>> 61608f76
         for publication_type, (_, validate_function) in PUBLICATION_REGEXES_AND_FUNCTIONS.items():
             if publication_type in new_publications:
                 # validate_fucntion will return a tuple of the publication and whether or not it is valid
@@ -405,11 +324,12 @@
 
         results = await asyncio.gather(*lookup_requests)
         invalid_publications += [publication for publication, valid in results if not valid]
+        for publication, valid in results:
+            running_publication_list[publication] = valid
 
     return invalid_publications
 
 
-<<<<<<< HEAD
 def validate_publications(publications: str) -> str:
     if not running_network_validation:
         return publications
@@ -426,46 +346,6 @@
     if len(invalid_publications) > 0:
         raise ValueError(f"Invalid publications found in annotation publications: {invalid_publications}")
     return publications
-=======
-# ==============================================================================
-# Annotation Author Validation
-# ==============================================================================
-
-
-def validate_authors_status(authors: List[Author]) -> List[ValueError]:
-    errors = []
-    primary_author_status_count = 0
-    corresponding_author_status_count = 0
-    for author in authors:
-        if author.primary_author_status:
-            primary_author_status_count += 1
-        if author.corresponding_author_status:
-            corresponding_author_status_count += 1
-
-    if primary_author_status_count == 0:
-        errors.append(ValueError("Annotation must have at least one primary author"))
-    if corresponding_author_status_count == 0:
-        errors.append(ValueError("Annotation must have at least one corresponding author"))
-
-    return errors
-
-
-@cache
-async def lookup_orcid(session: aiohttp.ClientSession, orcid_id: str) -> Tuple[str, bool]:
-    url = f"https://pub.orcid.org/v3.0/{orcid_id}"
-    async with session.head(url) as response:
-        return orcid_id, response.status == 200
-
-
-async def validate_orcids(orcid_list: List[str]) -> List[str]:
-    invalid_orcids: List[str] = []
-
-    async with aiohttp.ClientSession() as session:
-        tasks = [lookup_orcid(session, orcid) for orcid in orcid_list]
-        results = await asyncio.gather(*tasks)
-        invalid_orcids += [orcid for orcid, valid in results if not valid]
-        return invalid_orcids
->>>>>>> 61608f76
 
 
 # ==============================================================================
