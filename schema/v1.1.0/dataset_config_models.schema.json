--- conflicted
+++ resolved
@@ -657,20 +657,6 @@
                     "minItems": 1,
                     "type": "array"
                 },
-                "deposition_keyphotos": {
-                    "description": "A deposition key photo entity.",
-                    "items": {
-                        "$ref": "#/$defs/DepositionKeyPhotoEntity"
-                    },
-                    "type": "array"
-                },
-                "depositions": {
-                    "description": "A deposition entity.",
-                    "items": {
-                        "$ref": "#/$defs/DepositionEntity"
-                    },
-                    "type": "array"
-                },
                 "frames": {
                     "description": "A frame entity.",
                     "items": {
@@ -737,18 +723,13 @@
             "required": [
                 "datasets",
                 "depositions",
-<<<<<<< HEAD
-=======
                 "runs",
->>>>>>> 130573c2
                 "standardization_config",
                 "voxel_spacings"
             ],
             "title": "Container",
             "type": "object"
         },
-<<<<<<< HEAD
-=======
         "CrossReferences": {
             "additionalProperties": false,
             "description": "A set of cross-references to other databases and publications.",
@@ -775,7 +756,6 @@
             "title": "CrossReferences",
             "type": "object"
         },
->>>>>>> 130573c2
         "Dataset": {
             "additionalProperties": false,
             "description": "High-level description of a cryoET dataset.",
@@ -1018,18 +998,11 @@
                     "items": {
                         "$ref": "#/$defs/Author"
                     },
-<<<<<<< HEAD
+                    "minItems": 1,
                     "type": "array"
                 },
                 "cross_references": {
                     "$ref": "#/$defs/CrossReferencesEntity",
-=======
-                    "minItems": 1,
-                    "type": "array"
-                },
-                "cross_references": {
-                    "$ref": "#/$defs/CrossReferences",
->>>>>>> 130573c2
                     "description": "A set of cross-references to other databases and publications."
                 },
                 "dates": {
@@ -1054,10 +1027,7 @@
                         "$ref": "#/$defs/DepositionTypesEnum",
                         "pattern": "(^annotation$)|(^dataset$)|(^tomogram$)"
                     },
-<<<<<<< HEAD
-=======
                     "minItems": 1,
->>>>>>> 130573c2
                     "type": "array"
                 }
             },
@@ -1085,18 +1055,11 @@
                     "items": {
                         "$ref": "#/$defs/DepositionSource"
                     },
-<<<<<<< HEAD
-=======
                     "minItems": 1,
->>>>>>> 130573c2
-                    "type": "array"
-                }
-            },
-            "required": [
-<<<<<<< HEAD
-                "metadata",
-=======
->>>>>>> 130573c2
+                    "type": "array"
+                }
+            },
+            "required": [
                 "sources"
             ],
             "title": "DepositionEntity",
@@ -1111,10 +1074,7 @@
                     "items": {
                         "$ref": "#/$defs/KeyPhotoSource"
                     },
-<<<<<<< HEAD
-=======
                     "minItems": 1,
->>>>>>> 130573c2
                     "type": "array"
                 }
             },
@@ -1356,10 +1316,7 @@
                     "items": {
                         "$ref": "#/$defs/KeyPhotoSource"
                     },
-<<<<<<< HEAD
-=======
                     "minItems": 1,
->>>>>>> 130573c2
                     "type": "array"
                 }
             },
@@ -1411,15 +1368,11 @@
                 "manufacturer": {
                     "anyOf": [
                         {
-                            "$ref": "#/$defs/MicroscopeManufacturerEnum"
+                            "$ref": "#/$defs/TiltseriesMicroscopeManufacturerEnum"
                         },
                         {
-<<<<<<< HEAD
                             "pattern": "^[ ]*\\{[a-zA-Z0-9_-]+\\}[ ]*$",
                             "type": "string"
-=======
-                            "$ref": "#/$defs/TiltseriesMicroscopeManufacturerEnum"
->>>>>>> 130573c2
                         }
                     ],
                     "description": "Name of the microscope manufacturer",
@@ -2162,12 +2115,8 @@
                         }
                     ],
                     "description": "Describe reconstruction method (WBP, SART, SIRT)",
-<<<<<<< HEAD
                     "pattern": "(^SART$)|(^Fourier Space$)|(^SIRT$)|(^WBP$)|(^Unknown$)|(^[ ]*\\{[a-zA-Z0-9_-]+\\}[ ]*$)",
                     "type": "string"
-=======
-                    "pattern": "(^[ ]*\\{[a-zA-Z0-9_-]+\\}[ ]*$)|(^SART$)|(^Fourier Space$)|(^SIRT$)|(^WBP$)|(^Unknown$)"
->>>>>>> 130573c2
                 },
                 "reconstruction_software": {
                     "description": "Name of software used for reconstruction",
@@ -2476,20 +2425,6 @@
             "minItems": 1,
             "type": "array"
         },
-        "deposition_keyphotos": {
-            "description": "A deposition key photo entity.",
-            "items": {
-                "$ref": "#/$defs/DepositionKeyPhotoEntity"
-            },
-            "type": "array"
-        },
-        "depositions": {
-            "description": "A deposition entity.",
-            "items": {
-                "$ref": "#/$defs/DepositionEntity"
-            },
-            "type": "array"
-        },
         "frames": {
             "description": "A frame entity.",
             "items": {
@@ -2556,10 +2491,7 @@
     "required": [
         "datasets",
         "depositions",
-<<<<<<< HEAD
-=======
         "runs",
->>>>>>> 130573c2
         "standardization_config",
         "voxel_spacings"
     ],
