--- conflicted
+++ resolved
@@ -1035,10 +1035,6 @@
                 }
             },
             "required": [
-<<<<<<< HEAD
-=======
-                "metadata",
->>>>>>> 3ab4f1d4
                 "sources"
             ],
             "title": "DepositionEntity",
