id: common
name: cdp-common
version: 1.1.0
prefixes:
  linkml: https://w3id.org/linkml/
  cdp-common: common
  ROR: https://ror.org/
  UBERON: http://purl.obolibrary.org/obo/UBERON_
  CL: http://purl.obolibrary.org/obo/CL_
  GO: http://purl.obolibrary.org/obo/GO_
  IAO: http://purl.obolibrary.org/obo/IAO_
  FOAF: http://xmlns.com/foaf/0.1/
imports:
  - linkml:types
default_prefix: cdp-common
default_range: string


slots:
  # ============================================================================
  # Common Identifiers
  # ============================================================================
  orcid:
    description: >-
      A unique, persistent identifier for researchers, provided by ORCID.
    range: string
    pattern: '[0-9]{4}-[0-9]{4}-[0-9]{4}-[0-9]{3}[0-9X]$'
    recommended: true
    exact_mappings:
      - IAO:0000708

  affiliation_identifier:
    description: >-
      A Research Organization Registry (ROR) identifier.
    range: string
    pattern: '^0[a-hj-km-np-tv-z|0-9]{6}[0-9]{2}$'
    recommended: true
  # ============================================================================

  # ============================================================================
  # Snapshot / Thumbnail
  # ============================================================================
  snapshot:
    description: >-
      Path to the dataset preview image relative to the dataset directory root.
    range: Any
    required: true

  thumbnail:
    description: >-
      Path to the thumbnail of preview image relative to the dataset directory root.
    range: Any
    required: true

  # ============================================================================
  # Dates (re-used in Dataset, Tomogram, Tiltseries, Annotation)
  # ============================================================================
  deposition_date:
    range: date
    required: true
    description: >-
      The date a data item was received by the cryoET data portal.

  release_date:
    range: date
    required: true
    description: >-
      The date a data item was received by the cryoET data portal.

  last_modified_date:
    range: date
    required: true
    description: >-
      The date a piece of data was last modified on the cryoET data portal.
  # ============================================================================

  # ============================================================================
  # Author slots
  # ============================================================================
  author_name:
    range: string
    required: true
    description: >-
      The full name of the author.
    close_mappings:
      - FOAF:name

  author_email:
    range: string
    description: >-
      The email address of the author.
    close_mappings:
      - FOAF:mbox

  author_affiliation_name:
    range: string
    description: >-
      The name of the author's affiliation.

  author_affiliation_address:
    range: string
    description: >-
      The address of the author's affiliation.

  author_corresponding_author_status:
    range: boolean
    description: >-
      Whether the author is a corresponding author.
    ifabsent: false

  author_primary_author_status:
    range: boolean
    description: >-
      Whether the author is a primary author.
    ifabsent: false

  author_list_order:
    range: integer
    required: true
    description: >-
      The position of the author in the author list.
  # ============================================================================


  # ============================================================================
  # Deposition slots
  # ============================================================================
  deposition_identifier:
    identifier: true
    range: integer
    required: true
    description: >-
      An identifier for a CryoET deposition, assigned by the Data Portal. Used to identify the deposition the entity is
      a part of.
  deposition_title:
    range: string
    required: true
    description: >-
      Title of a CryoET deposition.
  deposition_description:
    range: string
    required: true
    description: >-
      A short description of the deposition, similar to an abstract for a journal article or dataset.
  deposition_types:
    range: deposition_types_enum
    required: true
    multivalued: true
    description: >-
      Type of data in the deposition (e.g. dataset, annotation, tomogram)
  # ============================================================================

  # ============================================================================
  # Dataset slots
  # ============================================================================
  dataset_identifier:
    identifier: true
    range: integer
    required: true
    description: >-
      An identifier for a CryoET dataset, assigned by the Data Portal. Used to identify the dataset as the directory
      name in data tree.
  dataset_title:
    range: string
    required: true
    description: >-
      Title of a CryoET dataset.
  dataset_description:
    range: string
    required: true
    description: >-
      A short description of a CryoET dataset, similar to an abstract for a journal article or dataset.

  dataset_key_photo_url:
    range: string
    description: >-
      URL for the dataset preview image.
  dataset_key_photo_thumbnail_url:
    range: string
    description: >-
      URL for the thumbnail of preview image.
  dataset_s3_prefix:
    range: string
    description: >-
      The S3 public bucket path where this dataset is contained.
  dataset_https_prefix:
    range: string
    description: >-
      The HTTPS directory path where this dataset is contained.
  # ============================================================================

  # ============================================================================
  # Funding information slots
  # ============================================================================
  funding_agency_name:
    range: string
    recommended: true
    description: The name of the funding source.
  funding_grant_id:
    range: string
    recommended: true
    description: Grant identifier provided by the funding agency
  # ============================================================================

  # ============================================================================
  # Experimental metadata slots
  # ============================================================================
  # Organism/Species
  organism_name:
    range: string
    required: true
    description: >-
      Name of the organism from which a biological sample used in a CryoET study is derived from, e.g. homo sapiens.
  organism_taxid:
    range: integer
    minimum_value: 1
    recommended: true
    description: >-
      NCBI taxonomy identifier for the organism, e.g. 9606

  # Tissue
  tissue_name:
    range: string
    required: true
    description: >-
      Name of the tissue from which a biological sample used in a CryoET study is derived from.
  tissue_id:
    range: string
    recommended: true
    description: >-
      The UBERON identifier for the tissue.

  # Cell Type
  cell_name:
    range: string
    required: true
    description: >-
      Name of the cell type from which a biological sample used in a CryoET study is derived from.
  cell_type_id:
    range: string
    recommended: true
    description: >-
      Cell Ontology identifier for the cell type

  # Cell Strain
  cell_strain_name:
    range: string
    required: true
    description: >-
      Cell line or strain for the sample.
  cell_strain_id:
    range: string
    recommended: true
    description: >-
      Link to more information about the cell strain.

  # Cell Component
  cell_component_name:
    range: string
    required: true
    description: >-
      Name of the cellular component.
  cell_component_id:
    range: string
    recommended: true
    description: >-
      The GO identifier for the cellular component.

  # Preparation
  preparation_sample_type:
    range: sample_type_enum
    required: true
    description: >-
      Type of sample imaged in a CryoET study.
  sample_preparation:
    range: string
    recommended: true
    description: >-
      Describes how the sample was prepared.
  grid_preparation:
    range: string
    recommended: true
    description: >-
      Describes Cryo-ET grid preparation.
  preparation_other_setup:
    range: string
    recommended: true
    description: >-
      Describes other setup not covered by sample preparation or grid preparation that may make this dataset unique in
      the same publication.
  # ============================================================================

  # ============================================================================
  # Run slots
  # ============================================================================

  # ============================================================================

  # ============================================================================
  # TomogramVoxelSpacing slots
  # ============================================================================

  # ============================================================================

  # ============================================================================
  # TiltSeries slots
  # ============================================================================
  #  id:
  #    range: integer
  #    description: Numeric identifier for this tilt series (this may change!)
  #run (Run): An object relationship with the run this tiltseries is a part of
  tiltseries_run_id:
    range: integer
    description: Reference to the run this tiltseries is a part of
  tiltseries_acceleration_voltage:
    range: integer
    minimum_value: 0
    required: true
    description: Electron Microscope Accelerator voltage in volts
    unit:
      descriptive_name: volts
      symbol: V
  tiltseries_aligned_tiltseries_binning:
    range: integer
    # TODO: uncomment after any_of is fixed https://github.com/linkml/linkml/issues/1521
    # any_of:
    #   - range: integer
    #   - range: IntegerFormattedString
    description: Binning factor of the aligned tilt series
    ifabsent: 'int(1)'
  tiltseries_binning_from_frames:
    range: float
    # TODO: uncomment after any_of is fixed https://github.com/linkml/linkml/issues/1521
    # any_of:
    #   - range: float
    #   - range: FloatFormattedString
    description: Describes the binning factor from frames to tilt series file
  tiltseries_camera_acquire_mode:
    range: string
    description: Camera acquisition mode
  tiltseries_camera_manufacturer:
    range: string
    required: true
    description: Name of the camera manufacturer
  tiltseries_camera_model:
    range: string
    required: true
    description: Camera model name
  tiltseries_data_acquisition_software:
    range: string
    description: Software used to collect data
    required: true
  tiltseries_frames_count:
    range: integer
    description: Number of frames associated with this tiltseries
  tiltseries_is_aligned:
    range: boolean
    required: true
    description: Whether this tilt series is aligned
  tiltseries_https_alignment_file:
    range: string
    description: HTTPS path to the alignment file for this tiltseries
  tiltseries_https_angle_list:
    range: string
    description: HTTPS path to the angle list file for this tiltseries
  tiltseries_https_collection_metadata:
    range: string
    description: HTTPS path to the collection metadata file for this tiltseries
  tiltseries_https_mrc_bin1:
    range: string
    description: HTTPS path to this tiltseries in MRC format (no scaling)
  tiltseries_https_omezarr_dir:
    range: string
    description: HTTPS path to this tiltseries in multiscale OME-Zarr format
  tiltseries_microscope_additional_info:
    range: string
    description: Other microscope optical setup information, in addition to energy filter, phase plate and image corrector
  tiltseries_microscope_energy_filter:
    range: string
    required: true
    description: Energy filter setup used
  tiltseries_microscope_image_corrector:
    range: string
    description: Image corrector setup
  tiltseries_microscope_manufacturer:
    range: string
    required: true
    description: Name of the microscope manufacturer
  tiltseries_microscope_model:
    range: string
    required: true
    description: Microscope model name
  tiltseries_microscope_phase_plate:
    range: string
    description: Phase plate configuration
  tiltseries_pixel_spacing:
    range: float
    minimum_value: 0
    # TODO: uncomment after any_of is fixed https://github.com/linkml/linkml/issues/1521
    # any_of:
    #   - range: float
    #     minimum_value: 0
    #   - range: FloatFormattedString
    required: true
    description: Pixel spacing for the tilt series
    unit:
      descriptive_name: Angstroms per pixel
      symbol: Å/px
  tiltseries_related_empiar_entry:
    range: string
    description: If a tilt series is deposited into EMPIAR, enter the EMPIAR dataset identifier
  tiltseries_s3_alignment_file:
    range: string
    description: S3 path to the alignment file for this tiltseries
  tiltseries_s3_angle_list:
    range: string
    description: S3 path to the angle list file for this tiltseries
  tiltseries_s3_collection_metadata:
    range: string
    description: S3 path to the collection metadata file for this tiltseries
  tiltseries_s3_mrc_bin1:
    range: string
    description: S3 path to this tiltseries in MRC format (no scaling)
  tiltseries_s3_omezarr_dir:
    range: string
    description: S3 path to this tiltseries in multiscale OME-Zarr format
  tiltseries_spherical_aberration_constant:
    range: float
    # TODO: uncomment after any_of is fixed https://github.com/linkml/linkml/issues/1521
    # any_of:
    #   - range: float
    #   - range: FloatFormattedString
    required: true
    description: Spherical Aberration Constant of the objective lens in millimeters
    unit:
      descriptive_name: millimeters
      symbol: mm
  tiltseries_tilt_alignment_software:
    range: string
    description: Software used for tilt alignment
  tiltseries_tilt_axis:
    range: float
    # TODO: uncomment after any_of is fixed https://github.com/linkml/linkml/issues/1521
    # any_of:
    #   - range: float
    #   - range: FloatFormattedString
    required: true
    description: Rotation angle in degrees
    unit:
      descriptive_name: degrees
      symbol: °
  tiltseries_tilt_max:
    range: float
    # TODO: uncomment after any_of is fixed https://github.com/linkml/linkml/issues/1521
    # any_of:
    #   - range: float
    #   - range: FloatFormattedString
    required: true
    description: Maximal tilt angle in degrees
    unit:
      descriptive_name: degrees
      symbol: °
  tiltseries_tilt_min:
    range: float
    # TODO: uncomment after any_of is fixed https://github.com/linkml/linkml/issues/1521
    # any_of:
    #   - range: float
    #   - range: FloatFormattedString
    required: true
    description: Minimal tilt angle in degrees
    unit:
      descriptive_name: degrees
      symbol: °
  tiltseries_tilt_series_quality:
    range: integer
    minimum_value: 1
    maximum_value: 5
    # TODO: uncomment after any_of is fixed https://github.com/linkml/linkml/issues/1521
    # any_of:
    #   - range: integer
    #     minimum_value: 1
    #     maximum_value: 5
    #   - range: IntegerFormattedString
    required: true
    description: Author assessment of tilt series quality within the dataset (1-5, 5 is best)
  tiltseries_tilt_step:
    range: float
    # TODO: uncomment after any_of is fixed https://github.com/linkml/linkml/issues/1521
    # any_of:
    #   - range: float
    #   - range: FloatFormattedString
    required: true
    description: Tilt step in degrees
    unit:
      descriptive_name: degrees
      symbol: °
  tiltseries_tilting_scheme:
    range: string
    required: true
    description: The order of stage tilting during acquisition of the data
  tiltseries_total_flux:
    range: float
    # TODO: uncomment after any_of is fixed https://github.com/linkml/linkml/issues/1521
    # any_of:
    #   - range: float
    #   - range: FloatFormattedString
    required: true
    description: Number of Electrons reaching the specimen in a square Angstrom area for the entire tilt series
    unit:
      descriptive_name: electrons per square Angstrom
      symbol: e^-/Å^2
  # ============================================================================


  # ============================================================================
  # Tomogram slots
  # ============================================================================
  # tomogram affine_transformation_matrix is included in metadata.yaml for validation compatability purposes
  tomogram_ctf_corrected:
    range: boolean
    description: Whether this tomogram is CTF corrected
    recommended: true
  #dataset (Dataset): An object relationship with the dataset this tomogram is a part of
  tomogram_dataset_id:
    range: integer
    description: Reference to the dataset this tomogram is a part of
  tomogram_fiducial_alignment_status:
    range: fiducial_alignment_status_enum
    # TODO: remove after any_of is fixed https://github.com/linkml/linkml/issues/1521
    # any_of:
    #   - range: fiducial_alignment_status_enum
    #   - range: BooleanFormattedString
    #     pattern: '^[ ]*\{[a-zA-Z0-9_-]+\}[ ]*$'
    required: true
    description: Whether the tomographic alignment was computed based on fiducial markers.
  tomogram_https_mrc_scale0:
    range: string
    description: HTTPS path to this tomogram in MRC format (no scaling)
  tomogram_https_omezarr_dir:
    range: string
    description: HTTPS path to this tomogram in multiscale OME-Zarr format
  tomogram_key_photo_thumbnail_url:
    range: string
    description: URL for the thumbnail of key photo
  tomogram_key_photo_url:
    range: string
    description: URL for the key photo
  tomogram_name:
    range: string
    description: Short name for this tomogram
  tomogram_neuroglancer_config:
    range: string
    description: the compact json of neuroglancer config
  tomogram_align_software:
    range: string
    description: Software used for alignment
  tomogram_processing:
    range: string
    required: true
    description: Describe additional processing used to derive the tomogram
  tomogram_processing_software:
    range: string
    description: Processing software used to derive the tomogram
    recommended: true
  tomogram_reconstruction_method:
    range: string
    required: true
    description: Describe reconstruction method (Weighted back-projection, SART, SIRT)
  tomogram_reconstruction_software:
    range: string
    required: true
    description: Name of software used for reconstruction
  tomogram_s3_mrc_scale0:
    range: string
    description: S3 path to this tomogram in MRC format (no scaling)
  tomogram_s3_omezarr_dir:
    range: string
    description: S3 path to this tomogram in multiscale OME-Zarr format
  tomogram_scale0_dimensions:
    range: string
    description: comma separated x,y,z dimensions of the unscaled tomogram
  tomogram_scale1_dimensions:
    range: string
    description: comma separated x,y,z dimensions of the scale1 tomogram
  tomogram_scale2_dimensions:
    range: string
    description: comma separated x,y,z dimensions of the scale2 tomogram
  tomogram_version:
    range: VersionString
    required: true
    description: Version of tomogram
  #tomogram_voxel_spacing (TomogramVoxelSpacing): An object relationship with a specific voxel spacing for this experiment run
  tomogram_type:
    range: string
    description: "Tomogram purpose (ex: CANONICAL)"
  tomogram_voxel_spacing:
    range: float
    # TODO: uncomment after any_of is fixed https://github.com/linkml/linkml/issues/1521
    # any_of:
    #   - range: float
    #   - range: FloatFormattedString
    required: true
    description: Voxel spacing equal in all three axes in angstroms
    unit:
      descriptive_name: Angstroms per voxel
      symbol: Å/voxel
  # ============================================================================

  # ============================================================================
  # Annotation slots
  # ============================================================================
  #id (int): Numeric identifier (May change!)
  annotation_method:
    range: string
    required: true
    description: Describe how the annotation is made (e.g. Manual, crYoLO, Positive Unlabeled Learning, template matching)
  annotation_method_type:
    range: annotation_method_type_enum
    required: true
    description: Classification of the annotation method based on supervision.
  annotation_publication:
    range: string
    description: DOIs for publications that describe the dataset. Use a comma to separate multiple DOIs.
  annotation_software:
    range: string
    description: Software used for generating this annotation
    recommended: true
  #authors (list[Author]): An array relationship with the authors of this annotation
  annotation_confidence_precision:
    range: float
    minimum_value: 0
    maximum_value: 100
    description: Describe the confidence level of the annotation. Precision is defined as the % of annotation objects being true positive
    unit:
      descriptive_name: percentage
      symbol: '%'
  annotation_confidence_recall:
    range: float
    minimum_value: 0
    maximum_value: 100
    description: Describe the confidence level of the annotation. Recall is defined as the % of true positives being annotated correctly
    unit:
      descriptive_name: percentage
      symbol: '%'
  #deposition_date (date): Date when an annotation set is initially received by the Data Portal.
  annotation_ground_truth_status:
    range: boolean
    recommended: true
    description: Whether an annotation is considered ground truth, as determined by the annotator.
    ifabsent: false
  annotation_ground_truth_used:
    range: string
    description: Annotation filename used as ground truth for precision and recall
  https_metadata_path:
    range: string
    description: HTTPS path for the metadata json file for this annotation
  #last_modified_date (date): Date when an annotation was last modified in the Data Portal
  annotation_object_count:
    range: integer
    description: Number of objects identified
  annotation_object_description:
    range: string
    description: A textual description of the annotation object, can be a longer description to include additional information not covered by the Annotation object name and state.
  annotation_object_id:
    range: string
    required: true
    description: Gene Ontology Cellular Component identifier for the annotation object
  annotation_object_name:
    range: string
    required: true
    description: Name of the object being annotated (e.g. ribosome, nuclear pore complex, actin filament, membrane)
  annotation_object_state:
    range: string
    description: Molecule state annotated (e.g. open, closed)
  #release_date (date): Date when annotation data is made public by the Data Portal.
  #tomogram_voxel_spacing (TomogramVoxelSpacing): An object relationship with a specific voxel spacing for this annotation
  tomogram_voxel_spacing_id:
    range: integer
    description: Reference to the tomogram voxel spacing group this annotation applies to
  s3_metadata_path:
    range: string
    description: S3 path for the metadata json file for this annotation
  annotation_is_curator_recommended:
    range: boolean
    description: This annotation is recommended by the curator to be preferred for this object type.
<<<<<<< HEAD
  annotation_method_links:
    range: AnnotationMethodLinks
    description: A set of links to models, sourcecode, documentation, etc referenced by annotation the method
=======
    ifabsent: false
  annotation_version:
    range: VersionString
    description: Version of annotation.
>>>>>>> b78797df

  # ============================================================================
  # Annotation Source File slots
  # ============================================================================
  #id (int): Numeric identifier (May change!)
  annotation_source_file_format:
    range: string
    required: true
    description: File format for this file
  annotation_source_file_https_path:
    range: string
    description: HTTPS url for the annotation file
  annotation_source_file_s3_path:
    range: string
    description: S3 path for the annotation file
  annotation_source_file_annotation_id:
    range: integer
    description: Reference to the annotation this file applies to
  annotation_source_file_path:
    range: string
    description: Path to the annotation file relative to the dataset root.
  annotation_source_file_glob_string:
    range: string
    required: true
    description: Glob string to match annotation files in the dataset.
  annotation_source_file_is_visualization_default:
    range: boolean
    description: This annotation will be rendered in neuroglancer by default.
    ifabsent: false
  #Annotation (Annotation): The annotation this file is a part of

  # ============================================================================
  # Annotation Source File shape-specific slots
  # ============================================================================
  annotation_source_file_binning:
    range: integer
    description: The binning factor for a point / oriented point / instance segmentation annotation file.
    ifabsent: 'int(1)'
  annotation_source_file_columns:
    range: string
    description: The columns used in a point annotation file.
    ifabsent: string(xyz)
  annotation_source_file_delimiter:
    range: string
    description: The delimiter used in a point annotation file.
    ifabsent: string(,)
  annotation_source_file_filter_value:
    range: string
    description: The filter value for an oriented point / instance segmentation annotation file.
  annotation_source_file_order:
    range: string
    description: The order of axes for an oriented point / instance segmentation annotation file.
    ifabsent: string(xyz)
  annotation_source_file_mask_label:
    range: integer
    description: The mask label for a semantic segmentation mask annotation file.
    ifabsent: 'int(1)'

  # ============================================================================

enums:
  # ============================================================================
  # Controlled vocabularies
  # ============================================================================
  sample_type_enum:
    description: Type of sample imaged in a CryoET study.
    permissible_values:
      cell:
        description: Tomographic data of whole cells or cell sections.
      tissue:
        description: Tomographic data of tissue sections.
      organism:
        description: Tomographic data of sections through multicellular organisms.
      organelle:
        description: Tomographic data of purified organelles.
      virus:
        description: Tomographic data of purified viruses or VLPs.
      in_vitro:
        description: Tomographic data of in vitro reconstituted systems or mixtures of proteins.
      in_silico:
        description: Simulated tomographic data.
      other:
        description: Other type of sample.

  fiducial_alignment_status_enum:
    description: Fiducial Alignment method
    permissible_values:
      FIDUCIAL:
        description: Alignment computed based on fiducial markers
      NON_FIDUCIAL:
        description: Alignment computed without fiducial markers

  tomogram_type_enum:
    description: Tomogram type
    permissible_values:
      CANONICAL:
        description: Canonical tomogram (basis geometry for all annotations)

  annotation_method_type_enum:
    description: Describes how the annotations were generated.
    permissible_values:
      manual:
        description: Annotations were generated manually.
      automated:
        description: Annotations were generated semi-automatically.
      hybrid:
        description: Annotations were generated automatically.

<<<<<<< HEAD
  annotation_method_link_type_enum:
    description: Describes the type of link associated to the annotation method.
    permissible_values:
      documentation:
        description: Links to the documentation related to the method.
      models_weights:
        description: Links to the weights that the models used for generating annotations were trained with.
      other:
        description: Link to resources that doesn't fit in the other categories.
      source_code:
        description: Links to the source code of the method.
      website:
        description: Links to a website of the method or tool used to generate the annotation.

  annotation_shape_enum:
    description: Annotation shape types available on the data portal.
    permissible_values:
      Point:
        description: Annotations were generated manually.
      OrientedPoint:
        description: Annotations were generated semi-automatically.
      SegmentationMask:
        description: Annotations were generated automatically.

  deposition_types_enum:
    description: Types of data a deposition has
    permissible_values:
      annotation:
        description: The deposition only comprises of annotations for existing datasets
      datasets:
        description: The deposition comprises of new dataset(s).
      tomograms:
        description: The deposition only comprises of tomograms for existing datasets

=======
types:
  BooleanFormattedString:
    description: A formatted string that represents a boolean.
    base: str
    pattern: '^[ ]*\{[a-zA-Z0-9_-]+\}[ ]*$'

  FloatFormattedString:
    description: A formatted string that represents a floating point number.
    base: str
    pattern: '^float[ ]*\{[a-zA-Z0-9_-]+\}[ ]*$'

  IntegerFormattedString:
    description: A formatted string that represents an integer.
    base: str
    pattern: '^int[ ]*\{[a-zA-Z0-9_-]+\}[ ]*$'

  VersionString:
    description: A version number (only major, minor versions)
    base: float

  URLorS3URI:
    description: A URL or S3 URI
    base: str
    pattern: '^(https?|s3)://.*$'
>>>>>>> b78797df

classes:
  Any:
    class_uri: linkml:Any
    description: A placeholder for any type of data.

  # ============================================================================
  # Cross-references to other databases and publications
  # ============================================================================
  CrossReferences:
    description: A set of cross-references to other databases and publications.
    attributes:
      dataset_publications:
        range: string
        recommended: true
        description: Comma-separated list of DOIs for publications associated with the dataset.
      related_database_entries:
        range: string
        recommended: true
        description: Comma-separated list of related database entries for the dataset.
      related_database_links: # DEPRECATED
        range: string
        description: Comma-separated list of related database links for the dataset.
      dataset_citations: # DEPRECATED
        range: string
        description: Comma-separated list of DOIs for publications citing the dataset.

  # ============================================================================
  # Annotation Method Links
  # ============================================================================
  AnnotationMethodLinks:
    description: A set of links to models, sourcecode, documentation, etc referenced by annotation the method
    attributes:
      link:
        range: string
        description: URL to the resource
        required: true
      link_type:
        range: annotation_method_link_type_enum
        description: Type of link (e.g. model, sourcecode, documentation)
        required: true
      name:
        range: string
        description: user readable name of the resource
        recommended: true<|MERGE_RESOLUTION|>--- conflicted
+++ resolved
@@ -683,16 +683,13 @@
   annotation_is_curator_recommended:
     range: boolean
     description: This annotation is recommended by the curator to be preferred for this object type.
-<<<<<<< HEAD
+    ifabsent: false
   annotation_method_links:
     range: AnnotationMethodLinks
     description: A set of links to models, sourcecode, documentation, etc referenced by annotation the method
-=======
-    ifabsent: false
   annotation_version:
     range: VersionString
     description: Version of annotation.
->>>>>>> b78797df
 
   # ============================================================================
   # Annotation Source File slots
@@ -801,7 +798,6 @@
       hybrid:
         description: Annotations were generated automatically.
 
-<<<<<<< HEAD
   annotation_method_link_type_enum:
     description: Describes the type of link associated to the annotation method.
     permissible_values:
@@ -816,16 +812,6 @@
       website:
         description: Links to a website of the method or tool used to generate the annotation.
 
-  annotation_shape_enum:
-    description: Annotation shape types available on the data portal.
-    permissible_values:
-      Point:
-        description: Annotations were generated manually.
-      OrientedPoint:
-        description: Annotations were generated semi-automatically.
-      SegmentationMask:
-        description: Annotations were generated automatically.
-
   deposition_types_enum:
     description: Types of data a deposition has
     permissible_values:
@@ -836,7 +822,6 @@
       tomograms:
         description: The deposition only comprises of tomograms for existing datasets
 
-=======
 types:
   BooleanFormattedString:
     description: A formatted string that represents a boolean.
@@ -861,7 +846,6 @@
     description: A URL or S3 URI
     base: str
     pattern: '^(https?|s3)://.*$'
->>>>>>> b78797df
 
 classes:
   Any:
