--- conflicted
+++ resolved
@@ -5,14 +5,7 @@
 import re
 import sys
 from typing import Any, ClassVar, List, Literal, Dict, Optional, Union
-from pydantic.version import VERSION as PYDANTIC_VERSION
-
-if int(PYDANTIC_VERSION[0]) >= 2:
-    from pydantic import BaseModel, ConfigDict, Field, RootModel, field_validator
-else:
-    from pydantic import BaseModel, Field, validator
-
-from pydantic import conlist
+from pydantic import BaseModel, ConfigDict, Field, RootModel, field_validator, conlist
 
 metamodel_version = "None"
 version = "1.1.0"
@@ -951,14 +944,14 @@
     linkml_meta: ClassVar[LinkMLMeta] = LinkMLMeta({"abstract": True, "from_schema": "metadata"})
 
     authors: List[Author] = Field(
-        ...,
+        default_factory=list,
         description="""Author of a scientific data entity.""",
+        min_length=1,
         json_schema_extra={
             "linkml_meta": {
                 "alias": "authors",
                 "domain_of": ["AuthoredEntity", "Dataset", "Deposition", "Tomogram", "Annotation"],
                 "list_elements_ordered": True,
-                "minimum_cardinality": 1,
             }
         },
     )
@@ -972,7 +965,7 @@
     linkml_meta: ClassVar[LinkMLMeta] = LinkMLMeta({"abstract": True, "from_schema": "metadata"})
 
     funding: Optional[List[FundingDetails]] = Field(
-        default_factory=list,
+        None,
         description="""A funding source for a scientific data entity (base for JSON and DB representation).""",
         json_schema_extra={
             "linkml_meta": {
@@ -1367,11 +1360,7 @@
         return v
 
 
-<<<<<<< HEAD
-class Dataset(ExperimentMetadata, CrossReferencedEntity, FundedEntity, AuthoredEntity, DatestampedEntity):
-=======
-class Dataset(ExperimentalMetadata, CrossReferencedEntity, FundedEntity, AuthoredEntity, DateStampedEntity):
->>>>>>> df12930f
+class Dataset(ExperimentMetadata, CrossReferencedEntity, FundedEntity, AuthoredEntity, DateStampedEntity):
     """
     High-level description of a cryoET dataset.
     """
@@ -1430,19 +1419,19 @@
         },
     )
     authors: List[Author] = Field(
-        ...,
+        default_factory=list,
         description="""Author of a scientific data entity.""",
+        min_length=1,
         json_schema_extra={
             "linkml_meta": {
                 "alias": "authors",
                 "domain_of": ["AuthoredEntity", "Dataset", "Deposition", "Tomogram", "Annotation"],
                 "list_elements_ordered": True,
-                "minimum_cardinality": 1,
             }
         },
     )
     funding: Optional[List[FundingDetails]] = Field(
-        default_factory=list,
+        None,
         description="""A funding source for a scientific data entity (base for JSON and DB representation).""",
         json_schema_extra={
             "linkml_meta": {
@@ -1594,14 +1583,14 @@
         },
     )
     deposition_types: List[DepositionTypesEnum] = Field(
-        ...,
+        default_factory=list,
         description="""Type of data in the deposition (e.g. dataset, annotation, tomogram)""",
+        min_length=1,
         json_schema_extra={
             "linkml_meta": {
                 "alias": "deposition_types",
                 "domain_of": ["Deposition"],
                 "exact_mappings": ["cdp-common:deposition_types"],
-                "minimum_cardinality": 1,
             }
         },
     )
@@ -1613,14 +1602,14 @@
         },
     )
     authors: List[Author] = Field(
-        ...,
+        default_factory=list,
         description="""Author of a scientific data entity.""",
+        min_length=1,
         json_schema_extra={
             "linkml_meta": {
                 "alias": "authors",
                 "domain_of": ["AuthoredEntity", "Dataset", "Deposition", "Tomogram", "Annotation"],
                 "list_elements_ordered": True,
-                "minimum_cardinality": 1,
             }
         },
     )
@@ -2435,14 +2424,14 @@
         json_schema_extra={"linkml_meta": {"alias": "offset", "domain_of": ["Tomogram"]}},
     )
     authors: List[Author] = Field(
-        ...,
+        default_factory=list,
         description="""Author of a scientific data entity.""",
+        min_length=1,
         json_schema_extra={
             "linkml_meta": {
                 "alias": "authors",
                 "domain_of": ["AuthoredEntity", "Dataset", "Deposition", "Tomogram", "Annotation"],
                 "list_elements_ordered": True,
-                "minimum_cardinality": 1,
             }
         },
     )
@@ -2662,7 +2651,7 @@
         },
     )
     glob_strings: Optional[List[str]] = Field(
-        default_factory=list,
+        None,
         description="""Glob strings to match annotation files in the dataset. Required if annotation_source_file_glob_string is not provided.""",
         json_schema_extra={
             "linkml_meta": {
@@ -2784,7 +2773,7 @@
         },
     )
     glob_strings: Optional[List[str]] = Field(
-        default_factory=list,
+        None,
         description="""Glob strings to match annotation files in the dataset. Required if annotation_source_file_glob_string is not provided.""",
         json_schema_extra={
             "linkml_meta": {
@@ -2906,7 +2895,7 @@
         },
     )
     glob_strings: Optional[List[str]] = Field(
-        default_factory=list,
+        None,
         description="""Glob strings to match annotation files in the dataset. Required if annotation_source_file_glob_string is not provided.""",
         json_schema_extra={
             "linkml_meta": {
@@ -3029,7 +3018,7 @@
         },
     )
     glob_strings: Optional[List[str]] = Field(
-        default_factory=list,
+        None,
         description="""Glob strings to match annotation files in the dataset. Required if annotation_source_file_glob_string is not provided.""",
         json_schema_extra={
             "linkml_meta": {
@@ -3111,7 +3100,7 @@
         },
     )
     glob_strings: Optional[List[str]] = Field(
-        default_factory=list,
+        None,
         description="""Glob strings to match annotation files in the dataset. Required if annotation_source_file_glob_string is not provided.""",
         json_schema_extra={
             "linkml_meta": {
@@ -3205,7 +3194,7 @@
         },
     )
     glob_strings: Optional[List[str]] = Field(
-        default_factory=list,
+        None,
         description="""Glob strings to match annotation files in the dataset. Required if annotation_source_file_glob_string is not provided.""",
         json_schema_extra={
             "linkml_meta": {
@@ -3297,7 +3286,7 @@
         json_schema_extra={"linkml_meta": {"alias": "confidence", "domain_of": ["Annotation"]}},
     )
     files: Optional[List[AnnotationSourceFile]] = Field(
-        default_factory=list,
+        None,
         description="""File and sourcing data for an annotation. Represents an entry in annotation.sources.""",
         json_schema_extra={
             "linkml_meta": {"alias": "files", "domain_of": ["Annotation"], "list_elements_ordered": True}
@@ -3369,14 +3358,14 @@
         },
     )
     authors: List[Author] = Field(
-        ...,
+        default_factory=list,
         description="""Author of a scientific data entity.""",
+        min_length=1,
         json_schema_extra={
             "linkml_meta": {
                 "alias": "authors",
                 "domain_of": ["AuthoredEntity", "Dataset", "Deposition", "Tomogram", "Annotation"],
                 "list_elements_ordered": True,
-                "minimum_cardinality": 1,
             }
         },
     )
@@ -3467,56 +3456,57 @@
     linkml_meta: ClassVar[LinkMLMeta] = LinkMLMeta({"from_schema": "cdp-dataset-config", "tree_root": True})
 
     annotations: Optional[List[AnnotationEntity]] = Field(
-        default_factory=list,
+        None,
         description="""An annotation entity.""",
         json_schema_extra={"linkml_meta": {"alias": "annotations", "domain_of": ["Container"]}},
     )
     dataset_keyphotos: Optional[List[DatasetKeyPhotoEntity]] = Field(
-        default_factory=list,
+        None,
         description="""A dataset key photo entity.""",
         json_schema_extra={"linkml_meta": {"alias": "dataset_keyphotos", "domain_of": ["Container"]}},
     )
     datasets: List[DatasetEntity] = Field(
-        ...,
+        default_factory=list,
         description="""A dataset entity.""",
-        json_schema_extra={"linkml_meta": {"alias": "datasets", "domain_of": ["Container"], "minimum_cardinality": 1}},
+        min_length=1,
+        json_schema_extra={"linkml_meta": {"alias": "datasets", "domain_of": ["Container"]}},
     )
     deposition_keyphotos: Optional[List[DepositionKeyPhotoEntity]] = Field(
-        default_factory=list,
+        None,
         description="""A deposition key photo entity.""",
         json_schema_extra={"linkml_meta": {"alias": "deposition_keyphotos", "domain_of": ["Container"]}},
     )
     depositions: List[DepositionEntity] = Field(
-        ...,
+        default_factory=list,
         description="""A deposition entity.""",
-        json_schema_extra={
-            "linkml_meta": {"alias": "depositions", "domain_of": ["Container"], "minimum_cardinality": 1}
-        },
+        min_length=1,
+        json_schema_extra={"linkml_meta": {"alias": "depositions", "domain_of": ["Container"]}},
     )
     frames: Optional[List[FrameEntity]] = Field(
-        default_factory=list,
+        None,
         description="""A frame entity.""",
         json_schema_extra={"linkml_meta": {"alias": "frames", "domain_of": ["Container"]}},
     )
     gains: Optional[List[GainEntity]] = Field(
-        default_factory=list,
+        None,
         description="""A gain entity.""",
         json_schema_extra={"linkml_meta": {"alias": "gains", "domain_of": ["Container"]}},
     )
     key_images: Optional[List[KeyImageEntity]] = Field(
-        default_factory=list,
+        None,
         description="""A key image entity.""",
         json_schema_extra={"linkml_meta": {"alias": "key_images", "domain_of": ["Container"]}},
     )
     rawtilts: Optional[List[RawTiltEntity]] = Field(
-        default_factory=list,
+        None,
         description="""A raw tilt entity.""",
         json_schema_extra={"linkml_meta": {"alias": "rawtilts", "domain_of": ["Container"]}},
     )
     runs: List[RunEntity] = Field(
-        ...,
+        default_factory=list,
         description="""A run entity.""",
-        json_schema_extra={"linkml_meta": {"alias": "runs", "domain_of": ["Container"], "minimum_cardinality": 1}},
+        min_length=1,
+        json_schema_extra={"linkml_meta": {"alias": "runs", "domain_of": ["Container"]}},
     )
     standardization_config: StandardizationConfig = Field(
         ...,
@@ -3524,21 +3514,20 @@
         json_schema_extra={"linkml_meta": {"alias": "standardization_config", "domain_of": ["Container"]}},
     )
     tiltseries: Optional[List[TiltSeriesEntity]] = Field(
-        default_factory=list,
+        None,
         description="""A tilt series entity.""",
         json_schema_extra={"linkml_meta": {"alias": "tiltseries", "domain_of": ["Container"]}},
     )
     tomograms: Optional[List[TomogramEntity]] = Field(
-        default_factory=list,
+        None,
         description="""A tomogram entity.""",
         json_schema_extra={"linkml_meta": {"alias": "tomograms", "domain_of": ["Container"]}},
     )
     voxel_spacings: List[VoxelSpacingEntity] = Field(
-        ...,
+        default_factory=list,
         description="""A voxel spacing entity.""",
-        json_schema_extra={
-            "linkml_meta": {"alias": "voxel_spacings", "domain_of": ["Container"], "minimum_cardinality": 1}
-        },
+        min_length=1,
+        json_schema_extra={"linkml_meta": {"alias": "voxel_spacings", "domain_of": ["Container"]}},
     )
 
 
@@ -3673,11 +3662,10 @@
     linkml_meta: ClassVar[LinkMLMeta] = LinkMLMeta({"from_schema": "cdp-dataset-config"})
 
     list_globs: List[str] = Field(
-        ...,
+        default_factory=list,
         description="""The globs for the file.""",
-        json_schema_extra={
-            "linkml_meta": {"alias": "list_globs", "domain_of": ["SourceMultiGlob"], "minimum_cardinality": 1}
-        },
+        min_length=1,
+        json_schema_extra={"linkml_meta": {"alias": "list_globs", "domain_of": ["SourceMultiGlob"]}},
     )
 
 
@@ -3813,27 +3801,27 @@
     linkml_meta: ClassVar[LinkMLMeta] = LinkMLMeta({"from_schema": "cdp-dataset-config"})
 
     annotation: Optional[List[str]] = Field(
-        default_factory=list,
+        None,
         description="""Include or exclude annotations.""",
         json_schema_extra={"linkml_meta": {"alias": "annotation", "domain_of": ["SourceParent"]}},
     )
     dataset: Optional[List[str]] = Field(
-        default_factory=list,
+        None,
         description="""Include or exclude datasets.""",
         json_schema_extra={"linkml_meta": {"alias": "dataset", "domain_of": ["SourceParent"]}},
     )
     run: Optional[List[str]] = Field(
-        default_factory=list,
+        None,
         description="""Include or exclude runs.""",
         json_schema_extra={"linkml_meta": {"alias": "run", "domain_of": ["SourceParent"]}},
     )
     tomogram: Optional[List[str]] = Field(
-        default_factory=list,
+        None,
         description="""Include or exclude tomograms.""",
         json_schema_extra={"linkml_meta": {"alias": "tomogram", "domain_of": ["SourceParent"]}},
     )
     voxel_spacing: Optional[List[str]] = Field(
-        default_factory=list,
+        None,
         description="""Include or exclude voxel spacings.""",
         json_schema_extra={"linkml_meta": {"alias": "voxel_spacing", "domain_of": ["Tomogram", "SourceParent"]}},
     )
@@ -3879,14 +3867,11 @@
     linkml_meta: ClassVar[LinkMLMeta] = LinkMLMeta({"from_schema": "cdp-dataset-config"})
 
     value: List[Any] = Field(
-        ...,
+        default_factory=list,
         description="""A placeholder for any type of data.""",
-        json_schema_extra={
-            "linkml_meta": {
-                "alias": "value",
-                "domain_of": ["DefaultLiteral", "KeyPhotoLiteral", "VoxelSpacingLiteral"],
-                "minimum_cardinality": 1,
-            }
+        min_length=1,
+        json_schema_extra={
+            "linkml_meta": {"alias": "value", "domain_of": ["DefaultLiteral", "KeyPhotoLiteral", "VoxelSpacingLiteral"]}
         },
     )
 
@@ -3899,8 +3884,9 @@
     linkml_meta: ClassVar[LinkMLMeta] = LinkMLMeta({"from_schema": "cdp-dataset-config"})
 
     sources: List[KeyPhotoSource] = Field(
-        ...,
+        default_factory=list,
         description="""A key photo source.""",
+        min_length=1,
         json_schema_extra={
             "linkml_meta": {
                 "alias": "sources",
@@ -3920,7 +3906,6 @@
                     "DatasetKeyPhotoEntity",
                     "DepositionKeyPhotoEntity",
                 ],
-                "minimum_cardinality": 1,
             }
         },
     )
@@ -4022,8 +4007,9 @@
         },
     )
     sources: List[AnnotationSource] = Field(
-        ...,
+        default_factory=list,
         description="""An annotation source.""",
+        min_length=1,
         json_schema_extra={
             "linkml_meta": {
                 "alias": "sources",
@@ -4043,7 +4029,6 @@
                     "DatasetKeyPhotoEntity",
                     "DepositionKeyPhotoEntity",
                 ],
-                "minimum_cardinality": 1,
             }
         },
     )
@@ -4129,8 +4114,9 @@
         },
     )
     sources: List[DatasetSource] = Field(
-        ...,
+        default_factory=list,
         description="""A dataset source.""",
+        min_length=1,
         json_schema_extra={
             "linkml_meta": {
                 "alias": "sources",
@@ -4150,7 +4136,6 @@
                     "DatasetKeyPhotoEntity",
                     "DepositionKeyPhotoEntity",
                 ],
-                "minimum_cardinality": 1,
             }
         },
     )
@@ -4263,8 +4248,9 @@
     linkml_meta: ClassVar[LinkMLMeta] = LinkMLMeta({"from_schema": "cdp-dataset-config"})
 
     sources: List[KeyPhotoSource] = Field(
-        ...,
+        default_factory=list,
         description="""A key photo source.""",
+        min_length=1,
         json_schema_extra={
             "linkml_meta": {
                 "alias": "sources",
@@ -4284,7 +4270,6 @@
                     "DatasetKeyPhotoEntity",
                     "DepositionKeyPhotoEntity",
                 ],
-                "minimum_cardinality": 1,
             }
         },
     )
@@ -4298,8 +4283,9 @@
     linkml_meta: ClassVar[LinkMLMeta] = LinkMLMeta({"from_schema": "cdp-dataset-config"})
 
     sources: List[KeyPhotoSource] = Field(
-        ...,
+        default_factory=list,
         description="""A key photo source.""",
+        min_length=1,
         json_schema_extra={
             "linkml_meta": {
                 "alias": "sources",
@@ -4319,7 +4305,6 @@
                     "DatasetKeyPhotoEntity",
                     "DepositionKeyPhotoEntity",
                 ],
-                "minimum_cardinality": 1,
             }
         },
     )
@@ -4349,8 +4334,9 @@
         },
     )
     sources: List[DepositionSource] = Field(
-        ...,
+        default_factory=list,
         description="""A deposition source.""",
+        min_length=1,
         json_schema_extra={
             "linkml_meta": {
                 "alias": "sources",
@@ -4370,7 +4356,6 @@
                     "DatasetKeyPhotoEntity",
                     "DepositionKeyPhotoEntity",
                 ],
-                "minimum_cardinality": 1,
             }
         },
     )
@@ -4483,8 +4468,9 @@
     linkml_meta: ClassVar[LinkMLMeta] = LinkMLMeta({"from_schema": "cdp-dataset-config"})
 
     sources: List[FrameSource] = Field(
-        ...,
+        default_factory=list,
         description="""A frame source.""",
+        min_length=1,
         json_schema_extra={
             "linkml_meta": {
                 "alias": "sources",
@@ -4504,7 +4490,6 @@
                     "DatasetKeyPhotoEntity",
                     "DepositionKeyPhotoEntity",
                 ],
-                "minimum_cardinality": 1,
             }
         },
     )
@@ -4642,8 +4627,9 @@
     linkml_meta: ClassVar[LinkMLMeta] = LinkMLMeta({"from_schema": "cdp-dataset-config"})
 
     sources: List[GainSource] = Field(
-        ...,
+        default_factory=list,
         description="""A gain source.""",
+        min_length=1,
         json_schema_extra={
             "linkml_meta": {
                 "alias": "sources",
@@ -4663,7 +4649,6 @@
                     "DatasetKeyPhotoEntity",
                     "DepositionKeyPhotoEntity",
                 ],
-                "minimum_cardinality": 1,
             }
         },
     )
@@ -4801,8 +4786,9 @@
     linkml_meta: ClassVar[LinkMLMeta] = LinkMLMeta({"from_schema": "cdp-dataset-config"})
 
     sources: List[KeyImageSource] = Field(
-        ...,
+        default_factory=list,
         description="""A key image source.""",
+        min_length=1,
         json_schema_extra={
             "linkml_meta": {
                 "alias": "sources",
@@ -4822,7 +4808,6 @@
                     "DatasetKeyPhotoEntity",
                     "DepositionKeyPhotoEntity",
                 ],
-                "minimum_cardinality": 1,
             }
         },
     )
@@ -4960,8 +4945,9 @@
     linkml_meta: ClassVar[LinkMLMeta] = LinkMLMeta({"from_schema": "cdp-dataset-config"})
 
     sources: List[RawTiltSource] = Field(
-        ...,
+        default_factory=list,
         description="""A raw tilt source.""",
+        min_length=1,
         json_schema_extra={
             "linkml_meta": {
                 "alias": "sources",
@@ -4981,7 +4967,6 @@
                     "DatasetKeyPhotoEntity",
                     "DepositionKeyPhotoEntity",
                 ],
-                "minimum_cardinality": 1,
             }
         },
     )
@@ -5119,8 +5104,9 @@
     linkml_meta: ClassVar[LinkMLMeta] = LinkMLMeta({"from_schema": "cdp-dataset-config"})
 
     sources: List[RunSource] = Field(
-        ...,
+        default_factory=list,
         description="""A run source.""",
+        min_length=1,
         json_schema_extra={
             "linkml_meta": {
                 "alias": "sources",
@@ -5140,7 +5126,6 @@
                     "DatasetKeyPhotoEntity",
                     "DepositionKeyPhotoEntity",
                 ],
-                "minimum_cardinality": 1,
             }
         },
     )
@@ -5333,8 +5318,9 @@
         },
     )
     sources: List[TiltSeriesSource] = Field(
-        ...,
+        default_factory=list,
         description="""A tilt series source.""",
+        min_length=1,
         json_schema_extra={
             "linkml_meta": {
                 "alias": "sources",
@@ -5354,7 +5340,6 @@
                     "DatasetKeyPhotoEntity",
                     "DepositionKeyPhotoEntity",
                 ],
-                "minimum_cardinality": 1,
             }
         },
     )
@@ -5508,8 +5493,9 @@
         },
     )
     sources: List[TomogramSource] = Field(
-        ...,
+        default_factory=list,
         description="""A tomogram source.""",
+        min_length=1,
         json_schema_extra={
             "linkml_meta": {
                 "alias": "sources",
@@ -5529,7 +5515,6 @@
                     "DatasetKeyPhotoEntity",
                     "DepositionKeyPhotoEntity",
                 ],
-                "minimum_cardinality": 1,
             }
         },
     )
@@ -5667,8 +5652,9 @@
     linkml_meta: ClassVar[LinkMLMeta] = LinkMLMeta({"from_schema": "cdp-dataset-config"})
 
     sources: List[VoxelSpacingSource] = Field(
-        ...,
+        default_factory=list,
         description="""A voxel spacing source.""",
+        min_length=1,
         json_schema_extra={
             "linkml_meta": {
                 "alias": "sources",
@@ -5688,7 +5674,6 @@
                     "DatasetKeyPhotoEntity",
                     "DepositionKeyPhotoEntity",
                 ],
-                "minimum_cardinality": 1,
             }
         },
     )
@@ -5807,14 +5792,11 @@
     linkml_meta: ClassVar[LinkMLMeta] = LinkMLMeta({"from_schema": "cdp-dataset-config"})
 
     value: List[float] = Field(
-        ...,
+        default_factory=list,
         description="""The value for the voxel spacing literal.""",
-        json_schema_extra={
-            "linkml_meta": {
-                "alias": "value",
-                "domain_of": ["DefaultLiteral", "KeyPhotoLiteral", "VoxelSpacingLiteral"],
-                "minimum_cardinality": 1,
-            }
+        min_length=1,
+        json_schema_extra={
+            "linkml_meta": {"alias": "value", "domain_of": ["DefaultLiteral", "KeyPhotoLiteral", "VoxelSpacingLiteral"]}
         },
     )
 
