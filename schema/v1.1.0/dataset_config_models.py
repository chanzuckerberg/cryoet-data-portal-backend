from __future__ import annotations
from datetime import datetime, date
from decimal import Decimal
from enum import Enum
import re
import sys
from typing import Any, ClassVar, List, Literal, Dict, Optional, Union
from pydantic.version import VERSION as PYDANTIC_VERSION

if int(PYDANTIC_VERSION[0]) >= 2:
    from pydantic import BaseModel, ConfigDict, Field, RootModel, field_validator
else:
    from pydantic import BaseModel, Field, validator

from pydantic import conlist

metamodel_version = "None"
version = "1.1.0"


class ConfiguredBaseModel(BaseModel):
    model_config = ConfigDict(
        validate_assignment=True,
        validate_default=True,
        extra="forbid",
        arbitrary_types_allowed=True,
        use_enum_values=True,
        strict=False,
    )
    pass


class LinkMLMeta(RootModel):
    root: Dict[str, Any] = {}
    model_config = ConfigDict(frozen=True)

    def __getattr__(self, key: str):
        return getattr(self.root, key)

    def __getitem__(self, key: str):
        return self.root[key]

    def __setitem__(self, key: str, value):
        self.root[key] = value

    def __contains__(self, key: str) -> bool:
        return key in self.root


linkml_meta = LinkMLMeta(
    {
        "default_prefix": "cdp-dataset-config/",
        "description": "Schema for dataset configs",
        "id": "cdp-dataset-config",
        "imports": ["linkml:types", "./metadata_materialized", "./common"],
        "name": "cdp-dataset-config",
        "prefixes": {"linkml": {"prefix_prefix": "linkml", "prefix_reference": "https://w3id.org/linkml/"}},
        "source_file": "dataset_config_materialized.yaml",
        "types": {
            "BTO_ID": {
                "base": "str",
                "description": "A BRENDA Tissue Ontology identifier",
                "from_schema": "cdp-dataset-config",
                "name": "BTO_ID",
                "pattern": "^BTO:[0-9]{7}$",
            },
            "CL_ID": {
                "base": "str",
                "description": "A Cell Ontology identifier",
                "from_schema": "cdp-dataset-config",
                "name": "CL_ID",
                "pattern": "^CL:[0-9]{7}$",
            },
            "DOI": {
                "base": "str",
                "description": "A Digital Object Identifier",
                "from_schema": "cdp-dataset-config",
                "name": "DOI",
                "pattern": "^(doi:)?10\\.[0-9]{4,9}/[-._;()/:a-zA-Z0-9]+$",
            },
            "DOI_LIST": {
                "base": "str",
                "description": "A list of Digital Object Identifiers",
                "from_schema": "cdp-dataset-config",
                "name": "DOI_LIST",
                "pattern": "^(doi:)?10\\.[0-9]{4,9}/[-._;()/:a-zA-Z0-9]+(\\s*,\\s*(doi:)?10\\.[0-9]{4,9}/[-._;()/:a-zA-Z0-9]+)*$",
            },
            "EMDB_ID": {
                "base": "str",
                "description": "An Electron Microscopy Data Bank " "identifier",
                "from_schema": "cdp-dataset-config",
                "name": "EMDB_ID",
                "pattern": "^EMD-[0-9]{4,5}$",
            },
            "EMPIAR_EMDB_DOI_PDB_LIST": {
                "base": "str",
                "description": "A list of EMPIAR, " "EMDB, DOI, and PDB " "identifiers",
                "from_schema": "cdp-dataset-config",
                "name": "EMPIAR_EMDB_DOI_PDB_LIST",
                "pattern": "^(EMPIAR-[0-9]{5}|EMD-[0-9]{4,5}|(doi:)?10\\.[0-9]{4,9}/[-._;()/:a-zA-Z0-9]+|pdb[0-9a-zA-Z]{4,8})(\\s*,\\s*(EMPIAR-[0-9]{5}|EMD-[0-9]{4,5}|(doi:)?10\\.[0-9]{4,9}/[-._;()/:a-zA-Z0-9]+|pdb[0-9a-zA-Z]{4,8}))*$",
            },
            "EMPIAR_EMDB_PDB_LIST": {
                "base": "str",
                "description": "A list of EMPIAR, EMDB, " "and PDB identifiers",
                "from_schema": "cdp-dataset-config",
                "name": "EMPIAR_EMDB_PDB_LIST",
                "pattern": "^(EMPIAR-[0-9]{5}|EMD-[0-9]{4,5}|pdb[0-9a-zA-Z]{4,8})(\\s*,\\s*(EMPIAR-[0-9]{5}|EMD-[0-9]{4,5}|pdb[0-9a-zA-Z]{4,8}))*$",
            },
            "EMPIAR_ID": {
                "base": "str",
                "description": "An Electron Microscopy Public Image " "Archive identifier",
                "from_schema": "cdp-dataset-config",
                "name": "EMPIAR_ID",
                "pattern": "^EMPIAR-[0-9]+$",
            },
            "FloatFormattedString": {
                "base": "str",
                "description": "A formatted string that " "represents a floating " "point number.",
                "from_schema": "cdp-dataset-config",
                "name": "FloatFormattedString",
                "pattern": "^float[ " "]*\\{[a-zA-Z0-9_-]+\\}[ ]*$",
            },
            "GO_ID": {
                "base": "str",
                "description": "A Gene Ontology identifier",
                "from_schema": "cdp-dataset-config",
                "name": "GO_ID",
                "pattern": "^GO:[0-9]{7}$",
            },
            "IntegerFormattedString": {
                "base": "str",
                "description": "A formatted string that " "represents an integer.",
                "from_schema": "cdp-dataset-config",
                "name": "IntegerFormattedString",
                "pattern": "^int[ " "]*\\{[a-zA-Z0-9_-]+\\}[ ]*$",
            },
            "ONTOLOGY_ID": {
                "base": "str",
                "description": "An ontology identifier",
                "from_schema": "cdp-dataset-config",
                "name": "ONTOLOGY_ID",
                "pattern": "^[a-zA-Z]+:[0-9]+$",
            },
            "ORCID": {
                "base": "str",
                "description": "A unique, persistent identifier for " "researchers, provided by ORCID.",
                "from_schema": "cdp-dataset-config",
                "name": "ORCID",
                "pattern": "[0-9]{4}-[0-9]{4}-[0-9]{4}-[0-9]{3}[0-9X]$",
            },
            "PDB_ID": {
                "base": "str",
                "description": "A Protein Data Bank identifier",
                "from_schema": "cdp-dataset-config",
                "name": "PDB_ID",
                "pattern": "^pdb[0-9a-zA-Z]{4,8}$",
            },
            "StringFormattedString": {
                "base": "str",
                "description": "A formatted string " "(variable) that " "represents a string.",
                "from_schema": "cdp-dataset-config",
                "name": "StringFormattedString",
                "pattern": "^[ ]*\\{[a-zA-Z0-9_-]+\\}[ " "]*$",
            },
            "URLorS3URI": {
                "base": "str",
                "description": "A URL or S3 URI",
                "from_schema": "cdp-dataset-config",
                "name": "URLorS3URI",
                "pattern": "^(((https?|s3)://)|cryoetportal-rawdatasets-dev).*$",
            },
            "VersionString": {
                "base": "float",
                "description": "A version number (only major, " "minor versions)",
                "from_schema": "cdp-dataset-config",
                "minimum_value": 0,
                "name": "VersionString",
            },
            "WORMBASE_ID": {
                "base": "str",
                "description": "A WormBase identifier",
                "from_schema": "cdp-dataset-config",
                "name": "WORMBASE_ID",
                "pattern": "WBStrain[0-9]{8}$",
            },
            "boolean": {
                "base": "Bool",
                "description": "A binary (true or false) value",
                "exact_mappings": ["schema:Boolean"],
                "from_schema": "cdp-dataset-config",
                "name": "boolean",
                "notes": [
                    "If you are authoring schemas in LinkML YAML, "
                    "the type is referenced with the lower case "
                    '"boolean".'
                ],
                "repr": "bool",
                "uri": "xsd:boolean",
            },
            "curie": {
                "base": "Curie",
                "comments": [
                    "in RDF serializations this MUST be expanded " "to a URI",
                    "in non-RDF serializations MAY be serialized " "as the compact representation",
                ],
                "conforms_to": "https://www.w3.org/TR/curie/",
                "description": "a compact URI",
                "from_schema": "cdp-dataset-config",
                "name": "curie",
                "notes": [
                    "If you are authoring schemas in LinkML YAML, "
                    "the type is referenced with the lower case "
                    '"curie".'
                ],
                "repr": "str",
                "uri": "xsd:string",
            },
            "date": {
                "base": "XSDDate",
                "description": "a date (year, month and day) in an " "idealized calendar",
                "exact_mappings": ["schema:Date"],
                "from_schema": "cdp-dataset-config",
                "name": "date",
                "notes": [
                    "URI is dateTime because OWL reasoners don't " "work with straight date or time",
                    "If you are authoring schemas in LinkML YAML, "
                    "the type is referenced with the lower case "
                    '"date".',
                ],
                "repr": "str",
                "uri": "xsd:date",
            },
            "date_or_datetime": {
                "base": "str",
                "description": "Either a date or a datetime",
                "from_schema": "cdp-dataset-config",
                "name": "date_or_datetime",
                "notes": [
                    "If you are authoring schemas in "
                    "LinkML YAML, the type is referenced "
                    "with the lower case "
                    '"date_or_datetime".'
                ],
                "repr": "str",
                "uri": "linkml:DateOrDatetime",
            },
            "datetime": {
                "base": "XSDDateTime",
                "description": "The combination of a date and time",
                "exact_mappings": ["schema:DateTime"],
                "from_schema": "cdp-dataset-config",
                "name": "datetime",
                "notes": [
                    "If you are authoring schemas in LinkML "
                    "YAML, the type is referenced with the lower "
                    'case "datetime".'
                ],
                "repr": "str",
                "uri": "xsd:dateTime",
            },
            "decimal": {
                "base": "Decimal",
                "broad_mappings": ["schema:Number"],
                "description": "A real number with arbitrary precision "
                "that conforms to the xsd:decimal "
                "specification",
                "from_schema": "cdp-dataset-config",
                "name": "decimal",
                "notes": [
                    "If you are authoring schemas in LinkML YAML, "
                    "the type is referenced with the lower case "
                    '"decimal".'
                ],
                "uri": "xsd:decimal",
            },
            "double": {
                "base": "float",
                "close_mappings": ["schema:Float"],
                "description": "A real number that conforms to the " "xsd:double specification",
                "from_schema": "cdp-dataset-config",
                "name": "double",
                "notes": [
                    "If you are authoring schemas in LinkML YAML, "
                    "the type is referenced with the lower case "
                    '"double".'
                ],
                "uri": "xsd:double",
            },
            "float": {
                "base": "float",
                "description": "A real number that conforms to the " "xsd:float specification",
                "exact_mappings": ["schema:Float"],
                "from_schema": "cdp-dataset-config",
                "name": "float",
                "notes": [
                    "If you are authoring schemas in LinkML YAML, "
                    "the type is referenced with the lower case "
                    '"float".'
                ],
                "uri": "xsd:float",
            },
            "integer": {
                "base": "int",
                "description": "An integer",
                "exact_mappings": ["schema:Integer"],
                "from_schema": "cdp-dataset-config",
                "name": "integer",
                "notes": [
                    "If you are authoring schemas in LinkML YAML, "
                    "the type is referenced with the lower case "
                    '"integer".'
                ],
                "uri": "xsd:integer",
            },
            "jsonpath": {
                "base": "str",
                "conforms_to": "https://www.ietf.org/archive/id/draft-goessner-dispatch-jsonpath-00.html",
                "description": "A string encoding a JSON Path. The "
                "value of the string MUST conform to "
                "JSON Point syntax and SHOULD "
                "dereference to zero or more valid "
                "objects within the current instance "
                "document when encoded in tree form.",
                "from_schema": "cdp-dataset-config",
                "name": "jsonpath",
                "notes": [
                    "If you are authoring schemas in LinkML "
                    "YAML, the type is referenced with the lower "
                    'case "jsonpath".'
                ],
                "repr": "str",
                "uri": "xsd:string",
            },
            "jsonpointer": {
                "base": "str",
                "conforms_to": "https://datatracker.ietf.org/doc/html/rfc6901",
                "description": "A string encoding a JSON Pointer. "
                "The value of the string MUST "
                "conform to JSON Point syntax and "
                "SHOULD dereference to a valid "
                "object within the current instance "
                "document when encoded in tree form.",
                "from_schema": "cdp-dataset-config",
                "name": "jsonpointer",
                "notes": [
                    "If you are authoring schemas in LinkML "
                    "YAML, the type is referenced with the "
                    'lower case "jsonpointer".'
                ],
                "repr": "str",
                "uri": "xsd:string",
            },
            "ncname": {
                "base": "NCName",
                "description": "Prefix part of CURIE",
                "from_schema": "cdp-dataset-config",
                "name": "ncname",
                "notes": [
                    "If you are authoring schemas in LinkML YAML, "
                    "the type is referenced with the lower case "
                    '"ncname".'
                ],
                "repr": "str",
                "uri": "xsd:string",
            },
            "nodeidentifier": {
                "base": "NodeIdentifier",
                "description": "A URI, CURIE or BNODE that " "represents a node in a model.",
                "from_schema": "cdp-dataset-config",
                "name": "nodeidentifier",
                "notes": [
                    "If you are authoring schemas in "
                    "LinkML YAML, the type is referenced "
                    "with the lower case "
                    '"nodeidentifier".'
                ],
                "repr": "str",
                "uri": "shex:nonLiteral",
            },
            "objectidentifier": {
                "base": "ElementIdentifier",
                "comments": ["Used for inheritance and type " "checking"],
                "description": "A URI or CURIE that represents " "an object in the model.",
                "from_schema": "cdp-dataset-config",
                "name": "objectidentifier",
                "notes": [
                    "If you are authoring schemas in "
                    "LinkML YAML, the type is referenced "
                    "with the lower case "
                    '"objectidentifier".'
                ],
                "repr": "str",
                "uri": "shex:iri",
            },
            "sparqlpath": {
                "base": "str",
                "conforms_to": "https://www.w3.org/TR/sparql11-query/#propertypaths",
                "description": "A string encoding a SPARQL Property "
                "Path. The value of the string MUST "
                "conform to SPARQL syntax and SHOULD "
                "dereference to zero or more valid "
                "objects within the current instance "
                "document when encoded as RDF.",
                "from_schema": "cdp-dataset-config",
                "name": "sparqlpath",
                "notes": [
                    "If you are authoring schemas in LinkML "
                    "YAML, the type is referenced with the "
                    'lower case "sparqlpath".'
                ],
                "repr": "str",
                "uri": "xsd:string",
            },
            "string": {
                "base": "str",
                "description": "A character string",
                "exact_mappings": ["schema:Text"],
                "from_schema": "cdp-dataset-config",
                "name": "string",
                "notes": [
                    "In RDF serializations, a slot with range of "
                    "string is treated as a literal or type "
                    "xsd:string.   If you are authoring schemas in "
                    "LinkML YAML, the type is referenced with the "
                    'lower case "string".'
                ],
                "uri": "xsd:string",
            },
            "time": {
                "base": "XSDTime",
                "description": "A time object represents a (local) time of " "day, independent of any particular day",
                "exact_mappings": ["schema:Time"],
                "from_schema": "cdp-dataset-config",
                "name": "time",
                "notes": [
                    "URI is dateTime because OWL reasoners do not " "work with straight date or time",
                    "If you are authoring schemas in LinkML YAML, "
                    "the type is referenced with the lower case "
                    '"time".',
                ],
                "repr": "str",
                "uri": "xsd:time",
            },
            "uri": {
                "base": "URI",
                "close_mappings": ["schema:URL"],
                "comments": [
                    "in RDF serializations a slot with range of "
                    "uri is treated as a literal or type "
                    "xsd:anyURI unless it is an identifier or a "
                    "reference to an identifier, in which case it "
                    "is translated directly to a node"
                ],
                "conforms_to": "https://www.ietf.org/rfc/rfc3987.txt",
                "description": "a complete URI",
                "from_schema": "cdp-dataset-config",
                "name": "uri",
                "notes": [
                    "If you are authoring schemas in LinkML YAML, the " 'type is referenced with the lower case "uri".'
                ],
                "repr": "str",
                "uri": "xsd:anyURI",
            },
            "uriorcurie": {
                "base": "URIorCURIE",
                "description": "a URI or a CURIE",
                "from_schema": "cdp-dataset-config",
                "name": "uriorcurie",
                "notes": [
                    "If you are authoring schemas in LinkML "
                    "YAML, the type is referenced with the "
                    'lower case "uriorcurie".'
                ],
                "repr": "str",
                "uri": "xsd:anyURI",
            },
        },
    }
)


class AnnotationMethodTypeEnum(str, Enum):
    """
    Describes how the annotations were generated.
    """

    # Annotations were generated manually.
    manual = "manual"
    # Annotations were generated automatically.
    automated = "automated"
    # Annotations were generated semi-automatically.
    hybrid = "hybrid"


class AnnotationFileShapeTypeEnum(str, Enum):
    """
    Describes the shape of the annotation
    """

    # A binary mask volume
    SegmentationMask = "SegmentationMask"
    # A series of coordinates and an orientation
    OrientedPoint = "OrientedPoint"
    # A series of coordinates
    Point = "Point"
    # A volume with labels for multiple instances
    InstanceSegmentation = "InstanceSegmentation"


class AnnotationMethodLinkTypeEnum(str, Enum):
    """
    Describes the type of link associated to the annotation method.
    """

    # Links to the documentation related to the method.
    documentation = "documentation"
    # Links to the weights that the models used for generating annotations were trained with.
    models_weights = "models_weights"
    # Link to resources that does not fit in the other categories.
    other = "other"
    # Links to the source code of the method.
    source_code = "source_code"
    # Links to a website of the method or tool used to generate the annotation.
    website = "website"


class DepositionTypesEnum(str, Enum):
    """
    Types of data a deposition has
    """

    # The deposition comprises of new annotations for existing datasets
    annotation = "annotation"
    # The deposition comprises of new dataset(s).
    dataset = "dataset"
    # The deposition comprises of new tomograms for existing datasets
    tomogram = "tomogram"


class SampleTypeEnum(str, Enum):
    """
    Type of sample imaged in a CryoET study.
    """

    # Tomographic data of whole cells or cell sections.
    cell = "cell"
    # Tomographic data of tissue sections.
    tissue = "tissue"
    # Tomographic data of sections through multicellular organisms.
    organism = "organism"
    # Tomographic data of purified organelles.
    organelle = "organelle"
    # Tomographic data of purified viruses or VLPs.
    virus = "virus"
    # Tomographic data of in vitro reconstituted systems or mixtures of proteins.
    in_vitro = "in_vitro"
    # Simulated tomographic data.
    in_silico = "in_silico"
    # Other type of sample.
    other = "other"


class TiltseriesCameraAcquireModeEnum(str, Enum):
    """
    Camera acquisition mode
    """

    # Counting mode
    counting = "counting"
    # Super-resolution mode
    superresolution = "superresolution"
    # Linear mode
    linear = "linear"
    # Correlated double sampling mode
    cds = "cds"


class TiltseriesMicroscopeManufacturerEnum(str, Enum):
    """
    Microscope manufacturer
    """

    # FEI Company
    FEI = "FEI"
    # Thermo Fisher Scientific
    TFS = "TFS"
    # JEOL Ltd.
    JEOL = "JEOL"


class FiducialAlignmentStatusEnum(str, Enum):
    """
    Fiducial Alignment method
    """

    # Alignment computed based on fiducial markers
    FIDUCIAL = "FIDUCIAL"
    # Alignment computed without fiducial markers
    NON_FIDUCIAL = "NON_FIDUCIAL"


class TomogramProcessingEnum(str, Enum):
    """
    Tomogram processing method
    """

    # Tomogram was denoised
    denoised = "denoised"
    # Tomogram was filtered
    filtered = "filtered"
    # Tomogram was not processed
    raw = "raw"


class TomogromReconstructionMethodEnum(str, Enum):
    """
    Tomogram reconstruction method
    """

    # Simultaneous Algebraic Reconstruction Technique
    SART = "SART"
    # Fourier space reconstruction
    Fourier_Space = "Fourier Space"
    # Simultaneous Iterative Reconstruction Technique
    SIRT = "SIRT"
    # Weighted Back-Projection
    WBP = "WBP"
    # Unknown reconstruction method
    Unknown = "Unknown"


class TomogramTypeEnum(str, Enum):
    """
    Tomogram type
    """

    # Canonical tomogram (basis geometry for all annotations)
    CANONICAL = "CANONICAL"


class PicturePath(ConfiguredBaseModel):
    """
    A set of paths to representative images of a piece of data.
    """

    linkml_meta: ClassVar[LinkMLMeta] = LinkMLMeta({"from_schema": "metadata"})

    snapshot: Optional[str] = Field(
        None,
        description="""Path to the dataset preview image relative to the dataset directory root.""",
        json_schema_extra={
            "linkml_meta": {
                "alias": "snapshot",
                "domain_of": ["PicturePath"],
                "exact_mappings": ["cdp-common:snapshot"],
                "recommended": True,
            }
        },
    )
    thumbnail: Optional[str] = Field(
        None,
        description="""Path to the thumbnail of preview image relative to the dataset directory root.""",
        json_schema_extra={
            "linkml_meta": {
                "alias": "thumbnail",
                "domain_of": ["PicturePath"],
                "exact_mappings": ["cdp-common:thumbnail"],
                "recommended": True,
            }
        },
    )

    @field_validator("snapshot")
    def pattern_snapshot(cls, v):
        pattern = re.compile(r"^(((https?|s3)://)|cryoetportal-rawdatasets-dev).*$")
        if isinstance(v, list):
            for element in v:
                if not pattern.match(element):
                    raise ValueError(f"Invalid snapshot format: {element}")
        elif isinstance(v, str):
            if not pattern.match(v):
                raise ValueError(f"Invalid snapshot format: {v}")
        return v

    @field_validator("thumbnail")
    def pattern_thumbnail(cls, v):
        pattern = re.compile(r"^(((https?|s3)://)|cryoetportal-rawdatasets-dev).*$")
        if isinstance(v, list):
            for element in v:
                if not pattern.match(element):
                    raise ValueError(f"Invalid thumbnail format: {element}")
        elif isinstance(v, str):
            if not pattern.match(v):
                raise ValueError(f"Invalid thumbnail format: {v}")
        return v


class FundingDetails(ConfiguredBaseModel):
    """
    A funding source for a scientific data entity (base for JSON and DB representation).
    """

    linkml_meta: ClassVar[LinkMLMeta] = LinkMLMeta({"from_schema": "metadata"})

    funding_agency_name: Optional[str] = Field(
        None,
        description="""The name of the funding source.""",
        json_schema_extra={
            "linkml_meta": {
                "alias": "funding_agency_name",
                "domain_of": ["FundingDetails"],
                "exact_mappings": ["cdp-common:funding_agency_name"],
                "recommended": True,
            }
        },
    )
    grant_id: Optional[str] = Field(
        None,
        description="""Grant identifier provided by the funding agency""",
        json_schema_extra={
            "linkml_meta": {
                "alias": "grant_id",
                "domain_of": ["FundingDetails"],
                "exact_mappings": ["cdp-common:funding_grant_id"],
                "recommended": True,
            }
        },
    )


class DateStampedEntity(ConfiguredBaseModel):
    """
    An entity with associated deposition, release and last modified dates.
    """

    linkml_meta: ClassVar[LinkMLMeta] = LinkMLMeta({"abstract": True, "from_schema": "metadata"})

    dates: DateStamp = Field(
        ...,
        description="""A set of dates at which a data item was deposited, published and last modified.""",
        json_schema_extra={
            "linkml_meta": {"alias": "dates", "domain_of": ["DateStampedEntity", "Dataset", "Deposition", "Annotation"]}
        },
    )


class AuthoredEntity(ConfiguredBaseModel):
    """
    An entity with associated authors.
    """

    linkml_meta: ClassVar[LinkMLMeta] = LinkMLMeta({"abstract": True, "from_schema": "metadata"})

    authors: List[Author] = Field(
        default_factory=list,
        description="""Author of a scientific data entity.""",
        json_schema_extra={
            "linkml_meta": {
                "alias": "authors",
                "domain_of": ["AuthoredEntity", "Dataset", "Deposition", "Tomogram", "Annotation"],
                "list_elements_ordered": True,
                "minimum_cardinality": 1,
            }
        },
    )


class FundedEntity(ConfiguredBaseModel):
    """
    An entity with associated funding sources.
    """

    linkml_meta: ClassVar[LinkMLMeta] = LinkMLMeta({"abstract": True, "from_schema": "metadata"})

    funding: Optional[List[FundingDetails]] = Field(
        default_factory=list,
        description="""A funding source for a scientific data entity (base for JSON and DB representation).""",
        json_schema_extra={
            "linkml_meta": {
                "alias": "funding",
                "domain_of": ["FundedEntity", "Dataset"],
                "list_elements_ordered": True,
                "recommended": True,
            }
        },
    )


class CrossReferencedEntity(ConfiguredBaseModel):
    """
    An entity with associated cross-references to other databases and publications.
    """

    linkml_meta: ClassVar[LinkMLMeta] = LinkMLMeta({"from_schema": "metadata", "mixin": True})

    cross_references: Optional[CrossReferences] = Field(
        None,
        description="""A set of cross-references to other databases and publications.""",
        json_schema_extra={
            "linkml_meta": {
                "alias": "cross_references",
                "domain_of": ["CrossReferencedEntity", "Dataset", "Deposition"],
            }
        },
    )


class PicturedEntity(ConfiguredBaseModel):
    """
    An entity with associated preview images.
    """

    linkml_meta: ClassVar[LinkMLMeta] = LinkMLMeta({"abstract": True, "from_schema": "metadata"})

    key_photos: PicturePath = Field(
        ...,
        description="""A set of paths to representative images of a piece of data.""",
        json_schema_extra={"linkml_meta": {"alias": "key_photos", "domain_of": ["PicturedEntity"]}},
    )


class OrganismDetails(ConfiguredBaseModel):
    """
    The species from which the sample was derived.
    """

    linkml_meta: ClassVar[LinkMLMeta] = LinkMLMeta({"from_schema": "metadata"})

    name: str = Field(
        ...,
        description="""Name of the organism from which a biological sample used in a CryoET study is derived from, e.g. homo sapiens.""",
        json_schema_extra={
            "linkml_meta": {
                "alias": "name",
                "domain_of": [
                    "OrganismDetails",
                    "TissueDetails",
                    "CellType",
                    "CellStrain",
                    "CellComponent",
                    "AnnotationObject",
                    "AuthorMixin",
                    "AnnotationMethodLinks",
                    "Author",
                ],
                "exact_mappings": ["cdp-common:organism_name"],
            }
        },
    )
    taxonomy_id: Optional[int] = Field(
        None,
        description="""NCBI taxonomy identifier for the organism, e.g. 9606""",
        ge=1,
        json_schema_extra={
            "linkml_meta": {
                "alias": "taxonomy_id",
                "domain_of": ["OrganismDetails"],
                "exact_mappings": ["cdp-common:organism_taxid"],
                "recommended": True,
            }
        },
    )


class TissueDetails(ConfiguredBaseModel):
    """
    The type of tissue from which the sample was derived.
    """

    linkml_meta: ClassVar[LinkMLMeta] = LinkMLMeta({"from_schema": "metadata"})

    name: str = Field(
        ...,
        description="""Name of the tissue from which a biological sample used in a CryoET study is derived from.""",
        json_schema_extra={
            "linkml_meta": {
                "alias": "name",
                "domain_of": [
                    "OrganismDetails",
                    "TissueDetails",
                    "CellType",
                    "CellStrain",
                    "CellComponent",
                    "AnnotationObject",
                    "AuthorMixin",
                    "AnnotationMethodLinks",
                    "Author",
                ],
                "exact_mappings": ["cdp-common:tissue_name"],
            }
        },
    )
    id: Optional[str] = Field(
        None,
        description="""The UBERON identifier for the tissue.""",
        json_schema_extra={
            "linkml_meta": {
                "alias": "id",
                "domain_of": ["TissueDetails", "CellType", "CellStrain", "CellComponent", "AnnotationObject"],
                "exact_mappings": ["cdp-common:tissue_id"],
                "recommended": True,
            }
        },
    )

    @field_validator("id")
    def pattern_id(cls, v):
        pattern = re.compile(r"^BTO:[0-9]{7}$")
        if isinstance(v, list):
            for element in v:
                if not pattern.match(element):
                    raise ValueError(f"Invalid id format: {element}")
        elif isinstance(v, str):
            if not pattern.match(v):
                raise ValueError(f"Invalid id format: {v}")
        return v


class CellType(ConfiguredBaseModel):
    """
    The cell type from which the sample was derived.
    """

    linkml_meta: ClassVar[LinkMLMeta] = LinkMLMeta({"from_schema": "metadata"})

    name: str = Field(
        ...,
        description="""Name of the cell type from which a biological sample used in a CryoET study is derived from.""",
        json_schema_extra={
            "linkml_meta": {
                "alias": "name",
                "domain_of": [
                    "OrganismDetails",
                    "TissueDetails",
                    "CellType",
                    "CellStrain",
                    "CellComponent",
                    "AnnotationObject",
                    "AuthorMixin",
                    "AnnotationMethodLinks",
                    "Author",
                ],
                "exact_mappings": ["cdp-common:cell_name"],
            }
        },
    )
    id: Optional[str] = Field(
        None,
        description="""Cell Ontology identifier for the cell type""",
        json_schema_extra={
            "linkml_meta": {
                "alias": "id",
                "domain_of": ["TissueDetails", "CellType", "CellStrain", "CellComponent", "AnnotationObject"],
                "exact_mappings": ["cdp-common:cell_type_id"],
                "recommended": True,
            }
        },
    )

    @field_validator("id")
    def pattern_id(cls, v):
        pattern = re.compile(r"^CL:[0-9]{7}$")
        if isinstance(v, list):
            for element in v:
                if not pattern.match(element):
                    raise ValueError(f"Invalid id format: {element}")
        elif isinstance(v, str):
            if not pattern.match(v):
                raise ValueError(f"Invalid id format: {v}")
        return v


class CellStrain(ConfiguredBaseModel):
    """
    The strain or cell line from which the sample was derived.
    """

    linkml_meta: ClassVar[LinkMLMeta] = LinkMLMeta({"from_schema": "metadata"})

    name: str = Field(
        ...,
        description="""Cell line or strain for the sample.""",
        json_schema_extra={
            "linkml_meta": {
                "alias": "name",
                "domain_of": [
                    "OrganismDetails",
                    "TissueDetails",
                    "CellType",
                    "CellStrain",
                    "CellComponent",
                    "AnnotationObject",
                    "AuthorMixin",
                    "AnnotationMethodLinks",
                    "Author",
                ],
                "exact_mappings": ["cdp-common:cell_strain_name"],
            }
        },
    )
    id: Optional[str] = Field(
        None,
        description="""Link to more information about the cell strain.""",
        json_schema_extra={
            "linkml_meta": {
                "alias": "id",
                "any_of": [{"range": "WORMBASE_ID"}, {"range": "ONTOLOGY_ID"}],
                "domain_of": ["TissueDetails", "CellType", "CellStrain", "CellComponent", "AnnotationObject"],
                "exact_mappings": ["cdp-common:cell_strain_id"],
                "recommended": True,
            }
        },
    )

    @field_validator("id")
    def pattern_id(cls, v):
        pattern = re.compile(r"(WBStrain[0-9]{8}$)|(^[a-zA-Z]+:[0-9]+$)")
        if isinstance(v, list):
            for element in v:
                if not pattern.match(element):
                    raise ValueError(f"Invalid id format: {element}")
        elif isinstance(v, str):
            if not pattern.match(v):
                raise ValueError(f"Invalid id format: {v}")
        return v


class CellComponent(ConfiguredBaseModel):
    """
    The cellular component from which the sample was derived.
    """

    linkml_meta: ClassVar[LinkMLMeta] = LinkMLMeta({"from_schema": "metadata"})

    name: str = Field(
        ...,
        description="""Name of the cellular component.""",
        json_schema_extra={
            "linkml_meta": {
                "alias": "name",
                "domain_of": [
                    "OrganismDetails",
                    "TissueDetails",
                    "CellType",
                    "CellStrain",
                    "CellComponent",
                    "AnnotationObject",
                    "AuthorMixin",
                    "AnnotationMethodLinks",
                    "Author",
                ],
                "exact_mappings": ["cdp-common:cell_component_name"],
            }
        },
    )
    id: Optional[str] = Field(
        None,
        description="""The GO identifier for the cellular component.""",
        json_schema_extra={
            "linkml_meta": {
                "alias": "id",
                "domain_of": ["TissueDetails", "CellType", "CellStrain", "CellComponent", "AnnotationObject"],
                "exact_mappings": ["cdp-common:cell_component_id"],
                "recommended": True,
            }
        },
    )

    @field_validator("id")
    def pattern_id(cls, v):
        pattern = re.compile(r"^GO:[0-9]{7}$")
        if isinstance(v, list):
            for element in v:
                if not pattern.match(element):
                    raise ValueError(f"Invalid id format: {element}")
        elif isinstance(v, str):
            if not pattern.match(v):
                raise ValueError(f"Invalid id format: {v}")
        return v


class ExperimentMetadata(ConfiguredBaseModel):
    """
    Metadata describing sample and sample preparation methods used in a cryoET dataset.
    """

    linkml_meta: ClassVar[LinkMLMeta] = LinkMLMeta({"abstract": True, "from_schema": "metadata"})

    sample_type: SampleTypeEnum = Field(
        ...,
        description="""Type of sample imaged in a CryoET study.""",
        json_schema_extra={
            "linkml_meta": {
                "alias": "sample_type",
                "domain_of": ["ExperimentMetadata", "Dataset"],
                "exact_mappings": ["cdp-common:preparation_sample_type"],
            }
        },
    )
    sample_preparation: Optional[str] = Field(
        None,
        description="""Describes how the sample was prepared.""",
        json_schema_extra={
            "linkml_meta": {
                "alias": "sample_preparation",
                "domain_of": ["ExperimentMetadata", "Dataset"],
                "exact_mappings": ["cdp-common:sample_preparation"],
                "recommended": True,
            }
        },
    )
    grid_preparation: Optional[str] = Field(
        None,
        description="""Describes Cryo-ET grid preparation.""",
        json_schema_extra={
            "linkml_meta": {
                "alias": "grid_preparation",
                "domain_of": ["ExperimentMetadata", "Dataset"],
                "exact_mappings": ["cdp-common:grid_preparation"],
                "recommended": True,
            }
        },
    )
    other_setup: Optional[str] = Field(
        None,
        description="""Describes other setup not covered by sample preparation or grid preparation that may make this dataset unique in the same publication.""",
        json_schema_extra={
            "linkml_meta": {
                "alias": "other_setup",
                "domain_of": ["ExperimentMetadata", "Dataset"],
                "exact_mappings": ["cdp-common:preparation_other_setup"],
                "recommended": True,
            }
        },
    )
    organism: Optional[OrganismDetails] = Field(
        None,
        description="""The species from which the sample was derived.""",
        json_schema_extra={"linkml_meta": {"alias": "organism", "domain_of": ["ExperimentMetadata", "Dataset"]}},
    )
    tissue: Optional[TissueDetails] = Field(
        None,
        description="""The type of tissue from which the sample was derived.""",
        json_schema_extra={"linkml_meta": {"alias": "tissue", "domain_of": ["ExperimentMetadata", "Dataset"]}},
    )
    cell_type: Optional[CellType] = Field(
        None,
        description="""The cell type from which the sample was derived.""",
        json_schema_extra={"linkml_meta": {"alias": "cell_type", "domain_of": ["ExperimentMetadata", "Dataset"]}},
    )
    cell_strain: Optional[CellStrain] = Field(
        None,
        description="""The strain or cell line from which the sample was derived.""",
        json_schema_extra={"linkml_meta": {"alias": "cell_strain", "domain_of": ["ExperimentMetadata", "Dataset"]}},
    )
    cell_component: Optional[CellComponent] = Field(
        None,
        description="""The cellular component from which the sample was derived.""",
        json_schema_extra={"linkml_meta": {"alias": "cell_component", "domain_of": ["ExperimentMetadata", "Dataset"]}},
    )

    @field_validator("sample_type")
    def pattern_sample_type(cls, v):
        pattern = re.compile(
            r"(^cell$)|(^tissue$)|(^organism$)|(^organelle$)|(^virus$)|(^in_vitro$)|(^in_silico$)|(^other$)"
        )
        if isinstance(v, list):
            for element in v:
                if not pattern.match(element):
                    raise ValueError(f"Invalid sample_type format: {element}")
        elif isinstance(v, str):
            if not pattern.match(v):
                raise ValueError(f"Invalid sample_type format: {v}")
        return v


class Dataset(ExperimentMetadata, CrossReferencedEntity, FundedEntity, AuthoredEntity, DateStampedEntity):
    """
    High-level description of a cryoET dataset.
    """

    linkml_meta: ClassVar[LinkMLMeta] = LinkMLMeta(
        {
            "from_schema": "metadata",
            "mixins": [
                "DateStampedEntity",
                "AuthoredEntity",
                "FundedEntity",
                "CrossReferencedEntity",
                "ExperimentMetadata",
            ],
        }
    )

    dataset_identifier: int = Field(
        ...,
        description="""An identifier for a CryoET dataset, assigned by the Data Portal. Used to identify the dataset as the directory name in data tree.""",
        json_schema_extra={
            "linkml_meta": {
                "alias": "dataset_identifier",
                "domain_of": ["Dataset"],
                "exact_mappings": ["cdp-common:dataset_identifier"],
            }
        },
    )
    dataset_title: str = Field(
        ...,
        description="""Title of a CryoET dataset.""",
        json_schema_extra={
            "linkml_meta": {
                "alias": "dataset_title",
                "domain_of": ["Dataset"],
                "exact_mappings": ["cdp-common:dataset_title"],
            }
        },
    )
    dataset_description: str = Field(
        ...,
        description="""A short description of a CryoET dataset, similar to an abstract for a journal article or dataset.""",
        json_schema_extra={
            "linkml_meta": {
                "alias": "dataset_description",
                "domain_of": ["Dataset"],
                "exact_mappings": ["cdp-common:dataset_description"],
            }
        },
    )
    dates: DateStamp = Field(
        ...,
        description="""A set of dates at which a data item was deposited, published and last modified.""",
        json_schema_extra={
            "linkml_meta": {"alias": "dates", "domain_of": ["DateStampedEntity", "Dataset", "Deposition", "Annotation"]}
        },
    )
    authors: List[Author] = Field(
        default_factory=list,
        description="""Author of a scientific data entity.""",
        json_schema_extra={
            "linkml_meta": {
                "alias": "authors",
                "domain_of": ["AuthoredEntity", "Dataset", "Deposition", "Tomogram", "Annotation"],
                "list_elements_ordered": True,
                "minimum_cardinality": 1,
            }
        },
    )
    funding: Optional[List[FundingDetails]] = Field(
        default_factory=list,
        description="""A funding source for a scientific data entity (base for JSON and DB representation).""",
        json_schema_extra={
            "linkml_meta": {
                "alias": "funding",
                "domain_of": ["FundedEntity", "Dataset"],
                "list_elements_ordered": True,
                "recommended": True,
            }
        },
    )
    cross_references: Optional[CrossReferences] = Field(
        None,
        description="""A set of cross-references to other databases and publications.""",
        json_schema_extra={
            "linkml_meta": {
                "alias": "cross_references",
                "domain_of": ["CrossReferencedEntity", "Dataset", "Deposition"],
            }
        },
    )
    sample_type: SampleTypeEnum = Field(
        ...,
        description="""Type of sample imaged in a CryoET study.""",
        json_schema_extra={
            "linkml_meta": {
                "alias": "sample_type",
                "domain_of": ["ExperimentMetadata", "Dataset"],
                "exact_mappings": ["cdp-common:preparation_sample_type"],
            }
        },
    )
    sample_preparation: Optional[str] = Field(
        None,
        description="""Describes how the sample was prepared.""",
        json_schema_extra={
            "linkml_meta": {
                "alias": "sample_preparation",
                "domain_of": ["ExperimentMetadata", "Dataset"],
                "exact_mappings": ["cdp-common:sample_preparation"],
                "recommended": True,
            }
        },
    )
    grid_preparation: Optional[str] = Field(
        None,
        description="""Describes Cryo-ET grid preparation.""",
        json_schema_extra={
            "linkml_meta": {
                "alias": "grid_preparation",
                "domain_of": ["ExperimentMetadata", "Dataset"],
                "exact_mappings": ["cdp-common:grid_preparation"],
                "recommended": True,
            }
        },
    )
    other_setup: Optional[str] = Field(
        None,
        description="""Describes other setup not covered by sample preparation or grid preparation that may make this dataset unique in the same publication.""",
        json_schema_extra={
            "linkml_meta": {
                "alias": "other_setup",
                "domain_of": ["ExperimentMetadata", "Dataset"],
                "exact_mappings": ["cdp-common:preparation_other_setup"],
                "recommended": True,
            }
        },
    )
    organism: Optional[OrganismDetails] = Field(
        None,
        description="""The species from which the sample was derived.""",
        json_schema_extra={"linkml_meta": {"alias": "organism", "domain_of": ["ExperimentMetadata", "Dataset"]}},
    )
    tissue: Optional[TissueDetails] = Field(
        None,
        description="""The type of tissue from which the sample was derived.""",
        json_schema_extra={"linkml_meta": {"alias": "tissue", "domain_of": ["ExperimentMetadata", "Dataset"]}},
    )
    cell_type: Optional[CellType] = Field(
        None,
        description="""The cell type from which the sample was derived.""",
        json_schema_extra={"linkml_meta": {"alias": "cell_type", "domain_of": ["ExperimentMetadata", "Dataset"]}},
    )
    cell_strain: Optional[CellStrain] = Field(
        None,
        description="""The strain or cell line from which the sample was derived.""",
        json_schema_extra={"linkml_meta": {"alias": "cell_strain", "domain_of": ["ExperimentMetadata", "Dataset"]}},
    )
    cell_component: Optional[CellComponent] = Field(
        None,
        description="""The cellular component from which the sample was derived.""",
        json_schema_extra={"linkml_meta": {"alias": "cell_component", "domain_of": ["ExperimentMetadata", "Dataset"]}},
    )

    @field_validator("sample_type")
    def pattern_sample_type(cls, v):
        pattern = re.compile(
            r"(^cell$)|(^tissue$)|(^organism$)|(^organelle$)|(^virus$)|(^in_vitro$)|(^in_silico$)|(^other$)"
        )
        if isinstance(v, list):
            for element in v:
                if not pattern.match(element):
                    raise ValueError(f"Invalid sample_type format: {element}")
        elif isinstance(v, str):
            if not pattern.match(v):
                raise ValueError(f"Invalid sample_type format: {v}")
        return v


class Deposition(CrossReferencedEntity, AuthoredEntity, DateStampedEntity):
    """
    Metadata describing a deposition.
    """

    linkml_meta: ClassVar[LinkMLMeta] = LinkMLMeta(
        {"from_schema": "metadata", "mixins": ["DateStampedEntity", "AuthoredEntity", "CrossReferencedEntity"]}
    )

    deposition_description: str = Field(
        ...,
        description="""A short description of the deposition, similar to an abstract for a journal article or dataset.""",
        json_schema_extra={
            "linkml_meta": {
                "alias": "deposition_description",
                "domain_of": ["Deposition"],
                "exact_mappings": ["cdp-common:deposition_description"],
            }
        },
    )
    deposition_identifier: int = Field(
        ...,
        description="""An identifier for a CryoET deposition, assigned by the Data Portal. Used to identify the deposition the entity is a part of.""",
        json_schema_extra={
            "linkml_meta": {
                "alias": "deposition_identifier",
                "domain_of": ["Deposition"],
                "exact_mappings": ["cdp-common:deposition_identifier"],
            }
        },
    )
    deposition_title: str = Field(
        ...,
        description="""Title of a CryoET deposition.""",
        json_schema_extra={
            "linkml_meta": {
                "alias": "deposition_title",
                "domain_of": ["Deposition"],
                "exact_mappings": ["cdp-common:deposition_title"],
            }
        },
    )
    deposition_types: List[DepositionTypesEnum] = Field(
        default_factory=list,
        description="""Type of data in the deposition (e.g. dataset, annotation, tomogram)""",
        json_schema_extra={
            "linkml_meta": {
                "alias": "deposition_types",
                "domain_of": ["Deposition"],
                "exact_mappings": ["cdp-common:deposition_types"],
                "minimum_cardinality": 1,
            }
        },
    )
    dates: DateStamp = Field(
        ...,
        description="""A set of dates at which a data item was deposited, published and last modified.""",
        json_schema_extra={
            "linkml_meta": {"alias": "dates", "domain_of": ["DateStampedEntity", "Dataset", "Deposition", "Annotation"]}
        },
    )
    authors: List[Author] = Field(
        default_factory=list,
        description="""Author of a scientific data entity.""",
        json_schema_extra={
            "linkml_meta": {
                "alias": "authors",
                "domain_of": ["AuthoredEntity", "Dataset", "Deposition", "Tomogram", "Annotation"],
                "list_elements_ordered": True,
                "minimum_cardinality": 1,
            }
        },
    )
    cross_references: Optional[CrossReferences] = Field(
        None,
        description="""A set of cross-references to other databases and publications.""",
        json_schema_extra={
            "linkml_meta": {
                "alias": "cross_references",
                "domain_of": ["CrossReferencedEntity", "Dataset", "Deposition"],
            }
        },
    )

    @field_validator("deposition_types")
    def pattern_deposition_types(cls, v):
        pattern = re.compile(r"(^annotation$)|(^dataset$)|(^tomogram$)")
        if isinstance(v, list):
            for element in v:
                if not pattern.match(element):
                    raise ValueError(f"Invalid deposition_types format: {element}")
        elif isinstance(v, str):
            if not pattern.match(v):
                raise ValueError(f"Invalid deposition_types format: {v}")
        return v


class CameraDetails(ConfiguredBaseModel):
    """
    The camera used to collect the tilt series.
    """

    linkml_meta: ClassVar[LinkMLMeta] = LinkMLMeta({"from_schema": "metadata"})

    acquire_mode: Optional[Union[TiltseriesCameraAcquireModeEnum, str]] = Field(
        None,
        description="""Camera acquisition mode""",
        json_schema_extra={
            "linkml_meta": {
                "alias": "acquire_mode",
                "any_of": [{"range": "StringFormattedString"}, {"range": "tiltseries_camera_acquire_mode_enum"}],
                "domain_of": ["CameraDetails"],
                "exact_mappings": ["cdp-common:tiltseries_camera_acquire_mode"],
            }
        },
    )
    manufacturer: str = Field(
        ...,
        description="""Name of the camera manufacturer""",
        json_schema_extra={
            "linkml_meta": {
                "alias": "manufacturer",
                "domain_of": ["CameraDetails", "MicroscopeDetails"],
                "exact_mappings": ["cdp-common:tiltseries_camera_manufacturer"],
            }
        },
    )
    model: str = Field(
        ...,
        description="""Camera model name""",
        json_schema_extra={
            "linkml_meta": {
                "alias": "model",
                "domain_of": ["CameraDetails", "MicroscopeDetails"],
                "exact_mappings": ["cdp-common:tiltseries_camera_model"],
            }
        },
    )

    @field_validator("acquire_mode")
    def pattern_acquire_mode(cls, v):
        pattern = re.compile(r"(^[ ]*\{[a-zA-Z0-9_-]+\}[ ]*$)|(^counting$)|(^superresolution$)|(^linear$)|(^cds$)")
        if isinstance(v, list):
            for element in v:
                if not pattern.match(element):
                    raise ValueError(f"Invalid acquire_mode format: {element}")
        elif isinstance(v, str):
            if not pattern.match(v):
                raise ValueError(f"Invalid acquire_mode format: {v}")
        return v


class MicroscopeDetails(ConfiguredBaseModel):
    """
    The microscope used to collect the tilt series.
    """

    linkml_meta: ClassVar[LinkMLMeta] = LinkMLMeta({"from_schema": "metadata"})

    additional_info: Optional[str] = Field(
        None,
        description="""Other microscope optical setup information, in addition to energy filter, phase plate and image corrector""",
        json_schema_extra={
            "linkml_meta": {
                "alias": "additional_info",
                "domain_of": ["MicroscopeDetails"],
                "exact_mappings": ["cdp-common:tiltseries_microscope_additional_info"],
            }
        },
    )
    manufacturer: Optional[Union[TiltseriesMicroscopeManufacturerEnum, str]] = Field(
        None,
        description="""Name of the microscope manufacturer""",
        json_schema_extra={
            "linkml_meta": {
                "alias": "manufacturer",
                "any_of": [{"range": "tiltseries_microscope_manufacturer_enum"}, {"range": "StringFormattedString"}],
                "domain_of": ["CameraDetails", "MicroscopeDetails"],
            }
        },
    )
    model: str = Field(
        ...,
        description="""Microscope model name""",
        json_schema_extra={
            "linkml_meta": {
                "alias": "model",
                "domain_of": ["CameraDetails", "MicroscopeDetails"],
                "exact_mappings": ["cdp-common:tiltseries_microscope_model"],
            }
        },
    )

    @field_validator("manufacturer")
    def pattern_manufacturer(cls, v):
        pattern = re.compile(r"(^FEI$)|(^TFS$)|(^JEOL$)|(^[ ]*\{[a-zA-Z0-9_-]+\}[ ]*$)")
        if isinstance(v, list):
            for element in v:
                if not pattern.match(element):
                    raise ValueError(f"Invalid manufacturer format: {element}")
        elif isinstance(v, str):
            if not pattern.match(v):
                raise ValueError(f"Invalid manufacturer format: {v}")
        return v


class MicroscopeOpticalSetup(ConfiguredBaseModel):
    """
    The optical setup of the microscope used to collect the tilt series.
    """

    linkml_meta: ClassVar[LinkMLMeta] = LinkMLMeta({"from_schema": "metadata"})

    energy_filter: str = Field(
        ...,
        description="""Energy filter setup used""",
        json_schema_extra={
            "linkml_meta": {
                "alias": "energy_filter",
                "domain_of": ["MicroscopeOpticalSetup"],
                "exact_mappings": ["cdp-common:tiltseries_microscope_energy_filter"],
            }
        },
    )
    phase_plate: Optional[str] = Field(
        None,
        description="""Phase plate configuration""",
        json_schema_extra={
            "linkml_meta": {
                "alias": "phase_plate",
                "domain_of": ["MicroscopeOpticalSetup"],
                "exact_mappings": ["cdp-common:tiltseries_microscope_phase_plate"],
            }
        },
    )
    image_corrector: Optional[str] = Field(
        None,
        description="""Image corrector setup""",
        json_schema_extra={
            "linkml_meta": {
                "alias": "image_corrector",
                "domain_of": ["MicroscopeOpticalSetup"],
                "exact_mappings": ["cdp-common:tiltseries_microscope_image_corrector"],
            }
        },
    )


class TiltRange(ConfiguredBaseModel):
    """
    The range of tilt angles in the tilt series.
    """

    linkml_meta: ClassVar[LinkMLMeta] = LinkMLMeta({"from_schema": "metadata"})

    min: Optional[Union[float, str]] = Field(
        None,
        description="""Minimal tilt angle in degrees""",
        ge=-90,
        le=90,
        json_schema_extra={
            "linkml_meta": {
                "alias": "min",
                "any_of": [
                    {"maximum_value": 90, "minimum_value": -90, "range": "float"},
                    {"range": "FloatFormattedString"},
                ],
                "domain_of": ["TiltRange"],
                "unit": {"descriptive_name": "degrees", "symbol": "°"},
            }
        },
    )
    max: Optional[Union[float, str]] = Field(
        None,
        description="""Maximal tilt angle in degrees""",
        ge=-90,
        le=90,
        json_schema_extra={
            "linkml_meta": {
                "alias": "max",
                "any_of": [
                    {"maximum_value": 90, "minimum_value": -90, "range": "float"},
                    {"range": "FloatFormattedString"},
                ],
                "domain_of": ["TiltRange"],
                "unit": {"descriptive_name": "degrees", "symbol": "°"},
            }
        },
    )

    @field_validator("min")
    def pattern_min(cls, v):
        pattern = re.compile(r"^float[ ]*\{[a-zA-Z0-9_-]+\}[ ]*$")
        if isinstance(v, list):
            for element in v:
                if not pattern.match(element):
                    raise ValueError(f"Invalid min format: {element}")
        elif isinstance(v, str):
            if not pattern.match(v):
                raise ValueError(f"Invalid min format: {v}")
        return v

    @field_validator("max")
    def pattern_max(cls, v):
        pattern = re.compile(r"^float[ ]*\{[a-zA-Z0-9_-]+\}[ ]*$")
        if isinstance(v, list):
            for element in v:
                if not pattern.match(element):
                    raise ValueError(f"Invalid max format: {element}")
        elif isinstance(v, str):
            if not pattern.match(v):
                raise ValueError(f"Invalid max format: {v}")
        return v


class TiltSeries(ConfiguredBaseModel):
    """
    Metadata describing a tilt series.
    """

    linkml_meta: ClassVar[LinkMLMeta] = LinkMLMeta({"from_schema": "metadata"})

    acceleration_voltage: float = Field(
        ...,
        description="""Electron Microscope Accelerator voltage in volts""",
        ge=20000,
        json_schema_extra={
            "linkml_meta": {
                "alias": "acceleration_voltage",
                "domain_of": ["TiltSeries"],
                "exact_mappings": ["cdp-common:tiltseries_acceleration_voltage"],
                "unit": {"descriptive_name": "volts", "symbol": "V"},
            }
        },
    )
    aligned_tiltseries_binning: Optional[Union[float, str]] = Field(
        1.0,
        description="""Binning factor of the aligned tilt series""",
        ge=0,
        json_schema_extra={
            "linkml_meta": {
                "alias": "aligned_tiltseries_binning",
                "any_of": [{"minimum_value": 0, "range": "float"}, {"range": "FloatFormattedString"}],
                "domain_of": ["TiltSeries"],
                "ifabsent": "float(1)",
            }
        },
    )
    binning_from_frames: Optional[Union[float, str]] = Field(
        1.0,
        description="""Describes the binning factor from frames to tilt series file""",
        ge=0,
        json_schema_extra={
            "linkml_meta": {
                "alias": "binning_from_frames",
                "any_of": [{"minimum_value": 0, "range": "float"}, {"range": "FloatFormattedString"}],
                "domain_of": ["TiltSeries"],
                "ifabsent": "float(1)",
            }
        },
    )
    camera: CameraDetails = Field(
        ...,
        description="""The camera used to collect the tilt series.""",
        json_schema_extra={"linkml_meta": {"alias": "camera", "domain_of": ["TiltSeries"]}},
    )
    data_acquisition_software: str = Field(
        ...,
        description="""Software used to collect data""",
        json_schema_extra={
            "linkml_meta": {
                "alias": "data_acquisition_software",
                "domain_of": ["TiltSeries"],
                "exact_mappings": ["cdp-common:tiltseries_data_acquisition_software"],
            }
        },
    )
    frames_count: Optional[int] = Field(
        None,
        description="""Number of frames associated with this tiltseries""",
        json_schema_extra={
            "linkml_meta": {
                "alias": "frames_count",
                "domain_of": ["TiltSeries"],
                "exact_mappings": ["cdp-common:tiltseries_frames_count"],
            }
        },
    )
    is_aligned: bool = Field(
        ...,
        description="""Whether this tilt series is aligned""",
        json_schema_extra={
            "linkml_meta": {
                "alias": "is_aligned",
                "domain_of": ["TiltSeries"],
                "exact_mappings": ["cdp-common:tiltseries_is_aligned"],
            }
        },
    )
    microscope: MicroscopeDetails = Field(
        ...,
        description="""The microscope used to collect the tilt series.""",
        json_schema_extra={"linkml_meta": {"alias": "microscope", "domain_of": ["TiltSeries"]}},
    )
    microscope_optical_setup: MicroscopeOpticalSetup = Field(
        ...,
        description="""The optical setup of the microscope used to collect the tilt series.""",
        json_schema_extra={"linkml_meta": {"alias": "microscope_optical_setup", "domain_of": ["TiltSeries"]}},
    )
    related_empiar_entry: Optional[str] = Field(
        None,
        description="""If a tilt series is deposited into EMPIAR, enter the EMPIAR dataset identifier""",
        json_schema_extra={
            "linkml_meta": {
                "alias": "related_empiar_entry",
                "domain_of": ["TiltSeries"],
                "exact_mappings": ["cdp-common:tiltseries_related_empiar_entry"],
            }
        },
    )
    spherical_aberration_constant: Optional[Union[float, str]] = Field(
        None,
        description="""Spherical Aberration Constant of the objective lens in millimeters""",
        ge=0,
        json_schema_extra={
            "linkml_meta": {
                "alias": "spherical_aberration_constant",
                "any_of": [{"minimum_value": 0, "range": "float"}, {"range": "FloatFormattedString"}],
                "domain_of": ["TiltSeries"],
                "unit": {"descriptive_name": "millimeters", "symbol": "mm"},
            }
        },
    )
    tilt_alignment_software: Optional[str] = Field(
        None,
        description="""Software used for tilt alignment""",
        json_schema_extra={
            "linkml_meta": {
                "alias": "tilt_alignment_software",
                "domain_of": ["TiltSeries"],
                "exact_mappings": ["cdp-common:tiltseries_tilt_alignment_software"],
            }
        },
    )
    tilt_axis: Optional[Union[float, str]] = Field(
        None,
        description="""Rotation angle in degrees""",
        ge=-360,
        le=360,
        json_schema_extra={
            "linkml_meta": {
                "alias": "tilt_axis",
                "any_of": [
                    {"maximum_value": 360, "minimum_value": -360, "range": "float"},
                    {"range": "FloatFormattedString"},
                ],
                "domain_of": ["TiltSeries"],
                "unit": {"descriptive_name": "degrees", "symbol": "°"},
            }
        },
    )
    tilt_range: TiltRange = Field(
        ...,
        description="""The range of tilt angles in the tilt series.""",
        json_schema_extra={"linkml_meta": {"alias": "tilt_range", "domain_of": ["TiltSeries"]}},
    )
    tilt_series_quality: Optional[Union[int, str]] = Field(
        None,
        description="""Author assessment of tilt series quality within the dataset (1-5, 5 is best)""",
        ge=1,
        le=5,
        json_schema_extra={
            "linkml_meta": {
                "alias": "tilt_series_quality",
                "any_of": [
                    {"maximum_value": 5, "minimum_value": 1, "range": "integer"},
                    {"range": "IntegerFormattedString"},
                ],
                "domain_of": ["TiltSeries"],
            }
        },
    )
    tilt_step: Optional[Union[float, str]] = Field(
        None,
        description="""Tilt step in degrees""",
        ge=0,
        le=90,
        json_schema_extra={
            "linkml_meta": {
                "alias": "tilt_step",
                "any_of": [
                    {"maximum_value": 90, "minimum_value": 0, "range": "float"},
                    {"range": "FloatFormattedString"},
                ],
                "domain_of": ["TiltSeries"],
                "unit": {"descriptive_name": "degrees", "symbol": "°"},
            }
        },
    )
    tilting_scheme: str = Field(
        ...,
        description="""The order of stage tilting during acquisition of the data""",
        json_schema_extra={
            "linkml_meta": {
                "alias": "tilting_scheme",
                "domain_of": ["TiltSeries"],
                "exact_mappings": ["cdp-common:tiltseries_tilting_scheme"],
            }
        },
    )
    total_flux: Optional[Union[float, str]] = Field(
        None,
        description="""Number of Electrons reaching the specimen in a square Angstrom area for the entire tilt series""",
        ge=0,
        json_schema_extra={
            "linkml_meta": {
                "alias": "total_flux",
                "any_of": [{"minimum_value": 0, "range": "float"}, {"range": "FloatFormattedString"}],
                "domain_of": ["TiltSeries"],
                "unit": {"descriptive_name": "electrons per square Angstrom", "symbol": "e^-/Å^2"},
            }
        },
    )
    pixel_spacing: Optional[Union[float, str]] = Field(
        None,
        description="""Pixel spacing for the tilt series""",
        ge=0.001,
        json_schema_extra={
            "linkml_meta": {
                "alias": "pixel_spacing",
                "any_of": [{"minimum_value": 0.001, "range": "float"}, {"range": "FloatFormattedString"}],
                "domain_of": ["TiltSeries"],
                "unit": {"descriptive_name": "Angstroms per pixel", "symbol": "Å/px"},
            }
        },
    )

    @field_validator("aligned_tiltseries_binning")
    def pattern_aligned_tiltseries_binning(cls, v):
        pattern = re.compile(r"^float[ ]*\{[a-zA-Z0-9_-]+\}[ ]*$")
        if isinstance(v, list):
            for element in v:
                if not pattern.match(element):
                    raise ValueError(f"Invalid aligned_tiltseries_binning format: {element}")
        elif isinstance(v, str):
            if not pattern.match(v):
                raise ValueError(f"Invalid aligned_tiltseries_binning format: {v}")
        return v

    @field_validator("binning_from_frames")
    def pattern_binning_from_frames(cls, v):
        pattern = re.compile(r"^float[ ]*\{[a-zA-Z0-9_-]+\}[ ]*$")
        if isinstance(v, list):
            for element in v:
                if not pattern.match(element):
                    raise ValueError(f"Invalid binning_from_frames format: {element}")
        elif isinstance(v, str):
            if not pattern.match(v):
                raise ValueError(f"Invalid binning_from_frames format: {v}")
        return v

    @field_validator("related_empiar_entry")
    def pattern_related_empiar_entry(cls, v):
        pattern = re.compile(r"^EMPIAR-[0-9]+$")
        if isinstance(v, list):
            for element in v:
                if not pattern.match(element):
                    raise ValueError(f"Invalid related_empiar_entry format: {element}")
        elif isinstance(v, str):
            if not pattern.match(v):
                raise ValueError(f"Invalid related_empiar_entry format: {v}")
        return v

    @field_validator("spherical_aberration_constant")
    def pattern_spherical_aberration_constant(cls, v):
        pattern = re.compile(r"^float[ ]*\{[a-zA-Z0-9_-]+\}[ ]*$")
        if isinstance(v, list):
            for element in v:
                if not pattern.match(element):
                    raise ValueError(f"Invalid spherical_aberration_constant format: {element}")
        elif isinstance(v, str):
            if not pattern.match(v):
                raise ValueError(f"Invalid spherical_aberration_constant format: {v}")
        return v

    @field_validator("tilt_axis")
    def pattern_tilt_axis(cls, v):
        pattern = re.compile(r"^float[ ]*\{[a-zA-Z0-9_-]+\}[ ]*$")
        if isinstance(v, list):
            for element in v:
                if not pattern.match(element):
                    raise ValueError(f"Invalid tilt_axis format: {element}")
        elif isinstance(v, str):
            if not pattern.match(v):
                raise ValueError(f"Invalid tilt_axis format: {v}")
        return v

    @field_validator("tilt_series_quality")
    def pattern_tilt_series_quality(cls, v):
        pattern = re.compile(r"^int[ ]*\{[a-zA-Z0-9_-]+\}[ ]*$")
        if isinstance(v, list):
            for element in v:
                if not pattern.match(element):
                    raise ValueError(f"Invalid tilt_series_quality format: {element}")
        elif isinstance(v, str):
            if not pattern.match(v):
                raise ValueError(f"Invalid tilt_series_quality format: {v}")
        return v

    @field_validator("tilt_step")
    def pattern_tilt_step(cls, v):
        pattern = re.compile(r"^float[ ]*\{[a-zA-Z0-9_-]+\}[ ]*$")
        if isinstance(v, list):
            for element in v:
                if not pattern.match(element):
                    raise ValueError(f"Invalid tilt_step format: {element}")
        elif isinstance(v, str):
            if not pattern.match(v):
                raise ValueError(f"Invalid tilt_step format: {v}")
        return v

    @field_validator("total_flux")
    def pattern_total_flux(cls, v):
        pattern = re.compile(r"^float[ ]*\{[a-zA-Z0-9_-]+\}[ ]*$")
        if isinstance(v, list):
            for element in v:
                if not pattern.match(element):
                    raise ValueError(f"Invalid total_flux format: {element}")
        elif isinstance(v, str):
            if not pattern.match(v):
                raise ValueError(f"Invalid total_flux format: {v}")
        return v

    @field_validator("pixel_spacing")
    def pattern_pixel_spacing(cls, v):
        pattern = re.compile(r"^float[ ]*\{[a-zA-Z0-9_-]+\}[ ]*$")
        if isinstance(v, list):
            for element in v:
                if not pattern.match(element):
                    raise ValueError(f"Invalid pixel_spacing format: {element}")
        elif isinstance(v, str):
            if not pattern.match(v):
                raise ValueError(f"Invalid pixel_spacing format: {v}")
        return v


class TomogramSize(ConfiguredBaseModel):
    """
    The size of a tomogram in voxels in each dimension.
    """

    linkml_meta: ClassVar[LinkMLMeta] = LinkMLMeta({"from_schema": "metadata"})

    x: int = Field(
        ...,
        description="""Number of pixels in the 3D data fast axis""",
        ge=0,
        json_schema_extra={
            "linkml_meta": {
                "alias": "x",
                "domain_of": ["TomogramSize", "TomogramOffset"],
                "unit": {"descriptive_name": "pixels", "symbol": "px"},
            }
        },
    )
    y: int = Field(
        ...,
        description="""Number of pixels in the 3D data medium axis""",
        ge=0,
        json_schema_extra={
            "linkml_meta": {
                "alias": "y",
                "domain_of": ["TomogramSize", "TomogramOffset"],
                "unit": {"descriptive_name": "pixels", "symbol": "px"},
            }
        },
    )
    z: int = Field(
        ...,
        description="""Number of pixels in the 3D data slow axis.  This is the image projection direction at zero stage tilt""",
        ge=0,
        json_schema_extra={
            "linkml_meta": {
                "alias": "z",
                "domain_of": ["TomogramSize", "TomogramOffset"],
                "unit": {"descriptive_name": "pixels", "symbol": "px"},
            }
        },
    )


class TomogramOffset(ConfiguredBaseModel):
    """
    The offset of a tomogram in voxels in each dimension relative to the canonical tomogram.
    """

    linkml_meta: ClassVar[LinkMLMeta] = LinkMLMeta({"from_schema": "metadata"})

    x: int = Field(
        ...,
        description="""x offset data relative to the canonical tomogram in pixels""",
        json_schema_extra={
            "linkml_meta": {
                "alias": "x",
                "domain_of": ["TomogramSize", "TomogramOffset"],
                "unit": {"descriptive_name": "pixels", "symbol": "px"},
            }
        },
    )
    y: int = Field(
        ...,
        description="""y offset data relative to the canonical tomogram in pixels""",
        json_schema_extra={
            "linkml_meta": {
                "alias": "y",
                "domain_of": ["TomogramSize", "TomogramOffset"],
                "unit": {"descriptive_name": "pixels", "symbol": "px"},
            }
        },
    )
    z: int = Field(
        ...,
        description="""z offset data relative to the canonical tomogram in pixels""",
        json_schema_extra={
            "linkml_meta": {
                "alias": "z",
                "domain_of": ["TomogramSize", "TomogramOffset"],
                "unit": {"descriptive_name": "pixels", "symbol": "px"},
            }
        },
    )


class Tomogram(AuthoredEntity):
    """
    Metadata describing a tomogram.
    """

    linkml_meta: ClassVar[LinkMLMeta] = LinkMLMeta({"from_schema": "metadata", "mixins": ["AuthoredEntity"]})

    voxel_spacing: Optional[Union[float, str]] = Field(
        None,
        description="""Voxel spacing equal in all three axes in angstroms""",
        ge=0.001,
        json_schema_extra={
            "linkml_meta": {
                "alias": "voxel_spacing",
                "any_of": [{"minimum_value": 0.001, "range": "float"}, {"range": "FloatFormattedString"}],
<<<<<<< HEAD
                "domain_of": ["Tomogram", "AnnotationParent", "KeyImageParent", "TomogramParent"],
                "exact_mappings": ["cdp-common:tomogram_voxel_spacing"],
=======
                "domain_of": ["Tomogram", "SourceParent"],
>>>>>>> c769d537
                "unit": {"descriptive_name": "Angstroms per voxel", "symbol": "Å/voxel"},
            }
        },
    )
    fiducial_alignment_status: Optional[Union[FiducialAlignmentStatusEnum, str]] = Field(
        None,
        description="""Whether the tomographic alignment was computed based on fiducial markers.""",
        json_schema_extra={
            "linkml_meta": {
                "alias": "fiducial_alignment_status",
                "any_of": [{"range": "fiducial_alignment_status_enum"}, {"range": "StringFormattedString"}],
                "domain_of": ["Tomogram"],
            }
        },
    )
    ctf_corrected: Optional[bool] = Field(
        None,
        description="""Whether this tomogram is CTF corrected""",
        json_schema_extra={
            "linkml_meta": {
                "alias": "ctf_corrected",
                "domain_of": ["Tomogram"],
                "exact_mappings": ["cdp-common:tomogram_ctf_corrected"],
                "recommended": True,
            }
        },
    )
    align_software: Optional[str] = Field(
        None,
        description="""Software used for alignment""",
        json_schema_extra={
            "linkml_meta": {
                "alias": "align_software",
                "domain_of": ["Tomogram"],
                "exact_mappings": ["cdp-common:tomogram_align_software"],
            }
        },
    )
    reconstruction_method: Optional[Union[TomogromReconstructionMethodEnum, str]] = Field(
        None,
        description="""Describe reconstruction method (WBP, SART, SIRT)""",
        json_schema_extra={
            "linkml_meta": {
                "alias": "reconstruction_method",
                "any_of": [{"range": "tomogrom_reconstruction_method_enum"}, {"range": "StringFormattedString"}],
                "domain_of": ["Tomogram"],
            }
        },
    )
    reconstruction_software: str = Field(
        ...,
        description="""Name of software used for reconstruction""",
        json_schema_extra={
            "linkml_meta": {
                "alias": "reconstruction_software",
                "domain_of": ["Tomogram"],
                "exact_mappings": ["cdp-common:tomogram_reconstruction_software"],
            }
        },
    )
    processing: TomogramProcessingEnum = Field(
        ...,
        description="""Describe additional processing used to derive the tomogram""",
        json_schema_extra={
            "linkml_meta": {
                "alias": "processing",
                "domain_of": ["Tomogram"],
                "exact_mappings": ["cdp-common:tomogram_processing"],
            }
        },
    )
    processing_software: Optional[str] = Field(
        None,
        description="""Processing software used to derive the tomogram""",
        json_schema_extra={
            "linkml_meta": {
                "alias": "processing_software",
                "domain_of": ["Tomogram"],
                "exact_mappings": ["cdp-common:tomogram_processing_software"],
                "recommended": True,
            }
        },
    )
    tomogram_version: float = Field(
        ...,
        description="""Version of tomogram""",
        json_schema_extra={
            "linkml_meta": {
                "alias": "tomogram_version",
                "domain_of": ["Tomogram"],
                "exact_mappings": ["cdp-common:tomogram_version"],
            }
        },
    )
    affine_transformation_matrix: Optional[
        conlist(min_length=4, max_length=4, item_type=conlist(min_length=4, max_length=4, item_type=float))
    ] = Field(
        None,
        description="""The flip or rotation transformation of this author submitted tomogram is indicated here""",
        json_schema_extra={
            "linkml_meta": {
                "alias": "affine_transformation_matrix",
                "array": {
                    "dimensions": [{"exact_cardinality": 4}, {"exact_cardinality": 4}],
                    "exact_number_dimensions": 2,
                },
                "domain_of": ["Tomogram"],
            }
        },
    )
    size: Optional[TomogramSize] = Field(
        None,
        description="""The size of a tomogram in voxels in each dimension.""",
        json_schema_extra={"linkml_meta": {"alias": "size", "domain_of": ["Tomogram"]}},
    )
    offset: TomogramOffset = Field(
        ...,
        description="""The offset of a tomogram in voxels in each dimension relative to the canonical tomogram.""",
        json_schema_extra={"linkml_meta": {"alias": "offset", "domain_of": ["Tomogram"]}},
    )
    authors: List[Author] = Field(
        default_factory=list,
        description="""Author of a scientific data entity.""",
        json_schema_extra={
            "linkml_meta": {
                "alias": "authors",
                "domain_of": ["AuthoredEntity", "Dataset", "Deposition", "Tomogram", "Annotation"],
                "list_elements_ordered": True,
                "minimum_cardinality": 1,
            }
        },
    )

    @field_validator("voxel_spacing")
    def pattern_voxel_spacing(cls, v):
        pattern = re.compile(r"^float[ ]*\{[a-zA-Z0-9_-]+\}[ ]*$")
        if isinstance(v, list):
            for element in v:
                if not pattern.match(element):
                    raise ValueError(f"Invalid voxel_spacing format: {element}")
        elif isinstance(v, str):
            if not pattern.match(v):
                raise ValueError(f"Invalid voxel_spacing format: {v}")
        return v

    @field_validator("fiducial_alignment_status")
    def pattern_fiducial_alignment_status(cls, v):
        pattern = re.compile(r"(^FIDUCIAL$)|(^NON_FIDUCIAL$)|(^[ ]*\{[a-zA-Z0-9_-]+\}[ ]*$)")
        if isinstance(v, list):
            for element in v:
                if not pattern.match(element):
                    raise ValueError(f"Invalid fiducial_alignment_status format: {element}")
        elif isinstance(v, str):
            if not pattern.match(v):
                raise ValueError(f"Invalid fiducial_alignment_status format: {v}")
        return v

    @field_validator("reconstruction_method")
    def pattern_reconstruction_method(cls, v):
        pattern = re.compile(r"(^SART$)|(^Fourier Space$)|(^SIRT$)|(^WBP$)|(^Unknown$)|(^[ ]*\{[a-zA-Z0-9_-]+\}[ ]*$)")
        if isinstance(v, list):
            for element in v:
                if not pattern.match(element):
                    raise ValueError(f"Invalid reconstruction_method format: {element}")
        elif isinstance(v, str):
            if not pattern.match(v):
                raise ValueError(f"Invalid reconstruction_method format: {v}")
        return v

    @field_validator("processing")
    def pattern_processing(cls, v):
        pattern = re.compile(r"(^denoised$)|(^filtered$)|(^raw$)")
        if isinstance(v, list):
            for element in v:
                if not pattern.match(element):
                    raise ValueError(f"Invalid processing format: {element}")
        elif isinstance(v, str):
            if not pattern.match(v):
                raise ValueError(f"Invalid processing format: {v}")
        return v


class AnnotationConfidence(ConfiguredBaseModel):
    """
    Metadata describing the confidence of an annotation.
    """

    linkml_meta: ClassVar[LinkMLMeta] = LinkMLMeta({"from_schema": "metadata"})

    precision: Optional[float] = Field(
        None,
        description="""Describe the confidence level of the annotation. Precision is defined as the % of annotation objects being true positive""",
        ge=0,
        le=100,
        json_schema_extra={
            "linkml_meta": {
                "alias": "precision",
                "domain_of": ["AnnotationConfidence"],
                "exact_mappings": ["cdp-common:annotation_confidence_precision"],
                "unit": {"descriptive_name": "percentage", "symbol": "%"},
            }
        },
    )
    recall: Optional[float] = Field(
        None,
        description="""Describe the confidence level of the annotation. Recall is defined as the % of true positives being annotated correctly""",
        ge=0,
        le=100,
        json_schema_extra={
            "linkml_meta": {
                "alias": "recall",
                "domain_of": ["AnnotationConfidence"],
                "exact_mappings": ["cdp-common:annotation_confidence_recall"],
                "unit": {"descriptive_name": "percentage", "symbol": "%"},
            }
        },
    )
    ground_truth_used: Optional[str] = Field(
        None,
        description="""Annotation filename used as ground truth for precision and recall""",
        json_schema_extra={
            "linkml_meta": {
                "alias": "ground_truth_used",
                "domain_of": ["AnnotationConfidence"],
                "exact_mappings": ["cdp-common:annotation_ground_truth_used"],
            }
        },
    )


class AnnotationObject(ConfiguredBaseModel):
    """
    Metadata describing the object being annotated.
    """

    linkml_meta: ClassVar[LinkMLMeta] = LinkMLMeta({"from_schema": "metadata"})

    id: str = Field(
        ...,
        description="""Gene Ontology Cellular Component identifier for the annotation object""",
        json_schema_extra={
            "linkml_meta": {
                "alias": "id",
                "domain_of": ["TissueDetails", "CellType", "CellStrain", "CellComponent", "AnnotationObject"],
                "exact_mappings": ["cdp-common:annotation_object_id"],
            }
        },
    )
    name: str = Field(
        ...,
        description="""Name of the object being annotated (e.g. ribosome, nuclear pore complex, actin filament, membrane)""",
        json_schema_extra={
            "linkml_meta": {
                "alias": "name",
                "domain_of": [
                    "OrganismDetails",
                    "TissueDetails",
                    "CellType",
                    "CellStrain",
                    "CellComponent",
                    "AnnotationObject",
                    "AuthorMixin",
                    "AnnotationMethodLinks",
                    "Author",
                ],
                "exact_mappings": ["cdp-common:annotation_object_name"],
            }
        },
    )
    description: Optional[str] = Field(
        None,
        description="""A textual description of the annotation object, can be a longer description to include additional information not covered by the Annotation object name and state.""",
        json_schema_extra={
            "linkml_meta": {
                "alias": "description",
                "domain_of": ["AnnotationObject"],
                "exact_mappings": ["cdp-common:annotation_object_description"],
            }
        },
    )
    state: Optional[str] = Field(
        None,
        description="""Molecule state annotated (e.g. open, closed)""",
        json_schema_extra={
            "linkml_meta": {
                "alias": "state",
                "domain_of": ["AnnotationObject"],
                "exact_mappings": ["cdp-common:annotation_object_state"],
            }
        },
    )

    @field_validator("id")
    def pattern_id(cls, v):
        pattern = re.compile(r"^GO:[0-9]{7}$")
        if isinstance(v, list):
            for element in v:
                if not pattern.match(element):
                    raise ValueError(f"Invalid id format: {element}")
        elif isinstance(v, str):
            if not pattern.match(v):
                raise ValueError(f"Invalid id format: {v}")
        return v


class AnnotationSourceFile(ConfiguredBaseModel):
    """
    File and sourcing data for an annotation. Represents an entry in annotation.sources.
    """

    linkml_meta: ClassVar[LinkMLMeta] = LinkMLMeta({"from_schema": "metadata"})

    file_format: str = Field(
        ...,
        description="""File format for this file""",
        json_schema_extra={
            "linkml_meta": {
                "alias": "file_format",
                "domain_of": [
                    "AnnotationSourceFile",
                    "AnnotationOrientedPointFile",
                    "AnnotationInstanceSegmentationFile",
                    "AnnotationPointFile",
                    "AnnotationSegmentationMaskFile",
                    "AnnotationSemanticSegmentationMaskFile",
                ],
                "exact_mappings": ["cdp-common:annotation_source_file_format"],
            }
        },
    )
    glob_string: Optional[str] = Field(
        None,
        description="""Glob string to match annotation files in the dataset. Required if annotation_source_file_glob_strings is not provided.""",
        json_schema_extra={
            "linkml_meta": {
                "alias": "glob_string",
                "domain_of": [
                    "AnnotationSourceFile",
                    "AnnotationOrientedPointFile",
                    "AnnotationInstanceSegmentationFile",
                    "AnnotationPointFile",
                    "AnnotationSegmentationMaskFile",
                    "AnnotationSemanticSegmentationMaskFile",
                ],
                "exact_mappings": ["cdp-common:annotation_source_file_glob_string"],
            }
        },
    )
    glob_strings: Optional[List[str]] = Field(
        default_factory=list,
        description="""Glob strings to match annotation files in the dataset. Required if annotation_source_file_glob_string is not provided.""",
        json_schema_extra={
            "linkml_meta": {
                "alias": "glob_strings",
                "domain_of": [
                    "AnnotationSourceFile",
                    "AnnotationOrientedPointFile",
                    "AnnotationInstanceSegmentationFile",
                    "AnnotationPointFile",
                    "AnnotationSegmentationMaskFile",
                    "AnnotationSemanticSegmentationMaskFile",
                ],
                "exact_mappings": ["cdp-common:annotation_source_file_glob_strings"],
            }
        },
    )
    is_visualization_default: Optional[bool] = Field(
        False,
        description="""This annotation will be rendered in neuroglancer by default.""",
        json_schema_extra={
            "linkml_meta": {
                "alias": "is_visualization_default",
                "domain_of": [
                    "AnnotationSourceFile",
                    "AnnotationOrientedPointFile",
                    "AnnotationInstanceSegmentationFile",
                    "AnnotationPointFile",
                    "AnnotationSegmentationMaskFile",
                    "AnnotationSemanticSegmentationMaskFile",
                ],
                "exact_mappings": ["cdp-common:annotation_source_file_is_visualization_default"],
                "ifabsent": "False",
            }
        },
    )


class AnnotationOrientedPointFile(AnnotationSourceFile):
    """
    File and sourcing data for an oriented point annotation. Annotation that identifies points along with orientation in the volume.
    """

    linkml_meta: ClassVar[LinkMLMeta] = LinkMLMeta({"aliases": ["OrientedPoint"], "from_schema": "metadata"})

    binning: Optional[float] = Field(
        1.0,
        description="""The binning factor for a point / oriented point / instance segmentation annotation file.""",
        ge=0,
        json_schema_extra={
            "linkml_meta": {
                "alias": "binning",
                "domain_of": [
                    "AnnotationOrientedPointFile",
                    "AnnotationPointFile",
                    "AnnotationInstanceSegmentationFile",
                ],
                "exact_mappings": ["cdp-common:annotation_source_file_binning"],
                "ifabsent": "float(1)",
            }
        },
    )
    filter_value: Optional[str] = Field(
        None,
        description="""The filter value for an oriented point / instance segmentation annotation file.""",
        json_schema_extra={
            "linkml_meta": {
                "alias": "filter_value",
                "domain_of": ["AnnotationOrientedPointFile", "AnnotationInstanceSegmentationFile"],
                "exact_mappings": ["cdp-common:annotation_source_file_filter_value"],
            }
        },
    )
    order: Optional[str] = Field(
        "xyz",
        description="""The order of axes for an oriented point / instance segmentation annotation file.""",
        json_schema_extra={
            "linkml_meta": {
                "alias": "order",
                "domain_of": ["AnnotationOrientedPointFile", "AnnotationInstanceSegmentationFile"],
                "exact_mappings": ["cdp-common:annotation_source_file_order"],
                "ifabsent": "string(xyz)",
            }
        },
    )
    file_format: str = Field(
        ...,
        description="""File format for this file""",
        json_schema_extra={
            "linkml_meta": {
                "alias": "file_format",
                "domain_of": [
                    "AnnotationSourceFile",
                    "AnnotationOrientedPointFile",
                    "AnnotationInstanceSegmentationFile",
                    "AnnotationPointFile",
                    "AnnotationSegmentationMaskFile",
                    "AnnotationSemanticSegmentationMaskFile",
                ],
                "exact_mappings": ["cdp-common:annotation_source_file_format"],
            }
        },
    )
    glob_string: Optional[str] = Field(
        None,
        description="""Glob string to match annotation files in the dataset. Required if annotation_source_file_glob_strings is not provided.""",
        json_schema_extra={
            "linkml_meta": {
                "alias": "glob_string",
                "domain_of": [
                    "AnnotationSourceFile",
                    "AnnotationOrientedPointFile",
                    "AnnotationInstanceSegmentationFile",
                    "AnnotationPointFile",
                    "AnnotationSegmentationMaskFile",
                    "AnnotationSemanticSegmentationMaskFile",
                ],
                "exact_mappings": ["cdp-common:annotation_source_file_glob_string"],
            }
        },
    )
    glob_strings: Optional[List[str]] = Field(
        default_factory=list,
        description="""Glob strings to match annotation files in the dataset. Required if annotation_source_file_glob_string is not provided.""",
        json_schema_extra={
            "linkml_meta": {
                "alias": "glob_strings",
                "domain_of": [
                    "AnnotationSourceFile",
                    "AnnotationOrientedPointFile",
                    "AnnotationInstanceSegmentationFile",
                    "AnnotationPointFile",
                    "AnnotationSegmentationMaskFile",
                    "AnnotationSemanticSegmentationMaskFile",
                ],
                "exact_mappings": ["cdp-common:annotation_source_file_glob_strings"],
            }
        },
    )
    is_visualization_default: Optional[bool] = Field(
        False,
        description="""This annotation will be rendered in neuroglancer by default.""",
        json_schema_extra={
            "linkml_meta": {
                "alias": "is_visualization_default",
                "domain_of": [
                    "AnnotationSourceFile",
                    "AnnotationOrientedPointFile",
                    "AnnotationInstanceSegmentationFile",
                    "AnnotationPointFile",
                    "AnnotationSegmentationMaskFile",
                    "AnnotationSemanticSegmentationMaskFile",
                ],
                "exact_mappings": ["cdp-common:annotation_source_file_is_visualization_default"],
                "ifabsent": "False",
            }
        },
    )


class AnnotationInstanceSegmentationFile(AnnotationOrientedPointFile):
    """
    File and sourcing data for an instance segmentation annotation. Annotation that identifies individual instances of object shapes.
    """

    linkml_meta: ClassVar[LinkMLMeta] = LinkMLMeta({"aliases": ["InstanceSegmentation"], "from_schema": "metadata"})

    binning: Optional[float] = Field(
        1.0,
        description="""The binning factor for a point / oriented point / instance segmentation annotation file.""",
        ge=0,
        json_schema_extra={
            "linkml_meta": {
                "alias": "binning",
                "domain_of": [
                    "AnnotationOrientedPointFile",
                    "AnnotationPointFile",
                    "AnnotationInstanceSegmentationFile",
                ],
                "exact_mappings": ["cdp-common:annotation_source_file_binning"],
                "ifabsent": "float(1)",
            }
        },
    )
    filter_value: Optional[str] = Field(
        None,
        description="""The filter value for an oriented point / instance segmentation annotation file.""",
        json_schema_extra={
            "linkml_meta": {
                "alias": "filter_value",
                "domain_of": ["AnnotationOrientedPointFile", "AnnotationInstanceSegmentationFile"],
                "exact_mappings": ["cdp-common:annotation_source_file_filter_value"],
            }
        },
    )
    order: Optional[str] = Field(
        "xyz",
        description="""The order of axes for an oriented point / instance segmentation annotation file.""",
        json_schema_extra={
            "linkml_meta": {
                "alias": "order",
                "domain_of": ["AnnotationOrientedPointFile", "AnnotationInstanceSegmentationFile"],
                "exact_mappings": ["cdp-common:annotation_source_file_order"],
                "ifabsent": "string(xyz)",
            }
        },
    )
    file_format: str = Field(
        ...,
        description="""File format for this file""",
        json_schema_extra={
            "linkml_meta": {
                "alias": "file_format",
                "domain_of": [
                    "AnnotationSourceFile",
                    "AnnotationOrientedPointFile",
                    "AnnotationInstanceSegmentationFile",
                    "AnnotationPointFile",
                    "AnnotationSegmentationMaskFile",
                    "AnnotationSemanticSegmentationMaskFile",
                ],
                "exact_mappings": ["cdp-common:annotation_source_file_format"],
            }
        },
    )
    glob_string: Optional[str] = Field(
        None,
        description="""Glob string to match annotation files in the dataset. Required if annotation_source_file_glob_strings is not provided.""",
        json_schema_extra={
            "linkml_meta": {
                "alias": "glob_string",
                "domain_of": [
                    "AnnotationSourceFile",
                    "AnnotationOrientedPointFile",
                    "AnnotationInstanceSegmentationFile",
                    "AnnotationPointFile",
                    "AnnotationSegmentationMaskFile",
                    "AnnotationSemanticSegmentationMaskFile",
                ],
                "exact_mappings": ["cdp-common:annotation_source_file_glob_string"],
            }
        },
    )
    glob_strings: Optional[List[str]] = Field(
        default_factory=list,
        description="""Glob strings to match annotation files in the dataset. Required if annotation_source_file_glob_string is not provided.""",
        json_schema_extra={
            "linkml_meta": {
                "alias": "glob_strings",
                "domain_of": [
                    "AnnotationSourceFile",
                    "AnnotationOrientedPointFile",
                    "AnnotationInstanceSegmentationFile",
                    "AnnotationPointFile",
                    "AnnotationSegmentationMaskFile",
                    "AnnotationSemanticSegmentationMaskFile",
                ],
                "exact_mappings": ["cdp-common:annotation_source_file_glob_strings"],
            }
        },
    )
    is_visualization_default: Optional[bool] = Field(
        False,
        description="""This annotation will be rendered in neuroglancer by default.""",
        json_schema_extra={
            "linkml_meta": {
                "alias": "is_visualization_default",
                "domain_of": [
                    "AnnotationSourceFile",
                    "AnnotationOrientedPointFile",
                    "AnnotationInstanceSegmentationFile",
                    "AnnotationPointFile",
                    "AnnotationSegmentationMaskFile",
                    "AnnotationSemanticSegmentationMaskFile",
                ],
                "exact_mappings": ["cdp-common:annotation_source_file_is_visualization_default"],
                "ifabsent": "False",
            }
        },
    )


class AnnotationPointFile(AnnotationSourceFile):
    """
    File and sourcing data for a point annotation. Annotation that identifies points in the volume.
    """

    linkml_meta: ClassVar[LinkMLMeta] = LinkMLMeta({"aliases": ["Point"], "from_schema": "metadata"})

    binning: Optional[float] = Field(
        1.0,
        description="""The binning factor for a point / oriented point / instance segmentation annotation file.""",
        ge=0,
        json_schema_extra={
            "linkml_meta": {
                "alias": "binning",
                "domain_of": [
                    "AnnotationOrientedPointFile",
                    "AnnotationPointFile",
                    "AnnotationInstanceSegmentationFile",
                ],
                "exact_mappings": ["cdp-common:annotation_source_file_binning"],
                "ifabsent": "float(1)",
            }
        },
    )
    columns: Optional[str] = Field(
        "xyz",
        description="""The columns used in a point annotation file.""",
        json_schema_extra={
            "linkml_meta": {
                "alias": "columns",
                "domain_of": ["AnnotationPointFile"],
                "exact_mappings": ["cdp-common:annotation_source_file_columns"],
                "ifabsent": "string(xyz)",
            }
        },
    )
    delimiter: Optional[str] = Field(
        ",",
        description="""The delimiter used in a point annotation file.""",
        json_schema_extra={
            "linkml_meta": {
                "alias": "delimiter",
                "domain_of": ["AnnotationPointFile"],
                "exact_mappings": ["cdp-common:annotation_source_file_delimiter"],
                "ifabsent": "string(,)",
            }
        },
    )
    file_format: str = Field(
        ...,
        description="""File format for this file""",
        json_schema_extra={
            "linkml_meta": {
                "alias": "file_format",
                "domain_of": [
                    "AnnotationSourceFile",
                    "AnnotationOrientedPointFile",
                    "AnnotationInstanceSegmentationFile",
                    "AnnotationPointFile",
                    "AnnotationSegmentationMaskFile",
                    "AnnotationSemanticSegmentationMaskFile",
                ],
                "exact_mappings": ["cdp-common:annotation_source_file_format"],
            }
        },
    )
    glob_string: Optional[str] = Field(
        None,
        description="""Glob string to match annotation files in the dataset. Required if annotation_source_file_glob_strings is not provided.""",
        json_schema_extra={
            "linkml_meta": {
                "alias": "glob_string",
                "domain_of": [
                    "AnnotationSourceFile",
                    "AnnotationOrientedPointFile",
                    "AnnotationInstanceSegmentationFile",
                    "AnnotationPointFile",
                    "AnnotationSegmentationMaskFile",
                    "AnnotationSemanticSegmentationMaskFile",
                ],
                "exact_mappings": ["cdp-common:annotation_source_file_glob_string"],
            }
        },
    )
    glob_strings: Optional[List[str]] = Field(
        default_factory=list,
        description="""Glob strings to match annotation files in the dataset. Required if annotation_source_file_glob_string is not provided.""",
        json_schema_extra={
            "linkml_meta": {
                "alias": "glob_strings",
                "domain_of": [
                    "AnnotationSourceFile",
                    "AnnotationOrientedPointFile",
                    "AnnotationInstanceSegmentationFile",
                    "AnnotationPointFile",
                    "AnnotationSegmentationMaskFile",
                    "AnnotationSemanticSegmentationMaskFile",
                ],
                "exact_mappings": ["cdp-common:annotation_source_file_glob_strings"],
            }
        },
    )
    is_visualization_default: Optional[bool] = Field(
        False,
        description="""This annotation will be rendered in neuroglancer by default.""",
        json_schema_extra={
            "linkml_meta": {
                "alias": "is_visualization_default",
                "domain_of": [
                    "AnnotationSourceFile",
                    "AnnotationOrientedPointFile",
                    "AnnotationInstanceSegmentationFile",
                    "AnnotationPointFile",
                    "AnnotationSegmentationMaskFile",
                    "AnnotationSemanticSegmentationMaskFile",
                ],
                "exact_mappings": ["cdp-common:annotation_source_file_is_visualization_default"],
                "ifabsent": "False",
            }
        },
    )


class AnnotationSegmentationMaskFile(AnnotationSourceFile):
    """
    File and sourcing data for a segmentation mask annotation. Annotation that identifies an object.
    """

    linkml_meta: ClassVar[LinkMLMeta] = LinkMLMeta({"aliases": ["SegmentationMask"], "from_schema": "metadata"})

    file_format: str = Field(
        ...,
        description="""File format for this file""",
        json_schema_extra={
            "linkml_meta": {
                "alias": "file_format",
                "domain_of": [
                    "AnnotationSourceFile",
                    "AnnotationOrientedPointFile",
                    "AnnotationInstanceSegmentationFile",
                    "AnnotationPointFile",
                    "AnnotationSegmentationMaskFile",
                    "AnnotationSemanticSegmentationMaskFile",
                ],
                "exact_mappings": ["cdp-common:annotation_source_file_format"],
            }
        },
    )
    glob_string: Optional[str] = Field(
        None,
        description="""Glob string to match annotation files in the dataset. Required if annotation_source_file_glob_strings is not provided.""",
        json_schema_extra={
            "linkml_meta": {
                "alias": "glob_string",
                "domain_of": [
                    "AnnotationSourceFile",
                    "AnnotationOrientedPointFile",
                    "AnnotationInstanceSegmentationFile",
                    "AnnotationPointFile",
                    "AnnotationSegmentationMaskFile",
                    "AnnotationSemanticSegmentationMaskFile",
                ],
                "exact_mappings": ["cdp-common:annotation_source_file_glob_string"],
            }
        },
    )
    glob_strings: Optional[List[str]] = Field(
        default_factory=list,
        description="""Glob strings to match annotation files in the dataset. Required if annotation_source_file_glob_string is not provided.""",
        json_schema_extra={
            "linkml_meta": {
                "alias": "glob_strings",
                "domain_of": [
                    "AnnotationSourceFile",
                    "AnnotationOrientedPointFile",
                    "AnnotationInstanceSegmentationFile",
                    "AnnotationPointFile",
                    "AnnotationSegmentationMaskFile",
                    "AnnotationSemanticSegmentationMaskFile",
                ],
                "exact_mappings": ["cdp-common:annotation_source_file_glob_strings"],
            }
        },
    )
    is_visualization_default: Optional[bool] = Field(
        False,
        description="""This annotation will be rendered in neuroglancer by default.""",
        json_schema_extra={
            "linkml_meta": {
                "alias": "is_visualization_default",
                "domain_of": [
                    "AnnotationSourceFile",
                    "AnnotationOrientedPointFile",
                    "AnnotationInstanceSegmentationFile",
                    "AnnotationPointFile",
                    "AnnotationSegmentationMaskFile",
                    "AnnotationSemanticSegmentationMaskFile",
                ],
                "exact_mappings": ["cdp-common:annotation_source_file_is_visualization_default"],
                "ifabsent": "False",
            }
        },
    )


class AnnotationSemanticSegmentationMaskFile(AnnotationSourceFile):
    """
    File and sourcing data for a semantic segmentation mask annotation. Annotation that identifies classes of objects.
    """

    linkml_meta: ClassVar[LinkMLMeta] = LinkMLMeta({"aliases": ["SemanticSegmentationMask"], "from_schema": "metadata"})

    mask_label: Optional[int] = Field(
        1,
        description="""The mask label for a semantic segmentation mask annotation file.""",
        json_schema_extra={
            "linkml_meta": {
                "alias": "mask_label",
                "domain_of": ["AnnotationSemanticSegmentationMaskFile"],
                "exact_mappings": ["cdp-common:annotation_source_file_mask_label"],
                "ifabsent": "int(1)",
            }
        },
    )
    file_format: str = Field(
        ...,
        description="""File format for this file""",
        json_schema_extra={
            "linkml_meta": {
                "alias": "file_format",
                "domain_of": [
                    "AnnotationSourceFile",
                    "AnnotationOrientedPointFile",
                    "AnnotationInstanceSegmentationFile",
                    "AnnotationPointFile",
                    "AnnotationSegmentationMaskFile",
                    "AnnotationSemanticSegmentationMaskFile",
                ],
                "exact_mappings": ["cdp-common:annotation_source_file_format"],
            }
        },
    )
    glob_string: Optional[str] = Field(
        None,
        description="""Glob string to match annotation files in the dataset. Required if annotation_source_file_glob_strings is not provided.""",
        json_schema_extra={
            "linkml_meta": {
                "alias": "glob_string",
                "domain_of": [
                    "AnnotationSourceFile",
                    "AnnotationOrientedPointFile",
                    "AnnotationInstanceSegmentationFile",
                    "AnnotationPointFile",
                    "AnnotationSegmentationMaskFile",
                    "AnnotationSemanticSegmentationMaskFile",
                ],
                "exact_mappings": ["cdp-common:annotation_source_file_glob_string"],
            }
        },
    )
    glob_strings: Optional[List[str]] = Field(
        default_factory=list,
        description="""Glob strings to match annotation files in the dataset. Required if annotation_source_file_glob_string is not provided.""",
        json_schema_extra={
            "linkml_meta": {
                "alias": "glob_strings",
                "domain_of": [
                    "AnnotationSourceFile",
                    "AnnotationOrientedPointFile",
                    "AnnotationInstanceSegmentationFile",
                    "AnnotationPointFile",
                    "AnnotationSegmentationMaskFile",
                    "AnnotationSemanticSegmentationMaskFile",
                ],
                "exact_mappings": ["cdp-common:annotation_source_file_glob_strings"],
            }
        },
    )
    is_visualization_default: Optional[bool] = Field(
        False,
        description="""This annotation will be rendered in neuroglancer by default.""",
        json_schema_extra={
            "linkml_meta": {
                "alias": "is_visualization_default",
                "domain_of": [
                    "AnnotationSourceFile",
                    "AnnotationOrientedPointFile",
                    "AnnotationInstanceSegmentationFile",
                    "AnnotationPointFile",
                    "AnnotationSegmentationMaskFile",
                    "AnnotationSemanticSegmentationMaskFile",
                ],
                "exact_mappings": ["cdp-common:annotation_source_file_is_visualization_default"],
                "ifabsent": "False",
            }
        },
    )


class Annotation(AuthoredEntity, DateStampedEntity):
    """
    Metadata describing an annotation.
    """

    linkml_meta: ClassVar[LinkMLMeta] = LinkMLMeta(
        {"from_schema": "metadata", "mixins": ["DateStampedEntity", "AuthoredEntity"]}
    )

    annotation_method: str = Field(
        ...,
        description="""Describe how the annotation is made (e.g. Manual, crYoLO, Positive Unlabeled Learning, template matching)""",
        json_schema_extra={
            "linkml_meta": {
                "alias": "annotation_method",
                "domain_of": ["Annotation"],
                "exact_mappings": ["cdp-common:annotation_method"],
            }
        },
    )
    annotation_object: AnnotationObject = Field(
        ...,
        description="""Metadata describing the object being annotated.""",
        json_schema_extra={"linkml_meta": {"alias": "annotation_object", "domain_of": ["Annotation"]}},
    )
    annotation_publications: Optional[str] = Field(
        None,
        description="""List of publication IDs (EMPIAR, EMDB, DOI) that describe this annotation method. Comma separated.""",
        json_schema_extra={
            "linkml_meta": {
                "alias": "annotation_publications",
                "domain_of": ["Annotation"],
                "exact_mappings": ["cdp-common:annotation_publications"],
            }
        },
    )
    annotation_software: Optional[str] = Field(
        None,
        description="""Software used for generating this annotation""",
        json_schema_extra={
            "linkml_meta": {
                "alias": "annotation_software",
                "domain_of": ["Annotation"],
                "exact_mappings": ["cdp-common:annotation_software"],
                "recommended": True,
            }
        },
    )
    confidence: Optional[AnnotationConfidence] = Field(
        None,
        description="""Metadata describing the confidence of an annotation.""",
        json_schema_extra={"linkml_meta": {"alias": "confidence", "domain_of": ["Annotation"]}},
    )
    files: Optional[List[AnnotationSourceFile]] = Field(
        default_factory=list,
        description="""File and sourcing data for an annotation. Represents an entry in annotation.sources.""",
        json_schema_extra={
            "linkml_meta": {"alias": "files", "domain_of": ["Annotation"], "list_elements_ordered": True}
        },
    )
    ground_truth_status: Optional[bool] = Field(
        False,
        description="""Whether an annotation is considered ground truth, as determined by the annotator.""",
        json_schema_extra={
            "linkml_meta": {
                "alias": "ground_truth_status",
                "domain_of": ["Annotation"],
                "exact_mappings": ["cdp-common:annotation_ground_truth_status"],
                "ifabsent": "False",
                "recommended": True,
            }
        },
    )
    is_curator_recommended: Optional[bool] = Field(
        False,
        description="""This annotation is recommended by the curator to be preferred for this object type.""",
        json_schema_extra={
            "linkml_meta": {
                "alias": "is_curator_recommended",
                "domain_of": ["Annotation"],
                "exact_mappings": ["cdp-common:annotation_is_curator_recommended"],
                "ifabsent": "False",
            }
        },
    )
    method_type: AnnotationMethodTypeEnum = Field(
        ...,
        description="""Classification of the annotation method based on supervision.""",
        json_schema_extra={
            "linkml_meta": {
                "alias": "method_type",
                "domain_of": ["Annotation"],
                "exact_mappings": ["cdp-common:annotation_method_type"],
            }
        },
    )
    object_count: Optional[int] = Field(
        None,
        description="""Number of objects identified""",
        json_schema_extra={
            "linkml_meta": {
                "alias": "object_count",
                "domain_of": ["Annotation"],
                "exact_mappings": ["cdp-common:annotation_object_count"],
            }
        },
    )
    version: Optional[float] = Field(
        None,
        description="""Version of annotation.""",
        json_schema_extra={
            "linkml_meta": {
                "alias": "version",
                "domain_of": ["Annotation"],
                "exact_mappings": ["cdp-common:annotation_version"],
            }
        },
    )
    dates: DateStamp = Field(
        ...,
        description="""A set of dates at which a data item was deposited, published and last modified.""",
        json_schema_extra={
            "linkml_meta": {"alias": "dates", "domain_of": ["DateStampedEntity", "Dataset", "Deposition", "Annotation"]}
        },
    )
    authors: List[Author] = Field(
        default_factory=list,
        description="""Author of a scientific data entity.""",
        json_schema_extra={
            "linkml_meta": {
                "alias": "authors",
                "domain_of": ["AuthoredEntity", "Dataset", "Deposition", "Tomogram", "Annotation"],
                "list_elements_ordered": True,
                "minimum_cardinality": 1,
            }
        },
    )

    @field_validator("annotation_publications")
    def pattern_annotation_publications(cls, v):
        pattern = re.compile(
            r"^(EMPIAR-[0-9]{5}|EMD-[0-9]{4,5}|(doi:)?10\.[0-9]{4,9}/[-._;()/:a-zA-Z0-9]+|pdb[0-9a-zA-Z]{4,8})(\s*,\s*(EMPIAR-[0-9]{5}|EMD-[0-9]{4,5}|(doi:)?10\.[0-9]{4,9}/[-._;()/:a-zA-Z0-9]+|pdb[0-9a-zA-Z]{4,8}))*$"
        )
        if isinstance(v, list):
            for element in v:
                if not pattern.match(element):
                    raise ValueError(f"Invalid annotation_publications format: {element}")
        elif isinstance(v, str):
            if not pattern.match(v):
                raise ValueError(f"Invalid annotation_publications format: {v}")
        return v

    @field_validator("method_type")
    def pattern_method_type(cls, v):
        pattern = re.compile(r"(^manual$)|(^automated$)|(^hybrid$)")
        if isinstance(v, list):
            for element in v:
                if not pattern.match(element):
                    raise ValueError(f"Invalid method_type format: {element}")
        elif isinstance(v, str):
            if not pattern.match(v):
                raise ValueError(f"Invalid method_type format: {v}")
        return v


class DateStampedEntityMixin(ConfiguredBaseModel):
    """
    A set of dates at which a data item was deposited, published and last modified.
    """

    linkml_meta: ClassVar[LinkMLMeta] = LinkMLMeta({"from_schema": "cdp-dataset-config", "mixin": True})

    deposition_date: date = Field(
        ...,
        description="""The date a data item was received by the cryoET data portal.""",
        json_schema_extra={
            "linkml_meta": {
                "alias": "deposition_date",
                "domain_of": ["DateStampedEntityMixin", "DateStamp"],
                "exact_mappings": ["cdp-common:deposition_date"],
            }
        },
    )
    release_date: date = Field(
        ...,
        description="""The date a data item was received by the cryoET data portal.""",
        json_schema_extra={
            "linkml_meta": {
                "alias": "release_date",
                "domain_of": ["DateStampedEntityMixin", "DateStamp"],
                "exact_mappings": ["cdp-common:release_date"],
            }
        },
    )
    last_modified_date: date = Field(
        ...,
        description="""The date a piece of data was last modified on the cryoET data portal.""",
        json_schema_extra={
            "linkml_meta": {
                "alias": "last_modified_date",
                "domain_of": ["DateStampedEntityMixin", "DateStamp"],
                "exact_mappings": ["cdp-common:last_modified_date"],
            }
        },
    )


class DateStamp(DateStampedEntityMixin):
    """
    A set of dates at which a data item was deposited, published and last modified.
    """

    linkml_meta: ClassVar[LinkMLMeta] = LinkMLMeta({"from_schema": "metadata", "mixins": ["DateStampedEntityMixin"]})

    deposition_date: date = Field(
        ...,
        description="""The date a data item was received by the cryoET data portal.""",
        json_schema_extra={
            "linkml_meta": {
                "alias": "deposition_date",
                "domain_of": ["DateStampedEntityMixin", "DateStamp"],
                "exact_mappings": ["cdp-common:deposition_date"],
            }
        },
    )
    release_date: date = Field(
        ...,
        description="""The date a data item was received by the cryoET data portal.""",
        json_schema_extra={
            "linkml_meta": {
                "alias": "release_date",
                "domain_of": ["DateStampedEntityMixin", "DateStamp"],
                "exact_mappings": ["cdp-common:release_date"],
            }
        },
    )
    last_modified_date: date = Field(
        ...,
        description="""The date a piece of data was last modified on the cryoET data portal.""",
        json_schema_extra={
            "linkml_meta": {
                "alias": "last_modified_date",
                "domain_of": ["DateStampedEntityMixin", "DateStamp"],
                "exact_mappings": ["cdp-common:last_modified_date"],
            }
        },
    )


class CrossReferencesMixin(ConfiguredBaseModel):
    """
    A set of cross-references to other databases and publications.
    """

    linkml_meta: ClassVar[LinkMLMeta] = LinkMLMeta({"from_schema": "cdp-dataset-config", "mixin": True})

    publications: Optional[str] = Field(
        None,
        description="""Comma-separated list of DOIs for publications associated with the dataset.""",
        json_schema_extra={
            "linkml_meta": {
                "alias": "publications",
                "domain_of": ["CrossReferencesMixin", "CrossReferences"],
                "recommended": True,
            }
        },
    )
    related_database_entries: Optional[str] = Field(
        None,
        description="""Comma-separated list of related database entries for the dataset.""",
        json_schema_extra={
            "linkml_meta": {
                "alias": "related_database_entries",
                "domain_of": ["CrossReferencesMixin", "CrossReferences"],
                "recommended": True,
            }
        },
    )
    related_database_links: Optional[str] = Field(
        None,
        description="""Comma-separated list of related database links for the dataset.""",
        json_schema_extra={
            "linkml_meta": {"alias": "related_database_links", "domain_of": ["CrossReferencesMixin", "CrossReferences"]}
        },
    )
    dataset_citations: Optional[str] = Field(
        None,
        description="""Comma-separated list of DOIs for publications citing the dataset.""",
        json_schema_extra={
            "linkml_meta": {"alias": "dataset_citations", "domain_of": ["CrossReferencesMixin", "CrossReferences"]}
        },
    )

    @field_validator("publications")
    def pattern_publications(cls, v):
        pattern = re.compile(
            r"(^(doi:)?10\.[0-9]{4,9}/[-._;()/:a-zA-Z0-9]+(\s*,\s*(doi:)?10\.[0-9]{4,9}/[-._;()/:a-zA-Z0-9]+)*$)|(^(doi:)?10\.[0-9]{4,9}/[-._;()/:a-zA-Z0-9]+(\s*,\s*(doi:)?10\.[0-9]{4,9}/[-._;()/:a-zA-Z0-9]+)*$)"
        )
        if isinstance(v, list):
            for element in v:
                if not pattern.match(element):
                    raise ValueError(f"Invalid publications format: {element}")
        elif isinstance(v, str):
            if not pattern.match(v):
                raise ValueError(f"Invalid publications format: {v}")
        return v

    @field_validator("related_database_entries")
    def pattern_related_database_entries(cls, v):
        pattern = re.compile(
            r"(^(EMPIAR-[0-9]{5}|EMD-[0-9]{4,5}|pdb[0-9a-zA-Z]{4,8})(\s*,\s*(EMPIAR-[0-9]{5}|EMD-[0-9]{4,5}|pdb[0-9a-zA-Z]{4,8}))*$)|(^(EMPIAR-[0-9]{5}|EMD-[0-9]{4,5}|pdb[0-9a-zA-Z]{4,8})(\s*,\s*(EMPIAR-[0-9]{5}|EMD-[0-9]{4,5}|pdb[0-9a-zA-Z]{4,8}))*$)"
        )
        if isinstance(v, list):
            for element in v:
                if not pattern.match(element):
                    raise ValueError(f"Invalid related_database_entries format: {element}")
        elif isinstance(v, str):
            if not pattern.match(v):
                raise ValueError(f"Invalid related_database_entries format: {v}")
        return v


class CrossReferences(CrossReferencesMixin):
    """
    A set of cross-references to other databases and publications.
    """

    linkml_meta: ClassVar[LinkMLMeta] = LinkMLMeta(
        {"abstract": True, "from_schema": "metadata", "mixins": ["CrossReferencesMixin"]}
    )

    publications: Optional[str] = Field(
        None,
        description="""Comma-separated list of DOIs for publications associated with the dataset.""",
        json_schema_extra={
            "linkml_meta": {
                "alias": "publications",
                "domain_of": ["CrossReferencesMixin", "CrossReferences"],
                "recommended": True,
            }
        },
    )
    related_database_entries: Optional[str] = Field(
        None,
        description="""Comma-separated list of related database entries for the dataset.""",
        json_schema_extra={
            "linkml_meta": {
                "alias": "related_database_entries",
                "domain_of": ["CrossReferencesMixin", "CrossReferences"],
                "recommended": True,
            }
        },
    )
    related_database_links: Optional[str] = Field(
        None,
        description="""Comma-separated list of related database links for the dataset.""",
        json_schema_extra={
            "linkml_meta": {"alias": "related_database_links", "domain_of": ["CrossReferencesMixin", "CrossReferences"]}
        },
    )
    dataset_citations: Optional[str] = Field(
        None,
        description="""Comma-separated list of DOIs for publications citing the dataset.""",
        json_schema_extra={
            "linkml_meta": {"alias": "dataset_citations", "domain_of": ["CrossReferencesMixin", "CrossReferences"]}
        },
    )

    @field_validator("publications")
    def pattern_publications(cls, v):
        pattern = re.compile(
            r"(^(doi:)?10\.[0-9]{4,9}/[-._;()/:a-zA-Z0-9]+(\s*,\s*(doi:)?10\.[0-9]{4,9}/[-._;()/:a-zA-Z0-9]+)*$)|(^(doi:)?10\.[0-9]{4,9}/[-._;()/:a-zA-Z0-9]+(\s*,\s*(doi:)?10\.[0-9]{4,9}/[-._;()/:a-zA-Z0-9]+)*$)"
        )
        if isinstance(v, list):
            for element in v:
                if not pattern.match(element):
                    raise ValueError(f"Invalid publications format: {element}")
        elif isinstance(v, str):
            if not pattern.match(v):
                raise ValueError(f"Invalid publications format: {v}")
        return v

    @field_validator("related_database_entries")
    def pattern_related_database_entries(cls, v):
        pattern = re.compile(
            r"(^(EMPIAR-[0-9]{5}|EMD-[0-9]{4,5}|pdb[0-9a-zA-Z]{4,8})(\s*,\s*(EMPIAR-[0-9]{5}|EMD-[0-9]{4,5}|pdb[0-9a-zA-Z]{4,8}))*$)|(^(EMPIAR-[0-9]{5}|EMD-[0-9]{4,5}|pdb[0-9a-zA-Z]{4,8})(\s*,\s*(EMPIAR-[0-9]{5}|EMD-[0-9]{4,5}|pdb[0-9a-zA-Z]{4,8}))*$)"
        )
        if isinstance(v, list):
            for element in v:
                if not pattern.match(element):
                    raise ValueError(f"Invalid related_database_entries format: {element}")
        elif isinstance(v, str):
            if not pattern.match(v):
                raise ValueError(f"Invalid related_database_entries format: {v}")
        return v


class AuthorMixin(ConfiguredBaseModel):
    """
    An entity with author data
    """

    linkml_meta: ClassVar[LinkMLMeta] = LinkMLMeta({"from_schema": "cdp-dataset-config", "mixin": True})

    name: str = Field(
        ...,
        description="""The full name of the author.""",
        json_schema_extra={
            "linkml_meta": {
                "alias": "name",
                "domain_of": [
                    "AuthorMixin",
                    "AnnotationMethodLinks",
                    "Author",
                    "OrganismDetails",
                    "TissueDetails",
                    "CellType",
                    "CellStrain",
                    "CellComponent",
                    "AnnotationObject",
                ],
                "exact_mappings": ["cdp-common:author_name"],
            }
        },
    )
    email: Optional[str] = Field(
        None,
        description="""The email address of the author.""",
        json_schema_extra={
            "linkml_meta": {
                "alias": "email",
                "domain_of": ["AuthorMixin", "Author"],
                "exact_mappings": ["cdp-common:author_email"],
            }
        },
    )
    affiliation_name: Optional[str] = Field(
        None,
        description="""The name of the author's affiliation.""",
        json_schema_extra={
            "linkml_meta": {
                "alias": "affiliation_name",
                "domain_of": ["AuthorMixin", "Author"],
                "exact_mappings": ["cdp-common:author_affiliation_name"],
            }
        },
    )
    affiliation_address: Optional[str] = Field(
        None,
        description="""The address of the author's affiliation.""",
        json_schema_extra={
            "linkml_meta": {
                "alias": "affiliation_address",
                "domain_of": ["AuthorMixin", "Author"],
                "exact_mappings": ["cdp-common:author_affiliation_address"],
            }
        },
    )
<<<<<<< HEAD
    files: Optional[List[AnnotationSourceFile]] = Field(
        default_factory=list,
        description="""File and sourcing data for an annotation. Represents an entry in annotation.sources.""",
=======
    affiliation_identifier: Optional[str] = Field(
        None,
        description="""A Research Organization Registry (ROR) identifier.""",
>>>>>>> c769d537
        json_schema_extra={
            "linkml_meta": {
                "alias": "affiliation_identifier",
                "domain_of": ["AuthorMixin", "Author"],
                "exact_mappings": ["cdp-common:author_affiliation_identifier"],
                "recommended": True,
            }
        },
    )
    corresponding_author_status: Optional[bool] = Field(
        False,
        description="""Whether the author is a corresponding author.""",
        json_schema_extra={
            "linkml_meta": {
                "alias": "corresponding_author_status",
                "domain_of": ["AuthorMixin", "Author"],
                "exact_mappings": ["cdp-common:author_corresponding_author_status"],
                "ifabsent": "False",
            }
        },
    )
    primary_author_status: Optional[bool] = Field(
        False,
        description="""Whether the author is a primary author.""",
        json_schema_extra={
            "linkml_meta": {
                "alias": "primary_author_status",
                "domain_of": ["AuthorMixin", "Author"],
                "exact_mappings": ["cdp-common:author_primary_author_status"],
                "ifabsent": "False",
            }
        },
    )


class Author(AuthorMixin):
    """
    Author of a scientific data entity.
    """

    linkml_meta: ClassVar[LinkMLMeta] = LinkMLMeta({"from_schema": "metadata", "mixins": ["AuthorMixin"]})

    ORCID: Optional[str] = Field(
        None,
        description="""The ORCID identifier for the author.""",
        json_schema_extra={
            "linkml_meta": {
                "alias": "ORCID",
                "domain_of": ["Author"],
                "exact_mappings": ["cdp-common:author_orcid"],
                "recommended": True,
            }
        },
    )
    name: str = Field(
        ...,
        description="""The full name of the author.""",
        json_schema_extra={
            "linkml_meta": {
                "alias": "name",
                "domain_of": [
                    "AuthorMixin",
                    "AnnotationMethodLinks",
                    "OrganismDetails",
                    "TissueDetails",
                    "CellType",
                    "CellStrain",
                    "CellComponent",
                    "AnnotationObject",
                    "Author",
                ],
                "exact_mappings": ["cdp-common:author_name"],
            }
        },
    )
    email: Optional[str] = Field(
        None,
        description="""The email address of the author.""",
        json_schema_extra={
            "linkml_meta": {
                "alias": "email",
                "domain_of": ["AuthorMixin", "Author"],
                "exact_mappings": ["cdp-common:author_email"],
            }
        },
    )
    affiliation_name: Optional[str] = Field(
        None,
        description="""The name of the author's affiliation.""",
        json_schema_extra={
            "linkml_meta": {
                "alias": "affiliation_name",
                "domain_of": ["AuthorMixin", "Author"],
                "exact_mappings": ["cdp-common:author_affiliation_name"],
            }
        },
    )
    affiliation_address: Optional[str] = Field(
        None,
        description="""The address of the author's affiliation.""",
        json_schema_extra={
            "linkml_meta": {
                "alias": "affiliation_address",
                "domain_of": ["AuthorMixin", "Author"],
                "exact_mappings": ["cdp-common:author_affiliation_address"],
            }
        },
    )
<<<<<<< HEAD
    authors: List[Author] = Field(
        default_factory=list,
        description="""Author of a scientific data entity.""",
        json_schema_extra={
            "linkml_meta": {
                "alias": "authors",
                "domain_of": ["AuthoredEntity", "Dataset", "Deposition", "Tomogram", "Annotation"],
                "list_elements_ordered": True,
                "minimum_cardinality": 1,
=======
    affiliation_identifier: Optional[str] = Field(
        None,
        description="""A Research Organization Registry (ROR) identifier.""",
        json_schema_extra={
            "linkml_meta": {
                "alias": "affiliation_identifier",
                "domain_of": ["AuthorMixin", "Author"],
                "exact_mappings": ["cdp-common:author_affiliation_identifier"],
                "recommended": True,
            }
        },
    )
    corresponding_author_status: Optional[bool] = Field(
        False,
        description="""Whether the author is a corresponding author.""",
        json_schema_extra={
            "linkml_meta": {
                "alias": "corresponding_author_status",
                "domain_of": ["AuthorMixin", "Author"],
                "exact_mappings": ["cdp-common:author_corresponding_author_status"],
                "ifabsent": "False",
            }
        },
    )
    primary_author_status: Optional[bool] = Field(
        False,
        description="""Whether the author is a primary author.""",
        json_schema_extra={
            "linkml_meta": {
                "alias": "primary_author_status",
                "domain_of": ["AuthorMixin", "Author"],
                "exact_mappings": ["cdp-common:author_primary_author_status"],
                "ifabsent": "False",
>>>>>>> c769d537
            }
        },
    )

    @field_validator("ORCID")
    def pattern_ORCID(cls, v):
        pattern = re.compile(r"[0-9]{4}-[0-9]{4}-[0-9]{4}-[0-9]{3}[0-9X]$")
        if isinstance(v, list):
            for element in v:
                if not pattern.match(element):
                    raise ValueError(f"Invalid ORCID format: {element}")
        elif isinstance(v, str):
            if not pattern.match(v):
                raise ValueError(f"Invalid ORCID format: {v}")
        return v


class AnnotationMethodLinks(ConfiguredBaseModel):
    """
    A set of links to models, sourcecode, documentation, etc referenced by annotation the method
    """

    linkml_meta: ClassVar[LinkMLMeta] = LinkMLMeta({"from_schema": "cdp-dataset-config"})

    link: str = Field(
        ...,
        description="""URL to the resource""",
        json_schema_extra={"linkml_meta": {"alias": "link", "domain_of": ["AnnotationMethodLinks"]}},
    )
    link_type: AnnotationMethodLinkTypeEnum = Field(
        ...,
        description="""Type of link (e.g. model, sourcecode, documentation)""",
        json_schema_extra={"linkml_meta": {"alias": "link_type", "domain_of": ["AnnotationMethodLinks"]}},
    )
    name: Optional[str] = Field(
        None,
        description="""user readable name of the resource""",
        json_schema_extra={
            "linkml_meta": {
                "alias": "name",
                "domain_of": [
                    "AuthorMixin",
                    "AnnotationMethodLinks",
                    "Author",
                    "OrganismDetails",
                    "TissueDetails",
                    "CellType",
                    "CellStrain",
                    "CellComponent",
                    "AnnotationObject",
                ],
                "recommended": True,
            }
        },
    )

    @field_validator("link_type")
    def pattern_link_type(cls, v):
        pattern = re.compile(r"(^documentation$)|(^models_weights$)|(^other$)|(^source_code$)|(^website$)")
        if isinstance(v, list):
            for element in v:
                if not pattern.match(element):
                    raise ValueError(f"Invalid link_type format: {element}")
        elif isinstance(v, str):
            if not pattern.match(v):
                raise ValueError(f"Invalid link_type format: {v}")
        return v


class Container(ConfiguredBaseModel):
    """
    Class that models the dataset config.
    """

    linkml_meta: ClassVar[LinkMLMeta] = LinkMLMeta({"from_schema": "cdp-dataset-config", "tree_root": True})

    annotations: Optional[List[AnnotationEntity]] = Field(
        default_factory=list,
        description="""An annotation entity.""",
        json_schema_extra={"linkml_meta": {"alias": "annotations", "domain_of": ["Container"]}},
    )
    dataset_keyphotos: Optional[List[DatasetKeyPhotoEntity]] = Field(
        default_factory=list,
        description="""A dataset key photo entity.""",
        json_schema_extra={"linkml_meta": {"alias": "dataset_keyphotos", "domain_of": ["Container"]}},
    )
    datasets: List[DatasetEntity] = Field(
        default_factory=list,
        description="""A dataset entity.""",
        json_schema_extra={"linkml_meta": {"alias": "datasets", "domain_of": ["Container"], "minimum_cardinality": 1}},
    )
    deposition_keyphotos: Optional[List[DepositionKeyPhotoEntity]] = Field(
        default_factory=list,
        description="""A deposition key photo entity.""",
        json_schema_extra={"linkml_meta": {"alias": "deposition_keyphotos", "domain_of": ["Container"]}},
    )
    depositions: List[DepositionEntity] = Field(
        default_factory=list,
        description="""A deposition entity.""",
        json_schema_extra={
            "linkml_meta": {"alias": "depositions", "domain_of": ["Container"], "minimum_cardinality": 1}
        },
    )
    frames: Optional[List[FrameEntity]] = Field(
        default_factory=list,
        description="""A frame entity.""",
        json_schema_extra={"linkml_meta": {"alias": "frames", "domain_of": ["Container"]}},
    )
    gains: Optional[List[GainEntity]] = Field(
        default_factory=list,
        description="""A gain entity.""",
        json_schema_extra={"linkml_meta": {"alias": "gains", "domain_of": ["Container"]}},
    )
    key_images: Optional[List[KeyImageEntity]] = Field(
        default_factory=list,
        description="""A key image entity.""",
        json_schema_extra={"linkml_meta": {"alias": "key_images", "domain_of": ["Container"]}},
    )
    rawtilts: Optional[List[RawTiltEntity]] = Field(
        default_factory=list,
        description="""A raw tilt entity.""",
        json_schema_extra={"linkml_meta": {"alias": "rawtilts", "domain_of": ["Container"]}},
    )
    runs: List[RunEntity] = Field(
        default_factory=list,
        description="""A run entity.""",
        json_schema_extra={"linkml_meta": {"alias": "runs", "domain_of": ["Container"], "minimum_cardinality": 1}},
    )
    standardization_config: StandardizationConfig = Field(
        ...,
        description="""A standardization configuration.""",
        json_schema_extra={"linkml_meta": {"alias": "standardization_config", "domain_of": ["Container"]}},
    )
    tiltseries: Optional[List[TiltSeriesEntity]] = Field(
        default_factory=list,
        description="""A tilt series entity.""",
        json_schema_extra={"linkml_meta": {"alias": "tiltseries", "domain_of": ["Container"]}},
    )
    tomograms: Optional[List[TomogramEntity]] = Field(
        default_factory=list,
        description="""A tomogram entity.""",
        json_schema_extra={"linkml_meta": {"alias": "tomograms", "domain_of": ["Container"]}},
    )
    voxel_spacings: List[VoxelSpacingEntity] = Field(
        default_factory=list,
        description="""A voxel spacing entity.""",
        json_schema_extra={
            "linkml_meta": {"alias": "voxel_spacings", "domain_of": ["Container"], "minimum_cardinality": 1}
        },
    )


class GeneralGlob(ConfiguredBaseModel):
    """
    An abstracted glob class for destination and source globs.
    """

    linkml_meta: ClassVar[LinkMLMeta] = LinkMLMeta({"abstract": True, "from_schema": "cdp-dataset-config"})

    list_glob: str = Field(
        ...,
        description="""The glob for the file.""",
        json_schema_extra={
            "linkml_meta": {
                "alias": "list_glob",
                "domain_of": ["GeneralGlob", "TomogramHeader", "DestinationGlob", "SourceGlob"],
            }
        },
    )
    match_regex: Optional[str] = Field(
        ".*",
        description="""The regex for the file.""",
        json_schema_extra={
            "linkml_meta": {
                "alias": "match_regex",
                "domain_of": ["GeneralGlob", "TomogramHeader", "DestinationGlob", "SourceGlob"],
                "ifabsent": "string(.*)",
            }
        },
    )
    name_regex: Optional[str] = Field(
        "(.*)",
        description="""The regex for the name of the file.""",
        json_schema_extra={
            "linkml_meta": {
                "alias": "name_regex",
                "domain_of": ["GeneralGlob", "DestinationGlob", "SourceGlob"],
                "ifabsent": "string((.*))",
            }
        },
    )


class DestinationGlob(GeneralGlob):
    """
    A glob class for finding files in the output / destination directory.
    """

    linkml_meta: ClassVar[LinkMLMeta] = LinkMLMeta({"from_schema": "cdp-dataset-config"})

    list_glob: str = Field(
        ...,
        description="""The glob for the file.""",
        json_schema_extra={
            "linkml_meta": {
                "alias": "list_glob",
                "domain_of": ["GeneralGlob", "TomogramHeader", "DestinationGlob", "SourceGlob"],
            }
        },
    )
    match_regex: Optional[str] = Field(
        ".*",
        description="""The regex for the file.""",
        json_schema_extra={
            "linkml_meta": {
                "alias": "match_regex",
                "domain_of": ["GeneralGlob", "TomogramHeader", "DestinationGlob", "SourceGlob"],
                "ifabsent": "string(.*)",
            }
        },
    )
    name_regex: Optional[str] = Field(
        "(.*)",
        description="""The regex for the name of the file.""",
        json_schema_extra={
            "linkml_meta": {
                "alias": "name_regex",
                "domain_of": ["GeneralGlob", "DestinationGlob", "SourceGlob"],
                "ifabsent": "string((.*))",
            }
        },
    )


class SourceGlob(GeneralGlob):
    """
    A glob class for finding files in the source directory.
    """

    linkml_meta: ClassVar[LinkMLMeta] = LinkMLMeta({"from_schema": "cdp-dataset-config"})

    list_glob: str = Field(
        ...,
        description="""The glob for the file.""",
        json_schema_extra={
            "linkml_meta": {
                "alias": "list_glob",
                "domain_of": ["GeneralGlob", "TomogramHeader", "DestinationGlob", "SourceGlob"],
            }
        },
    )
    match_regex: Optional[str] = Field(
        ".*",
        description="""The regex for the file.""",
        json_schema_extra={
            "linkml_meta": {
                "alias": "match_regex",
                "domain_of": ["GeneralGlob", "TomogramHeader", "DestinationGlob", "SourceGlob"],
                "ifabsent": "string(.*)",
            }
        },
    )
    name_regex: Optional[str] = Field(
        "(.*)",
        description="""The regex for the name of the file.""",
        json_schema_extra={
            "linkml_meta": {
                "alias": "name_regex",
                "domain_of": ["GeneralGlob", "DestinationGlob", "SourceGlob"],
                "ifabsent": "string((.*))",
            }
        },
    )


class SourceMultiGlob(ConfiguredBaseModel):
    """
    A glob class for finding files in the source directory (with multiple globs).
    """

    linkml_meta: ClassVar[LinkMLMeta] = LinkMLMeta({"from_schema": "cdp-dataset-config"})

    list_globs: List[str] = Field(
        default_factory=list,
        description="""The globs for the file.""",
        json_schema_extra={
            "linkml_meta": {"alias": "list_globs", "domain_of": ["SourceMultiGlob"], "minimum_cardinality": 1}
        },
    )


class DefaultSource(ConfiguredBaseModel):
    """
    A generalized source class with glob finders.
    """

    linkml_meta: ClassVar[LinkMLMeta] = LinkMLMeta({"from_schema": "cdp-dataset-config"})

    destination_glob: Optional[DestinationGlob] = Field(
        None,
        description="""A glob class for finding files in the output / destination directory.""",
        json_schema_extra={
            "linkml_meta": {
                "alias": "destination_glob",
                "domain_of": [
                    "DefaultSource",
                    "VoxelSpacingSource",
                    "DatasetSource",
                    "DepositionSource",
                    "FrameSource",
                    "GainSource",
                    "KeyImageSource",
                    "RawTiltSource",
                    "RunSource",
                    "TiltSeriesSource",
                    "TomogramSource",
                ],
            }
        },
    )
    source_glob: Optional[SourceGlob] = Field(
        None,
        description="""A glob class for finding files in the source directory.""",
        json_schema_extra={
            "linkml_meta": {
                "alias": "source_glob",
                "domain_of": [
                    "DefaultSource",
                    "VoxelSpacingSource",
                    "DatasetSource",
                    "DepositionSource",
                    "FrameSource",
                    "GainSource",
                    "KeyImageSource",
                    "RawTiltSource",
                    "RunSource",
                    "TiltSeriesSource",
                    "TomogramSource",
                ],
            }
        },
    )
    source_multi_glob: Optional[SourceMultiGlob] = Field(
        None,
        description="""A glob class for finding files in the source directory (with multiple globs).""",
        json_schema_extra={
            "linkml_meta": {
                "alias": "source_multi_glob",
                "domain_of": [
                    "DefaultSource",
                    "DatasetSource",
                    "DepositionSource",
                    "FrameSource",
                    "GainSource",
                    "KeyImageSource",
                    "RawTiltSource",
                    "RunSource",
                    "TiltSeriesSource",
                    "TomogramSource",
                ],
            }
        },
    )


<<<<<<< HEAD
=======
class SourceParentFiltersEntity(ConfiguredBaseModel):
    """
    Used as a mixin with root-level classes that contain sources that can have parent filters.
    """

    linkml_meta: ClassVar[LinkMLMeta] = LinkMLMeta({"from_schema": "cdp-dataset-config"})

    parent_filters: Optional[SourceParentFilters] = Field(
        None,
        description="""Filters for the parent of a source.""",
        json_schema_extra={
            "linkml_meta": {
                "alias": "parent_filters",
                "domain_of": [
                    "SourceParentFiltersEntity",
                    "AnnotationSource",
                    "KeyPhotoSource",
                    "FrameSource",
                    "GainSource",
                    "KeyImageSource",
                    "RawTiltSource",
                    "RunSource",
                    "TiltSeriesSource",
                    "TomogramSource",
                    "VoxelSpacingSource",
                ],
            }
        },
    )


class SourceParentFilters(ConfiguredBaseModel):
    """
    Filters for the parent of a source.
    """

    linkml_meta: ClassVar[LinkMLMeta] = LinkMLMeta({"from_schema": "cdp-dataset-config"})

    include: Optional[SourceParent] = Field(
        None,
        description="""A filter for a parent class of a source. For a given attribute, it can only be used if the current class is a subclass of the attribute.""",
        json_schema_extra={"linkml_meta": {"alias": "include", "domain_of": ["SourceParentFilters"]}},
    )
    exclude: Optional[SourceParent] = Field(
        None,
        description="""A filter for a parent class of a source. For a given attribute, it can only be used if the current class is a subclass of the attribute.""",
        json_schema_extra={"linkml_meta": {"alias": "exclude", "domain_of": ["SourceParentFilters"]}},
    )


class SourceParent(ConfiguredBaseModel):
    """
    A filter for a parent class of a source. For a given attribute, it can only be used if the current class is a subclass of the attribute.
    """

    linkml_meta: ClassVar[LinkMLMeta] = LinkMLMeta({"from_schema": "cdp-dataset-config"})

    annotation: Optional[List[str]] = Field(
        default_factory=list,
        description="""Include or exclude annotations.""",
        json_schema_extra={"linkml_meta": {"alias": "annotation", "domain_of": ["SourceParent"]}},
    )
    dataset: Optional[List[str]] = Field(
        default_factory=list,
        description="""Include or exclude datasets.""",
        json_schema_extra={"linkml_meta": {"alias": "dataset", "domain_of": ["SourceParent"]}},
    )
    run: Optional[List[str]] = Field(
        default_factory=list,
        description="""Include or exclude runs.""",
        json_schema_extra={"linkml_meta": {"alias": "run", "domain_of": ["SourceParent"]}},
    )
    tomogram: Optional[List[str]] = Field(
        default_factory=list,
        description="""Include or exclude tomograms.""",
        json_schema_extra={"linkml_meta": {"alias": "tomogram", "domain_of": ["SourceParent"]}},
    )
    voxel_spacing: Optional[List[str]] = Field(
        default_factory=list,
        description="""Include or exclude voxel spacings.""",
        json_schema_extra={"linkml_meta": {"alias": "voxel_spacing", "domain_of": ["Tomogram", "SourceParent"]}},
    )


>>>>>>> c769d537
class DefaultLiteralEntity(ConfiguredBaseModel):
    """
    Used as a mixin with root-level classes that contain sources that have literals.
    """

    linkml_meta: ClassVar[LinkMLMeta] = LinkMLMeta({"from_schema": "cdp-dataset-config"})

    literal: Optional[DefaultLiteral] = Field(
        None,
        description="""A literal class with a value attribute.""",
        json_schema_extra={
            "linkml_meta": {
                "alias": "literal",
                "domain_of": [
                    "DefaultLiteralEntity",
                    "DatasetKeyPhotoSource",
                    "DepositionKeyPhotoSource",
                    "VoxelSpacingSource",
                    "DatasetSource",
                    "DepositionSource",
                    "FrameSource",
                    "GainSource",
                    "KeyImageSource",
                    "RawTiltSource",
                    "RunSource",
                    "TiltSeriesSource",
                    "TomogramSource",
                ],
            }
        },
    )


class DefaultLiteral(ConfiguredBaseModel):
    """
    A literal class with a value attribute.
    """

    linkml_meta: ClassVar[LinkMLMeta] = LinkMLMeta({"from_schema": "cdp-dataset-config"})

    value: List[Any] = Field(
        default_factory=list,
        description="""A placeholder for any type of data.""",
<<<<<<< HEAD
=======
        json_schema_extra={
            "linkml_meta": {
                "alias": "value",
                "domain_of": ["DefaultLiteral", "KeyPhotoLiteral", "VoxelSpacingLiteral"],
                "minimum_cardinality": 1,
            }
        },
    )


class KeyPhotoEntity(ConfiguredBaseModel):
    """
    A key photo entity.
    """

    linkml_meta: ClassVar[LinkMLMeta] = LinkMLMeta({"from_schema": "cdp-dataset-config"})

    sources: List[KeyPhotoSource] = Field(
        default_factory=list,
        description="""A key photo source.""",
        json_schema_extra={
            "linkml_meta": {
                "alias": "sources",
                "domain_of": [
                    "KeyPhotoEntity",
                    "AnnotationEntity",
                    "DatasetEntity",
                    "DepositionEntity",
                    "FrameEntity",
                    "GainEntity",
                    "KeyImageEntity",
                    "RawTiltEntity",
                    "RunEntity",
                    "TiltSeriesEntity",
                    "TomogramEntity",
                    "VoxelSpacingEntity",
                    "DatasetKeyPhotoEntity",
                    "DepositionKeyPhotoEntity",
                ],
                "minimum_cardinality": 1,
            }
        },
    )


class KeyPhotoSource(SourceParentFiltersEntity):
    """
    A key photo source.
    """

    linkml_meta: ClassVar[LinkMLMeta] = LinkMLMeta(
        {"from_schema": "cdp-dataset-config", "mixins": ["SourceParentFiltersEntity"]}
    )

    literal: Optional[KeyPhotoLiteral] = Field(
        None,
        description="""A literal for a key photo.""",
        json_schema_extra={
            "linkml_meta": {
                "alias": "literal",
                "domain_of": [
                    "DefaultLiteralEntity",
                    "KeyPhotoSource",
                    "VoxelSpacingSource",
                    "DatasetSource",
                    "DepositionSource",
                    "FrameSource",
                    "GainSource",
                    "KeyImageSource",
                    "RawTiltSource",
                    "RunSource",
                    "TiltSeriesSource",
                    "TomogramSource",
                ],
            }
        },
    )
    parent_filters: Optional[SourceParentFilters] = Field(
        None,
        description="""Filters for the parent of a source.""",
>>>>>>> c769d537
        json_schema_extra={
            "linkml_meta": {
                "alias": "value",
                "domain_of": ["DefaultLiteral", "KeyPhotoLiteral", "VoxelSpacingLiteral"],
                "minimum_cardinality": 1,
            }
        },
    )


class KeyPhotoLiteral(ConfiguredBaseModel):
    """
    A literal for a key photo.
    """

    linkml_meta: ClassVar[LinkMLMeta] = LinkMLMeta({"from_schema": "cdp-dataset-config"})

    value: PicturePath = Field(
        ...,
        description="""A set of paths to representative images of a piece of data.""",
        json_schema_extra={
            "linkml_meta": {"alias": "value", "domain_of": ["DefaultLiteral", "KeyPhotoLiteral", "VoxelSpacingLiteral"]}
        },
    )


class AnnotationEntity(ConfiguredBaseModel):
    """
    An annotation entity.
    """

    linkml_meta: ClassVar[LinkMLMeta] = LinkMLMeta({"from_schema": "cdp-dataset-config"})

    metadata: Annotation = Field(
        ...,
        description="""Metadata describing an annotation.""",
        json_schema_extra={
            "linkml_meta": {
                "alias": "metadata",
                "domain_of": [
                    "AnnotationEntity",
                    "DatasetEntity",
                    "DepositionEntity",
                    "TiltSeriesEntity",
                    "TomogramEntity",
                ],
            }
        },
    )
    sources: List[AnnotationSource] = Field(
        default_factory=list,
        description="""An annotation source.""",
        json_schema_extra={
            "linkml_meta": {
                "alias": "sources",
                "domain_of": [
                    "AnnotationEntity",
                    "DatasetEntity",
                    "DatasetKeyPhotoEntity",
                    "DepositionEntity",
                    "DepositionKeyPhotoEntity",
                    "FrameEntity",
                    "GainEntity",
                    "KeyImageEntity",
                    "RawTiltEntity",
                    "RunEntity",
                    "TiltSeriesEntity",
                    "TomogramEntity",
                    "VoxelSpacingEntity",
                ],
                "minimum_cardinality": 1,
            }
        },
    )


class AnnotationSource(ConfiguredBaseModel):
    """
    An annotation source.
    """

    linkml_meta: ClassVar[LinkMLMeta] = LinkMLMeta({"from_schema": "cdp-dataset-config"})

    InstanceSegmentation: Optional[AnnotationInstanceSegmentationFile] = Field(
        None,
        description="""File and sourcing data for an instance segmentation annotation. Annotation that identifies individual instances of object shapes.""",
        json_schema_extra={"linkml_meta": {"alias": "InstanceSegmentation", "domain_of": ["AnnotationSource"]}},
    )
    OrientedPoint: Optional[AnnotationOrientedPointFile] = Field(
        None,
        description="""File and sourcing data for an oriented point annotation. Annotation that identifies points along with orientation in the volume.""",
        json_schema_extra={"linkml_meta": {"alias": "OrientedPoint", "domain_of": ["AnnotationSource"]}},
    )
    Point: Optional[AnnotationPointFile] = Field(
        None,
        description="""File and sourcing data for a point annotation. Annotation that identifies points in the volume.""",
        json_schema_extra={"linkml_meta": {"alias": "Point", "domain_of": ["AnnotationSource"]}},
    )
    SegmentationMask: Optional[AnnotationSegmentationMaskFile] = Field(
        None,
        description="""File and sourcing data for a segmentation mask annotation. Annotation that identifies an object.""",
        json_schema_extra={"linkml_meta": {"alias": "SegmentationMask", "domain_of": ["AnnotationSource"]}},
    )
    SemanticSegmentationMask: Optional[AnnotationSemanticSegmentationMaskFile] = Field(
        None,
        description="""File and sourcing data for a semantic segmentation mask annotation. Annotation that identifies classes of objects.""",
        json_schema_extra={"linkml_meta": {"alias": "SemanticSegmentationMask", "domain_of": ["AnnotationSource"]}},
    )
    parent_filters: Optional[AnnotationParentFilters] = Field(
        None,
        description="""Filters for the parent of an annotation source.""",
        json_schema_extra={
            "linkml_meta": {
                "alias": "parent_filters",
                "domain_of": [
                    "AnnotationSource",
                    "DatasetSource",
                    "DatasetKeyPhotoSource",
                    "DepositionKeyPhotoSource",
                    "FrameSource",
                    "GainSource",
                    "KeyImageSource",
                    "RawTiltSource",
                    "RunSource",
                    "TiltSeriesSource",
                    "TomogramSource",
                    "VoxelSpacingSource",
                ],
            }
        },
    )


class AnnotationParentFilters(ConfiguredBaseModel):
    """
    Filters for the parent of an annotation source.
    """

    linkml_meta: ClassVar[LinkMLMeta] = LinkMLMeta({"from_schema": "cdp-dataset-config"})

    include: Optional[AnnotationParent] = Field(
        None,
        description="""A filter for a parent class of an annotation source. For a given attribute, it can only be used if the current class is a subclass of the attribute.""",
        json_schema_extra={
            "linkml_meta": {
                "alias": "include",
                "domain_of": [
                    "AnnotationParentFilters",
                    "DatasetParentFilters",
                    "DatasetKeyPhotoParentFilters",
                    "DepositionKeyPhotoParentFilters",
                    "FrameParentFilters",
                    "GainParentFilters",
                    "KeyImageParentFilters",
                    "RawTiltParentFilters",
                    "RunParentFilters",
                    "TiltSeriesParentFilters",
                    "TomogramParentFilters",
                    "VoxelSpacingParentFilters",
                ],
            }
        },
    )
    exclude: Optional[AnnotationParent] = Field(
        None,
        description="""A filter for a parent class of an annotation source. For a given attribute, it can only be used if the current class is a subclass of the attribute.""",
        json_schema_extra={
            "linkml_meta": {
                "alias": "exclude",
                "domain_of": [
                    "AnnotationParentFilters",
                    "DatasetParentFilters",
                    "DatasetKeyPhotoParentFilters",
                    "DepositionKeyPhotoParentFilters",
                    "FrameParentFilters",
                    "GainParentFilters",
                    "KeyImageParentFilters",
                    "RawTiltParentFilters",
                    "RunParentFilters",
                    "TiltSeriesParentFilters",
                    "TomogramParentFilters",
                    "VoxelSpacingParentFilters",
                ],
            }
        },
    )


class AnnotationParent(ConfiguredBaseModel):
    """
    A filter for a parent class of an annotation source. For a given attribute, it can only be used if the current class is a subclass of the attribute.
    """

    linkml_meta: ClassVar[LinkMLMeta] = LinkMLMeta({"from_schema": "cdp-dataset-config"})

    dataset: Optional[List[str]] = Field(
        default_factory=list,
        description="""Include or exclude datasets for a source.""",
        json_schema_extra={
            "linkml_meta": {
                "alias": "dataset",
                "domain_of": [
                    "AnnotationParent",
                    "FrameParent",
                    "GainParent",
                    "KeyImageParent",
                    "RawTiltParent",
                    "RunParent",
                    "TiltSeriesParent",
                    "TomogramParent",
                    "VoxelSpacingParent",
                ],
            }
        },
    )
    deposition: Optional[List[str]] = Field(
        default_factory=list,
        description="""Include or exclude depositions for a source.""",
        json_schema_extra={
            "linkml_meta": {
                "alias": "deposition",
                "domain_of": [
                    "AnnotationParent",
                    "DatasetParent",
                    "DatasetKeyPhotoParent",
                    "DepositionKeyPhotoParent",
                    "FrameParent",
                    "GainParent",
                    "KeyImageParent",
                    "RawTiltParent",
                    "RunParent",
                    "TiltSeriesParent",
                    "TomogramParent",
                    "VoxelSpacingParent",
                ],
            }
        },
    )
    run: Optional[List[str]] = Field(
        default_factory=list,
        description="""Include or exclude runs for a source.""",
        json_schema_extra={
            "linkml_meta": {
                "alias": "run",
                "domain_of": [
                    "AnnotationParent",
                    "FrameParent",
                    "GainParent",
                    "KeyImageParent",
                    "RawTiltParent",
                    "TiltSeriesParent",
                    "TomogramParent",
                    "VoxelSpacingParent",
                ],
            }
        },
    )
    voxel_spacing: Optional[List[str]] = Field(
        default_factory=list,
        description="""Include or exclude voxel spacings for a source.""",
        json_schema_extra={
            "linkml_meta": {
                "alias": "voxel_spacing",
                "domain_of": ["Tomogram", "AnnotationParent", "KeyImageParent", "TomogramParent"],
            }
        },
    )


class DatasetEntity(ConfiguredBaseModel):
    """
    A dataset entity.
    """

    linkml_meta: ClassVar[LinkMLMeta] = LinkMLMeta({"from_schema": "cdp-dataset-config"})

    metadata: Optional[Dataset] = Field(
        None,
        description="""High-level description of a cryoET dataset.""",
        json_schema_extra={
            "linkml_meta": {
                "alias": "metadata",
                "domain_of": [
                    "AnnotationEntity",
                    "DatasetEntity",
                    "DepositionEntity",
                    "TiltSeriesEntity",
                    "TomogramEntity",
                ],
            }
        },
    )
    sources: List[DatasetSource] = Field(
        default_factory=list,
        description="""A dataset source.""",
        json_schema_extra={
            "linkml_meta": {
                "alias": "sources",
                "domain_of": [
                    "AnnotationEntity",
                    "DatasetEntity",
                    "DatasetKeyPhotoEntity",
                    "DepositionEntity",
                    "DepositionKeyPhotoEntity",
                    "FrameEntity",
                    "GainEntity",
                    "KeyImageEntity",
                    "RawTiltEntity",
                    "RunEntity",
                    "TiltSeriesEntity",
                    "TomogramEntity",
                    "VoxelSpacingEntity",
                ],
                "minimum_cardinality": 1,
            }
        },
    )


class DatasetSource(DefaultLiteralEntity, DefaultSource):
    """
    A dataset source.
    """

    linkml_meta: ClassVar[LinkMLMeta] = LinkMLMeta(
        {"from_schema": "cdp-dataset-config", "mixins": ["DefaultSource", "DefaultLiteralEntity"]}
    )

    parent_filters: Optional[DatasetParentFilters] = Field(
        None,
        description="""Types of parent filters for a dataset source.""",
        json_schema_extra={
            "linkml_meta": {
                "alias": "parent_filters",
                "domain_of": [
                    "AnnotationSource",
                    "DatasetSource",
                    "DatasetKeyPhotoSource",
                    "DepositionKeyPhotoSource",
                    "FrameSource",
                    "GainSource",
                    "KeyImageSource",
                    "RawTiltSource",
                    "RunSource",
                    "TiltSeriesSource",
                    "TomogramSource",
                    "VoxelSpacingSource",
                ],
            }
        },
    )
    destination_glob: Optional[DestinationGlob] = Field(
        None,
        description="""A glob class for finding files in the output / destination directory.""",
        json_schema_extra={
            "linkml_meta": {
                "alias": "destination_glob",
                "domain_of": [
                    "DefaultSource",
                    "VoxelSpacingSource",
                    "DatasetSource",
                    "DepositionSource",
                    "FrameSource",
                    "GainSource",
                    "KeyImageSource",
                    "RawTiltSource",
                    "RunSource",
                    "TiltSeriesSource",
                    "TomogramSource",
                ],
            }
        },
    )
    source_glob: Optional[SourceGlob] = Field(
        None,
        description="""A glob class for finding files in the source directory.""",
        json_schema_extra={
            "linkml_meta": {
                "alias": "source_glob",
                "domain_of": [
                    "DefaultSource",
                    "VoxelSpacingSource",
                    "DatasetSource",
                    "DepositionSource",
                    "FrameSource",
                    "GainSource",
                    "KeyImageSource",
                    "RawTiltSource",
                    "RunSource",
                    "TiltSeriesSource",
                    "TomogramSource",
                ],
            }
        },
    )
    source_multi_glob: Optional[SourceMultiGlob] = Field(
        None,
        description="""A glob class for finding files in the source directory (with multiple globs).""",
        json_schema_extra={
            "linkml_meta": {
                "alias": "source_multi_glob",
                "domain_of": [
                    "DefaultSource",
                    "DatasetSource",
                    "DepositionSource",
                    "FrameSource",
                    "GainSource",
                    "KeyImageSource",
                    "RawTiltSource",
                    "RunSource",
                    "TiltSeriesSource",
                    "TomogramSource",
                ],
            }
        },
    )
    literal: Optional[DefaultLiteral] = Field(
        None,
        description="""A literal class with a value attribute.""",
        json_schema_extra={
            "linkml_meta": {
                "alias": "literal",
                "domain_of": [
                    "DefaultLiteralEntity",
                    "DatasetKeyPhotoSource",
                    "DepositionKeyPhotoSource",
                    "VoxelSpacingSource",
                    "DatasetSource",
                    "DepositionSource",
                    "FrameSource",
                    "GainSource",
                    "KeyImageSource",
                    "RawTiltSource",
                    "RunSource",
                    "TiltSeriesSource",
                    "TomogramSource",
                ],
            }
        },
    )


class DatasetParentFilters(ConfiguredBaseModel):
    """
    Types of parent filters for a dataset source.
    """

    linkml_meta: ClassVar[LinkMLMeta] = LinkMLMeta({"from_schema": "cdp-dataset-config"})

    include: Optional[DatasetParent] = Field(
        None,
        description="""A filter for a parent class of a dataset source. For a given attribute, it can only be used if the current class is a subclass of the attribute.""",
        json_schema_extra={
            "linkml_meta": {
                "alias": "include",
                "domain_of": [
                    "AnnotationParentFilters",
                    "DatasetParentFilters",
                    "DatasetKeyPhotoParentFilters",
                    "DepositionKeyPhotoParentFilters",
                    "FrameParentFilters",
                    "GainParentFilters",
                    "KeyImageParentFilters",
                    "RawTiltParentFilters",
                    "RunParentFilters",
                    "TiltSeriesParentFilters",
                    "TomogramParentFilters",
                    "VoxelSpacingParentFilters",
                ],
            }
        },
    )
    exclude: Optional[DatasetParent] = Field(
        None,
        description="""A filter for a parent class of a dataset source. For a given attribute, it can only be used if the current class is a subclass of the attribute.""",
        json_schema_extra={
            "linkml_meta": {
                "alias": "exclude",
                "domain_of": [
                    "AnnotationParentFilters",
                    "DatasetParentFilters",
                    "DatasetKeyPhotoParentFilters",
                    "DepositionKeyPhotoParentFilters",
                    "FrameParentFilters",
                    "GainParentFilters",
                    "KeyImageParentFilters",
                    "RawTiltParentFilters",
                    "RunParentFilters",
                    "TiltSeriesParentFilters",
                    "TomogramParentFilters",
                    "VoxelSpacingParentFilters",
                ],
            }
        },
    )


class DatasetParent(ConfiguredBaseModel):
    """
    A filter for a parent class of a dataset source. For a given attribute, it can only be used if the current class is a subclass of the attribute.
    """

    linkml_meta: ClassVar[LinkMLMeta] = LinkMLMeta({"from_schema": "cdp-dataset-config"})

    deposition: Optional[List[str]] = Field(
        default_factory=list,
        description="""Include or exclude depositions for a source.""",
        json_schema_extra={
            "linkml_meta": {
                "alias": "deposition",
                "domain_of": [
                    "AnnotationParent",
                    "DatasetParent",
                    "DatasetKeyPhotoParent",
                    "DepositionKeyPhotoParent",
                    "FrameParent",
                    "GainParent",
                    "KeyImageParent",
                    "RawTiltParent",
                    "RunParent",
                    "TiltSeriesParent",
                    "TomogramParent",
                    "VoxelSpacingParent",
                ],
            }
        },
    )


class DatasetKeyPhotoEntity(ConfiguredBaseModel):
    """
    A dataset key photo entity.
    """

    linkml_meta: ClassVar[LinkMLMeta] = LinkMLMeta({"from_schema": "cdp-dataset-config"})

    sources: List[DatasetKeyPhotoSource] = Field(
        default_factory=list,
        description="""A key photo source.""",
        json_schema_extra={
            "linkml_meta": {
                "alias": "sources",
                "domain_of": [
                    "AnnotationEntity",
                    "DatasetEntity",
                    "DatasetKeyPhotoEntity",
                    "DepositionEntity",
                    "DepositionKeyPhotoEntity",
                    "FrameEntity",
                    "GainEntity",
                    "KeyImageEntity",
                    "RawTiltEntity",
                    "RunEntity",
                    "TiltSeriesEntity",
                    "TomogramEntity",
                    "VoxelSpacingEntity",
                ],
                "minimum_cardinality": 1,
            }
        },
    )


class DatasetKeyPhotoSource(ConfiguredBaseModel):
    """
    A key photo source.
    """

    linkml_meta: ClassVar[LinkMLMeta] = LinkMLMeta({"from_schema": "cdp-dataset-config"})

    literal: Optional[KeyPhotoLiteral] = Field(
        None,
        description="""A literal for a key photo.""",
        json_schema_extra={
            "linkml_meta": {
                "alias": "literal",
                "domain_of": [
                    "DefaultLiteralEntity",
                    "DatasetKeyPhotoSource",
                    "DepositionKeyPhotoSource",
                    "VoxelSpacingSource",
                    "DatasetSource",
                    "DepositionSource",
                    "FrameSource",
                    "GainSource",
                    "KeyImageSource",
                    "RawTiltSource",
                    "RunSource",
                    "TiltSeriesSource",
                    "TomogramSource",
                ],
            }
        },
    )
    parent_filters: Optional[DatasetKeyPhotoParentFilters] = Field(
        None,
        description="""Types of parent filters for a key photo source.""",
        json_schema_extra={
            "linkml_meta": {
                "alias": "parent_filters",
                "domain_of": [
                    "AnnotationSource",
                    "DatasetSource",
                    "DatasetKeyPhotoSource",
                    "DepositionKeyPhotoSource",
                    "FrameSource",
                    "GainSource",
                    "KeyImageSource",
                    "RawTiltSource",
                    "RunSource",
                    "TiltSeriesSource",
                    "TomogramSource",
                    "VoxelSpacingSource",
                ],
            }
        },
    )


class DatasetKeyPhotoParentFilters(ConfiguredBaseModel):
    """
    Types of parent filters for a key photo source.
    """

    linkml_meta: ClassVar[LinkMLMeta] = LinkMLMeta({"from_schema": "cdp-dataset-config"})

    include: Optional[DatasetKeyPhotoParent] = Field(
        None,
        description="""A filter for a parent class of a key photo source. For a given attribute, it can only be used if the current class is a subclass of the attribute.""",
        json_schema_extra={
            "linkml_meta": {
                "alias": "include",
                "domain_of": [
                    "AnnotationParentFilters",
                    "DatasetParentFilters",
                    "DatasetKeyPhotoParentFilters",
                    "DepositionKeyPhotoParentFilters",
                    "FrameParentFilters",
                    "GainParentFilters",
                    "KeyImageParentFilters",
                    "RawTiltParentFilters",
                    "RunParentFilters",
                    "TiltSeriesParentFilters",
                    "TomogramParentFilters",
                    "VoxelSpacingParentFilters",
                ],
            }
        },
    )
    exclude: Optional[DatasetKeyPhotoParent] = Field(
        None,
        description="""A filter for a parent class of a key photo source. For a given attribute, it can only be used if the current class is a subclass of the attribute.""",
        json_schema_extra={
            "linkml_meta": {
                "alias": "exclude",
                "domain_of": [
                    "AnnotationParentFilters",
                    "DatasetParentFilters",
                    "DatasetKeyPhotoParentFilters",
                    "DepositionKeyPhotoParentFilters",
                    "FrameParentFilters",
                    "GainParentFilters",
                    "KeyImageParentFilters",
                    "RawTiltParentFilters",
                    "RunParentFilters",
                    "TiltSeriesParentFilters",
                    "TomogramParentFilters",
                    "VoxelSpacingParentFilters",
                ],
            }
        },
    )


class DatasetKeyPhotoParent(ConfiguredBaseModel):
    """
    A filter for a parent class of a key photo source. For a given attribute, it can only be used if the current class is a subclass of the attribute.
    """

    linkml_meta: ClassVar[LinkMLMeta] = LinkMLMeta({"from_schema": "cdp-dataset-config"})

    deposition: Optional[List[str]] = Field(
        default_factory=list,
<<<<<<< HEAD
        description="""Include or exclude depositions for a source.""",
=======
        description="""A key photo source.""",
>>>>>>> c769d537
        json_schema_extra={
            "linkml_meta": {
                "alias": "deposition",
                "domain_of": [
                    "AnnotationParent",
                    "DatasetParent",
                    "DatasetKeyPhotoParent",
                    "DepositionKeyPhotoParent",
                    "FrameParent",
                    "GainParent",
                    "KeyImageParent",
                    "RawTiltParent",
                    "RunParent",
                    "TiltSeriesParent",
                    "TomogramParent",
                    "VoxelSpacingParent",
                ],
                "minimum_cardinality": 1,
            }
        },
    )


class DepositionEntity(ConfiguredBaseModel):
    """
    A deposition entity.
    """

    linkml_meta: ClassVar[LinkMLMeta] = LinkMLMeta({"from_schema": "cdp-dataset-config"})

    metadata: Optional[Deposition] = Field(
        None,
        description="""Metadata describing a deposition.""",
        json_schema_extra={
            "linkml_meta": {
                "alias": "metadata",
                "domain_of": [
                    "AnnotationEntity",
                    "DatasetEntity",
                    "DepositionEntity",
                    "TiltSeriesEntity",
                    "TomogramEntity",
                ],
            }
        },
    )
    sources: List[DepositionSource] = Field(
        default_factory=list,
        description="""A deposition source.""",
        json_schema_extra={
            "linkml_meta": {
                "alias": "sources",
                "domain_of": [
                    "AnnotationEntity",
                    "DatasetEntity",
                    "DatasetKeyPhotoEntity",
                    "DepositionEntity",
                    "DepositionKeyPhotoEntity",
                    "FrameEntity",
                    "GainEntity",
                    "KeyImageEntity",
                    "RawTiltEntity",
                    "RunEntity",
                    "TiltSeriesEntity",
                    "TomogramEntity",
                    "VoxelSpacingEntity",
                ],
                "minimum_cardinality": 1,
            }
        },
    )


class DepositionSource(DefaultLiteralEntity, DefaultSource):
    """
    A deposition source.
    """

    linkml_meta: ClassVar[LinkMLMeta] = LinkMLMeta(
        {"from_schema": "cdp-dataset-config", "mixins": ["DefaultSource", "DefaultLiteralEntity"]}
    )

    destination_glob: Optional[DestinationGlob] = Field(
        None,
        description="""A glob class for finding files in the output / destination directory.""",
        json_schema_extra={
            "linkml_meta": {
                "alias": "destination_glob",
                "domain_of": [
                    "DefaultSource",
                    "VoxelSpacingSource",
                    "DatasetSource",
                    "DepositionSource",
                    "FrameSource",
                    "GainSource",
                    "KeyImageSource",
                    "RawTiltSource",
                    "RunSource",
                    "TiltSeriesSource",
                    "TomogramSource",
                ],
            }
        },
    )
    source_glob: Optional[SourceGlob] = Field(
        None,
        description="""A glob class for finding files in the source directory.""",
        json_schema_extra={
            "linkml_meta": {
                "alias": "source_glob",
                "domain_of": [
                    "DefaultSource",
                    "VoxelSpacingSource",
                    "DatasetSource",
                    "DepositionSource",
                    "FrameSource",
                    "GainSource",
                    "KeyImageSource",
                    "RawTiltSource",
                    "RunSource",
                    "TiltSeriesSource",
                    "TomogramSource",
                ],
            }
        },
    )
    source_multi_glob: Optional[SourceMultiGlob] = Field(
        None,
        description="""A glob class for finding files in the source directory (with multiple globs).""",
        json_schema_extra={
            "linkml_meta": {
                "alias": "source_multi_glob",
                "domain_of": [
                    "DefaultSource",
                    "DatasetSource",
                    "DepositionSource",
                    "FrameSource",
                    "GainSource",
                    "KeyImageSource",
                    "RawTiltSource",
                    "RunSource",
                    "TiltSeriesSource",
                    "TomogramSource",
                ],
            }
        },
    )
    literal: Optional[DefaultLiteral] = Field(
        None,
        description="""A literal class with a value attribute.""",
        json_schema_extra={
            "linkml_meta": {
                "alias": "literal",
                "domain_of": [
                    "DefaultLiteralEntity",
                    "DatasetKeyPhotoSource",
                    "DepositionKeyPhotoSource",
                    "VoxelSpacingSource",
                    "DatasetSource",
                    "DepositionSource",
                    "FrameSource",
                    "GainSource",
                    "KeyImageSource",
                    "RawTiltSource",
                    "RunSource",
                    "TiltSeriesSource",
                    "TomogramSource",
                ],
            }
        },
    )


class DepositionKeyPhotoEntity(ConfiguredBaseModel):
    """
    A deposition key photo entity.
    """

    linkml_meta: ClassVar[LinkMLMeta] = LinkMLMeta({"from_schema": "cdp-dataset-config"})

    sources: List[DepositionKeyPhotoSource] = Field(
        default_factory=list,
        description="""A key photo source.""",
        json_schema_extra={
            "linkml_meta": {
                "alias": "sources",
                "domain_of": [
                    "AnnotationEntity",
                    "DatasetEntity",
                    "DatasetKeyPhotoEntity",
                    "DepositionEntity",
                    "DepositionKeyPhotoEntity",
                    "FrameEntity",
                    "GainEntity",
                    "KeyImageEntity",
                    "RawTiltEntity",
                    "RunEntity",
                    "TiltSeriesEntity",
                    "TomogramEntity",
                    "VoxelSpacingEntity",
                ],
                "minimum_cardinality": 1,
            }
        },
    )


class DepositionKeyPhotoSource(ConfiguredBaseModel):
    """
    A key photo source.
    """

    linkml_meta: ClassVar[LinkMLMeta] = LinkMLMeta({"from_schema": "cdp-dataset-config"})

    literal: Optional[KeyPhotoLiteral] = Field(
        None,
        description="""A literal for a key photo.""",
        json_schema_extra={
            "linkml_meta": {
                "alias": "literal",
                "domain_of": [
                    "DefaultLiteralEntity",
                    "DatasetKeyPhotoSource",
                    "DepositionKeyPhotoSource",
                    "VoxelSpacingSource",
                    "DatasetSource",
                    "DepositionSource",
                    "FrameSource",
                    "GainSource",
                    "KeyImageSource",
                    "RawTiltSource",
                    "RunSource",
                    "TiltSeriesSource",
                    "TomogramSource",
                ],
            }
        },
    )
    parent_filters: Optional[DepositionKeyPhotoParentFilters] = Field(
        None,
        description="""Types of parent filters for a key photo source.""",
        json_schema_extra={
            "linkml_meta": {
                "alias": "parent_filters",
                "domain_of": [
                    "AnnotationSource",
                    "DatasetSource",
                    "DatasetKeyPhotoSource",
                    "DepositionKeyPhotoSource",
                    "FrameSource",
                    "GainSource",
                    "KeyImageSource",
                    "RawTiltSource",
                    "RunSource",
                    "TiltSeriesSource",
                    "TomogramSource",
                    "VoxelSpacingSource",
                ],
            }
        },
    )


class DepositionKeyPhotoParentFilters(ConfiguredBaseModel):
    """
    Types of parent filters for a key photo source.
    """

    linkml_meta: ClassVar[LinkMLMeta] = LinkMLMeta({"from_schema": "cdp-dataset-config"})

    include: Optional[DepositionKeyPhotoParent] = Field(
        None,
        description="""A filter for a parent class of a key photo source. For a given attribute, it can only be used if the current class is a subclass of the attribute.""",
        json_schema_extra={
            "linkml_meta": {
                "alias": "include",
                "domain_of": [
                    "AnnotationParentFilters",
                    "DatasetParentFilters",
                    "DatasetKeyPhotoParentFilters",
                    "DepositionKeyPhotoParentFilters",
                    "FrameParentFilters",
                    "GainParentFilters",
                    "KeyImageParentFilters",
                    "RawTiltParentFilters",
                    "RunParentFilters",
                    "TiltSeriesParentFilters",
                    "TomogramParentFilters",
                    "VoxelSpacingParentFilters",
                ],
            }
        },
    )
    exclude: Optional[DepositionKeyPhotoParent] = Field(
        None,
        description="""A filter for a parent class of a key photo source. For a given attribute, it can only be used if the current class is a subclass of the attribute.""",
        json_schema_extra={
            "linkml_meta": {
                "alias": "exclude",
                "domain_of": [
                    "AnnotationParentFilters",
                    "DatasetParentFilters",
                    "DatasetKeyPhotoParentFilters",
                    "DepositionKeyPhotoParentFilters",
                    "FrameParentFilters",
                    "GainParentFilters",
                    "KeyImageParentFilters",
                    "RawTiltParentFilters",
                    "RunParentFilters",
                    "TiltSeriesParentFilters",
                    "TomogramParentFilters",
                    "VoxelSpacingParentFilters",
                ],
            }
        },
    )


class DepositionKeyPhotoParent(ConfiguredBaseModel):
    """
    A filter for a parent class of a key photo source. For a given attribute, it can only be used if the current class is a subclass of the attribute.
    """

    linkml_meta: ClassVar[LinkMLMeta] = LinkMLMeta({"from_schema": "cdp-dataset-config"})

    deposition: Optional[List[str]] = Field(
        default_factory=list,
        description="""Include or exclude depositions for a source.""",
        json_schema_extra={
            "linkml_meta": {
                "alias": "deposition",
                "domain_of": [
                    "AnnotationParent",
                    "DatasetParent",
                    "DatasetKeyPhotoParent",
                    "DepositionKeyPhotoParent",
                    "FrameParent",
                    "GainParent",
                    "KeyImageParent",
                    "RawTiltParent",
                    "RunParent",
                    "TiltSeriesParent",
                    "TomogramParent",
                    "VoxelSpacingParent",
                ],
            }
        },
    )


class FrameEntity(ConfiguredBaseModel):
    """
    A frame entity.
    """

    linkml_meta: ClassVar[LinkMLMeta] = LinkMLMeta({"from_schema": "cdp-dataset-config"})

    sources: List[FrameSource] = Field(
        default_factory=list,
        description="""A frame source.""",
        json_schema_extra={
            "linkml_meta": {
                "alias": "sources",
                "domain_of": [
                    "AnnotationEntity",
                    "DatasetEntity",
                    "DatasetKeyPhotoEntity",
                    "DepositionEntity",
                    "DepositionKeyPhotoEntity",
                    "FrameEntity",
                    "GainEntity",
                    "KeyImageEntity",
                    "RawTiltEntity",
                    "RunEntity",
                    "TiltSeriesEntity",
                    "TomogramEntity",
                    "VoxelSpacingEntity",
                ],
                "minimum_cardinality": 1,
            }
        },
    )


class FrameSource(DefaultLiteralEntity, DefaultSource):
    """
    A frame source.
    """

    linkml_meta: ClassVar[LinkMLMeta] = LinkMLMeta(
        {"from_schema": "cdp-dataset-config", "mixins": ["DefaultSource", "DefaultLiteralEntity"]}
    )

    parent_filters: Optional[FrameParentFilters] = Field(
        None,
        description="""Types of parent filters for a frame source.""",
        json_schema_extra={
            "linkml_meta": {
                "alias": "parent_filters",
                "domain_of": [
                    "AnnotationSource",
                    "DatasetSource",
                    "DatasetKeyPhotoSource",
                    "DepositionKeyPhotoSource",
                    "FrameSource",
                    "GainSource",
                    "KeyImageSource",
                    "RawTiltSource",
                    "RunSource",
                    "TiltSeriesSource",
                    "TomogramSource",
                    "VoxelSpacingSource",
                ],
            }
        },
    )
    destination_glob: Optional[DestinationGlob] = Field(
        None,
        description="""A glob class for finding files in the output / destination directory.""",
        json_schema_extra={
            "linkml_meta": {
                "alias": "destination_glob",
                "domain_of": [
                    "DefaultSource",
                    "VoxelSpacingSource",
                    "DatasetSource",
                    "DepositionSource",
                    "FrameSource",
                    "GainSource",
                    "KeyImageSource",
                    "RawTiltSource",
                    "RunSource",
                    "TiltSeriesSource",
                    "TomogramSource",
                ],
            }
        },
    )
    source_glob: Optional[SourceGlob] = Field(
        None,
        description="""A glob class for finding files in the source directory.""",
        json_schema_extra={
            "linkml_meta": {
                "alias": "source_glob",
                "domain_of": [
                    "DefaultSource",
                    "VoxelSpacingSource",
                    "DatasetSource",
                    "DepositionSource",
                    "FrameSource",
                    "GainSource",
                    "KeyImageSource",
                    "RawTiltSource",
                    "RunSource",
                    "TiltSeriesSource",
                    "TomogramSource",
                ],
            }
        },
    )
    source_multi_glob: Optional[SourceMultiGlob] = Field(
        None,
        description="""A glob class for finding files in the source directory (with multiple globs).""",
        json_schema_extra={
            "linkml_meta": {
                "alias": "source_multi_glob",
                "domain_of": [
                    "DefaultSource",
                    "DatasetSource",
                    "DepositionSource",
                    "FrameSource",
                    "GainSource",
                    "KeyImageSource",
                    "RawTiltSource",
                    "RunSource",
                    "TiltSeriesSource",
                    "TomogramSource",
                ],
            }
        },
    )
    literal: Optional[DefaultLiteral] = Field(
        None,
        description="""A literal class with a value attribute.""",
        json_schema_extra={
            "linkml_meta": {
                "alias": "literal",
                "domain_of": [
                    "DefaultLiteralEntity",
                    "DatasetKeyPhotoSource",
                    "DepositionKeyPhotoSource",
                    "VoxelSpacingSource",
                    "DatasetSource",
                    "DepositionSource",
                    "FrameSource",
                    "GainSource",
                    "KeyImageSource",
                    "RawTiltSource",
                    "RunSource",
                    "TiltSeriesSource",
                    "TomogramSource",
                ],
            }
        },
    )


class FrameParentFilters(ConfiguredBaseModel):
    """
    Types of parent filters for a frame source.
    """

    linkml_meta: ClassVar[LinkMLMeta] = LinkMLMeta({"from_schema": "cdp-dataset-config"})

    include: Optional[FrameParent] = Field(
        None,
        description="""A filter for a parent class of a frame source. For a given attribute, it can only be used if the current class is a subclass of the attribute.""",
        json_schema_extra={
            "linkml_meta": {
                "alias": "include",
                "domain_of": [
                    "AnnotationParentFilters",
                    "DatasetParentFilters",
                    "DatasetKeyPhotoParentFilters",
                    "DepositionKeyPhotoParentFilters",
                    "FrameParentFilters",
                    "GainParentFilters",
                    "KeyImageParentFilters",
                    "RawTiltParentFilters",
                    "RunParentFilters",
                    "TiltSeriesParentFilters",
                    "TomogramParentFilters",
                    "VoxelSpacingParentFilters",
                ],
            }
        },
    )
    exclude: Optional[FrameParent] = Field(
        None,
        description="""A filter for a parent class of a frame source. For a given attribute, it can only be used if the current class is a subclass of the attribute.""",
        json_schema_extra={
            "linkml_meta": {
                "alias": "exclude",
                "domain_of": [
                    "AnnotationParentFilters",
                    "DatasetParentFilters",
                    "DatasetKeyPhotoParentFilters",
                    "DepositionKeyPhotoParentFilters",
                    "FrameParentFilters",
                    "GainParentFilters",
                    "KeyImageParentFilters",
                    "RawTiltParentFilters",
                    "RunParentFilters",
                    "TiltSeriesParentFilters",
                    "TomogramParentFilters",
                    "VoxelSpacingParentFilters",
                ],
            }
        },
    )


class FrameParent(ConfiguredBaseModel):
    """
    A filter for a parent class of a frame source. For a given attribute, it can only be used if the current class is a subclass of the attribute.
    """

    linkml_meta: ClassVar[LinkMLMeta] = LinkMLMeta({"from_schema": "cdp-dataset-config"})

    dataset: Optional[List[str]] = Field(
        default_factory=list,
        description="""Include or exclude datasets for a source.""",
        json_schema_extra={
            "linkml_meta": {
                "alias": "dataset",
                "domain_of": [
                    "AnnotationParent",
                    "FrameParent",
                    "GainParent",
                    "KeyImageParent",
                    "RawTiltParent",
                    "RunParent",
                    "TiltSeriesParent",
                    "TomogramParent",
                    "VoxelSpacingParent",
                ],
            }
        },
    )
    deposition: Optional[List[str]] = Field(
        default_factory=list,
        description="""Include or exclude depositions for a source.""",
        json_schema_extra={
            "linkml_meta": {
                "alias": "deposition",
                "domain_of": [
                    "AnnotationParent",
                    "DatasetParent",
                    "DatasetKeyPhotoParent",
                    "DepositionKeyPhotoParent",
                    "FrameParent",
                    "GainParent",
                    "KeyImageParent",
                    "RawTiltParent",
                    "RunParent",
                    "TiltSeriesParent",
                    "TomogramParent",
                    "VoxelSpacingParent",
                ],
            }
        },
    )
    run: Optional[List[str]] = Field(
        default_factory=list,
        description="""Include or exclude runs for a source.""",
        json_schema_extra={
            "linkml_meta": {
                "alias": "run",
                "domain_of": [
                    "AnnotationParent",
                    "FrameParent",
                    "GainParent",
                    "KeyImageParent",
                    "RawTiltParent",
                    "TiltSeriesParent",
                    "TomogramParent",
                    "VoxelSpacingParent",
                ],
            }
        },
    )


class GainEntity(ConfiguredBaseModel):
    """
    A gain entity.
    """

    linkml_meta: ClassVar[LinkMLMeta] = LinkMLMeta({"from_schema": "cdp-dataset-config"})

    sources: List[GainSource] = Field(
        default_factory=list,
        description="""A gain source.""",
        json_schema_extra={
            "linkml_meta": {
                "alias": "sources",
                "domain_of": [
                    "AnnotationEntity",
                    "DatasetEntity",
                    "DatasetKeyPhotoEntity",
                    "DepositionEntity",
                    "DepositionKeyPhotoEntity",
                    "FrameEntity",
                    "GainEntity",
                    "KeyImageEntity",
                    "RawTiltEntity",
                    "RunEntity",
                    "TiltSeriesEntity",
                    "TomogramEntity",
                    "VoxelSpacingEntity",
                ],
                "minimum_cardinality": 1,
            }
        },
    )


class GainSource(DefaultLiteralEntity, DefaultSource):
    """
    A gain source.
    """

    linkml_meta: ClassVar[LinkMLMeta] = LinkMLMeta(
        {"from_schema": "cdp-dataset-config", "mixins": ["DefaultSource", "DefaultLiteralEntity"]}
    )

    parent_filters: Optional[GainParentFilters] = Field(
        None,
        description="""Types of parent filters for a gain source.""",
        json_schema_extra={
            "linkml_meta": {
                "alias": "parent_filters",
                "domain_of": [
                    "AnnotationSource",
                    "DatasetSource",
                    "DatasetKeyPhotoSource",
                    "DepositionKeyPhotoSource",
                    "FrameSource",
                    "GainSource",
                    "KeyImageSource",
                    "RawTiltSource",
                    "RunSource",
                    "TiltSeriesSource",
                    "TomogramSource",
                    "VoxelSpacingSource",
                ],
            }
        },
    )
    destination_glob: Optional[DestinationGlob] = Field(
        None,
        description="""A glob class for finding files in the output / destination directory.""",
        json_schema_extra={
            "linkml_meta": {
                "alias": "destination_glob",
                "domain_of": [
                    "DefaultSource",
                    "VoxelSpacingSource",
                    "DatasetSource",
                    "DepositionSource",
                    "FrameSource",
                    "GainSource",
                    "KeyImageSource",
                    "RawTiltSource",
                    "RunSource",
                    "TiltSeriesSource",
                    "TomogramSource",
                ],
            }
        },
    )
    source_glob: Optional[SourceGlob] = Field(
        None,
        description="""A glob class for finding files in the source directory.""",
        json_schema_extra={
            "linkml_meta": {
                "alias": "source_glob",
                "domain_of": [
                    "DefaultSource",
                    "VoxelSpacingSource",
                    "DatasetSource",
                    "DepositionSource",
                    "FrameSource",
                    "GainSource",
                    "KeyImageSource",
                    "RawTiltSource",
                    "RunSource",
                    "TiltSeriesSource",
                    "TomogramSource",
                ],
            }
        },
    )
    source_multi_glob: Optional[SourceMultiGlob] = Field(
        None,
        description="""A glob class for finding files in the source directory (with multiple globs).""",
        json_schema_extra={
            "linkml_meta": {
                "alias": "source_multi_glob",
                "domain_of": [
                    "DefaultSource",
                    "DatasetSource",
                    "DepositionSource",
                    "FrameSource",
                    "GainSource",
                    "KeyImageSource",
                    "RawTiltSource",
                    "RunSource",
                    "TiltSeriesSource",
                    "TomogramSource",
                ],
            }
        },
    )
    literal: Optional[DefaultLiteral] = Field(
        None,
        description="""A literal class with a value attribute.""",
        json_schema_extra={
            "linkml_meta": {
                "alias": "literal",
                "domain_of": [
                    "DefaultLiteralEntity",
                    "DatasetKeyPhotoSource",
                    "DepositionKeyPhotoSource",
                    "VoxelSpacingSource",
                    "DatasetSource",
                    "DepositionSource",
                    "FrameSource",
                    "GainSource",
                    "KeyImageSource",
                    "RawTiltSource",
                    "RunSource",
                    "TiltSeriesSource",
                    "TomogramSource",
                ],
            }
        },
    )


class GainParentFilters(ConfiguredBaseModel):
    """
    Types of parent filters for a gain source.
    """

    linkml_meta: ClassVar[LinkMLMeta] = LinkMLMeta({"from_schema": "cdp-dataset-config"})

    include: Optional[GainParent] = Field(
        None,
        description="""A filter for a parent class of a gain source. For a given attribute, it can only be used if the current class is a subclass of the attribute.""",
        json_schema_extra={
            "linkml_meta": {
                "alias": "include",
                "domain_of": [
                    "AnnotationParentFilters",
                    "DatasetParentFilters",
                    "DatasetKeyPhotoParentFilters",
                    "DepositionKeyPhotoParentFilters",
                    "FrameParentFilters",
                    "GainParentFilters",
                    "KeyImageParentFilters",
                    "RawTiltParentFilters",
                    "RunParentFilters",
                    "TiltSeriesParentFilters",
                    "TomogramParentFilters",
                    "VoxelSpacingParentFilters",
                ],
            }
        },
    )
    exclude: Optional[GainParent] = Field(
        None,
        description="""A filter for a parent class of a gain source. For a given attribute, it can only be used if the current class is a subclass of the attribute.""",
        json_schema_extra={
            "linkml_meta": {
                "alias": "exclude",
                "domain_of": [
                    "AnnotationParentFilters",
                    "DatasetParentFilters",
                    "DatasetKeyPhotoParentFilters",
                    "DepositionKeyPhotoParentFilters",
                    "FrameParentFilters",
                    "GainParentFilters",
                    "KeyImageParentFilters",
                    "RawTiltParentFilters",
                    "RunParentFilters",
                    "TiltSeriesParentFilters",
                    "TomogramParentFilters",
                    "VoxelSpacingParentFilters",
                ],
            }
        },
    )


class GainParent(ConfiguredBaseModel):
    """
    A filter for a parent class of a gain source. For a given attribute, it can only be used if the current class is a subclass of the attribute.
    """

    linkml_meta: ClassVar[LinkMLMeta] = LinkMLMeta({"from_schema": "cdp-dataset-config"})

    dataset: Optional[List[str]] = Field(
        default_factory=list,
        description="""Include or exclude datasets for a source.""",
        json_schema_extra={
            "linkml_meta": {
                "alias": "dataset",
                "domain_of": [
                    "AnnotationParent",
                    "FrameParent",
                    "GainParent",
                    "KeyImageParent",
                    "RawTiltParent",
                    "RunParent",
                    "TiltSeriesParent",
                    "TomogramParent",
                    "VoxelSpacingParent",
                ],
            }
        },
    )
    deposition: Optional[List[str]] = Field(
        default_factory=list,
        description="""Include or exclude depositions for a source.""",
        json_schema_extra={
            "linkml_meta": {
                "alias": "deposition",
                "domain_of": [
                    "AnnotationParent",
                    "DatasetParent",
                    "DatasetKeyPhotoParent",
                    "DepositionKeyPhotoParent",
                    "FrameParent",
                    "GainParent",
                    "KeyImageParent",
                    "RawTiltParent",
                    "RunParent",
                    "TiltSeriesParent",
                    "TomogramParent",
                    "VoxelSpacingParent",
                ],
            }
        },
    )
    run: Optional[List[str]] = Field(
        default_factory=list,
        description="""Include or exclude runs for a source.""",
        json_schema_extra={
            "linkml_meta": {
                "alias": "run",
                "domain_of": [
                    "AnnotationParent",
                    "FrameParent",
                    "GainParent",
                    "KeyImageParent",
                    "RawTiltParent",
                    "TiltSeriesParent",
                    "TomogramParent",
                    "VoxelSpacingParent",
                ],
            }
        },
    )


class KeyImageEntity(ConfiguredBaseModel):
    """
    A key image entity.
    """

    linkml_meta: ClassVar[LinkMLMeta] = LinkMLMeta({"from_schema": "cdp-dataset-config"})

    sources: List[KeyImageSource] = Field(
        default_factory=list,
        description="""A key image source.""",
        json_schema_extra={
            "linkml_meta": {
                "alias": "sources",
                "domain_of": [
                    "AnnotationEntity",
                    "DatasetEntity",
                    "DatasetKeyPhotoEntity",
                    "DepositionEntity",
                    "DepositionKeyPhotoEntity",
                    "FrameEntity",
                    "GainEntity",
                    "KeyImageEntity",
                    "RawTiltEntity",
                    "RunEntity",
                    "TiltSeriesEntity",
                    "TomogramEntity",
                    "VoxelSpacingEntity",
                ],
                "minimum_cardinality": 1,
            }
        },
    )


class KeyImageSource(DefaultLiteralEntity, DefaultSource):
    """
    A key image source.
    """

    linkml_meta: ClassVar[LinkMLMeta] = LinkMLMeta(
        {"from_schema": "cdp-dataset-config", "mixins": ["DefaultSource", "DefaultLiteralEntity"]}
    )

    parent_filters: Optional[KeyImageParentFilters] = Field(
        None,
        description="""Types of parent filters for a key image source.""",
        json_schema_extra={
            "linkml_meta": {
                "alias": "parent_filters",
                "domain_of": [
                    "AnnotationSource",
                    "DatasetSource",
                    "DatasetKeyPhotoSource",
                    "DepositionKeyPhotoSource",
                    "FrameSource",
                    "GainSource",
                    "KeyImageSource",
                    "RawTiltSource",
                    "RunSource",
                    "TiltSeriesSource",
                    "TomogramSource",
                    "VoxelSpacingSource",
                ],
            }
        },
    )
    destination_glob: Optional[DestinationGlob] = Field(
        None,
        description="""A glob class for finding files in the output / destination directory.""",
        json_schema_extra={
            "linkml_meta": {
                "alias": "destination_glob",
                "domain_of": [
                    "DefaultSource",
                    "VoxelSpacingSource",
                    "DatasetSource",
                    "DepositionSource",
                    "FrameSource",
                    "GainSource",
                    "KeyImageSource",
                    "RawTiltSource",
                    "RunSource",
                    "TiltSeriesSource",
                    "TomogramSource",
                ],
            }
        },
    )
    source_glob: Optional[SourceGlob] = Field(
        None,
        description="""A glob class for finding files in the source directory.""",
        json_schema_extra={
            "linkml_meta": {
                "alias": "source_glob",
                "domain_of": [
                    "DefaultSource",
                    "VoxelSpacingSource",
                    "DatasetSource",
                    "DepositionSource",
                    "FrameSource",
                    "GainSource",
                    "KeyImageSource",
                    "RawTiltSource",
                    "RunSource",
                    "TiltSeriesSource",
                    "TomogramSource",
                ],
            }
        },
    )
    source_multi_glob: Optional[SourceMultiGlob] = Field(
        None,
        description="""A glob class for finding files in the source directory (with multiple globs).""",
        json_schema_extra={
            "linkml_meta": {
                "alias": "source_multi_glob",
                "domain_of": [
                    "DefaultSource",
                    "DatasetSource",
                    "DepositionSource",
                    "FrameSource",
                    "GainSource",
                    "KeyImageSource",
                    "RawTiltSource",
                    "RunSource",
                    "TiltSeriesSource",
                    "TomogramSource",
                ],
            }
        },
    )
    literal: Optional[DefaultLiteral] = Field(
        None,
        description="""A literal class with a value attribute.""",
        json_schema_extra={
            "linkml_meta": {
                "alias": "literal",
                "domain_of": [
                    "DefaultLiteralEntity",
                    "DatasetKeyPhotoSource",
                    "DepositionKeyPhotoSource",
                    "VoxelSpacingSource",
                    "DatasetSource",
                    "DepositionSource",
                    "FrameSource",
                    "GainSource",
                    "KeyImageSource",
                    "RawTiltSource",
                    "RunSource",
                    "TiltSeriesSource",
                    "TomogramSource",
                ],
            }
        },
    )


class KeyImageParentFilters(ConfiguredBaseModel):
    """
    Types of parent filters for a key image source.
    """

    linkml_meta: ClassVar[LinkMLMeta] = LinkMLMeta({"from_schema": "cdp-dataset-config"})

    include: Optional[KeyImageParent] = Field(
        None,
        description="""A filter for a parent class of a key image source. For a given attribute, it can only be used if the current class is a subclass of the attribute.""",
        json_schema_extra={
            "linkml_meta": {
                "alias": "include",
                "domain_of": [
                    "AnnotationParentFilters",
                    "DatasetParentFilters",
                    "DatasetKeyPhotoParentFilters",
                    "DepositionKeyPhotoParentFilters",
                    "FrameParentFilters",
                    "GainParentFilters",
                    "KeyImageParentFilters",
                    "RawTiltParentFilters",
                    "RunParentFilters",
                    "TiltSeriesParentFilters",
                    "TomogramParentFilters",
                    "VoxelSpacingParentFilters",
                ],
            }
        },
    )
    exclude: Optional[KeyImageParent] = Field(
        None,
        description="""A filter for a parent class of a key image source. For a given attribute, it can only be used if the current class is a subclass of the attribute.""",
        json_schema_extra={
            "linkml_meta": {
                "alias": "exclude",
                "domain_of": [
                    "AnnotationParentFilters",
                    "DatasetParentFilters",
                    "DatasetKeyPhotoParentFilters",
                    "DepositionKeyPhotoParentFilters",
                    "FrameParentFilters",
                    "GainParentFilters",
                    "KeyImageParentFilters",
                    "RawTiltParentFilters",
                    "RunParentFilters",
                    "TiltSeriesParentFilters",
                    "TomogramParentFilters",
                    "VoxelSpacingParentFilters",
                ],
            }
        },
    )


class KeyImageParent(ConfiguredBaseModel):
    """
    A filter for a parent class of a key image source. For a given attribute, it can only be used if the current class is a subclass of the attribute.
    """

    linkml_meta: ClassVar[LinkMLMeta] = LinkMLMeta({"from_schema": "cdp-dataset-config"})

    dataset: Optional[List[str]] = Field(
        default_factory=list,
        description="""Include or exclude datasets for a source.""",
        json_schema_extra={
            "linkml_meta": {
                "alias": "dataset",
                "domain_of": [
                    "AnnotationParent",
                    "FrameParent",
                    "GainParent",
                    "KeyImageParent",
                    "RawTiltParent",
                    "RunParent",
                    "TiltSeriesParent",
                    "TomogramParent",
                    "VoxelSpacingParent",
                ],
            }
        },
    )
    deposition: Optional[List[str]] = Field(
        default_factory=list,
        description="""Include or exclude depositions for a source.""",
        json_schema_extra={
            "linkml_meta": {
                "alias": "deposition",
                "domain_of": [
                    "AnnotationParent",
                    "DatasetParent",
                    "DatasetKeyPhotoParent",
                    "DepositionKeyPhotoParent",
                    "FrameParent",
                    "GainParent",
                    "KeyImageParent",
                    "RawTiltParent",
                    "RunParent",
                    "TiltSeriesParent",
                    "TomogramParent",
                    "VoxelSpacingParent",
                ],
            }
        },
    )
    run: Optional[List[str]] = Field(
        default_factory=list,
        description="""Include or exclude runs for a source.""",
        json_schema_extra={
            "linkml_meta": {
                "alias": "run",
                "domain_of": [
                    "AnnotationParent",
                    "FrameParent",
                    "GainParent",
                    "KeyImageParent",
                    "RawTiltParent",
                    "TiltSeriesParent",
                    "TomogramParent",
                    "VoxelSpacingParent",
                ],
            }
        },
    )
    tomogram: Optional[List[str]] = Field(
        default_factory=list,
        description="""Include or exclude tomograms for a source.""",
        json_schema_extra={"linkml_meta": {"alias": "tomogram", "domain_of": ["KeyImageParent"]}},
    )
    voxel_spacing: Optional[List[str]] = Field(
        default_factory=list,
        description="""Include or exclude voxel spacings for a source.""",
        json_schema_extra={
            "linkml_meta": {
                "alias": "voxel_spacing",
                "domain_of": ["Tomogram", "AnnotationParent", "KeyImageParent", "TomogramParent"],
            }
        },
    )


class RawTiltEntity(ConfiguredBaseModel):
    """
    A raw tilt entity.
    """

    linkml_meta: ClassVar[LinkMLMeta] = LinkMLMeta({"from_schema": "cdp-dataset-config"})

    sources: List[RawTiltSource] = Field(
        default_factory=list,
        description="""A raw tilt source.""",
        json_schema_extra={
            "linkml_meta": {
                "alias": "sources",
                "domain_of": [
                    "AnnotationEntity",
                    "DatasetEntity",
                    "DatasetKeyPhotoEntity",
                    "DepositionEntity",
                    "DepositionKeyPhotoEntity",
                    "FrameEntity",
                    "GainEntity",
                    "KeyImageEntity",
                    "RawTiltEntity",
                    "RunEntity",
                    "TiltSeriesEntity",
                    "TomogramEntity",
                    "VoxelSpacingEntity",
                ],
                "minimum_cardinality": 1,
            }
        },
    )


class RawTiltSource(DefaultLiteralEntity, DefaultSource):
    """
    A raw tilt source.
    """

    linkml_meta: ClassVar[LinkMLMeta] = LinkMLMeta(
        {"from_schema": "cdp-dataset-config", "mixins": ["DefaultSource", "DefaultLiteralEntity"]}
    )

    parent_filters: Optional[RawTiltParentFilters] = Field(
        None,
        description="""Types of parent filters for a raw tilt source.""",
        json_schema_extra={
            "linkml_meta": {
                "alias": "parent_filters",
                "domain_of": [
                    "AnnotationSource",
                    "DatasetSource",
                    "DatasetKeyPhotoSource",
                    "DepositionKeyPhotoSource",
                    "FrameSource",
                    "GainSource",
                    "KeyImageSource",
                    "RawTiltSource",
                    "RunSource",
                    "TiltSeriesSource",
                    "TomogramSource",
                    "VoxelSpacingSource",
                ],
            }
        },
    )
    destination_glob: Optional[DestinationGlob] = Field(
        None,
        description="""A glob class for finding files in the output / destination directory.""",
        json_schema_extra={
            "linkml_meta": {
                "alias": "destination_glob",
                "domain_of": [
                    "DefaultSource",
                    "VoxelSpacingSource",
                    "DatasetSource",
                    "DepositionSource",
                    "FrameSource",
                    "GainSource",
                    "KeyImageSource",
                    "RawTiltSource",
                    "RunSource",
                    "TiltSeriesSource",
                    "TomogramSource",
                ],
            }
        },
    )
    source_glob: Optional[SourceGlob] = Field(
        None,
        description="""A glob class for finding files in the source directory.""",
        json_schema_extra={
            "linkml_meta": {
                "alias": "source_glob",
                "domain_of": [
                    "DefaultSource",
                    "VoxelSpacingSource",
                    "DatasetSource",
                    "DepositionSource",
                    "FrameSource",
                    "GainSource",
                    "KeyImageSource",
                    "RawTiltSource",
                    "RunSource",
                    "TiltSeriesSource",
                    "TomogramSource",
                ],
            }
        },
    )
    source_multi_glob: Optional[SourceMultiGlob] = Field(
        None,
        description="""A glob class for finding files in the source directory (with multiple globs).""",
        json_schema_extra={
            "linkml_meta": {
                "alias": "source_multi_glob",
                "domain_of": [
                    "DefaultSource",
                    "DatasetSource",
                    "DepositionSource",
                    "FrameSource",
                    "GainSource",
                    "KeyImageSource",
                    "RawTiltSource",
                    "RunSource",
                    "TiltSeriesSource",
                    "TomogramSource",
                ],
            }
        },
    )
    literal: Optional[DefaultLiteral] = Field(
        None,
        description="""A literal class with a value attribute.""",
        json_schema_extra={
            "linkml_meta": {
                "alias": "literal",
                "domain_of": [
                    "DefaultLiteralEntity",
                    "DatasetKeyPhotoSource",
                    "DepositionKeyPhotoSource",
                    "VoxelSpacingSource",
                    "DatasetSource",
                    "DepositionSource",
                    "FrameSource",
                    "GainSource",
                    "KeyImageSource",
                    "RawTiltSource",
                    "RunSource",
                    "TiltSeriesSource",
                    "TomogramSource",
                ],
            }
        },
    )


class RawTiltParentFilters(ConfiguredBaseModel):
    """
    Types of parent filters for a raw tilt source.
    """

    linkml_meta: ClassVar[LinkMLMeta] = LinkMLMeta({"from_schema": "cdp-dataset-config"})

    include: Optional[RawTiltParent] = Field(
        None,
        description="""A filter for a parent class of a raw tilt source. For a given attribute, it can only be used if the current class is a subclass of the attribute.""",
        json_schema_extra={
            "linkml_meta": {
                "alias": "include",
                "domain_of": [
                    "AnnotationParentFilters",
                    "DatasetParentFilters",
                    "DatasetKeyPhotoParentFilters",
                    "DepositionKeyPhotoParentFilters",
                    "FrameParentFilters",
                    "GainParentFilters",
                    "KeyImageParentFilters",
                    "RawTiltParentFilters",
                    "RunParentFilters",
                    "TiltSeriesParentFilters",
                    "TomogramParentFilters",
                    "VoxelSpacingParentFilters",
                ],
            }
        },
    )
    exclude: Optional[RawTiltParent] = Field(
        None,
        description="""A filter for a parent class of a raw tilt source. For a given attribute, it can only be used if the current class is a subclass of the attribute.""",
        json_schema_extra={
            "linkml_meta": {
                "alias": "exclude",
                "domain_of": [
                    "AnnotationParentFilters",
                    "DatasetParentFilters",
                    "DatasetKeyPhotoParentFilters",
                    "DepositionKeyPhotoParentFilters",
                    "FrameParentFilters",
                    "GainParentFilters",
                    "KeyImageParentFilters",
                    "RawTiltParentFilters",
                    "RunParentFilters",
                    "TiltSeriesParentFilters",
                    "TomogramParentFilters",
                    "VoxelSpacingParentFilters",
                ],
            }
        },
    )


class RawTiltParent(ConfiguredBaseModel):
    """
    A filter for a parent class of a raw tilt source. For a given attribute, it can only be used if the current class is a subclass of the attribute.
    """

    linkml_meta: ClassVar[LinkMLMeta] = LinkMLMeta({"from_schema": "cdp-dataset-config"})

    dataset: Optional[List[str]] = Field(
        default_factory=list,
        description="""Include or exclude datasets for a source.""",
        json_schema_extra={
            "linkml_meta": {
                "alias": "dataset",
                "domain_of": [
                    "AnnotationParent",
                    "FrameParent",
                    "GainParent",
                    "KeyImageParent",
                    "RawTiltParent",
                    "RunParent",
                    "TiltSeriesParent",
                    "TomogramParent",
                    "VoxelSpacingParent",
                ],
            }
        },
    )
    deposition: Optional[List[str]] = Field(
        default_factory=list,
        description="""Include or exclude depositions for a source.""",
        json_schema_extra={
            "linkml_meta": {
                "alias": "deposition",
                "domain_of": [
                    "AnnotationParent",
                    "DatasetParent",
                    "DatasetKeyPhotoParent",
                    "DepositionKeyPhotoParent",
                    "FrameParent",
                    "GainParent",
                    "KeyImageParent",
                    "RawTiltParent",
                    "RunParent",
                    "TiltSeriesParent",
                    "TomogramParent",
                    "VoxelSpacingParent",
                ],
            }
        },
    )
    run: Optional[List[str]] = Field(
        default_factory=list,
        description="""Include or exclude runs for a source.""",
        json_schema_extra={
            "linkml_meta": {
                "alias": "run",
                "domain_of": [
                    "AnnotationParent",
                    "FrameParent",
                    "GainParent",
                    "KeyImageParent",
                    "RawTiltParent",
                    "TiltSeriesParent",
                    "TomogramParent",
                    "VoxelSpacingParent",
                ],
            }
        },
    )


class RunEntity(ConfiguredBaseModel):
    """
    A run entity.
    """

    linkml_meta: ClassVar[LinkMLMeta] = LinkMLMeta({"from_schema": "cdp-dataset-config"})

    sources: List[RunSource] = Field(
        default_factory=list,
        description="""A run source.""",
        json_schema_extra={
            "linkml_meta": {
                "alias": "sources",
                "domain_of": [
                    "AnnotationEntity",
                    "DatasetEntity",
                    "DatasetKeyPhotoEntity",
                    "DepositionEntity",
                    "DepositionKeyPhotoEntity",
                    "FrameEntity",
                    "GainEntity",
                    "KeyImageEntity",
                    "RawTiltEntity",
                    "RunEntity",
                    "TiltSeriesEntity",
                    "TomogramEntity",
                    "VoxelSpacingEntity",
                ],
                "minimum_cardinality": 1,
            }
        },
    )


class RunSource(DefaultLiteralEntity, DefaultSource):
    """
    A run source.
    """

    linkml_meta: ClassVar[LinkMLMeta] = LinkMLMeta(
        {"from_schema": "cdp-dataset-config", "mixins": ["DefaultSource", "DefaultLiteralEntity"]}
    )

    parent_filters: Optional[RunParentFilters] = Field(
        None,
        description="""Types of parent filters for a run source.""",
        json_schema_extra={
            "linkml_meta": {
                "alias": "parent_filters",
                "domain_of": [
                    "AnnotationSource",
                    "DatasetSource",
                    "DatasetKeyPhotoSource",
                    "DepositionKeyPhotoSource",
                    "FrameSource",
                    "GainSource",
                    "KeyImageSource",
                    "RawTiltSource",
                    "RunSource",
                    "TiltSeriesSource",
                    "TomogramSource",
                    "VoxelSpacingSource",
                ],
            }
        },
    )
    destination_glob: Optional[DestinationGlob] = Field(
        None,
        description="""A glob class for finding files in the output / destination directory.""",
        json_schema_extra={
            "linkml_meta": {
                "alias": "destination_glob",
                "domain_of": [
                    "DefaultSource",
                    "VoxelSpacingSource",
                    "DatasetSource",
                    "DepositionSource",
                    "FrameSource",
                    "GainSource",
                    "KeyImageSource",
                    "RawTiltSource",
                    "RunSource",
                    "TiltSeriesSource",
                    "TomogramSource",
                ],
            }
        },
    )
    source_glob: Optional[SourceGlob] = Field(
        None,
        description="""A glob class for finding files in the source directory.""",
        json_schema_extra={
            "linkml_meta": {
                "alias": "source_glob",
                "domain_of": [
                    "DefaultSource",
                    "VoxelSpacingSource",
                    "DatasetSource",
                    "DepositionSource",
                    "FrameSource",
                    "GainSource",
                    "KeyImageSource",
                    "RawTiltSource",
                    "RunSource",
                    "TiltSeriesSource",
                    "TomogramSource",
                ],
            }
        },
    )
    source_multi_glob: Optional[SourceMultiGlob] = Field(
        None,
        description="""A glob class for finding files in the source directory (with multiple globs).""",
        json_schema_extra={
            "linkml_meta": {
                "alias": "source_multi_glob",
                "domain_of": [
                    "DefaultSource",
                    "DatasetSource",
                    "DepositionSource",
                    "FrameSource",
                    "GainSource",
                    "KeyImageSource",
                    "RawTiltSource",
                    "RunSource",
                    "TiltSeriesSource",
                    "TomogramSource",
                ],
            }
        },
    )
    literal: Optional[DefaultLiteral] = Field(
        None,
        description="""A literal class with a value attribute.""",
        json_schema_extra={
            "linkml_meta": {
                "alias": "literal",
                "domain_of": [
                    "DefaultLiteralEntity",
                    "DatasetKeyPhotoSource",
                    "DepositionKeyPhotoSource",
                    "VoxelSpacingSource",
                    "DatasetSource",
                    "DepositionSource",
                    "FrameSource",
                    "GainSource",
                    "KeyImageSource",
                    "RawTiltSource",
                    "RunSource",
                    "TiltSeriesSource",
                    "TomogramSource",
                ],
            }
        },
    )


class RunParentFilters(ConfiguredBaseModel):
    """
    Types of parent filters for a run source.
    """

    linkml_meta: ClassVar[LinkMLMeta] = LinkMLMeta({"from_schema": "cdp-dataset-config"})

    include: Optional[RunParent] = Field(
        None,
        description="""A filter for a parent class of a run source. For a given attribute, it can only be used if the current class is a subclass of the attribute.""",
        json_schema_extra={
            "linkml_meta": {
                "alias": "include",
                "domain_of": [
                    "AnnotationParentFilters",
                    "DatasetParentFilters",
                    "DatasetKeyPhotoParentFilters",
                    "DepositionKeyPhotoParentFilters",
                    "FrameParentFilters",
                    "GainParentFilters",
                    "KeyImageParentFilters",
                    "RawTiltParentFilters",
                    "RunParentFilters",
                    "TiltSeriesParentFilters",
                    "TomogramParentFilters",
                    "VoxelSpacingParentFilters",
                ],
            }
        },
    )
    exclude: Optional[RunParent] = Field(
        None,
        description="""A filter for a parent class of a run source. For a given attribute, it can only be used if the current class is a subclass of the attribute.""",
        json_schema_extra={
            "linkml_meta": {
                "alias": "exclude",
                "domain_of": [
                    "AnnotationParentFilters",
                    "DatasetParentFilters",
                    "DatasetKeyPhotoParentFilters",
                    "DepositionKeyPhotoParentFilters",
                    "FrameParentFilters",
                    "GainParentFilters",
                    "KeyImageParentFilters",
                    "RawTiltParentFilters",
                    "RunParentFilters",
                    "TiltSeriesParentFilters",
                    "TomogramParentFilters",
                    "VoxelSpacingParentFilters",
                ],
            }
        },
    )


class RunParent(ConfiguredBaseModel):
    """
    A filter for a parent class of a run source. For a given attribute, it can only be used if the current class is a subclass of the attribute.
    """

    linkml_meta: ClassVar[LinkMLMeta] = LinkMLMeta({"from_schema": "cdp-dataset-config"})

    dataset: Optional[List[str]] = Field(
        default_factory=list,
        description="""Include or exclude datasets for a source.""",
        json_schema_extra={
            "linkml_meta": {
                "alias": "dataset",
                "domain_of": [
                    "AnnotationParent",
                    "FrameParent",
                    "GainParent",
                    "KeyImageParent",
                    "RawTiltParent",
                    "RunParent",
                    "TiltSeriesParent",
                    "TomogramParent",
                    "VoxelSpacingParent",
                ],
            }
        },
    )
    deposition: Optional[List[str]] = Field(
        default_factory=list,
        description="""Include or exclude depositions for a source.""",
        json_schema_extra={
            "linkml_meta": {
                "alias": "deposition",
                "domain_of": [
                    "AnnotationParent",
                    "DatasetParent",
                    "DatasetKeyPhotoParent",
                    "DepositionKeyPhotoParent",
                    "FrameParent",
                    "GainParent",
                    "KeyImageParent",
                    "RawTiltParent",
                    "RunParent",
                    "TiltSeriesParent",
                    "TomogramParent",
                    "VoxelSpacingParent",
                ],
            }
        },
    )


class StandardizationConfig(ConfiguredBaseModel):
    """
    A standardization configuration.
    """

    linkml_meta: ClassVar[LinkMLMeta] = LinkMLMeta({"from_schema": "cdp-dataset-config"})

    deposition_id: int = Field(
        ...,
        description="""The deposition ID.""",
        json_schema_extra={"linkml_meta": {"alias": "deposition_id", "domain_of": ["StandardizationConfig"]}},
    )
    run_data_map_file: Optional[str] = Field(
        None,
        description="""The run data map file.""",
        json_schema_extra={"linkml_meta": {"alias": "run_data_map_file", "domain_of": ["StandardizationConfig"]}},
    )
    run_to_frame_map_csv: Optional[str] = Field(
        None,
        description="""The run to frame map CSV.""",
        json_schema_extra={"linkml_meta": {"alias": "run_to_frame_map_csv", "domain_of": ["StandardizationConfig"]}},
    )
    run_to_tomo_map_csv: Optional[str] = Field(
        None,
        description="""The run to tomogram map CSV.""",
        json_schema_extra={"linkml_meta": {"alias": "run_to_tomo_map_csv", "domain_of": ["StandardizationConfig"]}},
    )
    run_to_ts_map_csv: Optional[str] = Field(
        None,
        description="""The run to tilt series map CSV.""",
        json_schema_extra={"linkml_meta": {"alias": "run_to_ts_map_csv", "domain_of": ["StandardizationConfig"]}},
    )
    source_prefix: str = Field(
        ...,
        description="""The source prefix of the input files.""",
        json_schema_extra={"linkml_meta": {"alias": "source_prefix", "domain_of": ["StandardizationConfig"]}},
    )


class TiltSeriesEntity(ConfiguredBaseModel):
    """
    A tilt series entity.
    """

    linkml_meta: ClassVar[LinkMLMeta] = LinkMLMeta({"from_schema": "cdp-dataset-config"})

    metadata: Optional[TiltSeries] = Field(
        None,
        description="""Metadata describing a tilt series.""",
        json_schema_extra={
            "linkml_meta": {
                "alias": "metadata",
                "domain_of": [
                    "AnnotationEntity",
                    "DatasetEntity",
                    "DepositionEntity",
                    "TiltSeriesEntity",
                    "TomogramEntity",
                ],
            }
        },
    )
    sources: List[TiltSeriesSource] = Field(
        default_factory=list,
        description="""A tilt series source.""",
        json_schema_extra={
            "linkml_meta": {
                "alias": "sources",
                "domain_of": [
                    "AnnotationEntity",
                    "DatasetEntity",
                    "DatasetKeyPhotoEntity",
                    "DepositionEntity",
                    "DepositionKeyPhotoEntity",
                    "FrameEntity",
                    "GainEntity",
                    "KeyImageEntity",
                    "RawTiltEntity",
                    "RunEntity",
                    "TiltSeriesEntity",
                    "TomogramEntity",
                    "VoxelSpacingEntity",
                ],
                "minimum_cardinality": 1,
            }
        },
    )


class TiltSeriesSource(DefaultLiteralEntity, DefaultSource):
    """
    A tilt series source.
    """

    linkml_meta: ClassVar[LinkMLMeta] = LinkMLMeta(
        {"from_schema": "cdp-dataset-config", "mixins": ["DefaultSource", "DefaultLiteralEntity"]}
    )

    parent_filters: Optional[TiltSeriesParentFilters] = Field(
        None,
        description="""Types of parent filters for a tilt series source.""",
        json_schema_extra={
            "linkml_meta": {
                "alias": "parent_filters",
                "domain_of": [
                    "AnnotationSource",
                    "DatasetSource",
                    "DatasetKeyPhotoSource",
                    "DepositionKeyPhotoSource",
                    "FrameSource",
                    "GainSource",
                    "KeyImageSource",
                    "RawTiltSource",
                    "RunSource",
                    "TiltSeriesSource",
                    "TomogramSource",
                    "VoxelSpacingSource",
                ],
            }
        },
    )
    destination_glob: Optional[DestinationGlob] = Field(
        None,
        description="""A glob class for finding files in the output / destination directory.""",
        json_schema_extra={
            "linkml_meta": {
                "alias": "destination_glob",
                "domain_of": [
                    "DefaultSource",
                    "VoxelSpacingSource",
                    "DatasetSource",
                    "DepositionSource",
                    "FrameSource",
                    "GainSource",
                    "KeyImageSource",
                    "RawTiltSource",
                    "RunSource",
                    "TiltSeriesSource",
                    "TomogramSource",
                ],
            }
        },
    )
    source_glob: Optional[SourceGlob] = Field(
        None,
        description="""A glob class for finding files in the source directory.""",
        json_schema_extra={
            "linkml_meta": {
                "alias": "source_glob",
                "domain_of": [
                    "DefaultSource",
                    "VoxelSpacingSource",
                    "DatasetSource",
                    "DepositionSource",
                    "FrameSource",
                    "GainSource",
                    "KeyImageSource",
                    "RawTiltSource",
                    "RunSource",
                    "TiltSeriesSource",
                    "TomogramSource",
                ],
            }
        },
    )
    source_multi_glob: Optional[SourceMultiGlob] = Field(
        None,
        description="""A glob class for finding files in the source directory (with multiple globs).""",
        json_schema_extra={
            "linkml_meta": {
                "alias": "source_multi_glob",
                "domain_of": [
                    "DefaultSource",
                    "DatasetSource",
                    "DepositionSource",
                    "FrameSource",
                    "GainSource",
                    "KeyImageSource",
                    "RawTiltSource",
                    "RunSource",
                    "TiltSeriesSource",
                    "TomogramSource",
                ],
            }
        },
    )
    literal: Optional[DefaultLiteral] = Field(
        None,
        description="""A literal class with a value attribute.""",
        json_schema_extra={
            "linkml_meta": {
                "alias": "literal",
                "domain_of": [
                    "DefaultLiteralEntity",
                    "DatasetKeyPhotoSource",
                    "DepositionKeyPhotoSource",
                    "VoxelSpacingSource",
                    "DatasetSource",
                    "DepositionSource",
                    "FrameSource",
                    "GainSource",
                    "KeyImageSource",
                    "RawTiltSource",
                    "RunSource",
                    "TiltSeriesSource",
                    "TomogramSource",
                ],
            }
        },
    )


class TiltSeriesParentFilters(ConfiguredBaseModel):
    """
    Types of parent filters for a tilt series source.
    """

    linkml_meta: ClassVar[LinkMLMeta] = LinkMLMeta({"from_schema": "cdp-dataset-config"})

    include: Optional[TiltSeriesParent] = Field(
        None,
        description="""A filter for a parent class of a tilt series source. For a given attribute, it can only be used if the current class is a subclass of the attribute.""",
        json_schema_extra={
            "linkml_meta": {
                "alias": "include",
                "domain_of": [
                    "AnnotationParentFilters",
                    "DatasetParentFilters",
                    "DatasetKeyPhotoParentFilters",
                    "DepositionKeyPhotoParentFilters",
                    "FrameParentFilters",
                    "GainParentFilters",
                    "KeyImageParentFilters",
                    "RawTiltParentFilters",
                    "RunParentFilters",
                    "TiltSeriesParentFilters",
                    "TomogramParentFilters",
                    "VoxelSpacingParentFilters",
                ],
            }
        },
    )
    exclude: Optional[TiltSeriesParent] = Field(
        None,
        description="""A filter for a parent class of a tilt series source. For a given attribute, it can only be used if the current class is a subclass of the attribute.""",
        json_schema_extra={
            "linkml_meta": {
                "alias": "exclude",
                "domain_of": [
                    "AnnotationParentFilters",
                    "DatasetParentFilters",
                    "DatasetKeyPhotoParentFilters",
                    "DepositionKeyPhotoParentFilters",
                    "FrameParentFilters",
                    "GainParentFilters",
                    "KeyImageParentFilters",
                    "RawTiltParentFilters",
                    "RunParentFilters",
                    "TiltSeriesParentFilters",
                    "TomogramParentFilters",
                    "VoxelSpacingParentFilters",
                ],
            }
        },
    )


class TiltSeriesParent(ConfiguredBaseModel):
    """
    A filter for a parent class of a tilt series source. For a given attribute, it can only be used if the current class is a subclass of the attribute.
    """

    linkml_meta: ClassVar[LinkMLMeta] = LinkMLMeta({"from_schema": "cdp-dataset-config"})

    dataset: Optional[List[str]] = Field(
        default_factory=list,
        description="""Include or exclude datasets for a source.""",
        json_schema_extra={
            "linkml_meta": {
                "alias": "dataset",
                "domain_of": [
                    "AnnotationParent",
                    "FrameParent",
                    "GainParent",
                    "KeyImageParent",
                    "RawTiltParent",
                    "RunParent",
                    "TiltSeriesParent",
                    "TomogramParent",
                    "VoxelSpacingParent",
                ],
            }
        },
    )
    deposition: Optional[List[str]] = Field(
        default_factory=list,
        description="""Include or exclude depositions for a source.""",
        json_schema_extra={
            "linkml_meta": {
                "alias": "deposition",
                "domain_of": [
                    "AnnotationParent",
                    "DatasetParent",
                    "DatasetKeyPhotoParent",
                    "DepositionKeyPhotoParent",
                    "FrameParent",
                    "GainParent",
                    "KeyImageParent",
                    "RawTiltParent",
                    "RunParent",
                    "TiltSeriesParent",
                    "TomogramParent",
                    "VoxelSpacingParent",
                ],
            }
        },
    )
    run: Optional[List[str]] = Field(
        default_factory=list,
        description="""Include or exclude runs for a source.""",
        json_schema_extra={
            "linkml_meta": {
                "alias": "run",
                "domain_of": [
                    "AnnotationParent",
                    "FrameParent",
                    "GainParent",
                    "KeyImageParent",
                    "RawTiltParent",
                    "TiltSeriesParent",
                    "TomogramParent",
                    "VoxelSpacingParent",
                ],
            }
        },
    )


class TomogramEntity(ConfiguredBaseModel):
    """
    A tomogram entity.
    """

    linkml_meta: ClassVar[LinkMLMeta] = LinkMLMeta({"from_schema": "cdp-dataset-config"})

    metadata: Optional[Tomogram] = Field(
        None,
        description="""Metadata describing a tomogram.""",
        json_schema_extra={
            "linkml_meta": {
                "alias": "metadata",
                "domain_of": [
                    "AnnotationEntity",
                    "DatasetEntity",
                    "DepositionEntity",
                    "TiltSeriesEntity",
                    "TomogramEntity",
                ],
            }
        },
    )
    sources: List[TomogramSource] = Field(
        default_factory=list,
        description="""A tomogram source.""",
        json_schema_extra={
            "linkml_meta": {
                "alias": "sources",
                "domain_of": [
                    "AnnotationEntity",
                    "DatasetEntity",
                    "DatasetKeyPhotoEntity",
                    "DepositionEntity",
                    "DepositionKeyPhotoEntity",
                    "FrameEntity",
                    "GainEntity",
                    "KeyImageEntity",
                    "RawTiltEntity",
                    "RunEntity",
                    "TiltSeriesEntity",
                    "TomogramEntity",
                    "VoxelSpacingEntity",
                ],
                "minimum_cardinality": 1,
            }
        },
    )


class TomogramSource(DefaultLiteralEntity, DefaultSource):
    """
    A tomogram source.
    """

    linkml_meta: ClassVar[LinkMLMeta] = LinkMLMeta(
        {"from_schema": "cdp-dataset-config", "mixins": ["DefaultSource", "DefaultLiteralEntity"]}
    )

    parent_filters: Optional[TomogramParentFilters] = Field(
        None,
        description="""Types of parent filters for a tomogram source.""",
        json_schema_extra={
            "linkml_meta": {
                "alias": "parent_filters",
                "domain_of": [
                    "AnnotationSource",
                    "DatasetSource",
                    "DatasetKeyPhotoSource",
                    "DepositionKeyPhotoSource",
                    "FrameSource",
                    "GainSource",
                    "KeyImageSource",
                    "RawTiltSource",
                    "RunSource",
                    "TiltSeriesSource",
                    "TomogramSource",
                    "VoxelSpacingSource",
                ],
            }
        },
    )
    destination_glob: Optional[DestinationGlob] = Field(
        None,
        description="""A glob class for finding files in the output / destination directory.""",
        json_schema_extra={
            "linkml_meta": {
                "alias": "destination_glob",
                "domain_of": [
                    "DefaultSource",
                    "VoxelSpacingSource",
                    "DatasetSource",
                    "DepositionSource",
                    "FrameSource",
                    "GainSource",
                    "KeyImageSource",
                    "RawTiltSource",
                    "RunSource",
                    "TiltSeriesSource",
                    "TomogramSource",
                ],
            }
        },
    )
    source_glob: Optional[SourceGlob] = Field(
        None,
        description="""A glob class for finding files in the source directory.""",
        json_schema_extra={
            "linkml_meta": {
                "alias": "source_glob",
                "domain_of": [
                    "DefaultSource",
                    "VoxelSpacingSource",
                    "DatasetSource",
                    "DepositionSource",
                    "FrameSource",
                    "GainSource",
                    "KeyImageSource",
                    "RawTiltSource",
                    "RunSource",
                    "TiltSeriesSource",
                    "TomogramSource",
                ],
            }
        },
    )
    source_multi_glob: Optional[SourceMultiGlob] = Field(
        None,
        description="""A glob class for finding files in the source directory (with multiple globs).""",
        json_schema_extra={
            "linkml_meta": {
                "alias": "source_multi_glob",
                "domain_of": [
                    "DefaultSource",
                    "DatasetSource",
                    "DepositionSource",
                    "FrameSource",
                    "GainSource",
                    "KeyImageSource",
                    "RawTiltSource",
                    "RunSource",
                    "TiltSeriesSource",
                    "TomogramSource",
                ],
            }
        },
    )
    literal: Optional[DefaultLiteral] = Field(
        None,
        description="""A literal class with a value attribute.""",
        json_schema_extra={
            "linkml_meta": {
                "alias": "literal",
                "domain_of": [
                    "DefaultLiteralEntity",
                    "DatasetKeyPhotoSource",
                    "DepositionKeyPhotoSource",
                    "VoxelSpacingSource",
                    "DatasetSource",
                    "DepositionSource",
                    "FrameSource",
                    "GainSource",
                    "KeyImageSource",
                    "RawTiltSource",
                    "RunSource",
                    "TiltSeriesSource",
                    "TomogramSource",
                ],
            }
        },
    )


class TomogramParentFilters(ConfiguredBaseModel):
    """
    Types of parent filters for a tomogram source.
    """

    linkml_meta: ClassVar[LinkMLMeta] = LinkMLMeta({"from_schema": "cdp-dataset-config"})

    include: Optional[TomogramParent] = Field(
        None,
        description="""A filter for a parent class of a tomogram source. For a given attribute, it can only be used if the current class is a subclass of the attribute.""",
        json_schema_extra={
            "linkml_meta": {
                "alias": "include",
                "domain_of": [
                    "AnnotationParentFilters",
                    "DatasetParentFilters",
                    "DatasetKeyPhotoParentFilters",
                    "DepositionKeyPhotoParentFilters",
                    "FrameParentFilters",
                    "GainParentFilters",
                    "KeyImageParentFilters",
                    "RawTiltParentFilters",
                    "RunParentFilters",
                    "TiltSeriesParentFilters",
                    "TomogramParentFilters",
                    "VoxelSpacingParentFilters",
                ],
            }
        },
    )
    exclude: Optional[TomogramParent] = Field(
        None,
        description="""A filter for a parent class of a tomogram source. For a given attribute, it can only be used if the current class is a subclass of the attribute.""",
        json_schema_extra={
            "linkml_meta": {
                "alias": "exclude",
                "domain_of": [
                    "AnnotationParentFilters",
                    "DatasetParentFilters",
                    "DatasetKeyPhotoParentFilters",
                    "DepositionKeyPhotoParentFilters",
                    "FrameParentFilters",
                    "GainParentFilters",
                    "KeyImageParentFilters",
                    "RawTiltParentFilters",
                    "RunParentFilters",
                    "TiltSeriesParentFilters",
                    "TomogramParentFilters",
                    "VoxelSpacingParentFilters",
                ],
            }
        },
    )


class TomogramParent(ConfiguredBaseModel):
    """
    A filter for a parent class of a tomogram source. For a given attribute, it can only be used if the current class is a subclass of the attribute.
    """

    linkml_meta: ClassVar[LinkMLMeta] = LinkMLMeta({"from_schema": "cdp-dataset-config"})

    dataset: Optional[List[str]] = Field(
        default_factory=list,
        description="""Include or exclude datasets for a source.""",
        json_schema_extra={
            "linkml_meta": {
                "alias": "dataset",
                "domain_of": [
                    "AnnotationParent",
                    "FrameParent",
                    "GainParent",
                    "KeyImageParent",
                    "RawTiltParent",
                    "RunParent",
                    "TiltSeriesParent",
                    "TomogramParent",
                    "VoxelSpacingParent",
                ],
            }
        },
    )
    deposition: Optional[List[str]] = Field(
        default_factory=list,
        description="""Include or exclude depositions for a source.""",
        json_schema_extra={
            "linkml_meta": {
                "alias": "deposition",
                "domain_of": [
                    "AnnotationParent",
                    "DatasetParent",
                    "DatasetKeyPhotoParent",
                    "DepositionKeyPhotoParent",
                    "FrameParent",
                    "GainParent",
                    "KeyImageParent",
                    "RawTiltParent",
                    "RunParent",
                    "TiltSeriesParent",
                    "TomogramParent",
                    "VoxelSpacingParent",
                ],
            }
        },
    )
    run: Optional[List[str]] = Field(
        default_factory=list,
        description="""Include or exclude runs for a source.""",
        json_schema_extra={
            "linkml_meta": {
                "alias": "run",
                "domain_of": [
                    "AnnotationParent",
                    "FrameParent",
                    "GainParent",
                    "KeyImageParent",
                    "RawTiltParent",
                    "TiltSeriesParent",
                    "TomogramParent",
                    "VoxelSpacingParent",
                ],
            }
        },
    )
    voxel_spacing: Optional[List[str]] = Field(
        default_factory=list,
        description="""Include or exclude voxel spacings for a source.""",
        json_schema_extra={
            "linkml_meta": {
                "alias": "voxel_spacing",
                "domain_of": ["Tomogram", "AnnotationParent", "KeyImageParent", "TomogramParent"],
            }
        },
    )


class VoxelSpacingEntity(ConfiguredBaseModel):
    """
    A voxel spacing entity.
    """

    linkml_meta: ClassVar[LinkMLMeta] = LinkMLMeta({"from_schema": "cdp-dataset-config"})

    sources: List[VoxelSpacingSource] = Field(
        default_factory=list,
        description="""A voxel spacing source.""",
        json_schema_extra={
            "linkml_meta": {
                "alias": "sources",
                "domain_of": [
                    "AnnotationEntity",
                    "DatasetEntity",
                    "DatasetKeyPhotoEntity",
                    "DepositionEntity",
                    "DepositionKeyPhotoEntity",
                    "FrameEntity",
                    "GainEntity",
                    "KeyImageEntity",
                    "RawTiltEntity",
                    "RunEntity",
                    "TiltSeriesEntity",
                    "TomogramEntity",
                    "VoxelSpacingEntity",
                ],
                "minimum_cardinality": 1,
            }
        },
    )


class VoxelSpacingSource(ConfiguredBaseModel):
    """
    A voxel spacing source.
    """

    linkml_meta: ClassVar[LinkMLMeta] = LinkMLMeta({"from_schema": "cdp-dataset-config"})

    destination_glob: Optional[DestinationGlob] = Field(
        None,
        description="""A glob class for finding files in the output / destination directory.""",
        json_schema_extra={
            "linkml_meta": {
                "alias": "destination_glob",
                "domain_of": [
                    "DefaultSource",
                    "VoxelSpacingSource",
                    "DatasetSource",
                    "DepositionSource",
                    "FrameSource",
                    "GainSource",
                    "KeyImageSource",
                    "RawTiltSource",
                    "RunSource",
                    "TiltSeriesSource",
                    "TomogramSource",
                ],
            }
        },
    )
    source_glob: Optional[SourceGlob] = Field(
        None,
        description="""A glob class for finding files in the source directory.""",
        json_schema_extra={
            "linkml_meta": {
                "alias": "source_glob",
                "domain_of": [
                    "DefaultSource",
                    "VoxelSpacingSource",
                    "DatasetSource",
                    "DepositionSource",
                    "FrameSource",
                    "GainSource",
                    "KeyImageSource",
                    "RawTiltSource",
                    "RunSource",
                    "TiltSeriesSource",
                    "TomogramSource",
                ],
            }
        },
    )
    literal: Optional[VoxelSpacingLiteral] = Field(
        None,
        description="""A literal for a voxel spacing.""",
        json_schema_extra={
            "linkml_meta": {
                "alias": "literal",
                "domain_of": [
                    "DefaultLiteralEntity",
                    "DatasetKeyPhotoSource",
                    "DepositionKeyPhotoSource",
                    "VoxelSpacingSource",
                    "DatasetSource",
                    "DepositionSource",
                    "FrameSource",
                    "GainSource",
                    "KeyImageSource",
                    "RawTiltSource",
                    "RunSource",
                    "TiltSeriesSource",
                    "TomogramSource",
                ],
            }
        },
    )
    tomogram_header: Optional[TomogramHeader] = Field(
        None,
        description="""A tomogram header, a unique source attribute for voxel spacing.""",
        json_schema_extra={"linkml_meta": {"alias": "tomogram_header", "domain_of": ["VoxelSpacingSource"]}},
    )
    parent_filters: Optional[VoxelSpacingParentFilters] = Field(
        None,
        description="""Types of parent filters for a voxel spacing source.""",
        json_schema_extra={
            "linkml_meta": {
                "alias": "parent_filters",
                "domain_of": [
                    "AnnotationSource",
                    "DatasetSource",
                    "DatasetKeyPhotoSource",
                    "DepositionKeyPhotoSource",
                    "FrameSource",
                    "GainSource",
                    "KeyImageSource",
                    "RawTiltSource",
                    "RunSource",
                    "TiltSeriesSource",
                    "TomogramSource",
                    "VoxelSpacingSource",
                ],
            }
        },
    )


class VoxelSpacingParentFilters(ConfiguredBaseModel):
    """
    Types of parent filters for a voxel spacing source.
    """

    linkml_meta: ClassVar[LinkMLMeta] = LinkMLMeta({"from_schema": "cdp-dataset-config"})

    include: Optional[VoxelSpacingParent] = Field(
        None,
        description="""A filter for a parent class of a voxel spacing source. For a given attribute, it can only be used if the current class is a subclass of the attribute.""",
        json_schema_extra={
            "linkml_meta": {
                "alias": "include",
                "domain_of": [
                    "AnnotationParentFilters",
                    "DatasetParentFilters",
                    "DatasetKeyPhotoParentFilters",
                    "DepositionKeyPhotoParentFilters",
                    "FrameParentFilters",
                    "GainParentFilters",
                    "KeyImageParentFilters",
                    "RawTiltParentFilters",
                    "RunParentFilters",
                    "TiltSeriesParentFilters",
                    "TomogramParentFilters",
                    "VoxelSpacingParentFilters",
                ],
            }
        },
    )
    exclude: Optional[VoxelSpacingParent] = Field(
        None,
        description="""A filter for a parent class of a voxel spacing source. For a given attribute, it can only be used if the current class is a subclass of the attribute.""",
        json_schema_extra={
            "linkml_meta": {
                "alias": "exclude",
                "domain_of": [
                    "AnnotationParentFilters",
                    "DatasetParentFilters",
                    "DatasetKeyPhotoParentFilters",
                    "DepositionKeyPhotoParentFilters",
                    "FrameParentFilters",
                    "GainParentFilters",
                    "KeyImageParentFilters",
                    "RawTiltParentFilters",
                    "RunParentFilters",
                    "TiltSeriesParentFilters",
                    "TomogramParentFilters",
                    "VoxelSpacingParentFilters",
                ],
            }
        },
    )


class VoxelSpacingParent(ConfiguredBaseModel):
    """
    A filter for a parent class of a voxel spacing source. For a given attribute, it can only be used if the current class is a subclass of the attribute.
    """

    linkml_meta: ClassVar[LinkMLMeta] = LinkMLMeta({"from_schema": "cdp-dataset-config"})

    dataset: Optional[List[str]] = Field(
        default_factory=list,
        description="""Include or exclude datasets for a source.""",
        json_schema_extra={
            "linkml_meta": {
                "alias": "dataset",
                "domain_of": [
                    "AnnotationParent",
                    "FrameParent",
                    "GainParent",
                    "KeyImageParent",
                    "RawTiltParent",
                    "RunParent",
                    "TiltSeriesParent",
                    "TomogramParent",
                    "VoxelSpacingParent",
                ],
            }
        },
    )
    deposition: Optional[List[str]] = Field(
        default_factory=list,
        description="""Include or exclude depositions for a source.""",
        json_schema_extra={
            "linkml_meta": {
                "alias": "deposition",
                "domain_of": [
                    "AnnotationParent",
                    "DatasetParent",
                    "DatasetKeyPhotoParent",
                    "DepositionKeyPhotoParent",
                    "FrameParent",
                    "GainParent",
                    "KeyImageParent",
                    "RawTiltParent",
                    "RunParent",
                    "TiltSeriesParent",
                    "TomogramParent",
                    "VoxelSpacingParent",
                ],
            }
        },
    )
    run: Optional[List[str]] = Field(
        default_factory=list,
        description="""Include or exclude runs for a source.""",
        json_schema_extra={
            "linkml_meta": {
                "alias": "run",
                "domain_of": [
                    "AnnotationParent",
                    "FrameParent",
                    "GainParent",
                    "KeyImageParent",
                    "RawTiltParent",
                    "TiltSeriesParent",
                    "TomogramParent",
                    "VoxelSpacingParent",
                ],
            }
        },
    )


class VoxelSpacingLiteral(ConfiguredBaseModel):
    """
    A literal for a voxel spacing.
    """

    linkml_meta: ClassVar[LinkMLMeta] = LinkMLMeta({"from_schema": "cdp-dataset-config"})

    value: List[float] = Field(
        default_factory=list,
        description="""The value for the voxel spacing literal.""",
        json_schema_extra={
            "linkml_meta": {
                "alias": "value",
                "domain_of": ["DefaultLiteral", "KeyPhotoLiteral", "VoxelSpacingLiteral"],
                "minimum_cardinality": 1,
            }
        },
    )


class TomogramHeader(ConfiguredBaseModel):
    """
    A tomogram header, a unique source attribute for voxel spacing.
    """

    linkml_meta: ClassVar[LinkMLMeta] = LinkMLMeta({"from_schema": "cdp-dataset-config"})

    list_glob: str = Field(
        ...,
        description="""The glob for the tomogram header file.""",
        json_schema_extra={
            "linkml_meta": {
                "alias": "list_glob",
                "domain_of": ["GeneralGlob", "TomogramHeader", "DestinationGlob", "SourceGlob"],
            }
        },
    )
    match_regex: Optional[str] = Field(
        ".*",
        description="""The regex for the tomogram header file.""",
        json_schema_extra={
            "linkml_meta": {
                "alias": "match_regex",
                "domain_of": ["GeneralGlob", "TomogramHeader", "DestinationGlob", "SourceGlob"],
                "ifabsent": "string(.*)",
            }
        },
    )
    header_key: Optional[str] = Field(
        "voxel_size",
        description="""The key in the header file for the voxel spacing.""",
        json_schema_extra={
            "linkml_meta": {"alias": "header_key", "domain_of": ["TomogramHeader"], "ifabsent": "string(voxel_size)"}
        },
    )


# Model rebuild
# see https://pydantic-docs.helpmanual.io/usage/models/#rebuilding-a-model
PicturePath.model_rebuild()
FundingDetails.model_rebuild()
DateStampedEntity.model_rebuild()
AuthoredEntity.model_rebuild()
FundedEntity.model_rebuild()
CrossReferencedEntity.model_rebuild()
PicturedEntity.model_rebuild()
OrganismDetails.model_rebuild()
TissueDetails.model_rebuild()
CellType.model_rebuild()
CellStrain.model_rebuild()
CellComponent.model_rebuild()
ExperimentMetadata.model_rebuild()
Dataset.model_rebuild()
Deposition.model_rebuild()
CameraDetails.model_rebuild()
MicroscopeDetails.model_rebuild()
MicroscopeOpticalSetup.model_rebuild()
TiltRange.model_rebuild()
TiltSeries.model_rebuild()
TomogramSize.model_rebuild()
TomogramOffset.model_rebuild()
Tomogram.model_rebuild()
AnnotationConfidence.model_rebuild()
AnnotationObject.model_rebuild()
AnnotationSourceFile.model_rebuild()
AnnotationOrientedPointFile.model_rebuild()
AnnotationInstanceSegmentationFile.model_rebuild()
AnnotationPointFile.model_rebuild()
AnnotationSegmentationMaskFile.model_rebuild()
AnnotationSemanticSegmentationMaskFile.model_rebuild()
Annotation.model_rebuild()
DateStampedEntityMixin.model_rebuild()
DateStamp.model_rebuild()
CrossReferencesMixin.model_rebuild()
CrossReferences.model_rebuild()
AuthorMixin.model_rebuild()
Author.model_rebuild()
AnnotationMethodLinks.model_rebuild()
Container.model_rebuild()
GeneralGlob.model_rebuild()
DestinationGlob.model_rebuild()
SourceGlob.model_rebuild()
SourceMultiGlob.model_rebuild()
DefaultSource.model_rebuild()
DefaultLiteralEntity.model_rebuild()
DefaultLiteral.model_rebuild()
KeyPhotoLiteral.model_rebuild()
AnnotationEntity.model_rebuild()
AnnotationSource.model_rebuild()
AnnotationParentFilters.model_rebuild()
AnnotationParent.model_rebuild()
DatasetEntity.model_rebuild()
DatasetSource.model_rebuild()
DatasetParentFilters.model_rebuild()
DatasetParent.model_rebuild()
DatasetKeyPhotoEntity.model_rebuild()
DatasetKeyPhotoSource.model_rebuild()
DatasetKeyPhotoParentFilters.model_rebuild()
DatasetKeyPhotoParent.model_rebuild()
DepositionEntity.model_rebuild()
DepositionSource.model_rebuild()
DepositionKeyPhotoEntity.model_rebuild()
DepositionKeyPhotoSource.model_rebuild()
DepositionKeyPhotoParentFilters.model_rebuild()
DepositionKeyPhotoParent.model_rebuild()
FrameEntity.model_rebuild()
FrameSource.model_rebuild()
FrameParentFilters.model_rebuild()
FrameParent.model_rebuild()
GainEntity.model_rebuild()
GainSource.model_rebuild()
GainParentFilters.model_rebuild()
GainParent.model_rebuild()
KeyImageEntity.model_rebuild()
KeyImageSource.model_rebuild()
KeyImageParentFilters.model_rebuild()
KeyImageParent.model_rebuild()
RawTiltEntity.model_rebuild()
RawTiltSource.model_rebuild()
RawTiltParentFilters.model_rebuild()
RawTiltParent.model_rebuild()
RunEntity.model_rebuild()
RunSource.model_rebuild()
RunParentFilters.model_rebuild()
RunParent.model_rebuild()
StandardizationConfig.model_rebuild()
TiltSeriesEntity.model_rebuild()
TiltSeriesSource.model_rebuild()
TiltSeriesParentFilters.model_rebuild()
TiltSeriesParent.model_rebuild()
TomogramEntity.model_rebuild()
TomogramSource.model_rebuild()
TomogramParentFilters.model_rebuild()
TomogramParent.model_rebuild()
VoxelSpacingEntity.model_rebuild()
VoxelSpacingSource.model_rebuild()
VoxelSpacingParentFilters.model_rebuild()
VoxelSpacingParent.model_rebuild()
VoxelSpacingLiteral.model_rebuild()
TomogramHeader.model_rebuild()<|MERGE_RESOLUTION|>--- conflicted
+++ resolved
@@ -2102,12 +2102,7 @@
             "linkml_meta": {
                 "alias": "voxel_spacing",
                 "any_of": [{"minimum_value": 0.001, "range": "float"}, {"range": "FloatFormattedString"}],
-<<<<<<< HEAD
                 "domain_of": ["Tomogram", "AnnotationParent", "KeyImageParent", "TomogramParent"],
-                "exact_mappings": ["cdp-common:tomogram_voxel_spacing"],
-=======
-                "domain_of": ["Tomogram", "SourceParent"],
->>>>>>> c769d537
                 "unit": {"descriptive_name": "Angstroms per voxel", "symbol": "Å/voxel"},
             }
         },
@@ -3496,15 +3491,9 @@
             }
         },
     )
-<<<<<<< HEAD
-    files: Optional[List[AnnotationSourceFile]] = Field(
-        default_factory=list,
-        description="""File and sourcing data for an annotation. Represents an entry in annotation.sources.""",
-=======
     affiliation_identifier: Optional[str] = Field(
         None,
         description="""A Research Organization Registry (ROR) identifier.""",
->>>>>>> c769d537
         json_schema_extra={
             "linkml_meta": {
                 "alias": "affiliation_identifier",
@@ -3613,17 +3602,6 @@
             }
         },
     )
-<<<<<<< HEAD
-    authors: List[Author] = Field(
-        default_factory=list,
-        description="""Author of a scientific data entity.""",
-        json_schema_extra={
-            "linkml_meta": {
-                "alias": "authors",
-                "domain_of": ["AuthoredEntity", "Dataset", "Deposition", "Tomogram", "Annotation"],
-                "list_elements_ordered": True,
-                "minimum_cardinality": 1,
-=======
     affiliation_identifier: Optional[str] = Field(
         None,
         description="""A Research Organization Registry (ROR) identifier.""",
@@ -3657,7 +3635,6 @@
                 "domain_of": ["AuthorMixin", "Author"],
                 "exact_mappings": ["cdp-common:author_primary_author_status"],
                 "ifabsent": "False",
->>>>>>> c769d537
             }
         },
     )
@@ -4023,93 +4000,6 @@
     )
 
 
-<<<<<<< HEAD
-=======
-class SourceParentFiltersEntity(ConfiguredBaseModel):
-    """
-    Used as a mixin with root-level classes that contain sources that can have parent filters.
-    """
-
-    linkml_meta: ClassVar[LinkMLMeta] = LinkMLMeta({"from_schema": "cdp-dataset-config"})
-
-    parent_filters: Optional[SourceParentFilters] = Field(
-        None,
-        description="""Filters for the parent of a source.""",
-        json_schema_extra={
-            "linkml_meta": {
-                "alias": "parent_filters",
-                "domain_of": [
-                    "SourceParentFiltersEntity",
-                    "AnnotationSource",
-                    "KeyPhotoSource",
-                    "FrameSource",
-                    "GainSource",
-                    "KeyImageSource",
-                    "RawTiltSource",
-                    "RunSource",
-                    "TiltSeriesSource",
-                    "TomogramSource",
-                    "VoxelSpacingSource",
-                ],
-            }
-        },
-    )
-
-
-class SourceParentFilters(ConfiguredBaseModel):
-    """
-    Filters for the parent of a source.
-    """
-
-    linkml_meta: ClassVar[LinkMLMeta] = LinkMLMeta({"from_schema": "cdp-dataset-config"})
-
-    include: Optional[SourceParent] = Field(
-        None,
-        description="""A filter for a parent class of a source. For a given attribute, it can only be used if the current class is a subclass of the attribute.""",
-        json_schema_extra={"linkml_meta": {"alias": "include", "domain_of": ["SourceParentFilters"]}},
-    )
-    exclude: Optional[SourceParent] = Field(
-        None,
-        description="""A filter for a parent class of a source. For a given attribute, it can only be used if the current class is a subclass of the attribute.""",
-        json_schema_extra={"linkml_meta": {"alias": "exclude", "domain_of": ["SourceParentFilters"]}},
-    )
-
-
-class SourceParent(ConfiguredBaseModel):
-    """
-    A filter for a parent class of a source. For a given attribute, it can only be used if the current class is a subclass of the attribute.
-    """
-
-    linkml_meta: ClassVar[LinkMLMeta] = LinkMLMeta({"from_schema": "cdp-dataset-config"})
-
-    annotation: Optional[List[str]] = Field(
-        default_factory=list,
-        description="""Include or exclude annotations.""",
-        json_schema_extra={"linkml_meta": {"alias": "annotation", "domain_of": ["SourceParent"]}},
-    )
-    dataset: Optional[List[str]] = Field(
-        default_factory=list,
-        description="""Include or exclude datasets.""",
-        json_schema_extra={"linkml_meta": {"alias": "dataset", "domain_of": ["SourceParent"]}},
-    )
-    run: Optional[List[str]] = Field(
-        default_factory=list,
-        description="""Include or exclude runs.""",
-        json_schema_extra={"linkml_meta": {"alias": "run", "domain_of": ["SourceParent"]}},
-    )
-    tomogram: Optional[List[str]] = Field(
-        default_factory=list,
-        description="""Include or exclude tomograms.""",
-        json_schema_extra={"linkml_meta": {"alias": "tomogram", "domain_of": ["SourceParent"]}},
-    )
-    voxel_spacing: Optional[List[str]] = Field(
-        default_factory=list,
-        description="""Include or exclude voxel spacings.""",
-        json_schema_extra={"linkml_meta": {"alias": "voxel_spacing", "domain_of": ["Tomogram", "SourceParent"]}},
-    )
-
-
->>>>>>> c769d537
 class DefaultLiteralEntity(ConfiguredBaseModel):
     """
     Used as a mixin with root-level classes that contain sources that have literals.
@@ -4153,89 +4043,6 @@
     value: List[Any] = Field(
         default_factory=list,
         description="""A placeholder for any type of data.""",
-<<<<<<< HEAD
-=======
-        json_schema_extra={
-            "linkml_meta": {
-                "alias": "value",
-                "domain_of": ["DefaultLiteral", "KeyPhotoLiteral", "VoxelSpacingLiteral"],
-                "minimum_cardinality": 1,
-            }
-        },
-    )
-
-
-class KeyPhotoEntity(ConfiguredBaseModel):
-    """
-    A key photo entity.
-    """
-
-    linkml_meta: ClassVar[LinkMLMeta] = LinkMLMeta({"from_schema": "cdp-dataset-config"})
-
-    sources: List[KeyPhotoSource] = Field(
-        default_factory=list,
-        description="""A key photo source.""",
-        json_schema_extra={
-            "linkml_meta": {
-                "alias": "sources",
-                "domain_of": [
-                    "KeyPhotoEntity",
-                    "AnnotationEntity",
-                    "DatasetEntity",
-                    "DepositionEntity",
-                    "FrameEntity",
-                    "GainEntity",
-                    "KeyImageEntity",
-                    "RawTiltEntity",
-                    "RunEntity",
-                    "TiltSeriesEntity",
-                    "TomogramEntity",
-                    "VoxelSpacingEntity",
-                    "DatasetKeyPhotoEntity",
-                    "DepositionKeyPhotoEntity",
-                ],
-                "minimum_cardinality": 1,
-            }
-        },
-    )
-
-
-class KeyPhotoSource(SourceParentFiltersEntity):
-    """
-    A key photo source.
-    """
-
-    linkml_meta: ClassVar[LinkMLMeta] = LinkMLMeta(
-        {"from_schema": "cdp-dataset-config", "mixins": ["SourceParentFiltersEntity"]}
-    )
-
-    literal: Optional[KeyPhotoLiteral] = Field(
-        None,
-        description="""A literal for a key photo.""",
-        json_schema_extra={
-            "linkml_meta": {
-                "alias": "literal",
-                "domain_of": [
-                    "DefaultLiteralEntity",
-                    "KeyPhotoSource",
-                    "VoxelSpacingSource",
-                    "DatasetSource",
-                    "DepositionSource",
-                    "FrameSource",
-                    "GainSource",
-                    "KeyImageSource",
-                    "RawTiltSource",
-                    "RunSource",
-                    "TiltSeriesSource",
-                    "TomogramSource",
-                ],
-            }
-        },
-    )
-    parent_filters: Optional[SourceParentFilters] = Field(
-        None,
-        description="""Filters for the parent of a source.""",
->>>>>>> c769d537
         json_schema_extra={
             "linkml_meta": {
                 "alias": "value",
@@ -4919,11 +4726,7 @@
 
     deposition: Optional[List[str]] = Field(
         default_factory=list,
-<<<<<<< HEAD
         description="""Include or exclude depositions for a source.""",
-=======
-        description="""A key photo source.""",
->>>>>>> c769d537
         json_schema_extra={
             "linkml_meta": {
                 "alias": "deposition",
@@ -4941,7 +4744,6 @@
                     "TomogramParent",
                     "VoxelSpacingParent",
                 ],
-                "minimum_cardinality": 1,
             }
         },
     )
