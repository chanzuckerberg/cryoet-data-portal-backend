--- conflicted
+++ resolved
@@ -92,18 +92,14 @@
                 "name": "EMDB_ID",
                 "pattern": "^EMD-[0-9]{4,5}$",
             },
-<<<<<<< HEAD
-            "EMPIAR_EMDB_DOI_LIST": {
+            "EMPIAR_EMDB_DOI_PDB_LIST": {
                 "base": "str",
-                "description": "A list of EMPIAR, EMDB, " "and DOI identifiers",
+                "description": "A list of EMPIAR, " "EMDB, DOI, and PDB " "identifiers",
                 "from_schema": "cdp-dataset-config",
-                "name": "EMPIAR_EMDB_DOI_LIST",
-                "pattern": "^(EMPIAR-[0-9]{5}|EMD-[0-9]{4,5}|(doi:)?10\\.[0-9]{4,9}/[-._;()/:a-zA-Z0-9]+)(\\s*,\\s*(EMPIAR-[0-9]{5}|EMD-[0-9]{4,5}|(doi:)?10\\.[0-9]{4,9}/[-._;()/:a-zA-Z0-9]+))*$",
+                "name": "EMPIAR_EMDB_DOI_PDB_LIST",
+                "pattern": "^(EMPIAR-[0-9]{5}|EMD-[0-9]{4,5}|(doi:)?10\\.[0-9]{4,9}/[-._;()/:a-zA-Z0-9]+|pdb[0-9a-zA-Z]{4,8})(\\s*,\\s*(EMPIAR-[0-9]{5}|EMD-[0-9]{4,5}|(doi:)?10\\.[0-9]{4,9}/[-._;()/:a-zA-Z0-9]+|pdb[0-9a-zA-Z]{4,8}))*$",
             },
-            "EMPIAR_EMDB_LIST": {
-=======
             "EMPIAR_EMDB_PDB_LIST": {
->>>>>>> a33a03b8
                 "base": "str",
                 "description": "A list of EMPIAR, EMDB, " "and PDB identifiers",
                 "from_schema": "cdp-dataset-config",
@@ -115,7 +111,7 @@
                 "description": "An Electron Microscopy Public Image " "Archive identifier",
                 "from_schema": "cdp-dataset-config",
                 "name": "EMPIAR_ID",
-                "pattern": "^EMPIAR-[0-9]{5}$",
+                "pattern": "^EMPIAR-[0-9]+$",
             },
             "FloatFormattedString": {
                 "base": "str",
@@ -2064,7 +2060,7 @@
 
     @field_validator("related_empiar_entry")
     def pattern_related_empiar_entry(cls, v):
-        pattern = re.compile(r"^EMPIAR-[0-9]{5}$")
+        pattern = re.compile(r"^EMPIAR-[0-9]+$")
         if isinstance(v, list):
             for element in v:
                 if not pattern.match(element):
@@ -3321,7 +3317,7 @@
     @field_validator("annotation_publications")
     def pattern_annotation_publications(cls, v):
         pattern = re.compile(
-            r"^(EMPIAR-[0-9]{5}|EMD-[0-9]{4,5}|(doi:)?10\.[0-9]{4,9}/[-._;()/:a-zA-Z0-9]+)(\s*,\s*(EMPIAR-[0-9]{5}|EMD-[0-9]{4,5}|(doi:)?10\.[0-9]{4,9}/[-._;()/:a-zA-Z0-9]+))*$"
+            r"^(EMPIAR-[0-9]{5}|EMD-[0-9]{4,5}|(doi:)?10\.[0-9]{4,9}/[-._;()/:a-zA-Z0-9]+|pdb[0-9a-zA-Z]{4,8})(\s*,\s*(EMPIAR-[0-9]{5}|EMD-[0-9]{4,5}|(doi:)?10\.[0-9]{4,9}/[-._;()/:a-zA-Z0-9]+|pdb[0-9a-zA-Z]{4,8}))*$"
         )
         if isinstance(v, list):
             for element in v:
