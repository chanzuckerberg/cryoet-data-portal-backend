name: cdp-meta
id: metadata
version: 1.1.0
imports:
- linkml:types
prefixes:
  linkml:
    prefix_prefix: linkml
    prefix_reference: https://w3id.org/linkml/
  cdp-meta:
    prefix_prefix: cdp-meta
    prefix_reference: metadata
  ORCID:
    prefix_prefix: ORCID
    prefix_reference: https://orcid.org/
  ROR:
    prefix_prefix: ROR
    prefix_reference: https://ror.org/
  UBERON:
    prefix_prefix: UBERON
    prefix_reference: http://purl.obolibrary.org/obo/UBERON_
  CL:
    prefix_prefix: CL
    prefix_reference: http://purl.obolibrary.org/obo/CL_
  GO:
    prefix_prefix: GO
    prefix_reference: http://purl.obolibrary.org/obo/GO_
default_prefix: cdp-meta
default_range: string
types:
  string:
    name: string
    description: A character string
    notes:
    - In RDF serializations, a slot with range of string is treated as a literal or
      type xsd:string.   If you are authoring schemas in LinkML YAML, the type is
      referenced with the lower case "string".
    from_schema: metadata
    exact_mappings:
    - schema:Text
    base: str
    uri: xsd:string
  integer:
    name: integer
    description: An integer
    notes:
    - If you are authoring schemas in LinkML YAML, the type is referenced with the
      lower case "integer".
    from_schema: metadata
    exact_mappings:
    - schema:Integer
    base: int
    uri: xsd:integer
  boolean:
    name: boolean
    description: A binary (true or false) value
    notes:
    - If you are authoring schemas in LinkML YAML, the type is referenced with the
      lower case "boolean".
    from_schema: metadata
    exact_mappings:
    - schema:Boolean
    base: Bool
    uri: xsd:boolean
    repr: bool
  float:
    name: float
    description: A real number that conforms to the xsd:float specification
    notes:
    - If you are authoring schemas in LinkML YAML, the type is referenced with the
      lower case "float".
    from_schema: metadata
    exact_mappings:
    - schema:Float
    base: float
    uri: xsd:float
  double:
    name: double
    description: A real number that conforms to the xsd:double specification
    notes:
    - If you are authoring schemas in LinkML YAML, the type is referenced with the
      lower case "double".
    from_schema: metadata
    close_mappings:
    - schema:Float
    base: float
    uri: xsd:double
  decimal:
    name: decimal
    description: A real number with arbitrary precision that conforms to the xsd:decimal
      specification
    notes:
    - If you are authoring schemas in LinkML YAML, the type is referenced with the
      lower case "decimal".
    from_schema: metadata
    broad_mappings:
    - schema:Number
    base: Decimal
    uri: xsd:decimal
  time:
    name: time
    description: A time object represents a (local) time of day, independent of any
      particular day
    notes:
    - URI is dateTime because OWL reasoners do not work with straight date or time
    - If you are authoring schemas in LinkML YAML, the type is referenced with the
      lower case "time".
    from_schema: metadata
    exact_mappings:
    - schema:Time
    base: XSDTime
    uri: xsd:time
    repr: str
  date:
    name: date
    description: a date (year, month and day) in an idealized calendar
    notes:
    - URI is dateTime because OWL reasoners don't work with straight date or time
    - If you are authoring schemas in LinkML YAML, the type is referenced with the
      lower case "date".
    from_schema: metadata
    exact_mappings:
    - schema:Date
    base: XSDDate
    uri: xsd:date
    repr: str
  datetime:
    name: datetime
    description: The combination of a date and time
    notes:
    - If you are authoring schemas in LinkML YAML, the type is referenced with the
      lower case "datetime".
    from_schema: metadata
    exact_mappings:
    - schema:DateTime
    base: XSDDateTime
    uri: xsd:dateTime
    repr: str
  date_or_datetime:
    name: date_or_datetime
    description: Either a date or a datetime
    notes:
    - If you are authoring schemas in LinkML YAML, the type is referenced with the
      lower case "date_or_datetime".
    from_schema: metadata
    base: str
    uri: linkml:DateOrDatetime
    repr: str
  uriorcurie:
    name: uriorcurie
    description: a URI or a CURIE
    notes:
    - If you are authoring schemas in LinkML YAML, the type is referenced with the
      lower case "uriorcurie".
    from_schema: metadata
    base: URIorCURIE
    uri: xsd:anyURI
    repr: str
  curie:
    name: curie
    conforms_to: https://www.w3.org/TR/curie/
    description: a compact URI
    notes:
    - If you are authoring schemas in LinkML YAML, the type is referenced with the
      lower case "curie".
    comments:
    - in RDF serializations this MUST be expanded to a URI
    - in non-RDF serializations MAY be serialized as the compact representation
    from_schema: metadata
    base: Curie
    uri: xsd:string
    repr: str
  uri:
    name: uri
    conforms_to: https://www.ietf.org/rfc/rfc3987.txt
    description: a complete URI
    notes:
    - If you are authoring schemas in LinkML YAML, the type is referenced with the
      lower case "uri".
    comments:
    - in RDF serializations a slot with range of uri is treated as a literal or type
      xsd:anyURI unless it is an identifier or a reference to an identifier, in which
      case it is translated directly to a node
    from_schema: metadata
    close_mappings:
    - schema:URL
    base: URI
    uri: xsd:anyURI
    repr: str
  ncname:
    name: ncname
    description: Prefix part of CURIE
    notes:
    - If you are authoring schemas in LinkML YAML, the type is referenced with the
      lower case "ncname".
    from_schema: metadata
    base: NCName
    uri: xsd:string
    repr: str
  objectidentifier:
    name: objectidentifier
    description: A URI or CURIE that represents an object in the model.
    notes:
    - If you are authoring schemas in LinkML YAML, the type is referenced with the
      lower case "objectidentifier".
    comments:
    - Used for inheritance and type checking
    from_schema: metadata
    base: ElementIdentifier
    uri: shex:iri
    repr: str
  nodeidentifier:
    name: nodeidentifier
    description: A URI, CURIE or BNODE that represents a node in a model.
    notes:
    - If you are authoring schemas in LinkML YAML, the type is referenced with the
      lower case "nodeidentifier".
    from_schema: metadata
    base: NodeIdentifier
    uri: shex:nonLiteral
    repr: str
  jsonpointer:
    name: jsonpointer
    conforms_to: https://datatracker.ietf.org/doc/html/rfc6901
    description: A string encoding a JSON Pointer. The value of the string MUST conform
      to JSON Point syntax and SHOULD dereference to a valid object within the current
      instance document when encoded in tree form.
    notes:
    - If you are authoring schemas in LinkML YAML, the type is referenced with the
      lower case "jsonpointer".
    from_schema: metadata
    base: str
    uri: xsd:string
    repr: str
  jsonpath:
    name: jsonpath
    conforms_to: https://www.ietf.org/archive/id/draft-goessner-dispatch-jsonpath-00.html
    description: A string encoding a JSON Path. The value of the string MUST conform
      to JSON Point syntax and SHOULD dereference to zero or more valid objects within
      the current instance document when encoded in tree form.
    notes:
    - If you are authoring schemas in LinkML YAML, the type is referenced with the
      lower case "jsonpath".
    from_schema: metadata
    base: str
    uri: xsd:string
    repr: str
  sparqlpath:
    name: sparqlpath
    conforms_to: https://www.w3.org/TR/sparql11-query/#propertypaths
    description: A string encoding a SPARQL Property Path. The value of the string
      MUST conform to SPARQL syntax and SHOULD dereference to zero or more valid objects
      within the current instance document when encoded as RDF.
    notes:
    - If you are authoring schemas in LinkML YAML, the type is referenced with the
      lower case "sparqlpath".
    from_schema: metadata
    base: str
    uri: xsd:string
    repr: str
  StringFormattedString:
    name: StringFormattedString
    description: A formatted string (variable) that represents a string.
    from_schema: metadata
    base: str
    pattern: ^[ ]*\{[a-zA-Z0-9_-]+\}[ ]*$
  FloatFormattedString:
    name: FloatFormattedString
    description: A formatted string that represents a floating point number.
    from_schema: metadata
    base: str
    pattern: ^float[ ]*\{[a-zA-Z0-9_-]+\}[ ]*$
  IntegerFormattedString:
    name: IntegerFormattedString
    description: A formatted string that represents an integer.
    from_schema: metadata
    base: str
    pattern: ^int[ ]*\{[a-zA-Z0-9_-]+\}[ ]*$
  VersionString:
    name: VersionString
    description: A version number (only major, minor versions)
    from_schema: metadata
    base: float
    minimum_value: 0
  URLorS3URI:
    name: URLorS3URI
    description: A URL or S3 URI
    from_schema: metadata
    base: str
    pattern: ^(((https?|s3)://)|cryoetportal-rawdatasets-dev).*$
  ORCID:
    name: ORCID
    description: A unique, persistent identifier for researchers, provided by ORCID.
    from_schema: metadata
    base: str
    pattern: '[0-9]{4}-[0-9]{4}-[0-9]{4}-[0-9]{3}[0-9X]$'
  BTO_ID:
    name: BTO_ID
    description: A BRENDA Tissue Ontology identifier
    from_schema: metadata
    base: str
    pattern: ^BTO:[0-9]{7}$
  CL_ID:
    name: CL_ID
    description: A Cell Ontology identifier
    from_schema: metadata
    base: str
    pattern: ^CL:[0-9]{7}$
  GO_ID:
    name: GO_ID
    description: A Gene Ontology identifier
    from_schema: metadata
    base: str
    pattern: ^GO:[0-9]{7}$
  ONTOLOGY_ID:
    name: ONTOLOGY_ID
    description: An ontology identifier
    from_schema: metadata
    base: str
    pattern: ^[A-Z]+:[0-9]+$
  DOI:
    name: DOI
    description: A Digital Object Identifier
    from_schema: metadata
    base: str
    pattern: ^(doi:)?10\.[0-9]{4,9}/[-._;()/:a-zA-Z0-9]+$
  DOI_LIST:
    name: DOI_LIST
    description: A list of Digital Object Identifiers
    from_schema: metadata
    base: str
    pattern: ^(doi:)?10\.[0-9]{4,9}/[-._;()/:a-zA-Z0-9]+(\s*,\s*(doi:)?10\.[0-9]{4,9}/[-._;()/:a-zA-Z0-9]+)*$
  EMPIAR_ID:
    name: EMPIAR_ID
    description: An Electron Microscopy Public Image Archive identifier
    from_schema: metadata
    base: str
    pattern: ^EMPIAR-[0-9]{5}$
  EMDB_ID:
    name: EMDB_ID
    description: An Electron Microscopy Data Bank identifier
    from_schema: metadata
    base: str
    pattern: ^EMD-[0-9]{4,5}$
  PDB_ID:
    name: PDB_ID
    description: A Protein Data Bank identifier
    from_schema: metadata
    base: str
<<<<<<< HEAD
    pattern: ^(EMPIAR-[0-9]{5}|EMD-[0-9]{4,5})(\s*,\s*(EMPIAR-[0-9]{5}|EMD-[0-9]{4,5}))*$
  EMPIAR_EMDB_DOI_LIST:
    name: EMPIAR_EMDB_DOI_LIST
    description: A list of EMPIAR, EMDB, and DOI identifiers
    from_schema: metadata
    base: str
    pattern: ^(EMPIAR-[0-9]{5}|EMD-[0-9]{4,5}|(doi:)?10\.[0-9]{4,9}/[-._;()/:a-zA-Z0-9]+)(\s*,\s*(EMPIAR-[0-9]{5}|EMD-[0-9]{4,5}|(doi:)?10\.[0-9]{4,9}/[-._;()/:a-zA-Z0-9]+))*$
=======
    pattern: ^pdb[0-9a-zA-Z]{4,8}$
  EMPIAR_EMDB_PDB_LIST:
    name: EMPIAR_EMDB_PDB_LIST
    description: A list of EMPIAR, EMDB, and PDB identifiers
    from_schema: metadata
    base: str
    pattern: ^(EMPIAR-[0-9]{5}|EMD-[0-9]{4,5}|pdb[0-9a-zA-Z]{4,8})(\s*,\s*(EMPIAR-[0-9]{5}|EMD-[0-9]{4,5}|pdb[0-9a-zA-Z]{4,8}))*$
>>>>>>> a33a03b8
enums:
  annotation_method_type_enum:
    name: annotation_method_type_enum
    description: Describes how the annotations were generated.
    from_schema: metadata
    permissible_values:
      manual:
        text: manual
        description: Annotations were generated manually.
      automated:
        text: automated
        description: Annotations were generated automatically.
      hybrid:
        text: hybrid
        description: Annotations were generated semi-automatically.
  annotation_method_link_type_enum:
    name: annotation_method_link_type_enum
    description: Describes the type of link associated to the annotation method.
    from_schema: metadata
    permissible_values:
      documentation:
        text: documentation
        description: Links to the documentation related to the method.
      models_weights:
        text: models_weights
        description: Links to the weights that the models used for generating annotations
          were trained with.
      other:
        text: other
        description: Link to resources that does not fit in the other categories.
      source_code:
        text: source_code
        description: Links to the source code of the method.
      website:
        text: website
        description: Links to a website of the method or tool used to generate the
          annotation.
  deposition_types_enum:
    name: deposition_types_enum
    description: Types of data a deposition has
    from_schema: metadata
    permissible_values:
      annotation:
        text: annotation
        description: The deposition comprises of new annotations for existing datasets
      dataset:
        text: dataset
        description: The deposition comprises of new dataset(s).
      tomogram:
        text: tomogram
        description: The deposition comprises of new tomograms for existing datasets
  sample_type_enum:
    name: sample_type_enum
    description: Type of sample imaged in a CryoET study.
    from_schema: metadata
    permissible_values:
      cell:
        text: cell
        description: Tomographic data of whole cells or cell sections.
      tissue:
        text: tissue
        description: Tomographic data of tissue sections.
      organism:
        text: organism
        description: Tomographic data of sections through multicellular organisms.
      organelle:
        text: organelle
        description: Tomographic data of purified organelles.
      virus:
        text: virus
        description: Tomographic data of purified viruses or VLPs.
      in_vitro:
        text: in_vitro
        description: Tomographic data of in vitro reconstituted systems or mixtures
          of proteins.
      in_silico:
        text: in_silico
        description: Simulated tomographic data.
      other:
        text: other
        description: Other type of sample.
  tiltseries_camera_acquire_mode_enum:
    name: tiltseries_camera_acquire_mode_enum
    description: Camera acquisition mode
    from_schema: metadata
    permissible_values:
      counting:
        text: counting
        description: Counting mode
      superresolution:
        text: superresolution
        description: Super-resolution mode
      linear:
        text: linear
        description: Linear mode
      cds:
        text: cds
        description: Correlated double sampling mode
  microscope_manufacturer_enum:
    name: microscope_manufacturer_enum
    description: Microscope manufacturer
    from_schema: metadata
    permissible_values:
      FEI:
        text: FEI
        description: FEI Company
      TFS:
        text: TFS
        description: Thermo Fisher Scientific
      JEOL:
        text: JEOL
        description: JEOL Ltd.
  fiducial_alignment_status_enum:
    name: fiducial_alignment_status_enum
    description: Fiducial Alignment method
    from_schema: metadata
    permissible_values:
      FIDUCIAL:
        text: FIDUCIAL
        description: Alignment computed based on fiducial markers
      NON_FIDUCIAL:
        text: NON_FIDUCIAL
        description: Alignment computed without fiducial markers
  tomogram_processing_enum:
    name: tomogram_processing_enum
    description: Tomogram processing method
    from_schema: metadata
    permissible_values:
      denoised:
        text: denoised
        description: Tomogram was denoised
      filtered:
        text: filtered
        description: Tomogram was filtered
      raw:
        text: raw
        description: Tomogram was not processed
  tomogrom_reconstruction_method_enum:
    name: tomogrom_reconstruction_method_enum
    description: Tomogram reconstruction method
    from_schema: metadata
    permissible_values:
      SART:
        text: SART
        description: Simultaneous Algebraic Reconstruction Technique
      FOURIER SPACE:
        text: FOURIER SPACE
        description: Fourier space reconstruction
      SIRT:
        text: SIRT
        description: Simultaneous Iterative Reconstruction Technique
      WBP:
        text: WBP
        description: Weighted Back-Projection
      UNKNOWN:
        text: UNKNOWN
        description: Unknown reconstruction method
  tomogram_type_enum:
    name: tomogram_type_enum
    description: Tomogram type
    from_schema: metadata
    permissible_values:
      CANONICAL:
        text: CANONICAL
        description: Canonical tomogram (basis geometry for all annotations)
classes:
  PicturePath:
    name: PicturePath
    description: A set of paths to representative images of a piece of data.
    from_schema: metadata
    attributes:
      snapshot:
        name: snapshot
        description: Path to the dataset preview image relative to the dataset directory
          root.
        from_schema: metadata
        exact_mappings:
        - cdp-common:snapshot
        alias: snapshot
        owner: PicturePath
        domain_of:
        - PicturePath
        range: URLorS3URI
        recommended: true
        inlined: true
        inlined_as_list: true
        pattern: ^(((https?|s3)://)|cryoetportal-rawdatasets-dev).*$
      thumbnail:
        name: thumbnail
        description: Path to the thumbnail of preview image relative to the dataset
          directory root.
        from_schema: metadata
        exact_mappings:
        - cdp-common:thumbnail
        alias: thumbnail
        owner: PicturePath
        domain_of:
        - PicturePath
        range: URLorS3URI
        recommended: true
        inlined: true
        inlined_as_list: true
        pattern: ^(((https?|s3)://)|cryoetportal-rawdatasets-dev).*$
  Author:
    name: Author
    description: Author of a scientific data entity.
    from_schema: metadata
    attributes:
      name:
        name: name
        description: The full name of the author.
        from_schema: metadata
        exact_mappings:
        - cdp-common:author_name
        alias: name
        owner: Author
        domain_of:
        - Author
        - OrganismDetails
        - TissueDetails
        - CellType
        - CellStrain
        - CellComponent
        - AnnotationObject
        - AnnotationMethodLinks
        range: string
        required: true
        inlined: true
        inlined_as_list: true
      email:
        name: email
        description: The email address of the author.
        from_schema: metadata
        exact_mappings:
        - cdp-common:author_email
        alias: email
        owner: Author
        domain_of:
        - Author
        range: string
        inlined: true
        inlined_as_list: true
      affiliation_name:
        name: affiliation_name
        description: The name of the author's affiliation.
        from_schema: metadata
        exact_mappings:
        - cdp-common:author_affiliation_name
        alias: affiliation_name
        owner: Author
        domain_of:
        - Author
        range: string
        inlined: true
        inlined_as_list: true
      affiliation_address:
        name: affiliation_address
        description: The address of the author's affiliation.
        from_schema: metadata
        exact_mappings:
        - cdp-common:author_affiliation_address
        alias: affiliation_address
        owner: Author
        domain_of:
        - Author
        range: string
        inlined: true
        inlined_as_list: true
      affiliation_identifier:
        name: affiliation_identifier
        description: A Research Organization Registry (ROR) identifier.
        from_schema: metadata
        exact_mappings:
        - cdp-common:author_affiliation_identifier
        alias: affiliation_identifier
        owner: Author
        domain_of:
        - Author
        range: string
        recommended: true
        inlined: true
        inlined_as_list: true
      corresponding_author_status:
        name: corresponding_author_status
        description: Whether the author is a corresponding author.
        from_schema: metadata
        exact_mappings:
        - cdp-common:author_corresponding_author_status
        ifabsent: 'False'
        alias: corresponding_author_status
        owner: Author
        domain_of:
        - Author
        range: boolean
        inlined: true
        inlined_as_list: true
      primary_author_status:
        name: primary_author_status
        description: Whether the author is a primary author.
        from_schema: metadata
        exact_mappings:
        - cdp-common:author_primary_author_status
        ifabsent: 'False'
        alias: primary_author_status
        owner: Author
        domain_of:
        - Author
        range: boolean
        inlined: true
        inlined_as_list: true
      ORCID:
        name: ORCID
        description: The ORCID identifier for the author.
        from_schema: metadata
        exact_mappings:
        - cdp-common:author_orcid
        alias: ORCID
        owner: Author
        domain_of:
        - Author
        range: ORCID
        recommended: true
        inlined: true
        inlined_as_list: true
        pattern: '[0-9]{4}-[0-9]{4}-[0-9]{4}-[0-9]{3}[0-9X]$'
  FundingDetails:
    name: FundingDetails
    description: A funding source for a scientific data entity (base for JSON and
      DB representation).
    from_schema: metadata
    attributes:
      funding_agency_name:
        name: funding_agency_name
        description: The name of the funding source.
        from_schema: metadata
        exact_mappings:
        - cdp-common:funding_agency_name
        alias: funding_agency_name
        owner: FundingDetails
        domain_of:
        - FundingDetails
        range: string
        recommended: true
        inlined: true
        inlined_as_list: true
      grant_id:
        name: grant_id
        description: Grant identifier provided by the funding agency
        from_schema: metadata
        exact_mappings:
        - cdp-common:funding_grant_id
        alias: grant_id
        owner: FundingDetails
        domain_of:
        - FundingDetails
        range: string
        recommended: true
        inlined: true
        inlined_as_list: true
  DateStamp:
    name: DateStamp
    description: A set of dates at which a data item was deposited, published and
      last modified.
    from_schema: metadata
    attributes:
      deposition_date:
        name: deposition_date
        description: The date a data item was received by the cryoET data portal.
        from_schema: metadata
        exact_mappings:
        - cdp-common:deposition_date
        alias: deposition_date
        owner: DateStamp
        domain_of:
        - DateStamp
        range: date
        required: true
        inlined: true
        inlined_as_list: true
      release_date:
        name: release_date
        description: The date a data item was received by the cryoET data portal.
        from_schema: metadata
        exact_mappings:
        - cdp-common:release_date
        alias: release_date
        owner: DateStamp
        domain_of:
        - DateStamp
        range: date
        required: true
        inlined: true
        inlined_as_list: true
      last_modified_date:
        name: last_modified_date
        description: The date a piece of data was last modified on the cryoET data
          portal.
        from_schema: metadata
        exact_mappings:
        - cdp-common:last_modified_date
        alias: last_modified_date
        owner: DateStamp
        domain_of:
        - DateStamp
        range: date
        required: true
        inlined: true
        inlined_as_list: true
  DatestampedEntity:
    name: DatestampedEntity
    description: An entity with associated deposition, release and last modified dates.
    from_schema: metadata
    abstract: true
    attributes:
      dates:
        name: dates
        description: A set of dates at which a data item was deposited, published
          and last modified.
        from_schema: metadata
        alias: dates
        owner: DatestampedEntity
        domain_of:
        - DatestampedEntity
        range: DateStamp
        required: true
        inlined: true
        inlined_as_list: true
  AuthoredEntity:
    name: AuthoredEntity
    description: An entity with associated authors.
    from_schema: metadata
    abstract: true
    attributes:
      authors:
        name: authors
        description: Author of a scientific data entity.
        from_schema: metadata
        list_elements_ordered: true
        alias: authors
        owner: AuthoredEntity
        domain_of:
        - AuthoredEntity
        range: Author
        required: true
        multivalued: true
        inlined: true
        inlined_as_list: true
  FundedEntity:
    name: FundedEntity
    description: An entity with associated funding sources.
    from_schema: metadata
    abstract: true
    attributes:
      funding:
        name: funding
        description: A funding source for a scientific data entity (base for JSON
          and DB representation).
        from_schema: metadata
        list_elements_ordered: true
        alias: funding
        owner: FundedEntity
        domain_of:
        - FundedEntity
        range: FundingDetails
        recommended: true
        multivalued: true
        inlined: true
        inlined_as_list: true
  CrossReferencedEntity:
    name: CrossReferencedEntity
    description: An entity with associated cross-references to other databases and
      publications.
    from_schema: metadata
    abstract: true
    attributes:
      cross_references:
        name: cross_references
        description: A set of cross-references to other databases and publications.
        from_schema: metadata
        alias: cross_references
        owner: CrossReferencedEntity
        domain_of:
        - CrossReferencedEntity
        range: CrossReferences
        inlined: true
        inlined_as_list: true
  PicturedEntity:
    name: PicturedEntity
    description: An entity with associated preview images.
    from_schema: metadata
    abstract: true
    attributes:
      key_photos:
        name: key_photos
        description: A set of paths to representative images of a piece of data.
        from_schema: metadata
        alias: key_photos
        owner: PicturedEntity
        domain_of:
        - PicturedEntity
        range: PicturePath
        required: true
        inlined: true
        inlined_as_list: true
  OrganismDetails:
    name: OrganismDetails
    description: The species from which the sample was derived.
    from_schema: metadata
    attributes:
      name:
        name: name
        description: Name of the organism from which a biological sample used in a
          CryoET study is derived from, e.g. homo sapiens.
        from_schema: metadata
        exact_mappings:
        - cdp-common:organism_name
        alias: name
        owner: OrganismDetails
        domain_of:
        - Author
        - OrganismDetails
        - TissueDetails
        - CellType
        - CellStrain
        - CellComponent
        - AnnotationObject
        - AnnotationMethodLinks
        range: string
        required: true
        inlined: true
        inlined_as_list: true
      taxonomy_id:
        name: taxonomy_id
        description: NCBI taxonomy identifier for the organism, e.g. 9606
        from_schema: metadata
        exact_mappings:
        - cdp-common:organism_taxid
        alias: taxonomy_id
        owner: OrganismDetails
        domain_of:
        - OrganismDetails
        range: integer
        recommended: true
        inlined: true
        inlined_as_list: true
        minimum_value: 1
  TissueDetails:
    name: TissueDetails
    description: The type of tissue from which the sample was derived.
    from_schema: metadata
    attributes:
      name:
        name: name
        description: Name of the tissue from which a biological sample used in a CryoET
          study is derived from.
        from_schema: metadata
        exact_mappings:
        - cdp-common:tissue_name
        alias: name
        owner: TissueDetails
        domain_of:
        - Author
        - OrganismDetails
        - TissueDetails
        - CellType
        - CellStrain
        - CellComponent
        - AnnotationObject
        - AnnotationMethodLinks
        range: string
        required: true
        inlined: true
        inlined_as_list: true
      id:
        name: id
        description: The UBERON identifier for the tissue.
        from_schema: metadata
        exact_mappings:
        - cdp-common:tissue_id
        alias: id
        owner: TissueDetails
        domain_of:
        - TissueDetails
        - CellType
        - CellStrain
        - CellComponent
        - AnnotationObject
        range: BTO_ID
        recommended: true
        inlined: true
        inlined_as_list: true
        pattern: ^BTO:[0-9]{7}$
  CellType:
    name: CellType
    description: The cell type from which the sample was derived.
    from_schema: metadata
    attributes:
      name:
        name: name
        description: Name of the cell type from which a biological sample used in
          a CryoET study is derived from.
        from_schema: metadata
        exact_mappings:
        - cdp-common:cell_name
        alias: name
        owner: CellType
        domain_of:
        - Author
        - OrganismDetails
        - TissueDetails
        - CellType
        - CellStrain
        - CellComponent
        - AnnotationObject
        - AnnotationMethodLinks
        range: string
        required: true
        inlined: true
        inlined_as_list: true
      id:
        name: id
        description: Cell Ontology identifier for the cell type
        from_schema: metadata
        exact_mappings:
        - cdp-common:cell_type_id
        alias: id
        owner: CellType
        domain_of:
        - TissueDetails
        - CellType
        - CellStrain
        - CellComponent
        - AnnotationObject
        range: CL_ID
        recommended: true
        inlined: true
        inlined_as_list: true
        pattern: ^CL:[0-9]{7}$
  CellStrain:
    name: CellStrain
    description: The strain or cell line from which the sample was derived.
    from_schema: metadata
    attributes:
      name:
        name: name
        description: Cell line or strain for the sample.
        from_schema: metadata
        exact_mappings:
        - cdp-common:cell_strain_name
        alias: name
        owner: CellStrain
        domain_of:
        - Author
        - OrganismDetails
        - TissueDetails
        - CellType
        - CellStrain
        - CellComponent
        - AnnotationObject
        - AnnotationMethodLinks
        range: string
        required: true
        inlined: true
        inlined_as_list: true
      id:
        name: id
        description: Link to more information about the cell strain.
        from_schema: metadata
        exact_mappings:
        - cdp-common:cell_strain_id
        alias: id
        owner: CellStrain
        domain_of:
        - TissueDetails
        - CellType
        - CellStrain
        - CellComponent
        - AnnotationObject
        range: ONTOLOGY_ID
        recommended: true
        inlined: true
        inlined_as_list: true
        pattern: ^[A-Z]+:[0-9]+$
  CellComponent:
    name: CellComponent
    description: The cellular component from which the sample was derived.
    from_schema: metadata
    attributes:
      name:
        name: name
        description: Name of the cellular component.
        from_schema: metadata
        exact_mappings:
        - cdp-common:cell_component_name
        alias: name
        owner: CellComponent
        domain_of:
        - Author
        - OrganismDetails
        - TissueDetails
        - CellType
        - CellStrain
        - CellComponent
        - AnnotationObject
        - AnnotationMethodLinks
        range: string
        required: true
        inlined: true
        inlined_as_list: true
      id:
        name: id
        description: The GO identifier for the cellular component.
        from_schema: metadata
        exact_mappings:
        - cdp-common:cell_component_id
        alias: id
        owner: CellComponent
        domain_of:
        - TissueDetails
        - CellType
        - CellStrain
        - CellComponent
        - AnnotationObject
        range: GO_ID
        recommended: true
        inlined: true
        inlined_as_list: true
        pattern: ^GO:[0-9]{7}$
  ExperimentalMetadata:
    name: ExperimentalMetadata
    description: Metadata describing sample and sample preparation methods used in
      a cryoET dataset.
    from_schema: metadata
    abstract: true
    attributes:
      sample_type:
        name: sample_type
        description: Type of sample imaged in a CryoET study.
        from_schema: metadata
        exact_mappings:
        - cdp-common:preparation_sample_type
        alias: sample_type
        owner: ExperimentalMetadata
        domain_of:
        - ExperimentalMetadata
        range: sample_type_enum
        required: true
        inlined: true
        inlined_as_list: true
        pattern: (^cell$)|(^tissue$)|(^organism$)|(^organelle$)|(^virus$)|(^in_vitro$)|(^in_silico$)|(^other$)
      sample_preparation:
        name: sample_preparation
        description: Describes how the sample was prepared.
        from_schema: metadata
        exact_mappings:
        - cdp-common:sample_preparation
        alias: sample_preparation
        owner: ExperimentalMetadata
        domain_of:
        - ExperimentalMetadata
        range: string
        recommended: true
        inlined: true
        inlined_as_list: true
      grid_preparation:
        name: grid_preparation
        description: Describes Cryo-ET grid preparation.
        from_schema: metadata
        exact_mappings:
        - cdp-common:grid_preparation
        alias: grid_preparation
        owner: ExperimentalMetadata
        domain_of:
        - ExperimentalMetadata
        range: string
        recommended: true
        inlined: true
        inlined_as_list: true
      other_setup:
        name: other_setup
        description: Describes other setup not covered by sample preparation or grid
          preparation that may make this dataset unique in the same publication.
        from_schema: metadata
        exact_mappings:
        - cdp-common:preparation_other_setup
        alias: other_setup
        owner: ExperimentalMetadata
        domain_of:
        - ExperimentalMetadata
        range: string
        recommended: true
        inlined: true
        inlined_as_list: true
      organism:
        name: organism
        description: The species from which the sample was derived.
        from_schema: metadata
        alias: organism
        owner: ExperimentalMetadata
        domain_of:
        - ExperimentalMetadata
        range: OrganismDetails
        inlined: true
        inlined_as_list: true
      tissue:
        name: tissue
        description: The type of tissue from which the sample was derived.
        from_schema: metadata
        alias: tissue
        owner: ExperimentalMetadata
        domain_of:
        - ExperimentalMetadata
        range: TissueDetails
        inlined: true
        inlined_as_list: true
      cell_type:
        name: cell_type
        description: The cell type from which the sample was derived.
        from_schema: metadata
        alias: cell_type
        owner: ExperimentalMetadata
        domain_of:
        - ExperimentalMetadata
        range: CellType
        inlined: true
        inlined_as_list: true
      cell_strain:
        name: cell_strain
        description: The strain or cell line from which the sample was derived.
        from_schema: metadata
        alias: cell_strain
        owner: ExperimentalMetadata
        domain_of:
        - ExperimentalMetadata
        range: CellStrain
        inlined: true
        inlined_as_list: true
      cell_component:
        name: cell_component
        description: The cellular component from which the sample was derived.
        from_schema: metadata
        alias: cell_component
        owner: ExperimentalMetadata
        domain_of:
        - ExperimentalMetadata
        range: CellComponent
        inlined: true
        inlined_as_list: true
  Dataset:
    name: Dataset
    description: High-level description of a cryoET dataset.
    from_schema: metadata
    mixins:
    - DatestampedEntity
    - AuthoredEntity
    - FundedEntity
    - CrossReferencedEntity
    - ExperimentalMetadata
    attributes:
      dataset_identifier:
        name: dataset_identifier
        description: An identifier for a CryoET dataset, assigned by the Data Portal.
          Used to identify the dataset as the directory name in data tree.
        from_schema: metadata
        exact_mappings:
        - cdp-common:dataset_identifier
        alias: dataset_identifier
        owner: Dataset
        domain_of:
        - Dataset
        range: integer
        required: true
        inlined: true
        inlined_as_list: true
      dataset_title:
        name: dataset_title
        description: Title of a CryoET dataset.
        from_schema: metadata
        exact_mappings:
        - cdp-common:dataset_title
        alias: dataset_title
        owner: Dataset
        domain_of:
        - Dataset
        range: string
        required: true
        inlined: true
        inlined_as_list: true
      dataset_description:
        name: dataset_description
        description: A short description of a CryoET dataset, similar to an abstract
          for a journal article or dataset.
        from_schema: metadata
        exact_mappings:
        - cdp-common:dataset_description
        alias: dataset_description
        owner: Dataset
        domain_of:
        - Dataset
        range: string
        required: true
        inlined: true
        inlined_as_list: true
      dates:
        name: dates
        description: A set of dates at which a data item was deposited, published
          and last modified.
        from_schema: metadata
        alias: dates
        owner: Dataset
        domain_of:
        - DatestampedEntity
        range: DateStamp
        required: true
        inlined: true
        inlined_as_list: true
      authors:
        name: authors
        description: Author of a scientific data entity.
        from_schema: metadata
        list_elements_ordered: true
        alias: authors
        owner: Dataset
        domain_of:
        - AuthoredEntity
        range: Author
        required: true
        multivalued: true
        inlined: true
        inlined_as_list: true
      funding:
        name: funding
        description: A funding source for a scientific data entity (base for JSON
          and DB representation).
        from_schema: metadata
        list_elements_ordered: true
        alias: funding
        owner: Dataset
        domain_of:
        - FundedEntity
        range: FundingDetails
        recommended: true
        multivalued: true
        inlined: true
        inlined_as_list: true
      cross_references:
        name: cross_references
        description: A set of cross-references to other databases and publications.
        from_schema: metadata
        alias: cross_references
        owner: Dataset
        domain_of:
        - CrossReferencedEntity
        range: CrossReferences
        inlined: true
        inlined_as_list: true
      sample_type:
        name: sample_type
        description: Type of sample imaged in a CryoET study.
        from_schema: metadata
        exact_mappings:
        - cdp-common:preparation_sample_type
        alias: sample_type
        owner: Dataset
        domain_of:
        - ExperimentalMetadata
        range: sample_type_enum
        required: true
        inlined: true
        inlined_as_list: true
        pattern: (^cell$)|(^tissue$)|(^organism$)|(^organelle$)|(^virus$)|(^in_vitro$)|(^in_silico$)|(^other$)
      sample_preparation:
        name: sample_preparation
        description: Describes how the sample was prepared.
        from_schema: metadata
        exact_mappings:
        - cdp-common:sample_preparation
        alias: sample_preparation
        owner: Dataset
        domain_of:
        - ExperimentalMetadata
        range: string
        recommended: true
        inlined: true
        inlined_as_list: true
      grid_preparation:
        name: grid_preparation
        description: Describes Cryo-ET grid preparation.
        from_schema: metadata
        exact_mappings:
        - cdp-common:grid_preparation
        alias: grid_preparation
        owner: Dataset
        domain_of:
        - ExperimentalMetadata
        range: string
        recommended: true
        inlined: true
        inlined_as_list: true
      other_setup:
        name: other_setup
        description: Describes other setup not covered by sample preparation or grid
          preparation that may make this dataset unique in the same publication.
        from_schema: metadata
        exact_mappings:
        - cdp-common:preparation_other_setup
        alias: other_setup
        owner: Dataset
        domain_of:
        - ExperimentalMetadata
        range: string
        recommended: true
        inlined: true
        inlined_as_list: true
      organism:
        name: organism
        description: The species from which the sample was derived.
        from_schema: metadata
        alias: organism
        owner: Dataset
        domain_of:
        - ExperimentalMetadata
        range: OrganismDetails
        inlined: true
        inlined_as_list: true
      tissue:
        name: tissue
        description: The type of tissue from which the sample was derived.
        from_schema: metadata
        alias: tissue
        owner: Dataset
        domain_of:
        - ExperimentalMetadata
        range: TissueDetails
        inlined: true
        inlined_as_list: true
      cell_type:
        name: cell_type
        description: The cell type from which the sample was derived.
        from_schema: metadata
        alias: cell_type
        owner: Dataset
        domain_of:
        - ExperimentalMetadata
        range: CellType
        inlined: true
        inlined_as_list: true
      cell_strain:
        name: cell_strain
        description: The strain or cell line from which the sample was derived.
        from_schema: metadata
        alias: cell_strain
        owner: Dataset
        domain_of:
        - ExperimentalMetadata
        range: CellStrain
        inlined: true
        inlined_as_list: true
      cell_component:
        name: cell_component
        description: The cellular component from which the sample was derived.
        from_schema: metadata
        alias: cell_component
        owner: Dataset
        domain_of:
        - ExperimentalMetadata
        range: CellComponent
        inlined: true
        inlined_as_list: true
  Deposition:
    name: Deposition
    description: Metadata describing a deposition.
    from_schema: metadata
    mixins:
    - DatestampedEntity
    - AuthoredEntity
    - CrossReferencedEntity
    attributes:
      deposition_description:
        name: deposition_description
        description: A short description of the deposition, similar to an abstract
          for a journal article or dataset.
        from_schema: metadata
        exact_mappings:
        - cdp-common:deposition_description
        alias: deposition_description
        owner: Deposition
        domain_of:
        - Deposition
        range: string
        required: true
        inlined: true
        inlined_as_list: true
      deposition_identifier:
        name: deposition_identifier
        description: An identifier for a CryoET deposition, assigned by the Data Portal.
          Used to identify the deposition the entity is a part of.
        from_schema: metadata
        exact_mappings:
        - cdp-common:deposition_identifier
        alias: deposition_identifier
        owner: Deposition
        domain_of:
        - Deposition
        range: integer
        required: true
        inlined: true
        inlined_as_list: true
      deposition_title:
        name: deposition_title
        description: Title of a CryoET deposition.
        from_schema: metadata
        exact_mappings:
        - cdp-common:deposition_title
        alias: deposition_title
        owner: Deposition
        domain_of:
        - Deposition
        range: string
        required: true
        inlined: true
        inlined_as_list: true
      deposition_types:
        name: deposition_types
        description: Type of data in the deposition (e.g. dataset, annotation, tomogram)
        from_schema: metadata
        exact_mappings:
        - cdp-common:deposition_types
        alias: deposition_types
        owner: Deposition
        domain_of:
        - Deposition
        range: deposition_types_enum
        required: true
        multivalued: true
        inlined: true
        inlined_as_list: true
        pattern: (^annotation$)|(^dataset$)|(^tomogram$)
      dates:
        name: dates
        description: A set of dates at which a data item was deposited, published
          and last modified.
        from_schema: metadata
        alias: dates
        owner: Deposition
        domain_of:
        - DatestampedEntity
        range: DateStamp
        required: true
        inlined: true
        inlined_as_list: true
      authors:
        name: authors
        description: Author of a scientific data entity.
        from_schema: metadata
        list_elements_ordered: true
        alias: authors
        owner: Deposition
        domain_of:
        - AuthoredEntity
        range: Author
        required: true
        multivalued: true
        inlined: true
        inlined_as_list: true
      cross_references:
        name: cross_references
        description: A set of cross-references to other databases and publications.
        from_schema: metadata
        alias: cross_references
        owner: Deposition
        domain_of:
        - CrossReferencedEntity
        range: CrossReferences
        inlined: true
        inlined_as_list: true
  CameraDetails:
    name: CameraDetails
    description: The camera used to collect the tilt series.
    from_schema: metadata
    attributes:
      acquire_mode:
        name: acquire_mode
        description: Camera acquisition mode
        from_schema: metadata
        exact_mappings:
        - cdp-common:tiltseries_camera_acquire_mode
        alias: acquire_mode
        owner: CameraDetails
        domain_of:
        - CameraDetails
        inlined: true
        inlined_as_list: true
        pattern: (^[ ]*\{[a-zA-Z0-9_-]+\}[ ]*$)|(^counting$)|(^superresolution$)|(^linear$)|(^cds$)
        any_of:
        - range: StringFormattedString
        - range: tiltseries_camera_acquire_mode_enum
      manufacturer:
        name: manufacturer
        description: Name of the camera manufacturer
        from_schema: metadata
        exact_mappings:
        - cdp-common:tiltseries_camera_manufacturer
        alias: manufacturer
        owner: CameraDetails
        domain_of:
        - CameraDetails
        - MicroscopeDetails
        range: string
        required: true
        inlined: true
        inlined_as_list: true
      model:
        name: model
        description: Camera model name
        from_schema: metadata
        exact_mappings:
        - cdp-common:tiltseries_camera_model
        alias: model
        owner: CameraDetails
        domain_of:
        - CameraDetails
        - MicroscopeDetails
        range: string
        required: true
        inlined: true
        inlined_as_list: true
  MicroscopeDetails:
    name: MicroscopeDetails
    description: The microscope used to collect the tilt series.
    from_schema: metadata
    attributes:
      additional_info:
        name: additional_info
        description: Other microscope optical setup information, in addition to energy
          filter, phase plate and image corrector
        from_schema: metadata
        exact_mappings:
        - cdp-common:tiltseries_microscope_additional_info
        alias: additional_info
        owner: MicroscopeDetails
        domain_of:
        - MicroscopeDetails
        range: string
        inlined: true
        inlined_as_list: true
      manufacturer:
        name: manufacturer
        description: Name of the microscope manufacturer
        from_schema: metadata
        exact_mappings:
        - cdp-common:tiltseries_microscope_manufacturer
        alias: manufacturer
        owner: MicroscopeDetails
        domain_of:
        - CameraDetails
        - MicroscopeDetails
        required: true
        inlined: true
        inlined_as_list: true
        pattern: (^[ ]*\{[a-zA-Z0-9_-]+\}[ ]*$)|(^FEI$)|(^TFS$)|(^JEOL$)
        any_of:
        - range: StringFormattedString
        - range: microscope_manufacturer_enum
      model:
        name: model
        description: Microscope model name
        from_schema: metadata
        exact_mappings:
        - cdp-common:tiltseries_microscope_model
        alias: model
        owner: MicroscopeDetails
        domain_of:
        - CameraDetails
        - MicroscopeDetails
        range: string
        required: true
        inlined: true
        inlined_as_list: true
  MicroscopeOpticalSetup:
    name: MicroscopeOpticalSetup
    description: The optical setup of the microscope used to collect the tilt series.
    from_schema: metadata
    attributes:
      energy_filter:
        name: energy_filter
        description: Energy filter setup used
        from_schema: metadata
        exact_mappings:
        - cdp-common:tiltseries_microscope_energy_filter
        alias: energy_filter
        owner: MicroscopeOpticalSetup
        domain_of:
        - MicroscopeOpticalSetup
        range: string
        required: true
        inlined: true
        inlined_as_list: true
      phase_plate:
        name: phase_plate
        description: Phase plate configuration
        from_schema: metadata
        exact_mappings:
        - cdp-common:tiltseries_microscope_phase_plate
        alias: phase_plate
        owner: MicroscopeOpticalSetup
        domain_of:
        - MicroscopeOpticalSetup
        range: string
        inlined: true
        inlined_as_list: true
      image_corrector:
        name: image_corrector
        description: Image corrector setup
        from_schema: metadata
        exact_mappings:
        - cdp-common:tiltseries_microscope_image_corrector
        alias: image_corrector
        owner: MicroscopeOpticalSetup
        domain_of:
        - MicroscopeOpticalSetup
        range: string
        inlined: true
        inlined_as_list: true
  TiltRange:
    name: TiltRange
    description: The range of tilt angles in the tilt series.
    from_schema: metadata
    attributes:
      min:
        name: min
        description: Minimal tilt angle in degrees
        from_schema: metadata
        exact_mappings:
        - cdp-common:tiltseries_tilt_min
        alias: min
        owner: TiltRange
        domain_of:
        - TiltRange
        required: true
        inlined: true
        inlined_as_list: true
        minimum_value: -90
        maximum_value: 90
        pattern: ^float[ ]*\{[a-zA-Z0-9_-]+\}[ ]*$
        unit:
          symbol: °
          descriptive_name: degrees
        any_of:
        - range: float
          minimum_value: -90
          maximum_value: 90
        - range: FloatFormattedString
      max:
        name: max
        description: Maximal tilt angle in degrees
        from_schema: metadata
        exact_mappings:
        - cdp-common:tiltseries_tilt_max
        alias: max
        owner: TiltRange
        domain_of:
        - TiltRange
        required: true
        inlined: true
        inlined_as_list: true
        minimum_value: -90
        maximum_value: 90
        pattern: ^float[ ]*\{[a-zA-Z0-9_-]+\}[ ]*$
        unit:
          symbol: °
          descriptive_name: degrees
        any_of:
        - range: float
          minimum_value: -90
          maximum_value: 90
        - range: FloatFormattedString
  TiltSeries:
    name: TiltSeries
    description: Metadata describing a tilt series.
    from_schema: metadata
    attributes:
      acceleration_voltage:
        name: acceleration_voltage
        description: Electron Microscope Accelerator voltage in volts
        from_schema: metadata
        exact_mappings:
        - cdp-common:tiltseries_acceleration_voltage
        alias: acceleration_voltage
        owner: TiltSeries
        domain_of:
        - TiltSeries
        range: float
        required: true
        inlined: true
        inlined_as_list: true
        minimum_value: 20000
        unit:
          symbol: V
          descriptive_name: volts
      aligned_tiltseries_binning:
        name: aligned_tiltseries_binning
        description: Binning factor of the aligned tilt series
        from_schema: metadata
        exact_mappings:
        - cdp-common:tiltseries_aligned_tiltseries_binning
        ifabsent: float(1)
        alias: aligned_tiltseries_binning
        owner: TiltSeries
        domain_of:
        - TiltSeries
        inlined: true
        inlined_as_list: true
        minimum_value: 0
        pattern: ^float[ ]*\{[a-zA-Z0-9_-]+\}[ ]*$
        any_of:
        - range: float
          minimum_value: 0
        - range: FloatFormattedString
      binning_from_frames:
        name: binning_from_frames
        description: Describes the binning factor from frames to tilt series file
        from_schema: metadata
        exact_mappings:
        - cdp-common:tiltseries_binning_from_frames
        ifabsent: float(1)
        alias: binning_from_frames
        owner: TiltSeries
        domain_of:
        - TiltSeries
        inlined: true
        inlined_as_list: true
        minimum_value: 0
        pattern: ^float[ ]*\{[a-zA-Z0-9_-]+\}[ ]*$
        any_of:
        - range: float
          minimum_value: 0
        - range: FloatFormattedString
      camera:
        name: camera
        description: The camera used to collect the tilt series.
        from_schema: metadata
        alias: camera
        owner: TiltSeries
        domain_of:
        - TiltSeries
        range: CameraDetails
        required: true
        inlined: true
        inlined_as_list: true
      data_acquisition_software:
        name: data_acquisition_software
        description: Software used to collect data
        from_schema: metadata
        exact_mappings:
        - cdp-common:tiltseries_data_acquisition_software
        alias: data_acquisition_software
        owner: TiltSeries
        domain_of:
        - TiltSeries
        range: string
        required: true
        inlined: true
        inlined_as_list: true
      frames_count:
        name: frames_count
        description: Number of frames associated with this tiltseries
        from_schema: metadata
        exact_mappings:
        - cdp-common:tiltseries_frames_count
        alias: frames_count
        owner: TiltSeries
        domain_of:
        - TiltSeries
        range: integer
        inlined: true
        inlined_as_list: true
      is_aligned:
        name: is_aligned
        description: Whether this tilt series is aligned
        from_schema: metadata
        exact_mappings:
        - cdp-common:tiltseries_is_aligned
        alias: is_aligned
        owner: TiltSeries
        domain_of:
        - TiltSeries
        range: boolean
        required: true
        inlined: true
        inlined_as_list: true
      microscope:
        name: microscope
        description: The microscope used to collect the tilt series.
        from_schema: metadata
        alias: microscope
        owner: TiltSeries
        domain_of:
        - TiltSeries
        range: MicroscopeDetails
        required: true
        inlined: true
        inlined_as_list: true
      microscope_optical_setup:
        name: microscope_optical_setup
        description: The optical setup of the microscope used to collect the tilt
          series.
        from_schema: metadata
        alias: microscope_optical_setup
        owner: TiltSeries
        domain_of:
        - TiltSeries
        range: MicroscopeOpticalSetup
        required: true
        inlined: true
        inlined_as_list: true
      related_empiar_entry:
        name: related_empiar_entry
        description: If a tilt series is deposited into EMPIAR, enter the EMPIAR dataset
          identifier
        from_schema: metadata
        exact_mappings:
        - cdp-common:tiltseries_related_empiar_entry
        alias: related_empiar_entry
        owner: TiltSeries
        domain_of:
        - TiltSeries
        range: EMPIAR_ID
        inlined: true
        inlined_as_list: true
        pattern: ^EMPIAR-[0-9]{5}$
      spherical_aberration_constant:
        name: spherical_aberration_constant
        description: Spherical Aberration Constant of the objective lens in millimeters
        from_schema: metadata
        exact_mappings:
        - cdp-common:tiltseries_spherical_aberration_constant
        alias: spherical_aberration_constant
        owner: TiltSeries
        domain_of:
        - TiltSeries
        required: true
        inlined: true
        inlined_as_list: true
        minimum_value: 0
        pattern: ^float[ ]*\{[a-zA-Z0-9_-]+\}[ ]*$
        unit:
          symbol: mm
          descriptive_name: millimeters
        any_of:
        - range: float
          minimum_value: 0
        - range: FloatFormattedString
      tilt_alignment_software:
        name: tilt_alignment_software
        description: Software used for tilt alignment
        from_schema: metadata
        exact_mappings:
        - cdp-common:tiltseries_tilt_alignment_software
        alias: tilt_alignment_software
        owner: TiltSeries
        domain_of:
        - TiltSeries
        range: string
        inlined: true
        inlined_as_list: true
      tilt_axis:
        name: tilt_axis
        description: Rotation angle in degrees
        from_schema: metadata
        exact_mappings:
        - cdp-common:tiltseries_tilt_axis
        alias: tilt_axis
        owner: TiltSeries
        domain_of:
        - TiltSeries
        required: true
        inlined: true
        inlined_as_list: true
        minimum_value: -360
        maximum_value: 360
        pattern: ^float[ ]*\{[a-zA-Z0-9_-]+\}[ ]*$
        unit:
          symbol: °
          descriptive_name: degrees
        any_of:
        - range: float
          minimum_value: -360
          maximum_value: 360
        - range: FloatFormattedString
      tilt_range:
        name: tilt_range
        description: The range of tilt angles in the tilt series.
        from_schema: metadata
        alias: tilt_range
        owner: TiltSeries
        domain_of:
        - TiltSeries
        range: TiltRange
        required: true
        inlined: true
        inlined_as_list: true
      tilt_series_quality:
        name: tilt_series_quality
        description: Author assessment of tilt series quality within the dataset (1-5,
          5 is best)
        from_schema: metadata
        exact_mappings:
        - cdp-common:tiltseries_tilt_series_quality
        alias: tilt_series_quality
        owner: TiltSeries
        domain_of:
        - TiltSeries
        required: true
        inlined: true
        inlined_as_list: true
        minimum_value: 1
        maximum_value: 5
        pattern: ^int[ ]*\{[a-zA-Z0-9_-]+\}[ ]*$
        any_of:
        - range: integer
          minimum_value: 1
          maximum_value: 5
        - range: IntegerFormattedString
      tilt_step:
        name: tilt_step
        description: Tilt step in degrees
        from_schema: metadata
        exact_mappings:
        - cdp-common:tiltseries_tilt_step
        alias: tilt_step
        owner: TiltSeries
        domain_of:
        - TiltSeries
        required: true
        inlined: true
        inlined_as_list: true
        minimum_value: 0
        maximum_value: 90
        pattern: ^float[ ]*\{[a-zA-Z0-9_-]+\}[ ]*$
        unit:
          symbol: °
          descriptive_name: degrees
        any_of:
        - range: float
          minimum_value: 0
          maximum_value: 90
        - range: FloatFormattedString
      tilting_scheme:
        name: tilting_scheme
        description: The order of stage tilting during acquisition of the data
        from_schema: metadata
        exact_mappings:
        - cdp-common:tiltseries_tilting_scheme
        alias: tilting_scheme
        owner: TiltSeries
        domain_of:
        - TiltSeries
        range: string
        required: true
        inlined: true
        inlined_as_list: true
      total_flux:
        name: total_flux
        description: Number of Electrons reaching the specimen in a square Angstrom
          area for the entire tilt series
        from_schema: metadata
        exact_mappings:
        - cdp-common:tiltseries_total_flux
        alias: total_flux
        owner: TiltSeries
        domain_of:
        - TiltSeries
        required: true
        inlined: true
        inlined_as_list: true
        minimum_value: 0
        pattern: ^float[ ]*\{[a-zA-Z0-9_-]+\}[ ]*$
        unit:
          symbol: e^-/Å^2
          descriptive_name: electrons per square Angstrom
        any_of:
        - range: float
          minimum_value: 0
        - range: FloatFormattedString
      pixel_spacing:
        name: pixel_spacing
        description: Pixel spacing for the tilt series
        from_schema: metadata
        exact_mappings:
        - cdp-common:tiltseries_pixel_spacing
        alias: pixel_spacing
        owner: TiltSeries
        domain_of:
        - TiltSeries
        required: true
        inlined: true
        inlined_as_list: true
        minimum_value: 0.001
        pattern: ^float[ ]*\{[a-zA-Z0-9_-]+\}[ ]*$
        unit:
          symbol: Å/px
          descriptive_name: Angstroms per pixel
        any_of:
        - range: float
          minimum_value: 0.001
        - range: FloatFormattedString
  TomogramSize:
    name: TomogramSize
    description: The size of a tomogram in voxels in each dimension.
    from_schema: metadata
    attributes:
      x:
        name: x
        description: Number of pixels in the 3D data fast axis
        from_schema: metadata
        alias: x
        owner: TomogramSize
        domain_of:
        - TomogramSize
        - TomogramOffset
        range: integer
        required: true
        inlined: true
        inlined_as_list: true
        minimum_value: 0
        unit:
          symbol: px
          descriptive_name: pixels
      y:
        name: y
        description: Number of pixels in the 3D data medium axis
        from_schema: metadata
        alias: y
        owner: TomogramSize
        domain_of:
        - TomogramSize
        - TomogramOffset
        range: integer
        required: true
        inlined: true
        inlined_as_list: true
        minimum_value: 0
        unit:
          symbol: px
          descriptive_name: pixels
      z:
        name: z
        description: Number of pixels in the 3D data slow axis.  This is the image
          projection direction at zero stage tilt
        from_schema: metadata
        alias: z
        owner: TomogramSize
        domain_of:
        - TomogramSize
        - TomogramOffset
        range: integer
        required: true
        inlined: true
        inlined_as_list: true
        minimum_value: 0
        unit:
          symbol: px
          descriptive_name: pixels
  TomogramOffset:
    name: TomogramOffset
    description: The offset of a tomogram in voxels in each dimension relative to
      the canonical tomogram.
    from_schema: metadata
    attributes:
      x:
        name: x
        description: x offset data relative to the canonical tomogram in pixels
        from_schema: metadata
        alias: x
        owner: TomogramOffset
        domain_of:
        - TomogramSize
        - TomogramOffset
        range: integer
        required: true
        inlined: true
        inlined_as_list: true
        unit:
          symbol: px
          descriptive_name: pixels
      y:
        name: y
        description: y offset data relative to the canonical tomogram in pixels
        from_schema: metadata
        alias: y
        owner: TomogramOffset
        domain_of:
        - TomogramSize
        - TomogramOffset
        range: integer
        required: true
        inlined: true
        inlined_as_list: true
        unit:
          symbol: px
          descriptive_name: pixels
      z:
        name: z
        description: z offset data relative to the canonical tomogram in pixels
        from_schema: metadata
        alias: z
        owner: TomogramOffset
        domain_of:
        - TomogramSize
        - TomogramOffset
        range: integer
        required: true
        inlined: true
        inlined_as_list: true
        unit:
          symbol: px
          descriptive_name: pixels
  Tomogram:
    name: Tomogram
    description: Metadata describing a tomogram.
    from_schema: metadata
    mixins:
    - AuthoredEntity
    attributes:
      voxel_spacing:
        name: voxel_spacing
        description: Voxel spacing equal in all three axes in angstroms
        from_schema: metadata
        exact_mappings:
        - cdp-common:tomogram_voxel_spacing
        alias: voxel_spacing
        owner: Tomogram
        domain_of:
        - Tomogram
        required: true
        inlined: true
        inlined_as_list: true
        minimum_value: 0.001
        pattern: ^float[ ]*\{[a-zA-Z0-9_-]+\}[ ]*$
        unit:
          symbol: Å/voxel
          descriptive_name: Angstroms per voxel
        any_of:
        - range: float
          minimum_value: 0.001
        - range: FloatFormattedString
      fiducial_alignment_status:
        name: fiducial_alignment_status
        description: Whether the tomographic alignment was computed based on fiducial
          markers.
        from_schema: metadata
        exact_mappings:
        - cdp-common:tomogram_fiducial_alignment_status
        alias: fiducial_alignment_status
        owner: Tomogram
        domain_of:
        - Tomogram
        range: fiducial_alignment_status_enum
        required: true
        inlined: true
        inlined_as_list: true
        pattern: (^FIDUCIAL$)|(^NON_FIDUCIAL$)|(^[ ]*\{[a-zA-Z0-9_-]+\}[ ]*$)
        any_of:
        - range: fiducial_alignment_status_enum
        - range: StringFormattedString
      ctf_corrected:
        name: ctf_corrected
        description: Whether this tomogram is CTF corrected
        from_schema: metadata
        exact_mappings:
        - cdp-common:tomogram_ctf_corrected
        alias: ctf_corrected
        owner: Tomogram
        domain_of:
        - Tomogram
        range: boolean
        recommended: true
        inlined: true
        inlined_as_list: true
      align_software:
        name: align_software
        description: Software used for alignment
        from_schema: metadata
        exact_mappings:
        - cdp-common:tomogram_align_software
        alias: align_software
        owner: Tomogram
        domain_of:
        - Tomogram
        range: string
        inlined: true
        inlined_as_list: true
      reconstruction_method:
        name: reconstruction_method
        description: Describe reconstruction method (WBP, SART, SIRT)
        from_schema: metadata
        exact_mappings:
        - cdp-common:tomogram_reconstruction_method
        alias: reconstruction_method
        owner: Tomogram
        domain_of:
        - Tomogram
        required: true
        inlined: true
        inlined_as_list: true
        pattern: (^[ ]*\{[a-zA-Z0-9_-]+\}[ ]*$)|(^SART$)|(^FOURIER SPACE$)|(^SIRT$)|(^WBP$)|(^UNKNOWN$)
        any_of:
        - range: StringFormattedString
        - range: tomogrom_reconstruction_method_enum
      reconstruction_software:
        name: reconstruction_software
        description: Name of software used for reconstruction
        from_schema: metadata
        exact_mappings:
        - cdp-common:tomogram_reconstruction_software
        alias: reconstruction_software
        owner: Tomogram
        domain_of:
        - Tomogram
        range: string
        required: true
        inlined: true
        inlined_as_list: true
      processing:
        name: processing
        description: Describe additional processing used to derive the tomogram
        from_schema: metadata
        exact_mappings:
        - cdp-common:tomogram_processing
        alias: processing
        owner: Tomogram
        domain_of:
        - Tomogram
        range: tomogram_processing_enum
        required: true
        inlined: true
        inlined_as_list: true
        pattern: (^denoised$)|(^filtered$)|(^raw$)
      processing_software:
        name: processing_software
        description: Processing software used to derive the tomogram
        from_schema: metadata
        exact_mappings:
        - cdp-common:tomogram_processing_software
        alias: processing_software
        owner: Tomogram
        domain_of:
        - Tomogram
        range: string
        recommended: true
        inlined: true
        inlined_as_list: true
      tomogram_version:
        name: tomogram_version
        description: Version of tomogram
        from_schema: metadata
        exact_mappings:
        - cdp-common:tomogram_version
        alias: tomogram_version
        owner: Tomogram
        domain_of:
        - Tomogram
        range: VersionString
        required: true
        inlined: true
        inlined_as_list: true
      affine_transformation_matrix:
        name: affine_transformation_matrix
        description: A placeholder for any type of data.
        from_schema: metadata
        array:
          exact_number_dimensions: 2
          dimensions:
          - exact_cardinality: 4
          - exact_cardinality: 4
        alias: affine_transformation_matrix
        owner: Tomogram
        domain_of:
        - Tomogram
        range: Any
        inlined: true
        inlined_as_list: true
      size:
        name: size
        description: The size of a tomogram in voxels in each dimension.
        from_schema: metadata
        alias: size
        owner: Tomogram
        domain_of:
        - Tomogram
        range: TomogramSize
        inlined: true
        inlined_as_list: true
      offset:
        name: offset
        description: The offset of a tomogram in voxels in each dimension relative
          to the canonical tomogram.
        from_schema: metadata
        alias: offset
        owner: Tomogram
        domain_of:
        - Tomogram
        range: TomogramOffset
        required: true
        inlined: true
        inlined_as_list: true
      authors:
        name: authors
        description: Author of a scientific data entity.
        from_schema: metadata
        list_elements_ordered: true
        alias: authors
        owner: Tomogram
        domain_of:
        - AuthoredEntity
        range: Author
        required: true
        multivalued: true
        inlined: true
        inlined_as_list: true
  AnnotationConfidence:
    name: AnnotationConfidence
    description: Metadata describing the confidence of an annotation.
    from_schema: metadata
    attributes:
      precision:
        name: precision
        description: Describe the confidence level of the annotation. Precision is
          defined as the % of annotation objects being true positive
        from_schema: metadata
        exact_mappings:
        - cdp-common:annotation_confidence_precision
        alias: precision
        owner: AnnotationConfidence
        domain_of:
        - AnnotationConfidence
        range: float
        inlined: true
        inlined_as_list: true
        minimum_value: 0
        maximum_value: 100
        unit:
          symbol: '%'
          descriptive_name: percentage
      recall:
        name: recall
        description: Describe the confidence level of the annotation. Recall is defined
          as the % of true positives being annotated correctly
        from_schema: metadata
        exact_mappings:
        - cdp-common:annotation_confidence_recall
        alias: recall
        owner: AnnotationConfidence
        domain_of:
        - AnnotationConfidence
        range: float
        inlined: true
        inlined_as_list: true
        minimum_value: 0
        maximum_value: 100
        unit:
          symbol: '%'
          descriptive_name: percentage
      ground_truth_used:
        name: ground_truth_used
        description: Annotation filename used as ground truth for precision and recall
        from_schema: metadata
        exact_mappings:
        - cdp-common:annotation_ground_truth_used
        alias: ground_truth_used
        owner: AnnotationConfidence
        domain_of:
        - AnnotationConfidence
        range: string
        inlined: true
        inlined_as_list: true
  AnnotationObject:
    name: AnnotationObject
    description: Metadata describing the object being annotated.
    from_schema: metadata
    attributes:
      id:
        name: id
        description: Gene Ontology Cellular Component identifier for the annotation
          object
        from_schema: metadata
        exact_mappings:
        - cdp-common:annotation_object_id
        alias: id
        owner: AnnotationObject
        domain_of:
        - TissueDetails
        - CellType
        - CellStrain
        - CellComponent
        - AnnotationObject
        range: GO_ID
        required: true
        inlined: true
        inlined_as_list: true
        pattern: ^GO:[0-9]{7}$
      name:
        name: name
        description: Name of the object being annotated (e.g. ribosome, nuclear pore
          complex, actin filament, membrane)
        from_schema: metadata
        exact_mappings:
        - cdp-common:annotation_object_name
        alias: name
        owner: AnnotationObject
        domain_of:
        - Author
        - OrganismDetails
        - TissueDetails
        - CellType
        - CellStrain
        - CellComponent
        - AnnotationObject
        - AnnotationMethodLinks
        range: string
        required: true
        inlined: true
        inlined_as_list: true
      description:
        name: description
        description: A textual description of the annotation object, can be a longer
          description to include additional information not covered by the Annotation
          object name and state.
        from_schema: metadata
        exact_mappings:
        - cdp-common:annotation_object_description
        alias: description
        owner: AnnotationObject
        domain_of:
        - AnnotationObject
        range: string
        inlined: true
        inlined_as_list: true
      state:
        name: state
        description: Molecule state annotated (e.g. open, closed)
        from_schema: metadata
        exact_mappings:
        - cdp-common:annotation_object_state
        alias: state
        owner: AnnotationObject
        domain_of:
        - AnnotationObject
        range: string
        inlined: true
        inlined_as_list: true
  AnnotationSourceFile:
    name: AnnotationSourceFile
    description: File and sourcing data for an annotation. Represents an entry in
      annotation.sources.
    from_schema: metadata
    attributes:
      file_format:
        name: file_format
        description: File format for this file
        from_schema: metadata
        exact_mappings:
        - cdp-common:annotation_source_file_format
        alias: file_format
        owner: AnnotationSourceFile
        domain_of:
        - AnnotationSourceFile
        range: string
        required: true
        inlined: true
        inlined_as_list: true
      glob_string:
        name: glob_string
        description: Glob string to match annotation files in the dataset. Required
          if annotation_source_file_glob_strings is not provided.
        from_schema: metadata
        exact_mappings:
        - cdp-common:annotation_source_file_glob_string
        alias: glob_string
        owner: AnnotationSourceFile
        domain_of:
        - AnnotationSourceFile
        range: string
        required: false
        inlined: true
        inlined_as_list: true
      glob_strings:
        name: glob_strings
        description: Glob strings to match annotation files in the dataset. Required
          if annotation_source_file_glob_string is not provided.
        from_schema: metadata
        exact_mappings:
        - cdp-common:annotation_source_file_glob_strings
        alias: glob_strings
        owner: AnnotationSourceFile
        domain_of:
        - AnnotationSourceFile
        range: string
        required: false
        multivalued: true
        inlined: true
        inlined_as_list: true
      is_visualization_default:
        name: is_visualization_default
        description: This annotation will be rendered in neuroglancer by default.
        from_schema: metadata
        exact_mappings:
        - cdp-common:annotation_source_file_is_visualization_default
        ifabsent: 'False'
        alias: is_visualization_default
        owner: AnnotationSourceFile
        domain_of:
        - AnnotationSourceFile
        range: boolean
        inlined: true
        inlined_as_list: true
  AnnotationOrientedPointFile:
    name: AnnotationOrientedPointFile
    description: File and sourcing data for an oriented point annotation. Annotation
      that identifies points along with orientation in the volume.
    from_schema: metadata
    aliases:
    - OrientedPoint
    is_a: AnnotationSourceFile
    attributes:
      binning:
        name: binning
        description: The binning factor for a point / oriented point / instance segmentation
          annotation file.
        from_schema: metadata
        exact_mappings:
        - cdp-common:annotation_source_file_binning
        ifabsent: float(1)
        alias: binning
        owner: AnnotationOrientedPointFile
        domain_of:
        - AnnotationOrientedPointFile
        - AnnotationPointFile
        range: float
        inlined: true
        inlined_as_list: true
        minimum_value: 0
      filter_value:
        name: filter_value
        description: The filter value for an oriented point / instance segmentation
          annotation file.
        from_schema: metadata
        exact_mappings:
        - cdp-common:annotation_source_file_filter_value
        alias: filter_value
        owner: AnnotationOrientedPointFile
        domain_of:
        - AnnotationOrientedPointFile
        range: string
        inlined: true
        inlined_as_list: true
      order:
        name: order
        description: The order of axes for an oriented point / instance segmentation
          annotation file.
        from_schema: metadata
        exact_mappings:
        - cdp-common:annotation_source_file_order
        ifabsent: string(xyz)
        alias: order
        owner: AnnotationOrientedPointFile
        domain_of:
        - AnnotationOrientedPointFile
        range: string
        inlined: true
        inlined_as_list: true
      file_format:
        name: file_format
        description: File format for this file
        from_schema: metadata
        exact_mappings:
        - cdp-common:annotation_source_file_format
        alias: file_format
        owner: AnnotationOrientedPointFile
        domain_of:
        - AnnotationSourceFile
        range: string
        required: true
        inlined: true
        inlined_as_list: true
      glob_string:
        name: glob_string
        description: Glob string to match annotation files in the dataset. Required
          if annotation_source_file_glob_strings is not provided.
        from_schema: metadata
        exact_mappings:
        - cdp-common:annotation_source_file_glob_string
        alias: glob_string
        owner: AnnotationOrientedPointFile
        domain_of:
        - AnnotationSourceFile
        range: string
        required: false
        inlined: true
        inlined_as_list: true
      glob_strings:
        name: glob_strings
        description: Glob strings to match annotation files in the dataset. Required
          if annotation_source_file_glob_string is not provided.
        from_schema: metadata
        exact_mappings:
        - cdp-common:annotation_source_file_glob_strings
        alias: glob_strings
        owner: AnnotationOrientedPointFile
        domain_of:
        - AnnotationSourceFile
        range: string
        required: false
        multivalued: true
        inlined: true
        inlined_as_list: true
      is_visualization_default:
        name: is_visualization_default
        description: This annotation will be rendered in neuroglancer by default.
        from_schema: metadata
        exact_mappings:
        - cdp-common:annotation_source_file_is_visualization_default
        ifabsent: 'False'
        alias: is_visualization_default
        owner: AnnotationOrientedPointFile
        domain_of:
        - AnnotationSourceFile
        range: boolean
        inlined: true
        inlined_as_list: true
  AnnotationInstanceSegmentationFile:
    name: AnnotationInstanceSegmentationFile
    description: File and sourcing data for an instance segmentation annotation. Annotation
      that identifies individual instances of object shapes.
    from_schema: metadata
    aliases:
    - InstanceSegmentation
    is_a: AnnotationOrientedPointFile
    attributes:
      binning:
        name: binning
        description: The binning factor for a point / oriented point / instance segmentation
          annotation file.
        from_schema: metadata
        exact_mappings:
        - cdp-common:annotation_source_file_binning
        ifabsent: float(1)
        alias: binning
        owner: AnnotationInstanceSegmentationFile
        domain_of:
        - AnnotationOrientedPointFile
        - AnnotationPointFile
        range: float
        inlined: true
        inlined_as_list: true
        minimum_value: 0
      filter_value:
        name: filter_value
        description: The filter value for an oriented point / instance segmentation
          annotation file.
        from_schema: metadata
        exact_mappings:
        - cdp-common:annotation_source_file_filter_value
        alias: filter_value
        owner: AnnotationInstanceSegmentationFile
        domain_of:
        - AnnotationOrientedPointFile
        range: string
        inlined: true
        inlined_as_list: true
      order:
        name: order
        description: The order of axes for an oriented point / instance segmentation
          annotation file.
        from_schema: metadata
        exact_mappings:
        - cdp-common:annotation_source_file_order
        ifabsent: string(xyz)
        alias: order
        owner: AnnotationInstanceSegmentationFile
        domain_of:
        - AnnotationOrientedPointFile
        range: string
        inlined: true
        inlined_as_list: true
      file_format:
        name: file_format
        description: File format for this file
        from_schema: metadata
        exact_mappings:
        - cdp-common:annotation_source_file_format
        alias: file_format
        owner: AnnotationInstanceSegmentationFile
        domain_of:
        - AnnotationSourceFile
        range: string
        required: true
        inlined: true
        inlined_as_list: true
      glob_string:
        name: glob_string
        description: Glob string to match annotation files in the dataset. Required
          if annotation_source_file_glob_strings is not provided.
        from_schema: metadata
        exact_mappings:
        - cdp-common:annotation_source_file_glob_string
        alias: glob_string
        owner: AnnotationInstanceSegmentationFile
        domain_of:
        - AnnotationSourceFile
        range: string
        required: false
        inlined: true
        inlined_as_list: true
      glob_strings:
        name: glob_strings
        description: Glob strings to match annotation files in the dataset. Required
          if annotation_source_file_glob_string is not provided.
        from_schema: metadata
        exact_mappings:
        - cdp-common:annotation_source_file_glob_strings
        alias: glob_strings
        owner: AnnotationInstanceSegmentationFile
        domain_of:
        - AnnotationSourceFile
        range: string
        required: false
        multivalued: true
        inlined: true
        inlined_as_list: true
      is_visualization_default:
        name: is_visualization_default
        description: This annotation will be rendered in neuroglancer by default.
        from_schema: metadata
        exact_mappings:
        - cdp-common:annotation_source_file_is_visualization_default
        ifabsent: 'False'
        alias: is_visualization_default
        owner: AnnotationInstanceSegmentationFile
        domain_of:
        - AnnotationSourceFile
        range: boolean
        inlined: true
        inlined_as_list: true
  AnnotationPointFile:
    name: AnnotationPointFile
    description: File and sourcing data for a point annotation. Annotation that identifies
      points in the volume.
    from_schema: metadata
    aliases:
    - Point
    is_a: AnnotationSourceFile
    attributes:
      binning:
        name: binning
        description: The binning factor for a point / oriented point / instance segmentation
          annotation file.
        from_schema: metadata
        exact_mappings:
        - cdp-common:annotation_source_file_binning
        ifabsent: float(1)
        alias: binning
        owner: AnnotationPointFile
        domain_of:
        - AnnotationOrientedPointFile
        - AnnotationPointFile
        range: float
        inlined: true
        inlined_as_list: true
        minimum_value: 0
      columns:
        name: columns
        description: The columns used in a point annotation file.
        from_schema: metadata
        exact_mappings:
        - cdp-common:annotation_source_file_columns
        ifabsent: string(xyz)
        alias: columns
        owner: AnnotationPointFile
        domain_of:
        - AnnotationPointFile
        range: string
        inlined: true
        inlined_as_list: true
      delimiter:
        name: delimiter
        description: The delimiter used in a point annotation file.
        from_schema: metadata
        exact_mappings:
        - cdp-common:annotation_source_file_delimiter
        ifabsent: string(,)
        alias: delimiter
        owner: AnnotationPointFile
        domain_of:
        - AnnotationPointFile
        range: string
        inlined: true
        inlined_as_list: true
      file_format:
        name: file_format
        description: File format for this file
        from_schema: metadata
        exact_mappings:
        - cdp-common:annotation_source_file_format
        alias: file_format
        owner: AnnotationPointFile
        domain_of:
        - AnnotationSourceFile
        range: string
        required: true
        inlined: true
        inlined_as_list: true
      glob_string:
        name: glob_string
        description: Glob string to match annotation files in the dataset. Required
          if annotation_source_file_glob_strings is not provided.
        from_schema: metadata
        exact_mappings:
        - cdp-common:annotation_source_file_glob_string
        alias: glob_string
        owner: AnnotationPointFile
        domain_of:
        - AnnotationSourceFile
        range: string
        required: false
        inlined: true
        inlined_as_list: true
      glob_strings:
        name: glob_strings
        description: Glob strings to match annotation files in the dataset. Required
          if annotation_source_file_glob_string is not provided.
        from_schema: metadata
        exact_mappings:
        - cdp-common:annotation_source_file_glob_strings
        alias: glob_strings
        owner: AnnotationPointFile
        domain_of:
        - AnnotationSourceFile
        range: string
        required: false
        multivalued: true
        inlined: true
        inlined_as_list: true
      is_visualization_default:
        name: is_visualization_default
        description: This annotation will be rendered in neuroglancer by default.
        from_schema: metadata
        exact_mappings:
        - cdp-common:annotation_source_file_is_visualization_default
        ifabsent: 'False'
        alias: is_visualization_default
        owner: AnnotationPointFile
        domain_of:
        - AnnotationSourceFile
        range: boolean
        inlined: true
        inlined_as_list: true
  AnnotationSegmentationMaskFile:
    name: AnnotationSegmentationMaskFile
    description: File and sourcing data for a segmentation mask annotation. Annotation
      that identifies an object.
    from_schema: metadata
    aliases:
    - SegmentationMask
    is_a: AnnotationSourceFile
    attributes:
      file_format:
        name: file_format
        description: File format for this file
        from_schema: metadata
        exact_mappings:
        - cdp-common:annotation_source_file_format
        alias: file_format
        owner: AnnotationSegmentationMaskFile
        domain_of:
        - AnnotationSourceFile
        range: string
        required: true
        inlined: true
        inlined_as_list: true
      glob_string:
        name: glob_string
        description: Glob string to match annotation files in the dataset. Required
          if annotation_source_file_glob_strings is not provided.
        from_schema: metadata
        exact_mappings:
        - cdp-common:annotation_source_file_glob_string
        alias: glob_string
        owner: AnnotationSegmentationMaskFile
        domain_of:
        - AnnotationSourceFile
        range: string
        required: false
        inlined: true
        inlined_as_list: true
      glob_strings:
        name: glob_strings
        description: Glob strings to match annotation files in the dataset. Required
          if annotation_source_file_glob_string is not provided.
        from_schema: metadata
        exact_mappings:
        - cdp-common:annotation_source_file_glob_strings
        alias: glob_strings
        owner: AnnotationSegmentationMaskFile
        domain_of:
        - AnnotationSourceFile
        range: string
        required: false
        multivalued: true
        inlined: true
        inlined_as_list: true
      is_visualization_default:
        name: is_visualization_default
        description: This annotation will be rendered in neuroglancer by default.
        from_schema: metadata
        exact_mappings:
        - cdp-common:annotation_source_file_is_visualization_default
        ifabsent: 'False'
        alias: is_visualization_default
        owner: AnnotationSegmentationMaskFile
        domain_of:
        - AnnotationSourceFile
        range: boolean
        inlined: true
        inlined_as_list: true
  AnnotationSemanticSegmentationMaskFile:
    name: AnnotationSemanticSegmentationMaskFile
    description: File and sourcing data for a semantic segmentation mask annotation.
      Annotation that identifies classes of objects.
    from_schema: metadata
    aliases:
    - SemanticSegmentationMask
    is_a: AnnotationSourceFile
    attributes:
      mask_label:
        name: mask_label
        description: The mask label for a semantic segmentation mask annotation file.
        from_schema: metadata
        exact_mappings:
        - cdp-common:annotation_source_file_mask_label
        ifabsent: int(1)
        alias: mask_label
        owner: AnnotationSemanticSegmentationMaskFile
        domain_of:
        - AnnotationSemanticSegmentationMaskFile
        range: integer
        inlined: true
        inlined_as_list: true
      file_format:
        name: file_format
        description: File format for this file
        from_schema: metadata
        exact_mappings:
        - cdp-common:annotation_source_file_format
        alias: file_format
        owner: AnnotationSemanticSegmentationMaskFile
        domain_of:
        - AnnotationSourceFile
        range: string
        required: true
        inlined: true
        inlined_as_list: true
      glob_string:
        name: glob_string
        description: Glob string to match annotation files in the dataset. Required
          if annotation_source_file_glob_strings is not provided.
        from_schema: metadata
        exact_mappings:
        - cdp-common:annotation_source_file_glob_string
        alias: glob_string
        owner: AnnotationSemanticSegmentationMaskFile
        domain_of:
        - AnnotationSourceFile
        range: string
        required: false
        inlined: true
        inlined_as_list: true
      glob_strings:
        name: glob_strings
        description: Glob strings to match annotation files in the dataset. Required
          if annotation_source_file_glob_string is not provided.
        from_schema: metadata
        exact_mappings:
        - cdp-common:annotation_source_file_glob_strings
        alias: glob_strings
        owner: AnnotationSemanticSegmentationMaskFile
        domain_of:
        - AnnotationSourceFile
        range: string
        required: false
        multivalued: true
        inlined: true
        inlined_as_list: true
      is_visualization_default:
        name: is_visualization_default
        description: This annotation will be rendered in neuroglancer by default.
        from_schema: metadata
        exact_mappings:
        - cdp-common:annotation_source_file_is_visualization_default
        ifabsent: 'False'
        alias: is_visualization_default
        owner: AnnotationSemanticSegmentationMaskFile
        domain_of:
        - AnnotationSourceFile
        range: boolean
        inlined: true
        inlined_as_list: true
  Annotation:
    name: Annotation
    description: Metadata describing an annotation.
    from_schema: metadata
    mixins:
    - DatestampedEntity
    - AuthoredEntity
    attributes:
      annotation_method:
        name: annotation_method
        description: Describe how the annotation is made (e.g. Manual, crYoLO, Positive
          Unlabeled Learning, template matching)
        from_schema: metadata
        exact_mappings:
        - cdp-common:annotation_method
        alias: annotation_method
        owner: Annotation
        domain_of:
        - Annotation
        range: string
        required: true
        inlined: true
        inlined_as_list: true
      annotation_object:
        name: annotation_object
        description: Metadata describing the object being annotated.
        from_schema: metadata
        alias: annotation_object
        owner: Annotation
        domain_of:
        - Annotation
        range: AnnotationObject
        required: true
        inlined: true
        inlined_as_list: true
      annotation_publications:
        name: annotation_publications
        description: List of publication IDs (EMPIAR, EMDB, DOI) that describe this
          annotation method. Comma separated.
        from_schema: metadata
        exact_mappings:
        - cdp-common:annotation_publications
        alias: annotation_publications
        owner: Annotation
        domain_of:
        - Annotation
        range: EMPIAR_EMDB_DOI_LIST
        inlined: true
        inlined_as_list: true
        pattern: ^(EMPIAR-[0-9]{5}|EMD-[0-9]{4,5}|(doi:)?10\.[0-9]{4,9}/[-._;()/:a-zA-Z0-9]+)(\s*,\s*(EMPIAR-[0-9]{5}|EMD-[0-9]{4,5}|(doi:)?10\.[0-9]{4,9}/[-._;()/:a-zA-Z0-9]+))*$
      annotation_software:
        name: annotation_software
        description: Software used for generating this annotation
        from_schema: metadata
        exact_mappings:
        - cdp-common:annotation_software
        alias: annotation_software
        owner: Annotation
        domain_of:
        - Annotation
        range: string
        recommended: true
        inlined: true
        inlined_as_list: true
      confidence:
        name: confidence
        description: Metadata describing the confidence of an annotation.
        from_schema: metadata
        alias: confidence
        owner: Annotation
        domain_of:
        - Annotation
        range: AnnotationConfidence
        inlined: true
        inlined_as_list: true
      files:
        name: files
        description: File and sourcing data for an annotation. Represents an entry
          in annotation.sources.
        from_schema: metadata
        list_elements_ordered: true
        alias: files
        owner: Annotation
        domain_of:
        - Annotation
        range: AnnotationSourceFile
        multivalued: true
        inlined: true
        inlined_as_list: true
      ground_truth_status:
        name: ground_truth_status
        description: Whether an annotation is considered ground truth, as determined
          by the annotator.
        from_schema: metadata
        exact_mappings:
        - cdp-common:annotation_ground_truth_status
        ifabsent: 'False'
        alias: ground_truth_status
        owner: Annotation
        domain_of:
        - Annotation
        range: boolean
        recommended: true
        inlined: true
        inlined_as_list: true
      is_curator_recommended:
        name: is_curator_recommended
        description: This annotation is recommended by the curator to be preferred
          for this object type.
        from_schema: metadata
        exact_mappings:
        - cdp-common:annotation_is_curator_recommended
        ifabsent: 'False'
        alias: is_curator_recommended
        owner: Annotation
        domain_of:
        - Annotation
        range: boolean
        inlined: true
        inlined_as_list: true
      method_type:
        name: method_type
        description: Classification of the annotation method based on supervision.
        from_schema: metadata
        exact_mappings:
        - cdp-common:annotation_method_type
        alias: method_type
        owner: Annotation
        domain_of:
        - Annotation
        range: annotation_method_type_enum
        required: true
        inlined: true
        inlined_as_list: true
        pattern: (^manual$)|(^automated$)|(^hybrid$)
      object_count:
        name: object_count
        description: Number of objects identified
        from_schema: metadata
        exact_mappings:
        - cdp-common:annotation_object_count
        alias: object_count
        owner: Annotation
        domain_of:
        - Annotation
        range: integer
        inlined: true
        inlined_as_list: true
      version:
        name: version
        description: Version of annotation.
        from_schema: metadata
        exact_mappings:
        - cdp-common:annotation_version
        alias: version
        owner: Annotation
        domain_of:
        - Annotation
        range: VersionString
        inlined: true
        inlined_as_list: true
      dates:
        name: dates
        description: A set of dates at which a data item was deposited, published
          and last modified.
        from_schema: metadata
        alias: dates
        owner: Annotation
        domain_of:
        - DatestampedEntity
        range: DateStamp
        required: true
        inlined: true
        inlined_as_list: true
      authors:
        name: authors
        description: Author of a scientific data entity.
        from_schema: metadata
        list_elements_ordered: true
        alias: authors
        owner: Annotation
        domain_of:
        - AuthoredEntity
        range: Author
        required: true
        multivalued: true
        inlined: true
        inlined_as_list: true
  Any:
    name: Any
    description: A placeholder for any type of data.
    from_schema: metadata
    class_uri: linkml:Any
  CrossReferences:
    name: CrossReferences
    description: A set of cross-references to other databases and publications.
    from_schema: metadata
    attributes:
      publications:
        name: publications
        description: Comma-separated list of DOIs for publications associated with
          the dataset.
        from_schema: metadata
        alias: publications
        owner: CrossReferences
        domain_of:
        - CrossReferences
        range: DOI_LIST
        recommended: true
        inlined: true
        inlined_as_list: true
        pattern: (^(doi:)?10\.[0-9]{4,9}/[-._;()/:a-zA-Z0-9]+(\s*,\s*(doi:)?10\.[0-9]{4,9}/[-._;()/:a-zA-Z0-9]+)*$)|(^(doi:)?10\.[0-9]{4,9}/[-._;()/:a-zA-Z0-9]+(\s*,\s*(doi:)?10\.[0-9]{4,9}/[-._;()/:a-zA-Z0-9]+)*$)
      related_database_entries:
        name: related_database_entries
        description: Comma-separated list of related database entries for the dataset.
        from_schema: metadata
        alias: related_database_entries
        owner: CrossReferences
        domain_of:
        - CrossReferences
        range: EMPIAR_EMDB_PDB_LIST
        recommended: true
        inlined: true
        inlined_as_list: true
        pattern: (^(EMPIAR-[0-9]{5}|EMD-[0-9]{4,5}|pdb[0-9a-zA-Z]{4,8})(\s*,\s*(EMPIAR-[0-9]{5}|EMD-[0-9]{4,5}|pdb[0-9a-zA-Z]{4,8}))*$)|(^(EMPIAR-[0-9]{5}|EMD-[0-9]{4,5}|pdb[0-9a-zA-Z]{4,8})(\s*,\s*(EMPIAR-[0-9]{5}|EMD-[0-9]{4,5}|pdb[0-9a-zA-Z]{4,8}))*$)
      related_database_links:
        name: related_database_links
        description: Comma-separated list of related database links for the dataset.
        from_schema: metadata
        alias: related_database_links
        owner: CrossReferences
        domain_of:
        - CrossReferences
        range: string
        inlined: true
        inlined_as_list: true
      dataset_citations:
        name: dataset_citations
        description: Comma-separated list of DOIs for publications citing the dataset.
        from_schema: metadata
        alias: dataset_citations
        owner: CrossReferences
        domain_of:
        - CrossReferences
        range: string
        inlined: true
        inlined_as_list: true
  AnnotationMethodLinks:
    name: AnnotationMethodLinks
    description: A set of links to models, sourcecode, documentation, etc referenced
      by annotation the method
    from_schema: metadata
    attributes:
      link:
        name: link
        description: URL to the resource
        from_schema: metadata
        alias: link
        owner: AnnotationMethodLinks
        domain_of:
        - AnnotationMethodLinks
        range: string
        required: true
        inlined: true
        inlined_as_list: true
      link_type:
        name: link_type
        description: Type of link (e.g. model, sourcecode, documentation)
        from_schema: metadata
        alias: link_type
        owner: AnnotationMethodLinks
        domain_of:
        - AnnotationMethodLinks
        range: annotation_method_link_type_enum
        required: true
        inlined: true
        inlined_as_list: true
        pattern: (^documentation$)|(^models_weights$)|(^other$)|(^source_code$)|(^website$)
      name:
        name: name
        description: user readable name of the resource
        from_schema: metadata
        alias: name
        owner: AnnotationMethodLinks
        domain_of:
        - AnnotationMethodLinks
        - Author
        - OrganismDetails
        - TissueDetails
        - CellType
        - CellStrain
        - CellComponent
        - AnnotationObject
        range: string
        recommended: true
        inlined: true
        inlined_as_list: true
source_file: metadata.yaml<|MERGE_RESOLUTION|>--- conflicted
+++ resolved
@@ -335,7 +335,7 @@
     description: An Electron Microscopy Public Image Archive identifier
     from_schema: metadata
     base: str
-    pattern: ^EMPIAR-[0-9]{5}$
+    pattern: ^EMPIAR-[0-9]+$
   EMDB_ID:
     name: EMDB_ID
     description: An Electron Microscopy Data Bank identifier
@@ -347,15 +347,6 @@
     description: A Protein Data Bank identifier
     from_schema: metadata
     base: str
-<<<<<<< HEAD
-    pattern: ^(EMPIAR-[0-9]{5}|EMD-[0-9]{4,5})(\s*,\s*(EMPIAR-[0-9]{5}|EMD-[0-9]{4,5}))*$
-  EMPIAR_EMDB_DOI_LIST:
-    name: EMPIAR_EMDB_DOI_LIST
-    description: A list of EMPIAR, EMDB, and DOI identifiers
-    from_schema: metadata
-    base: str
-    pattern: ^(EMPIAR-[0-9]{5}|EMD-[0-9]{4,5}|(doi:)?10\.[0-9]{4,9}/[-._;()/:a-zA-Z0-9]+)(\s*,\s*(EMPIAR-[0-9]{5}|EMD-[0-9]{4,5}|(doi:)?10\.[0-9]{4,9}/[-._;()/:a-zA-Z0-9]+))*$
-=======
     pattern: ^pdb[0-9a-zA-Z]{4,8}$
   EMPIAR_EMDB_PDB_LIST:
     name: EMPIAR_EMDB_PDB_LIST
@@ -363,7 +354,12 @@
     from_schema: metadata
     base: str
     pattern: ^(EMPIAR-[0-9]{5}|EMD-[0-9]{4,5}|pdb[0-9a-zA-Z]{4,8})(\s*,\s*(EMPIAR-[0-9]{5}|EMD-[0-9]{4,5}|pdb[0-9a-zA-Z]{4,8}))*$
->>>>>>> a33a03b8
+  EMPIAR_EMDB_DOI_PDB_LIST:
+    name: EMPIAR_EMDB_DOI_PDB_LIST
+    description: A list of EMPIAR, EMDB, DOI, and PDB identifiers
+    from_schema: metadata
+    base: str
+    pattern: ^(EMPIAR-[0-9]{5}|EMD-[0-9]{4,5}|(doi:)?10\.[0-9]{4,9}/[-._;()/:a-zA-Z0-9]+|pdb[0-9a-zA-Z]{4,8})(\s*,\s*(EMPIAR-[0-9]{5}|EMD-[0-9]{4,5}|(doi:)?10\.[0-9]{4,9}/[-._;()/:a-zA-Z0-9]+|pdb[0-9a-zA-Z]{4,8}))*$
 enums:
   annotation_method_type_enum:
     name: annotation_method_type_enum
@@ -1894,7 +1890,7 @@
         range: EMPIAR_ID
         inlined: true
         inlined_as_list: true
-        pattern: ^EMPIAR-[0-9]{5}$
+        pattern: ^EMPIAR-[0-9]+$
       spherical_aberration_constant:
         name: spherical_aberration_constant
         description: Spherical Aberration Constant of the objective lens in millimeters
@@ -3118,10 +3114,10 @@
         owner: Annotation
         domain_of:
         - Annotation
-        range: EMPIAR_EMDB_DOI_LIST
-        inlined: true
-        inlined_as_list: true
-        pattern: ^(EMPIAR-[0-9]{5}|EMD-[0-9]{4,5}|(doi:)?10\.[0-9]{4,9}/[-._;()/:a-zA-Z0-9]+)(\s*,\s*(EMPIAR-[0-9]{5}|EMD-[0-9]{4,5}|(doi:)?10\.[0-9]{4,9}/[-._;()/:a-zA-Z0-9]+))*$
+        range: EMPIAR_EMDB_DOI_PDB_LIST
+        inlined: true
+        inlined_as_list: true
+        pattern: ^(EMPIAR-[0-9]{5}|EMD-[0-9]{4,5}|(doi:)?10\.[0-9]{4,9}/[-._;()/:a-zA-Z0-9]+|pdb[0-9a-zA-Z]{4,8})(\s*,\s*(EMPIAR-[0-9]{5}|EMD-[0-9]{4,5}|(doi:)?10\.[0-9]{4,9}/[-._;()/:a-zA-Z0-9]+|pdb[0-9a-zA-Z]{4,8}))*$
       annotation_software:
         name: annotation_software
         description: Software used for generating this annotation
