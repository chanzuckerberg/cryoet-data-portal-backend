--- conflicted
+++ resolved
@@ -704,23 +704,6 @@
         range: boolean
         inlined: true
         inlined_as_list: true
-<<<<<<< HEAD
-=======
-      ORCID:
-        name: ORCID
-        description: The ORCID identifier for the author.
-        from_schema: metadata
-        exact_mappings:
-        - cdp-common:author_orcid
-        alias: ORCID
-        owner: Author
-        domain_of:
-        - Author
-        range: ORCID
-        recommended: true
-        inlined: true
-        inlined_as_list: true
-        pattern: '[0-9]{4}-[0-9]{4}-[0-9]{4}-[0-9]{3}[0-9X]$'
   CrossReferences:
     name: CrossReferences
     description: A set of cross-references to other databases and publications.
@@ -735,6 +718,7 @@
         owner: CrossReferences
         domain_of:
         - CrossReferences
+        - CrossReferencesMixin
         range: DOI_LIST
         recommended: true
         inlined: true
@@ -748,6 +732,7 @@
         owner: CrossReferences
         domain_of:
         - CrossReferences
+        - CrossReferencesMixin
         range: EMPIAR_EMDB_PDB_LIST
         recommended: true
         inlined: true
@@ -761,6 +746,7 @@
         owner: CrossReferences
         domain_of:
         - CrossReferences
+        - CrossReferencesMixin
         range: string
         inlined: true
         inlined_as_list: true
@@ -772,10 +758,10 @@
         owner: CrossReferences
         domain_of:
         - CrossReferences
-        range: string
-        inlined: true
-        inlined_as_list: true
->>>>>>> 130573c2
+        - CrossReferencesMixin
+        range: string
+        inlined: true
+        inlined_as_list: true
   FundingDetails:
     name: FundingDetails
     description: A funding source for a scientific data entity (base for JSON and
@@ -939,6 +925,7 @@
         owner: CrossReferencesEntity
         domain_of:
         - CrossReferencesMixin
+        - CrossReferences
         range: DOI_LIST
         recommended: true
         inlined: true
@@ -952,6 +939,7 @@
         owner: CrossReferencesEntity
         domain_of:
         - CrossReferencesMixin
+        - CrossReferences
         range: EMPIAR_EMDB_PDB_LIST
         recommended: true
         inlined: true
@@ -965,6 +953,7 @@
         owner: CrossReferencesEntity
         domain_of:
         - CrossReferencesMixin
+        - CrossReferences
         range: string
         inlined: true
         inlined_as_list: true
@@ -976,6 +965,7 @@
         owner: CrossReferencesEntity
         domain_of:
         - CrossReferencesMixin
+        - CrossReferences
         range: string
         inlined: true
         inlined_as_list: true
@@ -1774,13 +1764,8 @@
         inlined_as_list: true
         pattern: (^FEI$)|(^TFS$)|(^JEOL$)|(^[ ]*\{[a-zA-Z0-9_-]+\}[ ]*$)
         any_of:
-<<<<<<< HEAD
-        - range: microscope_manufacturer_enum
+        - range: tiltseries_microscope_manufacturer_enum
         - range: StringFormattedString
-=======
-        - range: StringFormattedString
-        - range: tiltseries_microscope_manufacturer_enum
->>>>>>> 130573c2
       model:
         name: model
         description: Microscope model name
@@ -3397,7 +3382,6 @@
     description: A placeholder for any type of data.
     from_schema: metadata
     class_uri: linkml:Any
-<<<<<<< HEAD
   DateStampedEntityMixin:
     name: DateStampedEntityMixin
     description: A set of dates at which a data item was deposited, published and
@@ -3463,6 +3447,7 @@
         owner: CrossReferencesMixin
         domain_of:
         - CrossReferencesMixin
+        - CrossReferences
         range: DOI_LIST
         recommended: true
         inlined: true
@@ -3476,6 +3461,7 @@
         owner: CrossReferencesMixin
         domain_of:
         - CrossReferencesMixin
+        - CrossReferences
         range: EMPIAR_EMDB_PDB_LIST
         recommended: true
         inlined: true
@@ -3489,6 +3475,7 @@
         owner: CrossReferencesMixin
         domain_of:
         - CrossReferencesMixin
+        - CrossReferences
         range: string
         inlined: true
         inlined_as_list: true
@@ -3500,6 +3487,7 @@
         owner: CrossReferencesMixin
         domain_of:
         - CrossReferencesMixin
+        - CrossReferences
         range: string
         inlined: true
         inlined_as_list: true
@@ -3611,8 +3599,6 @@
         range: boolean
         inlined: true
         inlined_as_list: true
-=======
->>>>>>> 130573c2
   AnnotationMethodLinks:
     name: AnnotationMethodLinks
     description: A set of links to models, sourcecode, documentation, etc referenced
