name: cdp-meta
id: metadata
version: 1.1.0
imports:
- linkml:types
prefixes:
  linkml:
    prefix_prefix: linkml
    prefix_reference: https://w3id.org/linkml/
  cdp-meta:
    prefix_prefix: cdp-meta
    prefix_reference: metadata
  ORCID:
    prefix_prefix: ORCID
    prefix_reference: https://orcid.org/
  ROR:
    prefix_prefix: ROR
    prefix_reference: https://ror.org/
  UBERON:
    prefix_prefix: UBERON
    prefix_reference: http://purl.obolibrary.org/obo/UBERON_
  CL:
    prefix_prefix: CL
    prefix_reference: http://purl.obolibrary.org/obo/CL_
  GO:
    prefix_prefix: GO
    prefix_reference: http://purl.obolibrary.org/obo/GO_
default_prefix: cdp-meta
default_range: string
types:
  string:
    name: string
    description: A character string
    notes:
    - In RDF serializations, a slot with range of string is treated as a literal or
      type xsd:string.   If you are authoring schemas in LinkML YAML, the type is
      referenced with the lower case "string".
    from_schema: metadata
    exact_mappings:
    - schema:Text
    base: str
    uri: xsd:string
  integer:
    name: integer
    description: An integer
    notes:
    - If you are authoring schemas in LinkML YAML, the type is referenced with the
      lower case "integer".
    from_schema: metadata
    exact_mappings:
    - schema:Integer
    base: int
    uri: xsd:integer
  boolean:
    name: boolean
    description: A binary (true or false) value
    notes:
    - If you are authoring schemas in LinkML YAML, the type is referenced with the
      lower case "boolean".
    from_schema: metadata
    exact_mappings:
    - schema:Boolean
    base: Bool
    uri: xsd:boolean
    repr: bool
  float:
    name: float
    description: A real number that conforms to the xsd:float specification
    notes:
    - If you are authoring schemas in LinkML YAML, the type is referenced with the
      lower case "float".
    from_schema: metadata
    exact_mappings:
    - schema:Float
    base: float
    uri: xsd:float
  double:
    name: double
    description: A real number that conforms to the xsd:double specification
    notes:
    - If you are authoring schemas in LinkML YAML, the type is referenced with the
      lower case "double".
    from_schema: metadata
    close_mappings:
    - schema:Float
    base: float
    uri: xsd:double
  decimal:
    name: decimal
    description: A real number with arbitrary precision that conforms to the xsd:decimal
      specification
    notes:
    - If you are authoring schemas in LinkML YAML, the type is referenced with the
      lower case "decimal".
    from_schema: metadata
    broad_mappings:
    - schema:Number
    base: Decimal
    uri: xsd:decimal
  time:
    name: time
    description: A time object represents a (local) time of day, independent of any
      particular day
    notes:
    - URI is dateTime because OWL reasoners do not work with straight date or time
    - If you are authoring schemas in LinkML YAML, the type is referenced with the
      lower case "time".
    from_schema: metadata
    exact_mappings:
    - schema:Time
    base: XSDTime
    uri: xsd:time
    repr: str
  date:
    name: date
    description: a date (year, month and day) in an idealized calendar
    notes:
    - URI is dateTime because OWL reasoners don't work with straight date or time
    - If you are authoring schemas in LinkML YAML, the type is referenced with the
      lower case "date".
    from_schema: metadata
    exact_mappings:
    - schema:Date
    base: XSDDate
    uri: xsd:date
    repr: str
  datetime:
    name: datetime
    description: The combination of a date and time
    notes:
    - If you are authoring schemas in LinkML YAML, the type is referenced with the
      lower case "datetime".
    from_schema: metadata
    exact_mappings:
    - schema:DateTime
    base: XSDDateTime
    uri: xsd:dateTime
    repr: str
  date_or_datetime:
    name: date_or_datetime
    description: Either a date or a datetime
    notes:
    - If you are authoring schemas in LinkML YAML, the type is referenced with the
      lower case "date_or_datetime".
    from_schema: metadata
    base: str
    uri: linkml:DateOrDatetime
    repr: str
  uriorcurie:
    name: uriorcurie
    description: a URI or a CURIE
    notes:
    - If you are authoring schemas in LinkML YAML, the type is referenced with the
      lower case "uriorcurie".
    from_schema: metadata
    base: URIorCURIE
    uri: xsd:anyURI
    repr: str
  curie:
    name: curie
    conforms_to: https://www.w3.org/TR/curie/
    description: a compact URI
    notes:
    - If you are authoring schemas in LinkML YAML, the type is referenced with the
      lower case "curie".
    comments:
    - in RDF serializations this MUST be expanded to a URI
    - in non-RDF serializations MAY be serialized as the compact representation
    from_schema: metadata
    base: Curie
    uri: xsd:string
    repr: str
  uri:
    name: uri
    conforms_to: https://www.ietf.org/rfc/rfc3987.txt
    description: a complete URI
    notes:
    - If you are authoring schemas in LinkML YAML, the type is referenced with the
      lower case "uri".
    comments:
    - in RDF serializations a slot with range of uri is treated as a literal or type
      xsd:anyURI unless it is an identifier or a reference to an identifier, in which
      case it is translated directly to a node
    from_schema: metadata
    close_mappings:
    - schema:URL
    base: URI
    uri: xsd:anyURI
    repr: str
  ncname:
    name: ncname
    description: Prefix part of CURIE
    notes:
    - If you are authoring schemas in LinkML YAML, the type is referenced with the
      lower case "ncname".
    from_schema: metadata
    base: NCName
    uri: xsd:string
    repr: str
  objectidentifier:
    name: objectidentifier
    description: A URI or CURIE that represents an object in the model.
    notes:
    - If you are authoring schemas in LinkML YAML, the type is referenced with the
      lower case "objectidentifier".
    comments:
    - Used for inheritance and type checking
    from_schema: metadata
    base: ElementIdentifier
    uri: shex:iri
    repr: str
  nodeidentifier:
    name: nodeidentifier
    description: A URI, CURIE or BNODE that represents a node in a model.
    notes:
    - If you are authoring schemas in LinkML YAML, the type is referenced with the
      lower case "nodeidentifier".
    from_schema: metadata
    base: NodeIdentifier
    uri: shex:nonLiteral
    repr: str
  jsonpointer:
    name: jsonpointer
    conforms_to: https://datatracker.ietf.org/doc/html/rfc6901
    description: A string encoding a JSON Pointer. The value of the string MUST conform
      to JSON Point syntax and SHOULD dereference to a valid object within the current
      instance document when encoded in tree form.
    notes:
    - If you are authoring schemas in LinkML YAML, the type is referenced with the
      lower case "jsonpointer".
    from_schema: metadata
    base: str
    uri: xsd:string
    repr: str
  jsonpath:
    name: jsonpath
    conforms_to: https://www.ietf.org/archive/id/draft-goessner-dispatch-jsonpath-00.html
    description: A string encoding a JSON Path. The value of the string MUST conform
      to JSON Point syntax and SHOULD dereference to zero or more valid objects within
      the current instance document when encoded in tree form.
    notes:
    - If you are authoring schemas in LinkML YAML, the type is referenced with the
      lower case "jsonpath".
    from_schema: metadata
    base: str
    uri: xsd:string
    repr: str
  sparqlpath:
    name: sparqlpath
    conforms_to: https://www.w3.org/TR/sparql11-query/#propertypaths
    description: A string encoding a SPARQL Property Path. The value of the string
      MUST conform to SPARQL syntax and SHOULD dereference to zero or more valid objects
      within the current instance document when encoded as RDF.
    notes:
    - If you are authoring schemas in LinkML YAML, the type is referenced with the
      lower case "sparqlpath".
    from_schema: metadata
    base: str
    uri: xsd:string
    repr: str
  StringFormattedString:
    name: StringFormattedString
    description: A formatted string (variable) that represents a string.
    from_schema: metadata
    base: str
    pattern: ^[ ]*\{[a-zA-Z0-9_-]+\}[ ]*$
  BooleanFormattedString:
    name: BooleanFormattedString
    description: A formatted string that represents a boolean.
    from_schema: metadata
    base: str
    pattern: ^[ ]*\{[a-zA-Z0-9_-]+\}[ ]*$
  FloatFormattedString:
    name: FloatFormattedString
    description: A formatted string that represents a floating point number.
    from_schema: metadata
    base: str
    pattern: ^float[ ]*\{[a-zA-Z0-9_-]+\}[ ]*$
  IntegerFormattedString:
    name: IntegerFormattedString
    description: A formatted string that represents an integer.
    from_schema: metadata
    base: str
    pattern: ^int[ ]*\{[a-zA-Z0-9_-]+\}[ ]*$
  VersionString:
    name: VersionString
    description: A version number (only major, minor versions)
    from_schema: metadata
    base: float
    minimum_value: 0
  URLorS3URI:
    name: URLorS3URI
    description: A URL or S3 URI
    from_schema: metadata
    base: str
    pattern: ^(((https?|s3)://)|cryoetportal-rawdatasets-dev).*$
  ORCID:
    name: ORCID
    description: A unique, persistent identifier for researchers, provided by ORCID.
    from_schema: metadata
    base: str
    pattern: '[0-9]{4}-[0-9]{4}-[0-9]{4}-[0-9]{3}[0-9X]$'
  BTO_ID:
    name: BTO_ID
    description: A BRENDA Tissue Ontology identifier
    from_schema: metadata
    base: str
    pattern: ^BTO:[0-9]{7}$
  CL_ID:
    name: CL_ID
    description: A Cell Ontology identifier
    from_schema: metadata
    base: str
    pattern: ^CL:[0-9]{7}$
  GO_ID:
    name: GO_ID
    description: A Gene Ontology identifier
    from_schema: metadata
    base: str
    pattern: ^GO:[0-9]{7}$
  ONTOLOGY_ID:
    name: ONTOLOGY_ID
    description: An ontology identifier
    from_schema: metadata
    base: str
    pattern: ^[A-Z]+:[0-9]+$
  DOI:
    name: DOI
    description: A Digital Object Identifier
    from_schema: metadata
    base: str
<<<<<<< HEAD
    pattern: ^(doi:|https://doi\.org/)?10\.[0-9]{4,9}/[-._;()/:a-zA-Z0-9]+$
=======
    pattern: ^(doi:)?10\.[0-9]{4,9}/[-._;()/:a-zA-Z0-9]+$
>>>>>>> b304fc9f
  DOI_LIST:
    name: DOI_LIST
    description: A list of Digital Object Identifiers
    from_schema: metadata
    base: str
<<<<<<< HEAD
    pattern: ^(doi:|https://doi\.org/)?10\.[0-9]{4,9}/[-._;()/:a-zA-Z0-9]+(\s*,\s*(doi:|https://doi\.org/)?10\.[0-9]{4,9}/[-._;()/:a-zA-Z0-9]+)*$
=======
    pattern: ^(doi:)?10\.[0-9]{4,9}/[-._;()/:a-zA-Z0-9]+(\s*,\s*(doi:)?10\.[0-9]{4,9}/[-._;()/:a-zA-Z0-9]+)*$
>>>>>>> b304fc9f
  EMPIAR_ID:
    name: EMPIAR_ID
    description: An Electron Microscopy Public Image Archive identifier
    from_schema: metadata
    base: str
    pattern: ^EMPIAR-[0-9]{5}$
  EMDB_ID:
    name: EMDB_ID
    description: An Electron Microscopy Data Bank identifier
    from_schema: metadata
    base: str
    pattern: ^EMD-[0-9]{4,5}$
  EMPIAR_EMDB_LIST:
    name: EMPIAR_EMDB_LIST
    description: A list of EMPIAR and EMDB identifiers
    from_schema: metadata
    base: str
    pattern: ^(EMPIAR-[0-9]{5}|EMD-[0-9]{4,5})(\s*,\s*(EMPIAR-[0-9]{5}|EMD-[0-9]{4,5}))*$
enums:
  annotation_method_type_enum:
    name: annotation_method_type_enum
    description: Describes how the annotations were generated.
    from_schema: metadata
    permissible_values:
      manual:
        text: manual
        description: Annotations were generated manually.
      automated:
        text: automated
<<<<<<< HEAD
        description: Annotations were generated semi-automatically.
      hybrid:
        text: hybrid
        description: Annotations were generated automatically.
=======
        description: Annotations were generated automatically.
      hybrid:
        text: hybrid
        description: Annotations were generated semi-automatically.
>>>>>>> b304fc9f
  sample_type_enum:
    name: sample_type_enum
    description: Type of sample imaged in a CryoET study.
    from_schema: metadata
    permissible_values:
      cell:
        text: cell
        description: Tomographic data of whole cells or cell sections.
      tissue:
        text: tissue
        description: Tomographic data of tissue sections.
      organism:
        text: organism
        description: Tomographic data of sections through multicellular organisms.
      organelle:
        text: organelle
        description: Tomographic data of purified organelles.
      virus:
        text: virus
        description: Tomographic data of purified viruses or VLPs.
      in_vitro:
        text: in_vitro
        description: Tomographic data of in vitro reconstituted systems or mixtures
          of proteins.
      in_silico:
        text: in_silico
        description: Simulated tomographic data.
      other:
        text: other
        description: Other type of sample.
  tiltseries_camera_acquire_mode_enum:
    name: tiltseries_camera_acquire_mode_enum
    description: Camera acquisition mode
    from_schema: metadata
    permissible_values:
      counting:
        text: counting
        description: Counting mode
      superresolution:
        text: superresolution
        description: Super-resolution mode
      linear:
        text: linear
        description: Linear mode
      cds:
        text: cds
        description: Correlated double sampling mode
  microscope_manufacturer_enum:
    name: microscope_manufacturer_enum
    description: Microscope manufacturer
    from_schema: metadata
    permissible_values:
      FEI:
        text: FEI
        description: FEI Company
      TFS:
        text: TFS
        description: Thermo Fisher Scientific
      JEOL:
        text: JEOL
        description: JEOL Ltd.
  fiducial_alignment_status_enum:
    name: fiducial_alignment_status_enum
    description: Fiducial Alignment method
    from_schema: metadata
    permissible_values:
      FIDUCIAL:
        text: FIDUCIAL
        description: Alignment computed based on fiducial markers
      NON_FIDUCIAL:
        text: NON_FIDUCIAL
        description: Alignment computed without fiducial markers
  tomogram_processing_enum:
    name: tomogram_processing_enum
    description: Tomogram processing method
    from_schema: metadata
    permissible_values:
      denoised:
        text: denoised
        description: Tomogram was denoised
      filtered:
        text: filtered
        description: Tomogram was filtered
      raw:
        text: raw
        description: Tomogram was not processed
  tomogrom_reconstruction_method_enum:
    name: tomogrom_reconstruction_method_enum
    description: Tomogram reconstruction method
    from_schema: metadata
    permissible_values:
      SART:
        text: SART
        description: Simultaneous Algebraic Reconstruction Technique
      FOURIER SPACE:
        text: FOURIER SPACE
        description: Fourier space reconstruction
      SIRT:
        text: SIRT
        description: Simultaneous Iterative Reconstruction Technique
      WBP:
        text: WBP
        description: Weighted Back-Projection
      UNKNOWN:
        text: UNKNOWN
        description: Unknown reconstruction method
  tomogram_type_enum:
    name: tomogram_type_enum
    description: Tomogram type
    from_schema: metadata
    permissible_values:
      CANONICAL:
        text: CANONICAL
        description: Canonical tomogram (basis geometry for all annotations)
classes:
  PicturePath:
    name: PicturePath
    description: A set of paths to representative images of a piece of data.
    from_schema: metadata
    attributes:
      snapshot:
        name: snapshot
        description: Path to the dataset preview image relative to the dataset directory
          root.
        from_schema: metadata
        exact_mappings:
        - cdp-common:snapshot
        alias: snapshot
        owner: PicturePath
        domain_of:
        - PicturePath
        range: URLorS3URI
        recommended: true
        inlined: true
        inlined_as_list: true
        pattern: ^(((https?|s3)://)|cryoetportal-rawdatasets-dev).*$
      thumbnail:
        name: thumbnail
        description: Path to the thumbnail of preview image relative to the dataset
          directory root.
        from_schema: metadata
        exact_mappings:
        - cdp-common:thumbnail
        alias: thumbnail
        owner: PicturePath
        domain_of:
        - PicturePath
        range: URLorS3URI
        recommended: true
        inlined: true
        inlined_as_list: true
        pattern: ^(((https?|s3)://)|cryoetportal-rawdatasets-dev).*$
  Author:
    name: Author
    description: Author of a scientific data entity.
    from_schema: metadata
    attributes:
      name:
        name: name
        description: The full name of the author.
        from_schema: metadata
        exact_mappings:
        - cdp-common:author_name
        alias: name
        owner: Author
        domain_of:
        - Author
        - OrganismDetails
        - TissueDetails
        - CellType
        - CellStrain
        - CellComponent
        - AnnotationObject
        range: string
        required: true
        inlined: true
        inlined_as_list: true
      email:
        name: email
        description: The email address of the author.
        from_schema: metadata
        exact_mappings:
        - cdp-common:author_email
        alias: email
        owner: Author
        domain_of:
        - Author
        range: string
        inlined: true
        inlined_as_list: true
      affiliation_name:
        name: affiliation_name
        description: The name of the author's affiliation.
        from_schema: metadata
        exact_mappings:
        - cdp-common:author_affiliation_name
        alias: affiliation_name
        owner: Author
        domain_of:
        - Author
        range: string
        inlined: true
        inlined_as_list: true
      affiliation_address:
        name: affiliation_address
        description: The address of the author's affiliation.
        from_schema: metadata
        exact_mappings:
        - cdp-common:author_affiliation_address
        alias: affiliation_address
        owner: Author
        domain_of:
        - Author
        range: string
        inlined: true
        inlined_as_list: true
      affiliation_identifier:
        name: affiliation_identifier
        description: A Research Organization Registry (ROR) identifier.
        from_schema: metadata
        exact_mappings:
        - cdp-common:affiliation_identifier
        alias: affiliation_identifier
        owner: Author
        domain_of:
        - Author
        range: string
        recommended: true
        inlined: true
        inlined_as_list: true
      corresponding_author_status:
        name: corresponding_author_status
        description: Whether the author is a corresponding author.
        from_schema: metadata
        exact_mappings:
        - cdp-common:author_corresponding_author_status
        ifabsent: 'False'
        alias: corresponding_author_status
        owner: Author
        domain_of:
        - Author
        range: boolean
        inlined: true
        inlined_as_list: true
      primary_author_status:
        name: primary_author_status
        description: Whether the author is a primary author.
        from_schema: metadata
        exact_mappings:
        - cdp-common:author_primary_author_status
        ifabsent: 'False'
        alias: primary_author_status
        owner: Author
        domain_of:
        - Author
        range: boolean
        inlined: true
        inlined_as_list: true
      ORCID:
        name: ORCID
        description: The ORCID identifier for the author.
        from_schema: metadata
        exact_mappings:
        - cdp-common:author_orcid
        alias: ORCID
        owner: Author
        domain_of:
        - Author
        range: ORCID
        recommended: true
        inlined: true
        inlined_as_list: true
        pattern: '[0-9]{4}-[0-9]{4}-[0-9]{4}-[0-9]{3}[0-9X]$'
  FundingDetails:
    name: FundingDetails
    description: A funding source for a scientific data entity (base for JSON and
      DB representation).
    from_schema: metadata
    attributes:
      funding_agency_name:
        name: funding_agency_name
        description: The name of the funding source.
        from_schema: metadata
        exact_mappings:
        - cdp-common:funding_agency_name
        alias: funding_agency_name
        owner: FundingDetails
        domain_of:
        - FundingDetails
        range: string
        recommended: true
        inlined: true
        inlined_as_list: true
      grant_id:
        name: grant_id
        description: Grant identifier provided by the funding agency
        from_schema: metadata
        exact_mappings:
        - cdp-common:funding_grant_id
        alias: grant_id
        owner: FundingDetails
        domain_of:
        - FundingDetails
        range: string
        recommended: true
        inlined: true
        inlined_as_list: true
  DateStamp:
    name: DateStamp
    description: A set of dates at which a data item was deposited, published and
      last modified.
    from_schema: metadata
    attributes:
      deposition_date:
        name: deposition_date
        description: The date a data item was received by the cryoET data portal.
        from_schema: metadata
        exact_mappings:
        - cdp-common:deposition_date
        alias: deposition_date
        owner: DateStamp
        domain_of:
        - DateStamp
        range: date
        required: true
        inlined: true
        inlined_as_list: true
      release_date:
        name: release_date
        description: The date a data item was received by the cryoET data portal.
        from_schema: metadata
        exact_mappings:
        - cdp-common:release_date
        alias: release_date
        owner: DateStamp
        domain_of:
        - DateStamp
        range: date
        required: true
        inlined: true
        inlined_as_list: true
      last_modified_date:
        name: last_modified_date
        description: The date a piece of data was last modified on the cryoET data
          portal.
        from_schema: metadata
        exact_mappings:
        - cdp-common:last_modified_date
        alias: last_modified_date
        owner: DateStamp
        domain_of:
        - DateStamp
        range: date
        required: true
        inlined: true
        inlined_as_list: true
  DatestampedEntity:
    name: DatestampedEntity
    description: An entity with associated deposition, release and last modified dates.
    from_schema: metadata
    abstract: true
    attributes:
      dates:
        name: dates
        description: A set of dates at which a data item was deposited, published
          and last modified.
        from_schema: metadata
        alias: dates
        owner: DatestampedEntity
        domain_of:
        - DatestampedEntity
        range: DateStamp
        required: true
        inlined: true
        inlined_as_list: true
  AuthoredEntity:
    name: AuthoredEntity
    description: An entity with associated authors.
    from_schema: metadata
    abstract: true
    attributes:
      authors:
        name: authors
        description: Author of a scientific data entity.
        from_schema: metadata
        list_elements_ordered: true
        alias: authors
        owner: AuthoredEntity
        domain_of:
        - AuthoredEntity
        range: Author
        required: true
        multivalued: true
        inlined: true
        inlined_as_list: true
  FundedEntity:
    name: FundedEntity
    description: An entity with associated funding sources.
    from_schema: metadata
    abstract: true
    attributes:
      funding:
        name: funding
        description: A funding source for a scientific data entity (base for JSON
          and DB representation).
        from_schema: metadata
        list_elements_ordered: true
        alias: funding
        owner: FundedEntity
        domain_of:
        - FundedEntity
        range: FundingDetails
        recommended: true
        multivalued: true
        inlined: true
        inlined_as_list: true
  CrossReferencedEntity:
    name: CrossReferencedEntity
    description: An entity with associated cross-references to other databases and
      publications.
    from_schema: metadata
    abstract: true
    attributes:
      cross_references:
        name: cross_references
        description: A set of cross-references to other databases and publications.
        from_schema: metadata
        alias: cross_references
        owner: CrossReferencedEntity
        domain_of:
        - CrossReferencedEntity
        range: CrossReferences
        inlined: true
        inlined_as_list: true
  PicturedEntity:
    name: PicturedEntity
    description: An entity with associated preview images.
    from_schema: metadata
    abstract: true
    attributes:
      key_photos:
        name: key_photos
        description: A set of paths to representative images of a piece of data.
        from_schema: metadata
        alias: key_photos
        owner: PicturedEntity
        domain_of:
        - PicturedEntity
        range: PicturePath
        required: true
        inlined: true
        inlined_as_list: true
  OrganismDetails:
    name: OrganismDetails
    description: The species from which the sample was derived.
    from_schema: metadata
    attributes:
      name:
        name: name
        description: Name of the organism from which a biological sample used in a
          CryoET study is derived from, e.g. homo sapiens.
        from_schema: metadata
        exact_mappings:
        - cdp-common:organism_name
        alias: name
        owner: OrganismDetails
        domain_of:
        - Author
        - OrganismDetails
        - TissueDetails
        - CellType
        - CellStrain
        - CellComponent
        - AnnotationObject
        range: string
        required: true
        inlined: true
        inlined_as_list: true
      taxonomy_id:
        name: taxonomy_id
        description: NCBI taxonomy identifier for the organism, e.g. 9606
        from_schema: metadata
        exact_mappings:
        - cdp-common:organism_taxid
        alias: taxonomy_id
        owner: OrganismDetails
        domain_of:
        - OrganismDetails
        range: integer
        recommended: true
        inlined: true
        inlined_as_list: true
        minimum_value: 1
  TissueDetails:
    name: TissueDetails
    description: The type of tissue from which the sample was derived.
    from_schema: metadata
    attributes:
      name:
        name: name
        description: Name of the tissue from which a biological sample used in a CryoET
          study is derived from.
        from_schema: metadata
        exact_mappings:
        - cdp-common:tissue_name
        alias: name
        owner: TissueDetails
        domain_of:
        - Author
        - OrganismDetails
        - TissueDetails
        - CellType
        - CellStrain
        - CellComponent
        - AnnotationObject
        range: string
        required: true
        inlined: true
        inlined_as_list: true
      id:
        name: id
        description: The UBERON identifier for the tissue.
        from_schema: metadata
        exact_mappings:
        - cdp-common:tissue_id
        alias: id
        owner: TissueDetails
        domain_of:
        - TissueDetails
        - CellType
        - CellStrain
        - CellComponent
        - AnnotationObject
        range: BTO_ID
        recommended: true
        inlined: true
        inlined_as_list: true
        pattern: ^BTO:[0-9]{7}$
  CellType:
    name: CellType
    description: The cell type from which the sample was derived.
    from_schema: metadata
    attributes:
      name:
        name: name
        description: Name of the cell type from which a biological sample used in
          a CryoET study is derived from.
        from_schema: metadata
        exact_mappings:
        - cdp-common:cell_name
        alias: name
        owner: CellType
        domain_of:
        - Author
        - OrganismDetails
        - TissueDetails
        - CellType
        - CellStrain
        - CellComponent
        - AnnotationObject
        range: string
        required: true
        inlined: true
        inlined_as_list: true
      id:
        name: id
        description: Cell Ontology identifier for the cell type
        from_schema: metadata
        exact_mappings:
        - cdp-common:cell_type_id
        alias: id
        owner: CellType
        domain_of:
        - TissueDetails
        - CellType
        - CellStrain
        - CellComponent
        - AnnotationObject
        range: CL_ID
        recommended: true
        inlined: true
        inlined_as_list: true
        pattern: ^CL:[0-9]{7}$
  CellStrain:
    name: CellStrain
    description: The strain or cell line from which the sample was derived.
    from_schema: metadata
    attributes:
      name:
        name: name
        description: Cell line or strain for the sample.
        from_schema: metadata
        exact_mappings:
        - cdp-common:cell_strain_name
        alias: name
        owner: CellStrain
        domain_of:
        - Author
        - OrganismDetails
        - TissueDetails
        - CellType
        - CellStrain
        - CellComponent
        - AnnotationObject
        range: string
        required: true
        inlined: true
        inlined_as_list: true
      id:
        name: id
        description: Link to more information about the cell strain.
        from_schema: metadata
        exact_mappings:
        - cdp-common:cell_strain_id
        alias: id
        owner: CellStrain
        domain_of:
        - TissueDetails
        - CellType
        - CellStrain
        - CellComponent
        - AnnotationObject
        range: ONTOLOGY_ID
        recommended: true
        inlined: true
        inlined_as_list: true
        pattern: ^[A-Z]+:[0-9]+$
  CellComponent:
    name: CellComponent
    description: The cellular component from which the sample was derived.
    from_schema: metadata
    attributes:
      name:
        name: name
        description: Name of the cellular component.
        from_schema: metadata
        exact_mappings:
        - cdp-common:cell_component_name
        alias: name
        owner: CellComponent
        domain_of:
        - Author
        - OrganismDetails
        - TissueDetails
        - CellType
        - CellStrain
        - CellComponent
        - AnnotationObject
        range: string
        required: true
        inlined: true
        inlined_as_list: true
      id:
        name: id
        description: The GO identifier for the cellular component.
        from_schema: metadata
        exact_mappings:
        - cdp-common:cell_component_id
        alias: id
        owner: CellComponent
        domain_of:
        - TissueDetails
        - CellType
        - CellStrain
        - CellComponent
        - AnnotationObject
        range: GO_ID
        recommended: true
        inlined: true
        inlined_as_list: true
        pattern: ^GO:[0-9]{7}$
  ExperimentalMetadata:
    name: ExperimentalMetadata
    description: Metadata describing sample and sample preparation methods used in
      a cryoET dataset.
    from_schema: metadata
    abstract: true
    attributes:
      sample_type:
        name: sample_type
        description: Type of sample imaged in a CryoET study.
        from_schema: metadata
        exact_mappings:
        - cdp-common:preparation_sample_type
        alias: sample_type
        owner: ExperimentalMetadata
        domain_of:
        - ExperimentalMetadata
        range: sample_type_enum
        required: true
        inlined: true
        inlined_as_list: true
        pattern: (^cell$)|(^tissue$)|(^organism$)|(^organelle$)|(^virus$)|(^in_vitro$)|(^in_silico$)|(^other$)
      sample_preparation:
        name: sample_preparation
        description: Describes how the sample was prepared.
        from_schema: metadata
        exact_mappings:
        - cdp-common:sample_preparation
        alias: sample_preparation
        owner: ExperimentalMetadata
        domain_of:
        - ExperimentalMetadata
        range: string
        recommended: true
        inlined: true
        inlined_as_list: true
      grid_preparation:
        name: grid_preparation
        description: Describes Cryo-ET grid preparation.
        from_schema: metadata
        exact_mappings:
        - cdp-common:grid_preparation
        alias: grid_preparation
        owner: ExperimentalMetadata
        domain_of:
        - ExperimentalMetadata
        range: string
        recommended: true
        inlined: true
        inlined_as_list: true
      other_setup:
        name: other_setup
        description: Describes other setup not covered by sample preparation or grid
          preparation that may make this dataset unique in the same publication.
        from_schema: metadata
        exact_mappings:
        - cdp-common:preparation_other_setup
        alias: other_setup
        owner: ExperimentalMetadata
        domain_of:
        - ExperimentalMetadata
        range: string
        recommended: true
        inlined: true
        inlined_as_list: true
      organism:
        name: organism
        description: The species from which the sample was derived.
        from_schema: metadata
        alias: organism
        owner: ExperimentalMetadata
        domain_of:
        - ExperimentalMetadata
        range: OrganismDetails
        inlined: true
        inlined_as_list: true
      tissue:
        name: tissue
        description: The type of tissue from which the sample was derived.
        from_schema: metadata
        alias: tissue
        owner: ExperimentalMetadata
        domain_of:
        - ExperimentalMetadata
        range: TissueDetails
        inlined: true
        inlined_as_list: true
      cell_type:
        name: cell_type
        description: The cell type from which the sample was derived.
        from_schema: metadata
        alias: cell_type
        owner: ExperimentalMetadata
        domain_of:
        - ExperimentalMetadata
        range: CellType
        inlined: true
        inlined_as_list: true
      cell_strain:
        name: cell_strain
        description: The strain or cell line from which the sample was derived.
        from_schema: metadata
        alias: cell_strain
        owner: ExperimentalMetadata
        domain_of:
        - ExperimentalMetadata
        range: CellStrain
        inlined: true
        inlined_as_list: true
      cell_component:
        name: cell_component
        description: The cellular component from which the sample was derived.
        from_schema: metadata
        alias: cell_component
        owner: ExperimentalMetadata
        domain_of:
        - ExperimentalMetadata
        range: CellComponent
        inlined: true
        inlined_as_list: true
  Dataset:
    name: Dataset
    description: High-level description of a cryoET dataset.
    from_schema: metadata
    mixins:
    - DatestampedEntity
    - AuthoredEntity
    - FundedEntity
    - CrossReferencedEntity
    - ExperimentalMetadata
    attributes:
      dataset_identifier:
        name: dataset_identifier
        description: An identifier for a CryoET dataset, assigned by the Data Portal.
          Used to identify the dataset as the directory name in data tree.
        from_schema: metadata
        exact_mappings:
        - cdp-common:dataset_identifier
        alias: dataset_identifier
        owner: Dataset
        domain_of:
        - Dataset
        range: integer
        required: true
        inlined: true
        inlined_as_list: true
      dataset_title:
        name: dataset_title
        description: Title of a CryoET dataset.
        from_schema: metadata
        exact_mappings:
        - cdp-common:dataset_title
        alias: dataset_title
        owner: Dataset
        domain_of:
        - Dataset
        range: string
        required: true
        inlined: true
        inlined_as_list: true
      dataset_description:
        name: dataset_description
        description: A short description of a CryoET dataset, similar to an abstract
          for a journal article or dataset.
        from_schema: metadata
        exact_mappings:
        - cdp-common:dataset_description
        alias: dataset_description
        owner: Dataset
        domain_of:
        - Dataset
        range: string
        required: true
        inlined: true
        inlined_as_list: true
      dates:
        name: dates
        description: A set of dates at which a data item was deposited, published
          and last modified.
        from_schema: metadata
        alias: dates
        owner: Dataset
        domain_of:
        - DatestampedEntity
        range: DateStamp
        required: true
        inlined: true
        inlined_as_list: true
      authors:
        name: authors
        description: Author of a scientific data entity.
        from_schema: metadata
        list_elements_ordered: true
        alias: authors
        owner: Dataset
        domain_of:
        - AuthoredEntity
        range: Author
        required: true
        multivalued: true
        inlined: true
        inlined_as_list: true
      funding:
        name: funding
        description: A funding source for a scientific data entity (base for JSON
          and DB representation).
        from_schema: metadata
        list_elements_ordered: true
        alias: funding
        owner: Dataset
        domain_of:
        - FundedEntity
        range: FundingDetails
        recommended: true
        multivalued: true
        inlined: true
        inlined_as_list: true
      cross_references:
        name: cross_references
        description: A set of cross-references to other databases and publications.
        from_schema: metadata
        alias: cross_references
        owner: Dataset
        domain_of:
        - CrossReferencedEntity
        range: CrossReferences
        inlined: true
        inlined_as_list: true
      sample_type:
        name: sample_type
        description: Type of sample imaged in a CryoET study.
        from_schema: metadata
        exact_mappings:
        - cdp-common:preparation_sample_type
        alias: sample_type
        owner: Dataset
        domain_of:
        - ExperimentalMetadata
        range: sample_type_enum
        required: true
        inlined: true
        inlined_as_list: true
        pattern: (^cell$)|(^tissue$)|(^organism$)|(^organelle$)|(^virus$)|(^in_vitro$)|(^in_silico$)|(^other$)
      sample_preparation:
        name: sample_preparation
        description: Describes how the sample was prepared.
        from_schema: metadata
        exact_mappings:
        - cdp-common:sample_preparation
        alias: sample_preparation
        owner: Dataset
        domain_of:
        - ExperimentalMetadata
        range: string
        recommended: true
        inlined: true
        inlined_as_list: true
      grid_preparation:
        name: grid_preparation
        description: Describes Cryo-ET grid preparation.
        from_schema: metadata
        exact_mappings:
        - cdp-common:grid_preparation
        alias: grid_preparation
        owner: Dataset
        domain_of:
        - ExperimentalMetadata
        range: string
        recommended: true
        inlined: true
        inlined_as_list: true
      other_setup:
        name: other_setup
        description: Describes other setup not covered by sample preparation or grid
          preparation that may make this dataset unique in the same publication.
        from_schema: metadata
        exact_mappings:
        - cdp-common:preparation_other_setup
        alias: other_setup
        owner: Dataset
        domain_of:
        - ExperimentalMetadata
        range: string
        recommended: true
        inlined: true
        inlined_as_list: true
      organism:
        name: organism
        description: The species from which the sample was derived.
        from_schema: metadata
        alias: organism
        owner: Dataset
        domain_of:
        - ExperimentalMetadata
        range: OrganismDetails
        inlined: true
        inlined_as_list: true
      tissue:
        name: tissue
        description: The type of tissue from which the sample was derived.
        from_schema: metadata
        alias: tissue
        owner: Dataset
        domain_of:
        - ExperimentalMetadata
        range: TissueDetails
        inlined: true
        inlined_as_list: true
      cell_type:
        name: cell_type
        description: The cell type from which the sample was derived.
        from_schema: metadata
        alias: cell_type
        owner: Dataset
        domain_of:
        - ExperimentalMetadata
        range: CellType
        inlined: true
        inlined_as_list: true
      cell_strain:
        name: cell_strain
        description: The strain or cell line from which the sample was derived.
        from_schema: metadata
        alias: cell_strain
        owner: Dataset
        domain_of:
        - ExperimentalMetadata
        range: CellStrain
        inlined: true
        inlined_as_list: true
      cell_component:
        name: cell_component
        description: The cellular component from which the sample was derived.
        from_schema: metadata
        alias: cell_component
        owner: Dataset
        domain_of:
        - ExperimentalMetadata
        range: CellComponent
        inlined: true
        inlined_as_list: true
  CameraDetails:
    name: CameraDetails
    description: The camera used to collect the tilt series.
    from_schema: metadata
    attributes:
      acquire_mode:
        name: acquire_mode
        description: Camera acquisition mode
        from_schema: metadata
        exact_mappings:
        - cdp-common:tiltseries_camera_acquire_mode
        alias: acquire_mode
        owner: CameraDetails
        domain_of:
<<<<<<< HEAD
        - Camera
=======
        - CameraDetails
>>>>>>> b304fc9f
        inlined: true
        inlined_as_list: true
        pattern: (^[ ]*\{[a-zA-Z0-9_-]+\}[ ]*$)|(^counting$)|(^superresolution$)|(^linear$)|(^cds$)
        any_of:
        - range: StringFormattedString
        - range: tiltseries_camera_acquire_mode_enum
      manufacturer:
        name: manufacturer
        description: Name of the camera manufacturer
        from_schema: metadata
        exact_mappings:
        - cdp-common:tiltseries_camera_manufacturer
        alias: manufacturer
        owner: CameraDetails
        domain_of:
        - CameraDetails
        - MicroscopeDetails
        range: string
        required: true
        inlined: true
        inlined_as_list: true
      model:
        name: model
        description: Camera model name
        from_schema: metadata
        exact_mappings:
        - cdp-common:tiltseries_camera_model
        alias: model
        owner: CameraDetails
        domain_of:
        - CameraDetails
        - MicroscopeDetails
        range: string
        required: true
        inlined: true
        inlined_as_list: true
  MicroscopeDetails:
    name: MicroscopeDetails
    description: The microscope used to collect the tilt series.
    from_schema: metadata
    attributes:
      additional_info:
        name: additional_info
        description: Other microscope optical setup information, in addition to energy
          filter, phase plate and image corrector
        from_schema: metadata
        exact_mappings:
        - cdp-common:tiltseries_microscope_additional_info
        alias: additional_info
<<<<<<< HEAD
        owner: Microscope
        domain_of:
        - Microscope
=======
        owner: MicroscopeDetails
        domain_of:
        - MicroscopeDetails
>>>>>>> b304fc9f
        range: string
        inlined: true
        inlined_as_list: true
      manufacturer:
        name: manufacturer
        description: Name of the microscope manufacturer
        from_schema: metadata
        exact_mappings:
        - cdp-common:tiltseries_microscope_manufacturer
        alias: manufacturer
        owner: MicroscopeDetails
        domain_of:
<<<<<<< HEAD
        - Camera
        - Microscope
=======
        - CameraDetails
        - MicroscopeDetails
>>>>>>> b304fc9f
        required: true
        inlined: true
        inlined_as_list: true
        pattern: (^[ ]*\{[a-zA-Z0-9_-]+\}[ ]*$)|(^FEI$)|(^TFS$)|(^JEOL$)
        any_of:
        - range: StringFormattedString
        - range: microscope_manufacturer_enum
      model:
        name: model
        description: Microscope model name
        from_schema: metadata
        exact_mappings:
        - cdp-common:tiltseries_microscope_model
        alias: model
        owner: MicroscopeDetails
        domain_of:
        - CameraDetails
        - MicroscopeDetails
        range: string
        required: true
        inlined: true
        inlined_as_list: true
  MicroscopeOpticalSetup:
    name: MicroscopeOpticalSetup
    description: The optical setup of the microscope used to collect the tilt series.
    from_schema: metadata
    attributes:
      energy_filter:
        name: energy_filter
        description: Energy filter setup used
        from_schema: metadata
        exact_mappings:
        - cdp-common:tiltseries_microscope_energy_filter
        alias: energy_filter
        owner: MicroscopeOpticalSetup
        domain_of:
        - MicroscopeOpticalSetup
        range: string
        required: true
        inlined: true
        inlined_as_list: true
      phase_plate:
        name: phase_plate
        description: Phase plate configuration
        from_schema: metadata
        exact_mappings:
        - cdp-common:tiltseries_microscope_phase_plate
        alias: phase_plate
        owner: MicroscopeOpticalSetup
        domain_of:
        - MicroscopeOpticalSetup
        range: string
        inlined: true
        inlined_as_list: true
      image_corrector:
        name: image_corrector
        description: Image corrector setup
        from_schema: metadata
        exact_mappings:
        - cdp-common:tiltseries_microscope_image_corrector
        alias: image_corrector
        owner: MicroscopeOpticalSetup
        domain_of:
        - MicroscopeOpticalSetup
        range: string
        inlined: true
        inlined_as_list: true
  TiltRange:
    name: TiltRange
    description: The range of tilt angles in the tilt series.
    from_schema: metadata
    attributes:
      min:
        name: min
        description: Minimal tilt angle in degrees
        from_schema: metadata
        exact_mappings:
        - cdp-common:tiltseries_tilt_min
        alias: min
        owner: TiltRange
        domain_of:
        - TiltRange
        required: true
        inlined: true
        inlined_as_list: true
        minimum_value: -90
        maximum_value: 90
        pattern: ^float[ ]*\{[a-zA-Z0-9_-]+\}[ ]*$
        unit:
          symbol: °
          descriptive_name: degrees
        any_of:
        - range: float
          minimum_value: -90
          maximum_value: 90
        - range: FloatFormattedString
      max:
        name: max
        description: Maximal tilt angle in degrees
        from_schema: metadata
        exact_mappings:
        - cdp-common:tiltseries_tilt_max
        alias: max
        owner: TiltRange
        domain_of:
        - TiltRange
        required: true
        inlined: true
        inlined_as_list: true
        minimum_value: -90
        maximum_value: 90
        pattern: ^float[ ]*\{[a-zA-Z0-9_-]+\}[ ]*$
        unit:
          symbol: °
          descriptive_name: degrees
        any_of:
        - range: float
          minimum_value: -90
          maximum_value: 90
        - range: FloatFormattedString
  TiltSeries:
    name: TiltSeries
    description: Metadata describing a tilt series.
    from_schema: metadata
    attributes:
      acceleration_voltage:
        name: acceleration_voltage
        description: Electron Microscope Accelerator voltage in volts
        from_schema: metadata
        exact_mappings:
        - cdp-common:tiltseries_acceleration_voltage
        alias: acceleration_voltage
        owner: TiltSeries
        domain_of:
        - TiltSeries
        range: float
        required: true
        inlined: true
        inlined_as_list: true
        minimum_value: 20000
        unit:
          symbol: V
          descriptive_name: volts
      aligned_tiltseries_binning:
        name: aligned_tiltseries_binning
        description: Binning factor of the aligned tilt series
        from_schema: metadata
        exact_mappings:
        - cdp-common:tiltseries_aligned_tiltseries_binning
        ifabsent: float(1)
        alias: aligned_tiltseries_binning
        owner: TiltSeries
        domain_of:
        - TiltSeries
        inlined: true
        inlined_as_list: true
        minimum_value: 0
        pattern: ^float[ ]*\{[a-zA-Z0-9_-]+\}[ ]*$
        any_of:
        - range: float
          minimum_value: 0
        - range: FloatFormattedString
      binning_from_frames:
        name: binning_from_frames
        description: Describes the binning factor from frames to tilt series file
        from_schema: metadata
        exact_mappings:
        - cdp-common:tiltseries_binning_from_frames
        ifabsent: float(1)
        alias: binning_from_frames
        owner: TiltSeries
        domain_of:
        - TiltSeries
        inlined: true
        inlined_as_list: true
        minimum_value: 0
        pattern: ^float[ ]*\{[a-zA-Z0-9_-]+\}[ ]*$
        any_of:
        - range: float
          minimum_value: 0
        - range: FloatFormattedString
      camera:
        name: camera
        description: The camera used to collect the tilt series.
        from_schema: metadata
        alias: camera
        owner: TiltSeries
        domain_of:
        - TiltSeries
        range: CameraDetails
        required: true
        inlined: true
        inlined_as_list: true
      data_acquisition_software:
        name: data_acquisition_software
        description: Software used to collect data
        from_schema: metadata
        exact_mappings:
        - cdp-common:tiltseries_data_acquisition_software
        alias: data_acquisition_software
        owner: TiltSeries
        domain_of:
        - TiltSeries
        range: string
        required: true
        inlined: true
        inlined_as_list: true
      frames_count:
        name: frames_count
        description: Number of frames associated with this tiltseries
        from_schema: metadata
        exact_mappings:
        - cdp-common:tiltseries_frames_count
        alias: frames_count
        owner: TiltSeries
        domain_of:
        - TiltSeries
        range: integer
        inlined: true
        inlined_as_list: true
      is_aligned:
        name: is_aligned
        description: Whether this tilt series is aligned
        from_schema: metadata
        exact_mappings:
        - cdp-common:tiltseries_is_aligned
        alias: is_aligned
        owner: TiltSeries
        domain_of:
        - TiltSeries
        range: boolean
        required: true
        inlined: true
        inlined_as_list: true
      microscope:
        name: microscope
        description: The microscope used to collect the tilt series.
        from_schema: metadata
        alias: microscope
        owner: TiltSeries
        domain_of:
        - TiltSeries
        range: MicroscopeDetails
        required: true
        inlined: true
        inlined_as_list: true
      microscope_optical_setup:
        name: microscope_optical_setup
        description: The optical setup of the microscope used to collect the tilt
          series.
        from_schema: metadata
        alias: microscope_optical_setup
        owner: TiltSeries
        domain_of:
        - TiltSeries
        range: MicroscopeOpticalSetup
        required: true
        inlined: true
        inlined_as_list: true
      related_empiar_entry:
        name: related_empiar_entry
        description: If a tilt series is deposited into EMPIAR, enter the EMPIAR dataset
          identifier
        from_schema: metadata
        exact_mappings:
        - cdp-common:tiltseries_related_empiar_entry
        alias: related_empiar_entry
        owner: TiltSeries
        domain_of:
        - TiltSeries
        range: EMPIAR_ID
        inlined: true
        inlined_as_list: true
        pattern: ^EMPIAR-[0-9]{5}$
      spherical_aberration_constant:
        name: spherical_aberration_constant
        description: Spherical Aberration Constant of the objective lens in millimeters
        from_schema: metadata
        exact_mappings:
        - cdp-common:tiltseries_spherical_aberration_constant
        alias: spherical_aberration_constant
        owner: TiltSeries
        domain_of:
        - TiltSeries
        required: true
        inlined: true
        inlined_as_list: true
        minimum_value: 0
        pattern: ^float[ ]*\{[a-zA-Z0-9_-]+\}[ ]*$
        unit:
          symbol: mm
          descriptive_name: millimeters
        any_of:
        - range: float
          minimum_value: 0
        - range: FloatFormattedString
      tilt_alignment_software:
        name: tilt_alignment_software
        description: Software used for tilt alignment
        from_schema: metadata
        exact_mappings:
        - cdp-common:tiltseries_tilt_alignment_software
        alias: tilt_alignment_software
        owner: TiltSeries
        domain_of:
        - TiltSeries
        range: string
        inlined: true
        inlined_as_list: true
      tilt_axis:
        name: tilt_axis
        description: Rotation angle in degrees
        from_schema: metadata
        exact_mappings:
        - cdp-common:tiltseries_tilt_axis
        alias: tilt_axis
        owner: TiltSeries
        domain_of:
        - TiltSeries
        required: true
        inlined: true
        inlined_as_list: true
        minimum_value: -360
        maximum_value: 360
        pattern: ^float[ ]*\{[a-zA-Z0-9_-]+\}[ ]*$
        unit:
          symbol: °
          descriptive_name: degrees
        any_of:
        - range: float
          minimum_value: -360
          maximum_value: 360
        - range: FloatFormattedString
      tilt_range:
        name: tilt_range
        description: The range of tilt angles in the tilt series.
        from_schema: metadata
        alias: tilt_range
        owner: TiltSeries
        domain_of:
        - TiltSeries
        range: TiltRange
        required: true
        inlined: true
        inlined_as_list: true
      tilt_series_quality:
        name: tilt_series_quality
        description: Author assessment of tilt series quality within the dataset (1-5,
          5 is best)
        from_schema: metadata
        exact_mappings:
        - cdp-common:tiltseries_tilt_series_quality
        alias: tilt_series_quality
        owner: TiltSeries
        domain_of:
        - TiltSeries
        required: true
        inlined: true
        inlined_as_list: true
        minimum_value: 1
        maximum_value: 5
        pattern: ^int[ ]*\{[a-zA-Z0-9_-]+\}[ ]*$
        any_of:
        - range: integer
          minimum_value: 1
          maximum_value: 5
        - range: IntegerFormattedString
      tilt_step:
        name: tilt_step
        description: Tilt step in degrees
        from_schema: metadata
        exact_mappings:
        - cdp-common:tiltseries_tilt_step
        alias: tilt_step
        owner: TiltSeries
        domain_of:
        - TiltSeries
        required: true
        inlined: true
        inlined_as_list: true
        minimum_value: 0
        maximum_value: 90
        pattern: ^float[ ]*\{[a-zA-Z0-9_-]+\}[ ]*$
        unit:
          symbol: °
          descriptive_name: degrees
        any_of:
        - range: float
          minimum_value: 0
          maximum_value: 90
        - range: FloatFormattedString
      tilting_scheme:
        name: tilting_scheme
        description: The order of stage tilting during acquisition of the data
        from_schema: metadata
        exact_mappings:
        - cdp-common:tiltseries_tilting_scheme
        alias: tilting_scheme
        owner: TiltSeries
        domain_of:
        - TiltSeries
        range: string
        required: true
        inlined: true
        inlined_as_list: true
      total_flux:
        name: total_flux
        description: Number of Electrons reaching the specimen in a square Angstrom
          area for the entire tilt series
        from_schema: metadata
        exact_mappings:
        - cdp-common:tiltseries_total_flux
        alias: total_flux
        owner: TiltSeries
        domain_of:
        - TiltSeries
        required: true
        inlined: true
        inlined_as_list: true
        minimum_value: 0
        pattern: ^float[ ]*\{[a-zA-Z0-9_-]+\}[ ]*$
        unit:
          symbol: e^-/Å^2
          descriptive_name: electrons per square Angstrom
        any_of:
        - range: float
          minimum_value: 0
        - range: FloatFormattedString
      pixel_spacing:
        name: pixel_spacing
        description: Pixel spacing for the tilt series
        from_schema: metadata
        exact_mappings:
        - cdp-common:tiltseries_pixel_spacing
        alias: pixel_spacing
        owner: TiltSeries
        domain_of:
        - TiltSeries
        required: true
        inlined: true
        inlined_as_list: true
        minimum_value: 0.001
        pattern: ^float[ ]*\{[a-zA-Z0-9_-]+\}[ ]*$
        unit:
          symbol: Å/px
          descriptive_name: Angstroms per pixel
        any_of:
        - range: float
          minimum_value: 0.001
        - range: FloatFormattedString
  TomogramSize:
    name: TomogramSize
    description: The size of a tomogram in voxels in each dimension.
    from_schema: metadata
    attributes:
      x:
        name: x
        description: Number of pixels in the 3D data fast axis
        from_schema: metadata
        alias: x
        owner: TomogramSize
        domain_of:
        - TomogramSize
        - TomogramOffset
        range: integer
        required: true
        inlined: true
        inlined_as_list: true
        minimum_value: 0
        unit:
          symbol: px
          descriptive_name: pixels
      y:
        name: y
        description: Number of pixels in the 3D data medium axis
        from_schema: metadata
        alias: y
        owner: TomogramSize
        domain_of:
        - TomogramSize
        - TomogramOffset
        range: integer
        required: true
        inlined: true
        inlined_as_list: true
        minimum_value: 0
        unit:
          symbol: px
          descriptive_name: pixels
      z:
        name: z
        description: Number of pixels in the 3D data slow axis.  This is the image
          projection direction at zero stage tilt
        from_schema: metadata
        alias: z
        owner: TomogramSize
        domain_of:
        - TomogramSize
        - TomogramOffset
        range: integer
        required: true
        inlined: true
        inlined_as_list: true
        minimum_value: 0
        unit:
          symbol: px
          descriptive_name: pixels
  TomogramOffset:
    name: TomogramOffset
    description: The offset of a tomogram in voxels in each dimension relative to
      the canonical tomogram.
    from_schema: metadata
    attributes:
      x:
        name: x
        description: x offset data relative to the canonical tomogram in pixels
        from_schema: metadata
        alias: x
        owner: TomogramOffset
        domain_of:
        - TomogramSize
        - TomogramOffset
        range: integer
        required: true
        inlined: true
        inlined_as_list: true
        unit:
          symbol: px
          descriptive_name: pixels
      y:
        name: y
        description: y offset data relative to the canonical tomogram in pixels
        from_schema: metadata
        alias: y
        owner: TomogramOffset
        domain_of:
        - TomogramSize
        - TomogramOffset
        range: integer
        required: true
        inlined: true
        inlined_as_list: true
        unit:
          symbol: px
          descriptive_name: pixels
      z:
        name: z
        description: z offset data relative to the canonical tomogram in pixels
        from_schema: metadata
        alias: z
        owner: TomogramOffset
        domain_of:
        - TomogramSize
        - TomogramOffset
        range: integer
        required: true
        inlined: true
        inlined_as_list: true
        unit:
          symbol: px
          descriptive_name: pixels
  Tomogram:
    name: Tomogram
    description: Metadata describing a tomogram.
    from_schema: metadata
    mixins:
    - AuthoredEntity
    attributes:
      voxel_spacing:
        name: voxel_spacing
        description: Voxel spacing equal in all three axes in angstroms
        from_schema: metadata
        exact_mappings:
        - cdp-common:tomogram_voxel_spacing
        alias: voxel_spacing
        owner: Tomogram
        domain_of:
        - Tomogram
        required: true
        inlined: true
        inlined_as_list: true
        minimum_value: 0.001
        pattern: ^float[ ]*\{[a-zA-Z0-9_-]+\}[ ]*$
        unit:
          symbol: Å/voxel
          descriptive_name: Angstroms per voxel
        any_of:
        - range: float
          minimum_value: 0.001
        - range: FloatFormattedString
      fiducial_alignment_status:
        name: fiducial_alignment_status
        description: Whether the tomographic alignment was computed based on fiducial
          markers.
        from_schema: metadata
        exact_mappings:
        - cdp-common:tomogram_fiducial_alignment_status
        alias: fiducial_alignment_status
        owner: Tomogram
        domain_of:
        - Tomogram
        range: fiducial_alignment_status_enum
        required: true
        inlined: true
        inlined_as_list: true
        pattern: (^FIDUCIAL$)|(^NON_FIDUCIAL$)|(^FIDUCIAL$)|(^NON_FIDUCIAL$)|(^[ ]*\{[a-zA-Z0-9_-]+\}[
          ]*$)
        any_of:
        - range: fiducial_alignment_status_enum
        - range: BooleanFormattedString
          pattern: ^[ ]*\{[a-zA-Z0-9_-]+\}[ ]*$
      ctf_corrected:
        name: ctf_corrected
        description: Whether this tomogram is CTF corrected
        from_schema: metadata
        exact_mappings:
        - cdp-common:tomogram_ctf_corrected
        alias: ctf_corrected
        owner: Tomogram
        domain_of:
        - Tomogram
        range: boolean
        recommended: true
        inlined: true
        inlined_as_list: true
      align_software:
        name: align_software
        description: Software used for alignment
        from_schema: metadata
        exact_mappings:
        - cdp-common:tomogram_align_software
        alias: align_software
        owner: Tomogram
        domain_of:
        - Tomogram
        range: string
        inlined: true
        inlined_as_list: true
      reconstruction_method:
        name: reconstruction_method
        description: Describe reconstruction method (WBP, SART, SIRT)
        from_schema: metadata
        exact_mappings:
        - cdp-common:tomogram_reconstruction_method
        alias: reconstruction_method
        owner: Tomogram
        domain_of:
        - Tomogram
        required: true
        inlined: true
        inlined_as_list: true
        pattern: (^[ ]*\{[a-zA-Z0-9_-]+\}[ ]*$)|(^SART$)|(^FOURIER SPACE$)|(^SIRT$)|(^WBP$)|(^UNKNOWN$)
        any_of:
        - range: StringFormattedString
        - range: tomogrom_reconstruction_method_enum
      reconstruction_software:
        name: reconstruction_software
        description: Name of software used for reconstruction
        from_schema: metadata
        exact_mappings:
        - cdp-common:tomogram_reconstruction_software
        alias: reconstruction_software
        owner: Tomogram
        domain_of:
        - Tomogram
        range: string
        required: true
        inlined: true
        inlined_as_list: true
      processing:
        name: processing
        description: Describe additional processing used to derive the tomogram
        from_schema: metadata
        exact_mappings:
        - cdp-common:tomogram_processing
        alias: processing
        owner: Tomogram
        domain_of:
        - Tomogram
        range: tomogram_processing_enum
        required: true
        inlined: true
        inlined_as_list: true
        pattern: (^denoised$)|(^filtered$)|(^raw$)
      processing_software:
        name: processing_software
        description: Processing software used to derive the tomogram
        from_schema: metadata
        exact_mappings:
        - cdp-common:tomogram_processing_software
        alias: processing_software
        owner: Tomogram
        domain_of:
        - Tomogram
        range: string
        recommended: true
        inlined: true
        inlined_as_list: true
      tomogram_version:
        name: tomogram_version
        description: Version of tomogram
        from_schema: metadata
        exact_mappings:
        - cdp-common:tomogram_version
        alias: tomogram_version
        owner: Tomogram
        domain_of:
        - Tomogram
        range: VersionString
        required: true
        inlined: true
        inlined_as_list: true
      affine_transformation_matrix:
        name: affine_transformation_matrix
        description: A placeholder for any type of data.
        from_schema: metadata
        array:
          exact_number_dimensions: 2
          dimensions:
          - exact_cardinality: 4
          - exact_cardinality: 4
        alias: affine_transformation_matrix
        owner: Tomogram
        domain_of:
        - Tomogram
        range: Any
        inlined: true
        inlined_as_list: true
      size:
        name: size
        description: The size of a tomogram in voxels in each dimension.
        from_schema: metadata
        alias: size
        owner: Tomogram
        domain_of:
        - Tomogram
        range: TomogramSize
        inlined: true
        inlined_as_list: true
      offset:
        name: offset
        description: The offset of a tomogram in voxels in each dimension relative
          to the canonical tomogram.
        from_schema: metadata
        alias: offset
        owner: Tomogram
        domain_of:
        - Tomogram
        range: TomogramOffset
        required: true
        inlined: true
        inlined_as_list: true
      authors:
        name: authors
        description: Author of a scientific data entity.
        from_schema: metadata
        list_elements_ordered: true
        alias: authors
        owner: Tomogram
        domain_of:
        - AuthoredEntity
        range: Author
        required: true
        multivalued: true
        inlined: true
        inlined_as_list: true
  AnnotationConfidence:
    name: AnnotationConfidence
    description: Metadata describing the confidence of an annotation.
    from_schema: metadata
    attributes:
      precision:
        name: precision
        description: Describe the confidence level of the annotation. Precision is
          defined as the % of annotation objects being true positive
        from_schema: metadata
        exact_mappings:
        - cdp-common:annotation_confidence_precision
        alias: precision
        owner: AnnotationConfidence
        domain_of:
        - AnnotationConfidence
        range: float
        inlined: true
        inlined_as_list: true
        minimum_value: 0
        maximum_value: 100
        unit:
          symbol: '%'
          descriptive_name: percentage
      recall:
        name: recall
        description: Describe the confidence level of the annotation. Recall is defined
          as the % of true positives being annotated correctly
        from_schema: metadata
        exact_mappings:
        - cdp-common:annotation_confidence_recall
        alias: recall
        owner: AnnotationConfidence
        domain_of:
        - AnnotationConfidence
        range: float
        inlined: true
        inlined_as_list: true
        minimum_value: 0
        maximum_value: 100
        unit:
          symbol: '%'
          descriptive_name: percentage
      ground_truth_used:
        name: ground_truth_used
        description: Annotation filename used as ground truth for precision and recall
        from_schema: metadata
        exact_mappings:
        - cdp-common:annotation_ground_truth_used
        alias: ground_truth_used
        owner: AnnotationConfidence
        domain_of:
        - AnnotationConfidence
        range: string
        inlined: true
        inlined_as_list: true
  AnnotationObject:
    name: AnnotationObject
    description: Metadata describing the object being annotated.
    from_schema: metadata
    attributes:
      id:
        name: id
        description: Gene Ontology Cellular Component identifier for the annotation
          object
        from_schema: metadata
        exact_mappings:
        - cdp-common:annotation_object_id
        alias: id
        owner: AnnotationObject
        domain_of:
        - TissueDetails
        - CellType
        - CellStrain
        - CellComponent
        - AnnotationObject
        range: GO_ID
        required: true
        inlined: true
        inlined_as_list: true
        pattern: ^GO:[0-9]{7}$
      name:
        name: name
        description: Name of the object being annotated (e.g. ribosome, nuclear pore
          complex, actin filament, membrane)
        from_schema: metadata
        exact_mappings:
        - cdp-common:annotation_object_name
        alias: name
        owner: AnnotationObject
        domain_of:
        - Author
        - OrganismDetails
        - TissueDetails
        - CellType
        - CellStrain
        - CellComponent
        - AnnotationObject
        range: string
        required: true
        inlined: true
        inlined_as_list: true
      description:
        name: description
        description: A textual description of the annotation object, can be a longer
          description to include additional information not covered by the Annotation
          object name and state.
        from_schema: metadata
        exact_mappings:
        - cdp-common:annotation_object_description
        alias: description
        owner: AnnotationObject
        domain_of:
        - AnnotationObject
        range: string
        inlined: true
        inlined_as_list: true
      state:
        name: state
        description: Molecule state annotated (e.g. open, closed)
        from_schema: metadata
        exact_mappings:
        - cdp-common:annotation_object_state
        alias: state
        owner: AnnotationObject
        domain_of:
        - AnnotationObject
        range: string
        inlined: true
        inlined_as_list: true
  AnnotationSourceFile:
    name: AnnotationSourceFile
    description: File and sourcing data for an annotation. Represents an entry in
      annotation.sources.
    from_schema: metadata
    attributes:
      file_format:
        name: file_format
        description: File format for this file
        from_schema: metadata
        exact_mappings:
        - cdp-common:annotation_source_file_format
        alias: file_format
        owner: AnnotationSourceFile
        domain_of:
        - AnnotationSourceFile
        range: string
        required: true
        inlined: true
        inlined_as_list: true
      glob_string:
        name: glob_string
        description: Glob string to match annotation files in the dataset.
        from_schema: metadata
        exact_mappings:
        - cdp-common:annotation_source_file_glob_string
        alias: glob_string
        owner: AnnotationSourceFile
        domain_of:
        - AnnotationSourceFile
        range: string
        required: true
        inlined: true
        inlined_as_list: true
      is_visualization_default:
        name: is_visualization_default
        description: This annotation will be rendered in neuroglancer by default.
        from_schema: metadata
        exact_mappings:
        - cdp-common:annotation_source_file_is_visualization_default
        ifabsent: 'False'
        alias: is_visualization_default
        owner: AnnotationSourceFile
        domain_of:
        - AnnotationSourceFile
        range: boolean
        inlined: true
        inlined_as_list: true
  AnnotationOrientedPointFile:
    name: AnnotationOrientedPointFile
    description: File and sourcing data for an oriented point annotation. Annotation
      that identifies points along with orientation in the volume.
    from_schema: metadata
    aliases:
    - OrientedPoint
    is_a: AnnotationSourceFile
    attributes:
      binning:
        name: binning
        description: The binning factor for a point / oriented point / instance segmentation
          annotation file.
        from_schema: metadata
        exact_mappings:
        - cdp-common:annotation_source_file_binning
        ifabsent: float(1)
        alias: binning
        owner: AnnotationOrientedPointFile
        domain_of:
        - AnnotationOrientedPointFile
        - AnnotationPointFile
        range: float
        inlined: true
        inlined_as_list: true
        minimum_value: 0
      filter_value:
        name: filter_value
        description: The filter value for an oriented point / instance segmentation
          annotation file.
        from_schema: metadata
        exact_mappings:
        - cdp-common:annotation_source_file_filter_value
        alias: filter_value
        owner: AnnotationOrientedPointFile
        domain_of:
        - AnnotationOrientedPointFile
        range: string
        inlined: true
        inlined_as_list: true
      order:
        name: order
        description: The order of axes for an oriented point / instance segmentation
          annotation file.
        from_schema: metadata
        exact_mappings:
        - cdp-common:annotation_source_file_order
        ifabsent: string(xyz)
        alias: order
        owner: AnnotationOrientedPointFile
        domain_of:
        - AnnotationOrientedPointFile
        range: string
        inlined: true
        inlined_as_list: true
      file_format:
        name: file_format
        description: File format for this file
        from_schema: metadata
        exact_mappings:
        - cdp-common:annotation_source_file_format
        alias: file_format
        owner: AnnotationOrientedPointFile
        domain_of:
        - AnnotationSourceFile
        range: string
        required: true
        inlined: true
        inlined_as_list: true
      glob_string:
        name: glob_string
        description: Glob string to match annotation files in the dataset.
        from_schema: metadata
        exact_mappings:
        - cdp-common:annotation_source_file_glob_string
        alias: glob_string
        owner: AnnotationOrientedPointFile
        domain_of:
        - AnnotationSourceFile
        range: string
        required: true
        inlined: true
        inlined_as_list: true
      is_visualization_default:
        name: is_visualization_default
        description: This annotation will be rendered in neuroglancer by default.
        from_schema: metadata
        exact_mappings:
        - cdp-common:annotation_source_file_is_visualization_default
        ifabsent: 'False'
        alias: is_visualization_default
        owner: AnnotationOrientedPointFile
        domain_of:
        - AnnotationSourceFile
        range: boolean
        inlined: true
        inlined_as_list: true
  AnnotationInstanceSegmentationFile:
    name: AnnotationInstanceSegmentationFile
    description: File and sourcing data for an instance segmentation annotation. Annotation
      that identifies individual instances of object shapes.
    from_schema: metadata
    aliases:
    - InstanceSegmentation
    is_a: AnnotationOrientedPointFile
    attributes:
      binning:
        name: binning
        description: The binning factor for a point / oriented point / instance segmentation
          annotation file.
        from_schema: metadata
        exact_mappings:
        - cdp-common:annotation_source_file_binning
        ifabsent: float(1)
        alias: binning
        owner: AnnotationInstanceSegmentationFile
        domain_of:
        - AnnotationOrientedPointFile
        - AnnotationPointFile
        range: float
        inlined: true
        inlined_as_list: true
        minimum_value: 0
      filter_value:
        name: filter_value
        description: The filter value for an oriented point / instance segmentation
          annotation file.
        from_schema: metadata
        exact_mappings:
        - cdp-common:annotation_source_file_filter_value
        alias: filter_value
        owner: AnnotationInstanceSegmentationFile
        domain_of:
        - AnnotationOrientedPointFile
        range: string
        inlined: true
        inlined_as_list: true
      order:
        name: order
        description: The order of axes for an oriented point / instance segmentation
          annotation file.
        from_schema: metadata
        exact_mappings:
        - cdp-common:annotation_source_file_order
        ifabsent: string(xyz)
        alias: order
        owner: AnnotationInstanceSegmentationFile
        domain_of:
        - AnnotationOrientedPointFile
        range: string
        inlined: true
        inlined_as_list: true
      file_format:
        name: file_format
        description: File format for this file
        from_schema: metadata
        exact_mappings:
        - cdp-common:annotation_source_file_format
        alias: file_format
        owner: AnnotationInstanceSegmentationFile
        domain_of:
        - AnnotationSourceFile
        range: string
        required: true
        inlined: true
        inlined_as_list: true
      glob_string:
        name: glob_string
        description: Glob string to match annotation files in the dataset.
        from_schema: metadata
        exact_mappings:
        - cdp-common:annotation_source_file_glob_string
        alias: glob_string
        owner: AnnotationInstanceSegmentationFile
        domain_of:
        - AnnotationSourceFile
        range: string
        required: true
        inlined: true
        inlined_as_list: true
      is_visualization_default:
        name: is_visualization_default
        description: This annotation will be rendered in neuroglancer by default.
        from_schema: metadata
        exact_mappings:
        - cdp-common:annotation_source_file_is_visualization_default
        ifabsent: 'False'
        alias: is_visualization_default
        owner: AnnotationInstanceSegmentationFile
        domain_of:
        - AnnotationSourceFile
        range: boolean
        inlined: true
        inlined_as_list: true
  AnnotationPointFile:
    name: AnnotationPointFile
    description: File and sourcing data for a point annotation. Annotation that identifies
      points in the volume.
    from_schema: metadata
    aliases:
    - Point
    is_a: AnnotationSourceFile
    attributes:
      binning:
        name: binning
        description: The binning factor for a point / oriented point / instance segmentation
          annotation file.
        from_schema: metadata
        exact_mappings:
        - cdp-common:annotation_source_file_binning
        ifabsent: float(1)
        alias: binning
        owner: AnnotationPointFile
        domain_of:
        - AnnotationOrientedPointFile
        - AnnotationPointFile
        range: float
        inlined: true
        inlined_as_list: true
        minimum_value: 0
      columns:
        name: columns
        description: The columns used in a point annotation file.
        from_schema: metadata
        exact_mappings:
        - cdp-common:annotation_source_file_columns
        ifabsent: string(xyz)
        alias: columns
        owner: AnnotationPointFile
        domain_of:
        - AnnotationPointFile
        range: string
        inlined: true
        inlined_as_list: true
      delimiter:
        name: delimiter
        description: The delimiter used in a point annotation file.
        from_schema: metadata
        exact_mappings:
        - cdp-common:annotation_source_file_delimiter
        ifabsent: string(,)
        alias: delimiter
        owner: AnnotationPointFile
        domain_of:
        - AnnotationPointFile
        range: string
        inlined: true
        inlined_as_list: true
      file_format:
        name: file_format
        description: File format for this file
        from_schema: metadata
        exact_mappings:
        - cdp-common:annotation_source_file_format
        alias: file_format
        owner: AnnotationPointFile
        domain_of:
        - AnnotationSourceFile
        range: string
        required: true
        inlined: true
        inlined_as_list: true
      glob_string:
        name: glob_string
        description: Glob string to match annotation files in the dataset.
        from_schema: metadata
        exact_mappings:
        - cdp-common:annotation_source_file_glob_string
        alias: glob_string
        owner: AnnotationPointFile
        domain_of:
        - AnnotationSourceFile
        range: string
        required: true
        inlined: true
        inlined_as_list: true
      is_visualization_default:
        name: is_visualization_default
        description: This annotation will be rendered in neuroglancer by default.
        from_schema: metadata
        exact_mappings:
        - cdp-common:annotation_source_file_is_visualization_default
        ifabsent: 'False'
        alias: is_visualization_default
        owner: AnnotationPointFile
        domain_of:
        - AnnotationSourceFile
        range: boolean
        inlined: true
        inlined_as_list: true
  AnnotationSegmentationMaskFile:
    name: AnnotationSegmentationMaskFile
    description: File and sourcing data for a segmentation mask annotation. Annotation
      that identifies an object.
    from_schema: metadata
    aliases:
    - SegmentationMask
    is_a: AnnotationSourceFile
    attributes:
      file_format:
        name: file_format
        description: File format for this file
        from_schema: metadata
        exact_mappings:
        - cdp-common:annotation_source_file_format
        alias: file_format
        owner: AnnotationSegmentationMaskFile
        domain_of:
        - AnnotationSourceFile
        range: string
        required: true
        inlined: true
        inlined_as_list: true
      glob_string:
        name: glob_string
        description: Glob string to match annotation files in the dataset.
        from_schema: metadata
        exact_mappings:
        - cdp-common:annotation_source_file_glob_string
        alias: glob_string
        owner: AnnotationSegmentationMaskFile
        domain_of:
        - AnnotationSourceFile
        range: string
        required: true
        inlined: true
        inlined_as_list: true
      is_visualization_default:
        name: is_visualization_default
        description: This annotation will be rendered in neuroglancer by default.
        from_schema: metadata
        exact_mappings:
        - cdp-common:annotation_source_file_is_visualization_default
        ifabsent: 'False'
        alias: is_visualization_default
        owner: AnnotationSegmentationMaskFile
        domain_of:
        - AnnotationSourceFile
        range: boolean
        inlined: true
        inlined_as_list: true
  AnnotationSemanticSegmentationMaskFile:
    name: AnnotationSemanticSegmentationMaskFile
    description: File and sourcing data for a semantic segmentation mask annotation.
      Annotation that identifies classes of objects.
    from_schema: metadata
    aliases:
    - SemanticSegmentationMask
    is_a: AnnotationSourceFile
    attributes:
      mask_label:
        name: mask_label
        description: The mask label for a semantic segmentation mask annotation file.
        from_schema: metadata
        exact_mappings:
        - cdp-common:annotation_source_file_mask_label
        ifabsent: int(1)
        alias: mask_label
        owner: AnnotationSemanticSegmentationMaskFile
        domain_of:
        - AnnotationSemanticSegmentationMaskFile
        range: integer
        inlined: true
        inlined_as_list: true
      file_format:
        name: file_format
        description: File format for this file
        from_schema: metadata
        exact_mappings:
        - cdp-common:annotation_source_file_format
        alias: file_format
        owner: AnnotationSemanticSegmentationMaskFile
        domain_of:
        - AnnotationSourceFile
        range: string
        required: true
        inlined: true
        inlined_as_list: true
      glob_string:
        name: glob_string
        description: Glob string to match annotation files in the dataset.
        from_schema: metadata
        exact_mappings:
        - cdp-common:annotation_source_file_glob_string
        alias: glob_string
        owner: AnnotationSemanticSegmentationMaskFile
        domain_of:
        - AnnotationSourceFile
        range: string
        required: true
        inlined: true
        inlined_as_list: true
      is_visualization_default:
        name: is_visualization_default
        description: This annotation will be rendered in neuroglancer by default.
        from_schema: metadata
        exact_mappings:
        - cdp-common:annotation_source_file_is_visualization_default
        ifabsent: 'False'
        alias: is_visualization_default
        owner: AnnotationSemanticSegmentationMaskFile
        domain_of:
        - AnnotationSourceFile
        range: boolean
        inlined: true
        inlined_as_list: true
  Annotation:
    name: Annotation
    description: Metadata describing an annotation.
    from_schema: metadata
    mixins:
    - DatestampedEntity
    - AuthoredEntity
    attributes:
      annotation_method:
        name: annotation_method
        description: Describe how the annotation is made (e.g. Manual, crYoLO, Positive
          Unlabeled Learning, template matching)
        from_schema: metadata
        exact_mappings:
        - cdp-common:annotation_method
        alias: annotation_method
        owner: Annotation
        domain_of:
        - Annotation
        range: string
        required: true
        inlined: true
        inlined_as_list: true
      annotation_object:
        name: annotation_object
        description: Metadata describing the object being annotated.
        from_schema: metadata
        alias: annotation_object
        owner: Annotation
        domain_of:
        - Annotation
        range: AnnotationObject
        required: true
        inlined: true
        inlined_as_list: true
      annotation_publications:
        name: annotation_publications
        description: DOIs for publications that describe the dataset. Use a comma
          to separate multiple DOIs.
        from_schema: metadata
        exact_mappings:
        - cdp-common:annotation_publication
        alias: annotation_publications
        owner: Annotation
        domain_of:
        - Annotation
        range: string
        inlined: true
        inlined_as_list: true
      annotation_software:
        name: annotation_software
        description: Software used for generating this annotation
        from_schema: metadata
        exact_mappings:
        - cdp-common:annotation_software
        alias: annotation_software
        owner: Annotation
        domain_of:
        - Annotation
        range: string
        recommended: true
        inlined: true
        inlined_as_list: true
      confidence:
        name: confidence
        description: Metadata describing the confidence of an annotation.
        from_schema: metadata
        alias: confidence
        owner: Annotation
        domain_of:
        - Annotation
        range: AnnotationConfidence
        inlined: true
        inlined_as_list: true
      files:
        name: files
        description: File and sourcing data for an annotation. Represents an entry
          in annotation.sources.
        from_schema: metadata
        list_elements_ordered: true
        alias: files
        owner: Annotation
        domain_of:
        - Annotation
        range: AnnotationSourceFile
        multivalued: true
        inlined: true
        inlined_as_list: true
      ground_truth_status:
        name: ground_truth_status
        description: Whether an annotation is considered ground truth, as determined
          by the annotator.
        from_schema: metadata
        exact_mappings:
        - cdp-common:annotation_ground_truth_status
        ifabsent: 'False'
        alias: ground_truth_status
        owner: Annotation
        domain_of:
        - Annotation
        range: boolean
        recommended: true
        inlined: true
        inlined_as_list: true
      is_curator_recommended:
        name: is_curator_recommended
        description: This annotation is recommended by the curator to be preferred
          for this object type.
        from_schema: metadata
        exact_mappings:
        - cdp-common:annotation_is_curator_recommended
        ifabsent: 'False'
        alias: is_curator_recommended
        owner: Annotation
        domain_of:
        - Annotation
        range: boolean
        inlined: true
        inlined_as_list: true
      method_type:
        name: method_type
        description: Classification of the annotation method based on supervision.
        from_schema: metadata
        exact_mappings:
        - cdp-common:annotation_method_type
        alias: method_type
        owner: Annotation
        domain_of:
        - Annotation
        range: annotation_method_type_enum
        required: true
        inlined: true
        inlined_as_list: true
        pattern: (^manual$)|(^automated$)|(^hybrid$)
      object_count:
        name: object_count
        description: Number of objects identified
        from_schema: metadata
        exact_mappings:
        - cdp-common:annotation_object_count
        alias: object_count
        owner: Annotation
        domain_of:
        - Annotation
        range: integer
        inlined: true
        inlined_as_list: true
      version:
        name: version
        description: Version of annotation.
        from_schema: metadata
        exact_mappings:
        - cdp-common:annotation_version
        alias: version
        owner: Annotation
        domain_of:
        - Annotation
        range: VersionString
        inlined: true
        inlined_as_list: true
      dates:
        name: dates
        description: A set of dates at which a data item was deposited, published
          and last modified.
        from_schema: metadata
        alias: dates
        owner: Annotation
        domain_of:
        - DatestampedEntity
        range: DateStamp
        required: true
        inlined: true
        inlined_as_list: true
      authors:
        name: authors
        description: Author of a scientific data entity.
        from_schema: metadata
        list_elements_ordered: true
        alias: authors
        owner: Annotation
        domain_of:
        - AuthoredEntity
        range: Author
        required: true
        multivalued: true
        inlined: true
        inlined_as_list: true
  Any:
    name: Any
    description: A placeholder for any type of data.
    from_schema: metadata
    class_uri: linkml:Any
  CrossReferences:
    name: CrossReferences
    description: A set of cross-references to other databases and publications.
    from_schema: metadata
    attributes:
      dataset_publications:
        name: dataset_publications
        description: Comma-separated list of DOIs for publications associated with
          the dataset.
        from_schema: metadata
        alias: dataset_publications
        owner: CrossReferences
        domain_of:
        - CrossReferences
        range: DOI_LIST
        recommended: true
        inlined: true
        inlined_as_list: true
<<<<<<< HEAD
        pattern: (^(doi:|https://doi\.org/)?10\.[0-9]{4,9}/[-._;()/:a-zA-Z0-9]+(\s*,\s*(doi:|https://doi\.org/)?10\.[0-9]{4,9}/[-._;()/:a-zA-Z0-9]+)*$)|(^(doi:|https://doi\.org/)?10\.[0-9]{4,9}/[-._;()/:a-zA-Z0-9]+(\s*,\s*(doi:|https://doi\.org/)?10\.[0-9]{4,9}/[-._;()/:a-zA-Z0-9]+)*$)
=======
        pattern: (^(doi:)?10\.[0-9]{4,9}/[-._;()/:a-zA-Z0-9]+(\s*,\s*(doi:)?10\.[0-9]{4,9}/[-._;()/:a-zA-Z0-9]+)*$)|(^(doi:)?10\.[0-9]{4,9}/[-._;()/:a-zA-Z0-9]+(\s*,\s*(doi:)?10\.[0-9]{4,9}/[-._;()/:a-zA-Z0-9]+)*$)
>>>>>>> b304fc9f
      related_database_entries:
        name: related_database_entries
        description: Comma-separated list of related database entries for the dataset.
        from_schema: metadata
        alias: related_database_entries
        owner: CrossReferences
        domain_of:
        - CrossReferences
        range: EMPIAR_EMDB_LIST
        recommended: true
        inlined: true
        inlined_as_list: true
        pattern: (^(EMPIAR-[0-9]{5}|EMD-[0-9]{4,5})(\s*,\s*(EMPIAR-[0-9]{5}|EMD-[0-9]{4,5}))*$)|(^(EMPIAR-[0-9]{5}|EMD-[0-9]{4,5})(\s*,\s*(EMPIAR-[0-9]{5}|EMD-[0-9]{4,5}))*$)
      related_database_links:
        name: related_database_links
        description: Comma-separated list of related database links for the dataset.
        from_schema: metadata
        alias: related_database_links
        owner: CrossReferences
        domain_of:
        - CrossReferences
        range: string
        inlined: true
        inlined_as_list: true
      dataset_citations:
        name: dataset_citations
        description: Comma-separated list of DOIs for publications citing the dataset.
        from_schema: metadata
        alias: dataset_citations
        owner: CrossReferences
        domain_of:
        - CrossReferences
        range: string
        inlined: true
        inlined_as_list: true
source_file: metadata.yaml<|MERGE_RESOLUTION|>--- conflicted
+++ resolved
@@ -329,21 +329,13 @@
     description: A Digital Object Identifier
     from_schema: metadata
     base: str
-<<<<<<< HEAD
-    pattern: ^(doi:|https://doi\.org/)?10\.[0-9]{4,9}/[-._;()/:a-zA-Z0-9]+$
-=======
     pattern: ^(doi:)?10\.[0-9]{4,9}/[-._;()/:a-zA-Z0-9]+$
->>>>>>> b304fc9f
   DOI_LIST:
     name: DOI_LIST
     description: A list of Digital Object Identifiers
     from_schema: metadata
     base: str
-<<<<<<< HEAD
-    pattern: ^(doi:|https://doi\.org/)?10\.[0-9]{4,9}/[-._;()/:a-zA-Z0-9]+(\s*,\s*(doi:|https://doi\.org/)?10\.[0-9]{4,9}/[-._;()/:a-zA-Z0-9]+)*$
-=======
     pattern: ^(doi:)?10\.[0-9]{4,9}/[-._;()/:a-zA-Z0-9]+(\s*,\s*(doi:)?10\.[0-9]{4,9}/[-._;()/:a-zA-Z0-9]+)*$
->>>>>>> b304fc9f
   EMPIAR_ID:
     name: EMPIAR_ID
     description: An Electron Microscopy Public Image Archive identifier
@@ -373,17 +365,10 @@
         description: Annotations were generated manually.
       automated:
         text: automated
-<<<<<<< HEAD
-        description: Annotations were generated semi-automatically.
-      hybrid:
-        text: hybrid
-        description: Annotations were generated automatically.
-=======
         description: Annotations were generated automatically.
       hybrid:
         text: hybrid
         description: Annotations were generated semi-automatically.
->>>>>>> b304fc9f
   sample_type_enum:
     name: sample_type_enum
     description: Type of sample imaged in a CryoET study.
@@ -1410,11 +1395,7 @@
         alias: acquire_mode
         owner: CameraDetails
         domain_of:
-<<<<<<< HEAD
-        - Camera
-=======
         - CameraDetails
->>>>>>> b304fc9f
         inlined: true
         inlined_as_list: true
         pattern: (^[ ]*\{[a-zA-Z0-9_-]+\}[ ]*$)|(^counting$)|(^superresolution$)|(^linear$)|(^cds$)
@@ -1464,15 +1445,9 @@
         exact_mappings:
         - cdp-common:tiltseries_microscope_additional_info
         alias: additional_info
-<<<<<<< HEAD
-        owner: Microscope
-        domain_of:
-        - Microscope
-=======
         owner: MicroscopeDetails
         domain_of:
         - MicroscopeDetails
->>>>>>> b304fc9f
         range: string
         inlined: true
         inlined_as_list: true
@@ -1485,13 +1460,8 @@
         alias: manufacturer
         owner: MicroscopeDetails
         domain_of:
-<<<<<<< HEAD
-        - Camera
-        - Microscope
-=======
         - CameraDetails
         - MicroscopeDetails
->>>>>>> b304fc9f
         required: true
         inlined: true
         inlined_as_list: true
@@ -3052,11 +3022,7 @@
         recommended: true
         inlined: true
         inlined_as_list: true
-<<<<<<< HEAD
-        pattern: (^(doi:|https://doi\.org/)?10\.[0-9]{4,9}/[-._;()/:a-zA-Z0-9]+(\s*,\s*(doi:|https://doi\.org/)?10\.[0-9]{4,9}/[-._;()/:a-zA-Z0-9]+)*$)|(^(doi:|https://doi\.org/)?10\.[0-9]{4,9}/[-._;()/:a-zA-Z0-9]+(\s*,\s*(doi:|https://doi\.org/)?10\.[0-9]{4,9}/[-._;()/:a-zA-Z0-9]+)*$)
-=======
         pattern: (^(doi:)?10\.[0-9]{4,9}/[-._;()/:a-zA-Z0-9]+(\s*,\s*(doi:)?10\.[0-9]{4,9}/[-._;()/:a-zA-Z0-9]+)*$)|(^(doi:)?10\.[0-9]{4,9}/[-._;()/:a-zA-Z0-9]+(\s*,\s*(doi:)?10\.[0-9]{4,9}/[-._;()/:a-zA-Z0-9]+)*$)
->>>>>>> b304fc9f
       related_database_entries:
         name: related_database_entries
         description: Comma-separated list of related database entries for the dataset.
