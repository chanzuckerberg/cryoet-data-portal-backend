import json
import logging
import os
import re
import shutil
import sys
import traceback
from typing import List, Union

import click
import yaml
from dataset_config_models_extended import ExtendedValidationContainer  # noqa: E402
from pydantic import ValidationError

COMMON_DIR = "../../ingestion_tools/scripts/"
sys.path.append(COMMON_DIR)  # To import the helper function from common.py
from common.yaml_files import EXCLUDE_KEYWORDS_LIST, get_yaml_config_files  # noqa: E402

logging.basicConfig(level=logging.INFO)
logger = logging.getLogger("dataset-validate")

DATASET_CONFIGS_DIR = "../../ingestion_tools/dataset_configs/"
ERRORS_OUTPUT_DIR = "./dataset_config_validate_errors"

# The permitted parent attribute for formatted strings and its corresponding depth
# If the attribute has a parent attribute in this list, it is allowed to be a formatted string
# The key is the parent attribute and the value is the depth of the parent attribute (0 is at the root of the YAML file)
# E.g., any attribute that has a parent attribute of "sources" (where "sources" is one-level nested) is allowed to be a formatted string
PERMITTED_FORMATTED_STRINGS = {"tiltseries": 0, "tomograms": 0, "sources": 1}
FLOAT_FORMATTED_STRING_REGEX = r"^float\s*{[a-zA-Z0-9_-]+}\s*$"
INTEGER_FORMATTED_STRING_REGEX = r"^int\s*{[a-zA-Z0-9_-]+}\s*$"


def log_file_errors(filename: str, error: List[Union[ValidationError, Exception]]) -> None:
    """
    Log an error message to stdout.
    """
    logger.error('FAIL: "%s":', filename)
    for e in error:
        if not isinstance(e, dict) or any(key not in e for key in ["loc", "msg"]):
            logger.error("\t- error: %s", str(e))
        else:
            loc = ".".join([str(x) for x in e["loc"]])
            logger.error("\t- %s: %s", e["msg"], loc)


def replace_formatted_string(value: str) -> Union[str, bool, float, int]:
    """
    Replace formatted string with a placeholder value.
    """
    if "{" not in value or "}" not in value:
        return value

    # TODO: replace with actual formatted string values?
    elif re.match(FLOAT_FORMATTED_STRING_REGEX, value):
        return 1.0
    elif re.match(INTEGER_FORMATTED_STRING_REGEX, value):
        return 1
    return value


def replace_formatted_strings(config_data: dict, depth: int, permitted_parent: bool) -> dict:
    """
    Recursively iterate through a dictionary (YAML config file) and replace formatted strings with placeholder values.
    Modifies the dictionary in-place.

    Args:
        config_data (dict): The dictionary to iterate through
        depth (int): The depth of the current dictionary (0 is at the root of the YAML file)
        permitted_parent (bool): Whether the current parent attribute is permitted to have formatted strings
            - A write-once flag that is set to True if the current parent attribute is in the PERMITTED_FORMATTED_STRINGS list
    """
    for key, value in config_data.items():
        curr_permitted_parent = permitted_parent or (
            key in PERMITTED_FORMATTED_STRINGS and depth == PERMITTED_FORMATTED_STRINGS[key]
        )

        if isinstance(value, dict):
            config_data[key] = replace_formatted_strings(value, depth + 1, curr_permitted_parent)
        elif isinstance(value, list):
            for i, item in enumerate(value):
                if isinstance(item, dict):
                    value[i] = replace_formatted_strings(item, depth + 1, curr_permitted_parent)
                elif isinstance(item, str) and curr_permitted_parent:
                    value[i] = replace_formatted_string(item)
        elif isinstance(value, str) and curr_permitted_parent:
            config_data[key] = replace_formatted_string(value)

    return config_data


@click.command()
@click.argument("input-files", type=str, nargs=-1)
@click.option(
    "--input-dir",
    type=str,
    help="Directory containing dataset config files to validate. Use this OR provide input files, not both.",
)
@click.option(
    "--include-glob",
    type=str,
    default=None,
    help="Include only files that match the given glob pattern, used in conjunction with --input-dir.",
)
@click.option(
    "--exclude-keywords",
    type=str,
    default=EXCLUDE_KEYWORDS_LIST,
    multiple=True,
    help="Exclude files that contain the following keywords in the filename, used in conjunction with --input-dir. Repeat the flag for multiple keywords.",
)
@click.option(
    "--output-dir",
    type=str,
    default=ERRORS_OUTPUT_DIR,
    help="Output directory for validation errors",
)
@click.option(
    "--network-validation",
    is_flag=True,
    help="Run extended network validation with HTTPS requests to verify data",
)
@click.option("--verbose", is_flag=True, help="Print verbose output")
def main(
    input_files: str,
    input_dir: str,
    include_glob: str,
    exclude_keywords: str,
    output_dir: str,
    network_validation: bool,
    verbose: bool,
):
    """
    See ingestion_tools/docs/dataset_config_validation.md for more information.
    """
    if verbose:
        logger.setLevel(logging.DEBUG)

    files_to_validate = []
    if input_files and input_dir:
        logger.error("Provide input files or --input-dir, not both.")
        exit(1)
    elif input_files:
        files_to_validate = input_files
        if include_glob:
            logger.warning("Ignoring --include-glob option because input files were provided.")
        if exclude_keywords:
            logger.warning("Ignoring --exclude-keywords option because input files were provided.")
    elif input_dir:
        files_to_validate = get_yaml_config_files(include_glob, exclude_keywords, input_dir, verbose)
    else:
        logger.info("No input files or directory provided. Using default input directory: %s", DATASET_CONFIGS_DIR)
        files_to_validate = get_yaml_config_files(include_glob, exclude_keywords, DATASET_CONFIGS_DIR, verbose)

    if not files_to_validate:
        logger.warning("No files to validate.")
        return

    # Remove existing dir
    if os.path.exists(output_dir):
        logging.warning("Removing existing %s directory.", output_dir)
        shutil.rmtree(output_dir)
    os.makedirs(output_dir, exist_ok=True)

    # Run validation and save output
    validation_succeeded = True
    errors = {}
    files_to_validate = sorted(files_to_validate)
    for file in files_to_validate:
        try:
            with open(file, "r") as stream:
                config_data = yaml.safe_load(stream)
                # TODO: Remove this once issue below is fixed
                # Being done because "any_of" doesn't work on LinkML right now (so we can't support both
                # formatted strings and the base type in the same field)
                # https://github.com/linkml/linkml/issues/1521
                config_data = replace_formatted_strings(config_data, 0, False)
                ExtendedValidationContainer(**config_data, network_validation=network_validation)
        except ValidationError as e:
            validation_succeeded = False
            # Get all errors and convert them to strings
            errors[file] = e.errors()
            log_file_errors(file, errors[file])

        except Exception as exc:
            validation_succeeded = False
<<<<<<< HEAD
            errors[file] = [exc, traceback.format_exc()]
            print_file_errors(file, errors[file])
=======
            errors[file] = [exc]
            log_file_errors(file, errors[file])
>>>>>>> 624ac9a8

    if validation_succeeded:
        logger.info("Success: All files passed validation.")
        return

    # Write all errors to a file
    with open(os.path.join(output_dir, "dataset_config_validate_errors.json"), "w") as f:
        json.dump(dict(sorted(errors.items())), f, indent=2, default=str)

    logger.error("Validation failed. See dataset_config_validate_errors.json for details.")
    exit(1)


if __name__ == "__main__":
    main()<|MERGE_RESOLUTION|>--- conflicted
+++ resolved
@@ -184,13 +184,8 @@
 
         except Exception as exc:
             validation_succeeded = False
-<<<<<<< HEAD
             errors[file] = [exc, traceback.format_exc()]
-            print_file_errors(file, errors[file])
-=======
-            errors[file] = [exc]
             log_file_errors(file, errors[file])
->>>>>>> 624ac9a8
 
     if validation_succeeded:
         logger.info("Success: All files passed validation.")
