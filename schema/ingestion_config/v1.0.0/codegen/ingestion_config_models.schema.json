--- conflicted
+++ resolved
@@ -168,8 +168,7 @@
                 "SegmentationMask",
                 "OrientedPoint",
                 "Point",
-                "InstanceSegmentation",
-                "TriangularMesh"
+                "InstanceSegmentation"
             ],
             "title": "AnnotationFileShapeTypeEnum",
             "type": "string"
@@ -664,18 +663,6 @@
                     ],
                     "description": "File and sourcing data for a semantic segmentation mask annotation. Annotation that identifies classes of objects."
                 },
-<<<<<<< HEAD
-                "TriangularMesh": {
-                    "anyOf": [
-                        {
-                            "$ref": "#/$defs/AnnotationTriangularMeshFile"
-                        },
-                        {
-                            "type": "null"
-                        }
-                    ],
-                    "description": "File and sourcing data for a triangular mesh annotation. Annotation that identifies an object."
-=======
                 "exclude": {
                     "description": "Exclude files from the source that match (regexes).",
                     "items": {
@@ -685,7 +672,6 @@
                         "array",
                         "null"
                     ]
->>>>>>> 44172853
                 },
                 "parent_filters": {
                     "anyOf": [
@@ -739,61 +725,6 @@
                 "file_format"
             ],
             "title": "AnnotationSourceFile",
-            "type": "object"
-        },
-        "AnnotationTriangularMeshFile": {
-            "additionalProperties": false,
-            "description": "File and sourcing data for a triangular mesh annotation. Annotation that identifies an object.",
-            "properties": {
-                "file_format": {
-                    "description": "File format for this file",
-                    "type": "string"
-                },
-                "glob_string": {
-                    "description": "Glob string to match annotation files in the dataset. Required if annotation_source_file_glob_strings is not provided.",
-                    "type": [
-                        "string",
-                        "null"
-                    ]
-                },
-                "glob_strings": {
-                    "description": "Glob strings to match annotation files in the dataset. Required if annotation_source_file_glob_string is not provided.",
-                    "items": {
-                        "type": "string"
-                    },
-                    "type": [
-                        "array",
-                        "null"
-                    ]
-                },
-                "is_visualization_default": {
-                    "description": "This annotation will be rendered in neuroglancer by default.",
-                    "type": [
-                        "boolean",
-                        "null"
-                    ]
-                },
-                "ontology_id": {
-                    "description": "The ontology ID the cooresponds to a single annotation mesh among multiple meshes.",
-                    "pattern": "^[a-zA-Z]+:[0-9]+$",
-                    "type": [
-                        "string",
-                        "null"
-                    ]
-                },
-                "scale_factor": {
-                    "description": "The scale factor for a mesh annotation file.",
-                    "minimum": 0,
-                    "type": [
-                        "number",
-                        "null"
-                    ]
-                }
-            },
-            "required": [
-                "file_format"
-            ],
-            "title": "AnnotationTriangularMeshFile",
             "type": "object"
         },
         "Any": {
