from __future__ import annotations

import re
import sys
from datetime import (
    date,
    datetime,
    time
)
from decimal import Decimal
from enum import Enum
from typing import (
    Any,
    ClassVar,
    Literal,
    Optional,
    Union
)

from pydantic import (
    BaseModel,
    ConfigDict,
    Field,
    RootModel,
    conlist,
    field_validator
)


metamodel_version = "None"
version = "1.1.0"


class ConfiguredBaseModel(BaseModel):
    model_config = ConfigDict(
        validate_assignment = True,
        validate_default = True,
        extra = "forbid",
        arbitrary_types_allowed = True,
        use_enum_values = True,
        strict = False,
    )
    pass




class LinkMLMeta(RootModel):
    root: dict[str, Any] = {}
    model_config = ConfigDict(frozen=True)

    def __getattr__(self, key:str):
        return getattr(self.root, key)

    def __getitem__(self, key:str):
        return self.root[key]

    def __setitem__(self, key:str, value):
        self.root[key] = value

    def __contains__(self, key:str) -> bool:
        return key in self.root


linkml_meta = LinkMLMeta({'default_prefix': 'cdp-ingestion-config/',
     'description': 'Schema for ingestion configs',
     'id': 'cdp-ingestion-config',
     'imports': ['linkml:types',
                 '../../../core/v2.0.0/codegen/metadata_materialized',
                 '../../../core/v2.0.0/common'],
     'name': 'cdp-ingestion-config',
     'prefixes': {'linkml': {'prefix_prefix': 'linkml',
                             'prefix_reference': 'https://w3id.org/linkml/'}},
     'source_file': 'ingestion_config/v1.0.0/codegen/ingestion_config_models_materialized.yaml',
     'types': {'BTO_ID': {'base': 'str',
                          'description': 'A BRENDA Tissue Ontology identifier',
                          'from_schema': 'cdp-ingestion-config',
                          'name': 'BTO_ID',
                          'pattern': '^BTO:[0-9]{7}$'},
               'CL_ID': {'base': 'str',
                         'description': 'A Cell Ontology identifier',
                         'from_schema': 'cdp-ingestion-config',
                         'name': 'CL_ID',
                         'pattern': '^CL:[0-9]{7}$'},
               'DOI': {'base': 'str',
                       'description': 'A Digital Object Identifier',
                       'from_schema': 'cdp-ingestion-config',
                       'name': 'DOI',
                       'pattern': '^(doi:)?10\\.[0-9]{4,9}/[-._;()/:a-zA-Z0-9]+$'},
               'DOI_LIST': {'base': 'str',
                            'description': 'A list of Digital Object Identifiers',
                            'from_schema': 'cdp-ingestion-config',
                            'name': 'DOI_LIST',
                            'pattern': '^(doi:)?10\\.[0-9]{4,9}/[-._;()/:a-zA-Z0-9]+(\\s*,\\s*(doi:)?10\\.[0-9]{4,9}/[-._;()/:a-zA-Z0-9]+)*$'},
               'EMDB_ID': {'base': 'str',
                           'description': 'An Electron Microscopy Data Bank '
                                          'identifier',
                           'from_schema': 'cdp-ingestion-config',
                           'name': 'EMDB_ID',
                           'pattern': '^EMD-[0-9]{4,5}$'},
               'EMPIAR_EMDB_DOI_PDB_LIST': {'base': 'str',
                                            'description': 'A list of EMPIAR, '
                                                           'EMDB, DOI, and PDB '
                                                           'identifiers',
                                            'from_schema': 'cdp-ingestion-config',
                                            'name': 'EMPIAR_EMDB_DOI_PDB_LIST',
                                            'pattern': '^(EMPIAR-[0-9]{5}|EMD-[0-9]{4,5}|(doi:)?10\\.[0-9]{4,9}/[-._;()/:a-zA-Z0-9]+|PDB-[0-9a-zA-Z]{4,8})(\\s*,\\s*(EMPIAR-[0-9]{5}|EMD-[0-9]{4,5}|(doi:)?10\\.[0-9]{4,9}/[-._;()/:a-zA-Z0-9]+|PDB-[0-9a-zA-Z]{4,8}))*$'},
               'EMPIAR_EMDB_PDB_LIST': {'base': 'str',
                                        'description': 'A list of EMPIAR, EMDB, '
                                                       'and PDB identifiers',
                                        'from_schema': 'cdp-ingestion-config',
                                        'name': 'EMPIAR_EMDB_PDB_LIST',
                                        'pattern': '^(EMPIAR-[0-9]{5}|EMD-[0-9]{4,5}|PDB-[0-9a-zA-Z]{4,8})(\\s*,\\s*(EMPIAR-[0-9]{5}|EMD-[0-9]{4,5}|PDB-[0-9a-zA-Z]{4,8}))*$'},
               'EMPIAR_ID': {'base': 'str',
                             'description': 'An Electron Microscopy Public Image '
                                            'Archive identifier',
                             'from_schema': 'cdp-ingestion-config',
                             'name': 'EMPIAR_ID',
                             'pattern': '^EMPIAR-[0-9]+$'},
               'FloatFormattedString': {'base': 'str',
                                        'description': 'A formatted string that '
                                                       'represents a floating '
                                                       'point number.',
                                        'from_schema': 'cdp-ingestion-config',
                                        'name': 'FloatFormattedString',
                                        'pattern': '^float[ '
                                                   ']*\\{[a-zA-Z0-9_-]+\\}[ ]*$'},
               'GO_ID': {'base': 'str',
                         'description': 'A Gene Ontology identifier',
                         'from_schema': 'cdp-ingestion-config',
                         'name': 'GO_ID',
                         'pattern': '^GO:[0-9]{7}$'},
               'IntegerFormattedString': {'base': 'str',
                                          'description': 'A formatted string that '
                                                         'represents an integer.',
                                          'from_schema': 'cdp-ingestion-config',
                                          'name': 'IntegerFormattedString',
                                          'pattern': '^int[ '
                                                     ']*\\{[a-zA-Z0-9_-]+\\}[ ]*$'},
               'ONTOLOGY_ID': {'base': 'str',
                               'description': 'An ontology identifier',
                               'from_schema': 'cdp-ingestion-config',
                               'name': 'ONTOLOGY_ID',
                               'pattern': '^[a-zA-Z]+:[0-9]+$'},
               'ORCID': {'base': 'str',
                         'description': 'A unique, persistent identifier for '
                                        'researchers, provided by ORCID.',
                         'from_schema': 'cdp-ingestion-config',
                         'name': 'ORCID',
                         'pattern': '[0-9]{4}-[0-9]{4}-[0-9]{4}-[0-9]{3}[0-9X]$'},
               'PDB_ID': {'base': 'str',
                          'description': 'A Protein Data Bank identifier',
                          'from_schema': 'cdp-ingestion-config',
                          'name': 'PDB_ID',
                          'pattern': '^PDB-[0-9a-zA-Z]{4,8}$'},
               'StringFormattedString': {'base': 'str',
                                         'description': 'A formatted string '
                                                        '(variable) that '
                                                        'represents a string.',
                                         'from_schema': 'cdp-ingestion-config',
                                         'name': 'StringFormattedString',
                                         'pattern': '^[ ]*\\{[a-zA-Z0-9_-]+\\}[ '
                                                    ']*$'},
               'UNIPROT_ID': {'base': 'str',
                              'description': 'A UniProt identifier',
                              'from_schema': 'cdp-ingestion-config',
                              'name': 'UNIPROT_ID',
                              'pattern': '^UniProtKB:[OPQ][0-9][A-Z0-9]{3}[0-9]|[A-NR-Z][0-9]([A-Z][A-Z0-9]{2}[0-9]){1,2}$'},
               'URLorS3URI': {'base': 'str',
                              'description': 'A URL or S3 URI',
                              'from_schema': 'cdp-ingestion-config',
                              'name': 'URLorS3URI',
                              'pattern': '^(((https?|s3)://)|cryoetportal-rawdatasets-dev).*$'},
               'VersionString': {'base': 'float',
                                 'description': 'A version number (only major, '
                                                'minor versions)',
                                 'from_schema': 'cdp-ingestion-config',
                                 'minimum_value': 0,
                                 'name': 'VersionString'},
               'WORMBASE_ID': {'base': 'str',
                               'description': 'A WormBase identifier',
                               'from_schema': 'cdp-ingestion-config',
                               'name': 'WORMBASE_ID',
                               'pattern': 'WBStrain[0-9]{8}$'},
               'boolean': {'base': 'Bool',
                           'description': 'A binary (true or false) value',
                           'exact_mappings': ['schema:Boolean'],
                           'from_schema': 'cdp-ingestion-config',
                           'name': 'boolean',
                           'notes': ['If you are authoring schemas in LinkML YAML, '
                                     'the type is referenced with the lower case '
                                     '"boolean".'],
                           'repr': 'bool',
                           'uri': 'xsd:boolean'},
               'curie': {'base': 'Curie',
                         'comments': ['in RDF serializations this MUST be expanded '
                                      'to a URI',
                                      'in non-RDF serializations MAY be serialized '
                                      'as the compact representation'],
                         'conforms_to': 'https://www.w3.org/TR/curie/',
                         'description': 'a compact URI',
                         'from_schema': 'cdp-ingestion-config',
                         'name': 'curie',
                         'notes': ['If you are authoring schemas in LinkML YAML, '
                                   'the type is referenced with the lower case '
                                   '"curie".'],
                         'repr': 'str',
                         'uri': 'xsd:string'},
               'date': {'base': 'XSDDate',
                        'description': 'a date (year, month and day) in an '
                                       'idealized calendar',
                        'exact_mappings': ['schema:Date'],
                        'from_schema': 'cdp-ingestion-config',
                        'name': 'date',
                        'notes': ["URI is dateTime because OWL reasoners don't "
                                  'work with straight date or time',
                                  'If you are authoring schemas in LinkML YAML, '
                                  'the type is referenced with the lower case '
                                  '"date".'],
                        'repr': 'str',
                        'uri': 'xsd:date'},
               'date_or_datetime': {'base': 'str',
                                    'description': 'Either a date or a datetime',
                                    'from_schema': 'cdp-ingestion-config',
                                    'name': 'date_or_datetime',
                                    'notes': ['If you are authoring schemas in '
                                              'LinkML YAML, the type is referenced '
                                              'with the lower case '
                                              '"date_or_datetime".'],
                                    'repr': 'str',
                                    'uri': 'linkml:DateOrDatetime'},
               'datetime': {'base': 'XSDDateTime',
                            'description': 'The combination of a date and time',
                            'exact_mappings': ['schema:DateTime'],
                            'from_schema': 'cdp-ingestion-config',
                            'name': 'datetime',
                            'notes': ['If you are authoring schemas in LinkML '
                                      'YAML, the type is referenced with the lower '
                                      'case "datetime".'],
                            'repr': 'str',
                            'uri': 'xsd:dateTime'},
               'decimal': {'base': 'Decimal',
                           'broad_mappings': ['schema:Number'],
                           'description': 'A real number with arbitrary precision '
                                          'that conforms to the xsd:decimal '
                                          'specification',
                           'from_schema': 'cdp-ingestion-config',
                           'name': 'decimal',
                           'notes': ['If you are authoring schemas in LinkML YAML, '
                                     'the type is referenced with the lower case '
                                     '"decimal".'],
                           'uri': 'xsd:decimal'},
               'double': {'base': 'float',
                          'close_mappings': ['schema:Float'],
                          'description': 'A real number that conforms to the '
                                         'xsd:double specification',
                          'from_schema': 'cdp-ingestion-config',
                          'name': 'double',
                          'notes': ['If you are authoring schemas in LinkML YAML, '
                                    'the type is referenced with the lower case '
                                    '"double".'],
                          'uri': 'xsd:double'},
               'float': {'base': 'float',
                         'description': 'A real number that conforms to the '
                                        'xsd:float specification',
                         'exact_mappings': ['schema:Float'],
                         'from_schema': 'cdp-ingestion-config',
                         'name': 'float',
                         'notes': ['If you are authoring schemas in LinkML YAML, '
                                   'the type is referenced with the lower case '
                                   '"float".'],
                         'uri': 'xsd:float'},
               'integer': {'base': 'int',
                           'description': 'An integer',
                           'exact_mappings': ['schema:Integer'],
                           'from_schema': 'cdp-ingestion-config',
                           'name': 'integer',
                           'notes': ['If you are authoring schemas in LinkML YAML, '
                                     'the type is referenced with the lower case '
                                     '"integer".'],
                           'uri': 'xsd:integer'},
               'jsonpath': {'base': 'str',
                            'conforms_to': 'https://www.ietf.org/archive/id/draft-goessner-dispatch-jsonpath-00.html',
                            'description': 'A string encoding a JSON Path. The '
                                           'value of the string MUST conform to '
                                           'JSON Point syntax and SHOULD '
                                           'dereference to zero or more valid '
                                           'objects within the current instance '
                                           'document when encoded in tree form.',
                            'from_schema': 'cdp-ingestion-config',
                            'name': 'jsonpath',
                            'notes': ['If you are authoring schemas in LinkML '
                                      'YAML, the type is referenced with the lower '
                                      'case "jsonpath".'],
                            'repr': 'str',
                            'uri': 'xsd:string'},
               'jsonpointer': {'base': 'str',
                               'conforms_to': 'https://datatracker.ietf.org/doc/html/rfc6901',
                               'description': 'A string encoding a JSON Pointer. '
                                              'The value of the string MUST '
                                              'conform to JSON Point syntax and '
                                              'SHOULD dereference to a valid '
                                              'object within the current instance '
                                              'document when encoded in tree form.',
                               'from_schema': 'cdp-ingestion-config',
                               'name': 'jsonpointer',
                               'notes': ['If you are authoring schemas in LinkML '
                                         'YAML, the type is referenced with the '
                                         'lower case "jsonpointer".'],
                               'repr': 'str',
                               'uri': 'xsd:string'},
               'ncname': {'base': 'NCName',
                          'description': 'Prefix part of CURIE',
                          'from_schema': 'cdp-ingestion-config',
                          'name': 'ncname',
                          'notes': ['If you are authoring schemas in LinkML YAML, '
                                    'the type is referenced with the lower case '
                                    '"ncname".'],
                          'repr': 'str',
                          'uri': 'xsd:string'},
               'nodeidentifier': {'base': 'NodeIdentifier',
                                  'description': 'A URI, CURIE or BNODE that '
                                                 'represents a node in a model.',
                                  'from_schema': 'cdp-ingestion-config',
                                  'name': 'nodeidentifier',
                                  'notes': ['If you are authoring schemas in '
                                            'LinkML YAML, the type is referenced '
                                            'with the lower case '
                                            '"nodeidentifier".'],
                                  'repr': 'str',
                                  'uri': 'shex:nonLiteral'},
               'objectidentifier': {'base': 'ElementIdentifier',
                                    'comments': ['Used for inheritance and type '
                                                 'checking'],
                                    'description': 'A URI or CURIE that represents '
                                                   'an object in the model.',
                                    'from_schema': 'cdp-ingestion-config',
                                    'name': 'objectidentifier',
                                    'notes': ['If you are authoring schemas in '
                                              'LinkML YAML, the type is referenced '
                                              'with the lower case '
                                              '"objectidentifier".'],
                                    'repr': 'str',
                                    'uri': 'shex:iri'},
               'sparqlpath': {'base': 'str',
                              'conforms_to': 'https://www.w3.org/TR/sparql11-query/#propertypaths',
                              'description': 'A string encoding a SPARQL Property '
                                             'Path. The value of the string MUST '
                                             'conform to SPARQL syntax and SHOULD '
                                             'dereference to zero or more valid '
                                             'objects within the current instance '
                                             'document when encoded as RDF.',
                              'from_schema': 'cdp-ingestion-config',
                              'name': 'sparqlpath',
                              'notes': ['If you are authoring schemas in LinkML '
                                        'YAML, the type is referenced with the '
                                        'lower case "sparqlpath".'],
                              'repr': 'str',
                              'uri': 'xsd:string'},
               'string': {'base': 'str',
                          'description': 'A character string',
                          'exact_mappings': ['schema:Text'],
                          'from_schema': 'cdp-ingestion-config',
                          'name': 'string',
                          'notes': ['In RDF serializations, a slot with range of '
                                    'string is treated as a literal or type '
                                    'xsd:string.   If you are authoring schemas in '
                                    'LinkML YAML, the type is referenced with the '
                                    'lower case "string".'],
                          'uri': 'xsd:string'},
               'time': {'base': 'XSDTime',
                        'description': 'A time object represents a (local) time of '
                                       'day, independent of any particular day',
                        'exact_mappings': ['schema:Time'],
                        'from_schema': 'cdp-ingestion-config',
                        'name': 'time',
                        'notes': ['URI is dateTime because OWL reasoners do not '
                                  'work with straight date or time',
                                  'If you are authoring schemas in LinkML YAML, '
                                  'the type is referenced with the lower case '
                                  '"time".'],
                        'repr': 'str',
                        'uri': 'xsd:time'},
               'uri': {'base': 'URI',
                       'close_mappings': ['schema:URL'],
                       'comments': ['in RDF serializations a slot with range of '
                                    'uri is treated as a literal or type '
                                    'xsd:anyURI unless it is an identifier or a '
                                    'reference to an identifier, in which case it '
                                    'is translated directly to a node'],
                       'conforms_to': 'https://www.ietf.org/rfc/rfc3987.txt',
                       'description': 'a complete URI',
                       'from_schema': 'cdp-ingestion-config',
                       'name': 'uri',
                       'notes': ['If you are authoring schemas in LinkML YAML, the '
                                 'type is referenced with the lower case "uri".'],
                       'repr': 'str',
                       'uri': 'xsd:anyURI'},
               'uriorcurie': {'base': 'URIorCURIE',
                              'description': 'a URI or a CURIE',
                              'from_schema': 'cdp-ingestion-config',
                              'name': 'uriorcurie',
                              'notes': ['If you are authoring schemas in LinkML '
                                        'YAML, the type is referenced with the '
                                        'lower case "uriorcurie".'],
                              'repr': 'str',
                              'uri': 'xsd:anyURI'}}} )

class AlignmentTypeEnum(str, Enum):
    """
    Type of alignment
    """
    LOCAL = "LOCAL"
    """
    per-section non-rigid alignment available
    """
    GLOBAL = "GLOBAL"
    """
    only per-section rigid alignment available
    """


class AlignmentFormatEnum(str, Enum):
    """
    Used to determine what alignment alogrithm to use.
    """
    IMOD = "IMOD"
    """
    formats (xf, tlt, com)
    """
    ARETOMO3 = "ARETOMO3"
    """
    formats (aln)
    """


class AlignmentMethodTypeEnum(str, Enum):
    """
    Used to determine how the alignment was done.
    """
    fiducial_based = "fiducial_based"
    """
    alignment was done based on fiducial markers
    """
    patch_tracking = "patch_tracking"
    """
    alignment was done based on patch tracking
    """
    projection_matching = "projection_matching"
    """
    alignment was done based on image projection
    """
    undefined = "undefined"
    """
    how alignment was done is unknown
    """


class AnnotationFileSourceEnum(str, Enum):
    """
    How the annotation file was acquired
    """
    dataset_author = "dataset_author"
    """
    Annotation submitted by dataset author
    """
    community = "community"
    """
    Annotation submitted by community member
    """
    portal_standard = "portal_standard"
    """
    Annotation submitted by portal standardization
    """


class AnnotationMethodTypeEnum(str, Enum):
    """
    Describes how the annotations were generated.
    """
    manual = "manual"
    """
    Annotations were generated manually.
    """
    automated = "automated"
    """
    Annotations were generated using automated tools or algorithms without supervision.
    """
    hybrid = "hybrid"
    """
    Annotations were generated using a combination of automated and manual methods.
    """
    simulated = "simulated"
    """
    Annotations were generated by simulation tools or algorithms.
    """


class AnnotationFileShapeTypeEnum(str, Enum):
    """
    Describes the shape of the annotation
    """
    SegmentationMask = "SegmentationMask"
    """
    A binary mask volume
    """
    OrientedPoint = "OrientedPoint"
    """
    A series of coordinates and an orientation
    """
    Point = "Point"
    """
    A series of coordinates
    """
    InstanceSegmentation = "InstanceSegmentation"
    """
    A volume with labels for multiple instances
    """


class AnnotationFileFormatEnum(str, Enum):
    """
    Describes the format of the annotation file
    """
    mrc = "mrc"
    """
    MRC format
    """
    zarr = "zarr"
    """
    OMEZARR format
    """
    ndjson = "ndjson"
    """
    NDJSON format
    """
    glb = "glb"
    """
    GLB format
    """


class AnnotationFileFormatEnum(str, Enum):
    """
    Describes the format of the annotation file
    """
    # MRC format
    mrc = "mrc"
    # OMEZARR format
    zarr = "zarr"
    # NDJSON format
    ndjson = "ndjson"
    # GLB format
    glb = "glb"


class AnnotationMethodLinkTypeEnum(str, Enum):
    """
    Describes the type of link associated to the annotation method.
    """
    documentation = "documentation"
    """
    Links to the documentation related to the method.
    """
    models_weights = "models_weights"
    """
    Links to the weights that the models used for generating annotations were trained with.
    """
    other = "other"
    """
    Link to resources that does not fit in the other categories.
    """
    source_code = "source_code"
    """
    Links to the source code of the method.
    """
    website = "website"
    """
    Links to a website of the method or tool used to generate the annotation.
    """


class CtfFormatEnum(str, Enum):
    """
    Used to determine what ctf parser to use.
    """
    CTFFIND = "CTFFIND"
    """
    The file has ctffind schema
    """


class DepositionTypesEnum(str, Enum):
    """
    Types of data a deposition has
    """
    annotation = "annotation"
    """
    The deposition comprises of new annotations for existing datasets
    """
    dataset = "dataset"
    """
    The deposition comprises of new dataset(s).
    """
    tomogram = "tomogram"
    """
    The deposition comprises of new tomograms for existing datasets
    """


class SampleTypeEnum(str, Enum):
    """
    Type of sample imaged in a CryoET study.
    """
    cell = "cell"
    """
    Tomographic data of whole cells or cell sections.
    """
    tissue = "tissue"
    """
    Tomographic data of tissue sections.
    """
    organism = "organism"
    """
    Tomographic data of sections through multicellular organisms.
    """
    organelle = "organelle"
    """
    Tomographic data of purified organelles.
    """
    virus = "virus"
    """
    Tomographic data of purified viruses or VLPs.
    """
    in_vitro = "in_vitro"
    """
    Tomographic data of in vitro reconstituted systems or mixtures of proteins.
    """
    in_silico = "in_silico"
    """
    Simulated tomographic data.
    """
    other = "other"
    """
    Other type of sample.
    """


class TiltseriesCameraAcquireModeEnum(str, Enum):
    """
    Camera acquisition mode
    """
    counting = "counting"
    """
    Counting mode
    """
    superresolution = "superresolution"
    """
    Super-resolution mode
    """
    linear = "linear"
    """
    Linear mode
    """
    cds = "cds"
    """
    Correlated double sampling mode
    """


class TiltseriesCameraManufacturerEnum(str, Enum):
    """
    Camera manufacturer
    """
    Gatan = "Gatan"
    """
    Gatan Inc.
    """
    FEI = "FEI"
    """
    FEI Company
    """
    TFS = "TFS"
    """
    Thermo Fisher Scientific
    """
    simulated = "simulated"
    """
    Simulated data
    """


class TiltseriesMicroscopeManufacturerEnum(str, Enum):
    """
    Microscope manufacturer
    """
    FEI = "FEI"
    """
    FEI Company
    """
    TFS = "TFS"
    """
    Thermo Fisher Scientific
    """
    JEOL = "JEOL"
    """
    JEOL Ltd.
    """
    SIMULATED = "SIMULATED"
    """
    Simulated data
    """


class FiducialAlignmentStatusEnum(str, Enum):
    """
    Fiducial Alignment method
    """
    FIDUCIAL = "FIDUCIAL"
    """
    Alignment computed based on fiducial markers
    """
    NON_FIDUCIAL = "NON_FIDUCIAL"
    """
    Alignment computed without fiducial markers
    """


class TomogramProcessingEnum(str, Enum):
    """
    Tomogram processing method
    """
    denoised = "denoised"
    """
    Tomogram was denoised
    """
    filtered = "filtered"
    """
    Tomogram was filtered
    """
    raw = "raw"
    """
    Tomogram was not processed
    """


class TomogramReconstructionMethodEnum(str, Enum):
    """
    Tomogram reconstruction method
    """
    SART = "SART"
    """
    Simultaneous Algebraic Reconstruction Technique
    """
    Fourier_Space = "Fourier Space"
    """
    Fourier space reconstruction
    """
    SIRT = "SIRT"
    """
    Simultaneous Iterative Reconstruction Technique
    """
    WBP = "WBP"
    """
    Weighted Back-Projection
    """
    Unknown = "Unknown"
    """
    Unknown reconstruction method
    """


class TomogramTypeEnum(str, Enum):
    """
    Tomogram type
    """
    CANONICAL = "CANONICAL"
    """
    Canonical tomogram (basis geometry for all annotations)
    """
    UNKNOWN = "UNKNOWN"
    """
    Tomogram's was not submitted by the dataset author
    """



class PicturePath(ConfiguredBaseModel):
    """
    A set of paths to representative images of a piece of data.
    """
    linkml_meta: ClassVar[LinkMLMeta] = LinkMLMeta({'from_schema': 'metadata'})

<<<<<<< HEAD
    snapshot: Optional[str] = Field(default=None, description="""Path to the dataset preview image relative to the dataset directory root.""", json_schema_extra = { "linkml_meta": {'alias': 'snapshot',
         'domain_of': ['PicturePath', 'MetadataPicturePath'],
         'exact_mappings': ['cdp-common:snapshot'],
         'recommended': True} })
    thumbnail: Optional[str] = Field(default=None, description="""Path to the thumbnail of preview image relative to the dataset directory root.""", json_schema_extra = { "linkml_meta": {'alias': 'thumbnail',
=======
    snapshot: Optional[str] = Field(None, description="""Path to the dataset preview image relative to the dataset directory root.""", json_schema_extra = { "linkml_meta": {'alias': 'snapshot',
         'domain_of': ['PicturePath', 'MetadataPicturePath'],
         'exact_mappings': ['cdp-common:snapshot'],
         'recommended': True} })
    thumbnail: Optional[str] = Field(None, description="""Path to the thumbnail of preview image relative to the dataset directory root.""", json_schema_extra = { "linkml_meta": {'alias': 'thumbnail',
>>>>>>> 248366d1
         'domain_of': ['PicturePath', 'MetadataPicturePath'],
         'exact_mappings': ['cdp-common:thumbnail'],
         'recommended': True} })

    @field_validator('snapshot')
    def pattern_snapshot(cls, v):
        pattern=re.compile(r"^(((https?|s3)://)|cryoetportal-rawdatasets-dev).*$")
        if isinstance(v, list):
            for element in v:
                if isinstance(element, str) and not pattern.match(element):
                    err_msg = f"Invalid snapshot format: {element}"
                    raise ValueError(err_msg)
        elif isinstance(v, str) and not pattern.match(v):
            err_msg = f"Invalid snapshot format: {v}"
            raise ValueError(err_msg)
        return v

    @field_validator('thumbnail')
    def pattern_thumbnail(cls, v):
        pattern=re.compile(r"^(((https?|s3)://)|cryoetportal-rawdatasets-dev).*$")
        if isinstance(v, list):
            for element in v:
                if isinstance(element, str) and not pattern.match(element):
                    err_msg = f"Invalid thumbnail format: {element}"
                    raise ValueError(err_msg)
        elif isinstance(v, str) and not pattern.match(v):
            err_msg = f"Invalid thumbnail format: {v}"
            raise ValueError(err_msg)
        return v


class MetadataPicturePath(ConfiguredBaseModel):
    """
    A set of paths to representative images of a piece of data for metadata files.
    """
    linkml_meta: ClassVar[LinkMLMeta] = LinkMLMeta({'from_schema': 'metadata'})

<<<<<<< HEAD
    snapshot: Optional[str] = Field(default=None, description="""Relative path (non-URL/URI) to the dataset preview image relative to the dataset directory root.""", json_schema_extra = { "linkml_meta": {'alias': 'snapshot',
         'domain_of': ['PicturePath', 'MetadataPicturePath'],
         'exact_mappings': ['cdp-common:metadata_snapshot'],
         'recommended': True} })
    thumbnail: Optional[str] = Field(default=None, description="""Relative path (non-URL/URI) to the thumbnail of preview image relative to the dataset directory root.""", json_schema_extra = { "linkml_meta": {'alias': 'thumbnail',
=======
    snapshot: Optional[str] = Field(None, description="""Relative path (non-URL/URI) to the dataset preview image relative to the dataset directory root.""", json_schema_extra = { "linkml_meta": {'alias': 'snapshot',
         'domain_of': ['PicturePath', 'MetadataPicturePath'],
         'exact_mappings': ['cdp-common:metadata_snapshot'],
         'recommended': True} })
    thumbnail: Optional[str] = Field(None, description="""Relative path (non-URL/URI) to the thumbnail of preview image relative to the dataset directory root.""", json_schema_extra = { "linkml_meta": {'alias': 'thumbnail',
>>>>>>> 248366d1
         'domain_of': ['PicturePath', 'MetadataPicturePath'],
         'exact_mappings': ['cdp-common:metadata_thumbnail'],
         'recommended': True} })


class FundingDetails(ConfiguredBaseModel):
    """
    A funding source for a scientific data entity (base for JSON and DB representation).
    """
    linkml_meta: ClassVar[LinkMLMeta] = LinkMLMeta({'from_schema': 'metadata'})

    funding_agency_name: Optional[str] = Field(default=None, description="""The name of the funding source.""", json_schema_extra = { "linkml_meta": {'alias': 'funding_agency_name',
         'domain_of': ['FundingDetails'],
         'exact_mappings': ['cdp-common:funding_agency_name'],
         'recommended': True} })
    grant_id: Optional[str] = Field(default=None, description="""Grant identifier provided by the funding agency""", json_schema_extra = { "linkml_meta": {'alias': 'grant_id',
         'domain_of': ['FundingDetails'],
         'exact_mappings': ['cdp-common:funding_grant_id'],
         'recommended': True} })


class DateStampedEntity(ConfiguredBaseModel):
    """
    An entity with associated deposition, release and last modified dates.
    """
    linkml_meta: ClassVar[LinkMLMeta] = LinkMLMeta({'from_schema': 'metadata'})

    dates: DateStamp = Field(default=..., description="""A set of dates at which a data item was deposited, published and last modified.""", json_schema_extra = { "linkml_meta": {'alias': 'dates',
         'domain_of': ['DateStampedEntity',
                       'Tomogram',
                       'Dataset',
                       'Deposition',
                       'Annotation']} })


class AuthoredEntity(ConfiguredBaseModel):
    """
    An entity with associated authors.
    """
    linkml_meta: ClassVar[LinkMLMeta] = LinkMLMeta({'from_schema': 'metadata'})

    authors: list[Author] = Field(default=..., description="""Author of a scientific data entity.""", min_length=1, json_schema_extra = { "linkml_meta": {'alias': 'authors',
         'domain_of': ['AuthoredEntity',
                       'Dataset',
                       'Deposition',
                       'Tomogram',
                       'Annotation'],
         'list_elements_ordered': True} })


class FundedEntity(ConfiguredBaseModel):
    """
    An entity with associated funding sources.
    """
    linkml_meta: ClassVar[LinkMLMeta] = LinkMLMeta({'from_schema': 'metadata'})

    funding: Optional[list[FundingDetails]] = Field(default=None, description="""A funding source for a scientific data entity (base for JSON and DB representation).""", json_schema_extra = { "linkml_meta": {'alias': 'funding',
         'domain_of': ['FundedEntity', 'Dataset'],
         'list_elements_ordered': True,
         'recommended': True} })


class CrossReferencedEntity(ConfiguredBaseModel):
    """
    An entity with associated cross-references to other databases and publications.
    """
    linkml_meta: ClassVar[LinkMLMeta] = LinkMLMeta({'from_schema': 'metadata', 'mixin': True})

    cross_references: Optional[CrossReferences] = Field(default=None, description="""A set of cross-references to other databases and publications.""", json_schema_extra = { "linkml_meta": {'alias': 'cross_references',
         'domain_of': ['CrossReferencedEntity', 'Tomogram', 'Dataset', 'Deposition']} })


class PicturedEntity(ConfiguredBaseModel):
    """
    An entity with associated preview images.
    """
    linkml_meta: ClassVar[LinkMLMeta] = LinkMLMeta({'from_schema': 'metadata'})

<<<<<<< HEAD
    key_photos: PicturePath = Field(default=..., description="""A set of paths to representative images of a piece of data.""", json_schema_extra = { "linkml_meta": {'alias': 'key_photos',
=======
    key_photos: PicturePath = Field(..., description="""A set of paths to representative images of a piece of data.""", json_schema_extra = { "linkml_meta": {'alias': 'key_photos',
>>>>>>> 248366d1
         'domain_of': ['PicturedEntity', 'PicturedMetadataEntity']} })


class PicturedMetadataEntity(ConfiguredBaseModel):
    """
    An entity with associated preview images for metadata files.
    """
    linkml_meta: ClassVar[LinkMLMeta] = LinkMLMeta({'from_schema': 'metadata'})

<<<<<<< HEAD
    key_photos: MetadataPicturePath = Field(default=..., description="""A set of paths to representative images of a piece of data for metadata files.""", json_schema_extra = { "linkml_meta": {'alias': 'key_photos',
=======
    key_photos: MetadataPicturePath = Field(..., description="""A set of paths to representative images of a piece of data for metadata files.""", json_schema_extra = { "linkml_meta": {'alias': 'key_photos',
>>>>>>> 248366d1
         'domain_of': ['PicturedEntity', 'PicturedMetadataEntity']} })


class OrganismDetails(ConfiguredBaseModel):
    """
    The species from which the sample was derived.
    """
    linkml_meta: ClassVar[LinkMLMeta] = LinkMLMeta({'from_schema': 'metadata'})

    name: str = Field(default=..., description="""Name of the organism from which a biological sample used in a CryoET study is derived from, e.g. homo sapiens.""", json_schema_extra = { "linkml_meta": {'alias': 'name',
         'domain_of': ['OrganismDetails',
                       'TissueDetails',
                       'CellType',
                       'CellStrain',
                       'CellComponent',
                       'AnnotationObject',
                       'AnnotationTriangularMeshGroupFile',
                       'AuthorMixin',
                       'Author'],
         'exact_mappings': ['cdp-common:organism_name']} })
    taxonomy_id: Optional[int] = Field(default=None, description="""NCBI taxonomy identifier for the organism, e.g. 9606""", ge=1, json_schema_extra = { "linkml_meta": {'alias': 'taxonomy_id',
         'domain_of': ['OrganismDetails'],
         'exact_mappings': ['cdp-common:organism_taxid'],
         'recommended': True} })


class TissueDetails(ConfiguredBaseModel):
    """
    The type of tissue from which the sample was derived.
    """
    linkml_meta: ClassVar[LinkMLMeta] = LinkMLMeta({'from_schema': 'metadata'})

    name: str = Field(default=..., description="""Name of the tissue from which a biological sample used in a CryoET study is derived from.""", json_schema_extra = { "linkml_meta": {'alias': 'name',
         'domain_of': ['OrganismDetails',
                       'TissueDetails',
                       'CellType',
                       'CellStrain',
                       'CellComponent',
                       'AnnotationObject',
                       'AnnotationTriangularMeshGroupFile',
                       'AuthorMixin',
                       'Author'],
         'exact_mappings': ['cdp-common:tissue_name']} })
    id: Optional[str] = Field(default=None, description="""The UBERON identifier for the tissue.""", json_schema_extra = { "linkml_meta": {'alias': 'id',
         'domain_of': ['TissueDetails',
                       'CellType',
                       'CellStrain',
                       'CellComponent',
                       'AnnotationObject'],
         'exact_mappings': ['cdp-common:tissue_id'],
         'recommended': True} })

    @field_validator('id')
    def pattern_id(cls, v):
        pattern=re.compile(r"^BTO:[0-9]{7}$")
        if isinstance(v, list):
            for element in v:
                if isinstance(element, str) and not pattern.match(element):
                    err_msg = f"Invalid id format: {element}"
                    raise ValueError(err_msg)
        elif isinstance(v, str) and not pattern.match(v):
            err_msg = f"Invalid id format: {v}"
            raise ValueError(err_msg)
        return v


class CellType(ConfiguredBaseModel):
    """
    The cell type from which the sample was derived.
    """
    linkml_meta: ClassVar[LinkMLMeta] = LinkMLMeta({'from_schema': 'metadata'})

    name: str = Field(default=..., description="""Name of the cell type from which a biological sample used in a CryoET study is derived from.""", json_schema_extra = { "linkml_meta": {'alias': 'name',
         'domain_of': ['OrganismDetails',
                       'TissueDetails',
                       'CellType',
                       'CellStrain',
                       'CellComponent',
                       'AnnotationObject',
                       'AnnotationTriangularMeshGroupFile',
                       'AuthorMixin',
                       'Author'],
         'exact_mappings': ['cdp-common:cell_name']} })
    id: Optional[str] = Field(default=None, description="""Cell Ontology identifier for the cell type""", json_schema_extra = { "linkml_meta": {'alias': 'id',
         'domain_of': ['TissueDetails',
                       'CellType',
                       'CellStrain',
                       'CellComponent',
                       'AnnotationObject'],
         'exact_mappings': ['cdp-common:cell_type_id'],
         'recommended': True} })

    @field_validator('id')
    def pattern_id(cls, v):
        pattern=re.compile(r"^CL:[0-9]{7}$")
        if isinstance(v, list):
            for element in v:
                if isinstance(element, str) and not pattern.match(element):
                    err_msg = f"Invalid id format: {element}"
                    raise ValueError(err_msg)
        elif isinstance(v, str) and not pattern.match(v):
            err_msg = f"Invalid id format: {v}"
            raise ValueError(err_msg)
        return v


class CellStrain(ConfiguredBaseModel):
    """
    The strain or cell line from which the sample was derived.
    """
    linkml_meta: ClassVar[LinkMLMeta] = LinkMLMeta({'from_schema': 'metadata'})

    name: str = Field(default=..., description="""Cell line or strain for the sample.""", json_schema_extra = { "linkml_meta": {'alias': 'name',
         'domain_of': ['OrganismDetails',
                       'TissueDetails',
                       'CellType',
                       'CellStrain',
                       'CellComponent',
                       'AnnotationObject',
                       'AnnotationTriangularMeshGroupFile',
                       'AuthorMixin',
                       'Author'],
         'exact_mappings': ['cdp-common:cell_strain_name']} })
    id: Optional[str] = Field(default=None, description="""A placeholder for any type of data.""", json_schema_extra = { "linkml_meta": {'alias': 'id',
         'any_of': [{'range': 'WORMBASE_ID'}, {'range': 'ONTOLOGY_ID'}],
         'domain_of': ['TissueDetails',
                       'CellType',
                       'CellStrain',
                       'CellComponent',
                       'AnnotationObject'],
         'exact_mappings': ['cdp-common:cell_strain_id'],
         'recommended': True} })

    @field_validator('id')
    def pattern_id(cls, v):
        pattern=re.compile(r"(WBStrain[0-9]{8}$)|(^[a-zA-Z]+:[0-9]+$)")
        if isinstance(v, list):
            for element in v:
                if isinstance(element, str) and not pattern.match(element):
                    err_msg = f"Invalid id format: {element}"
                    raise ValueError(err_msg)
        elif isinstance(v, str) and not pattern.match(v):
            err_msg = f"Invalid id format: {v}"
            raise ValueError(err_msg)
        return v


class CellComponent(ConfiguredBaseModel):
    """
    The cellular component from which the sample was derived.
    """
    linkml_meta: ClassVar[LinkMLMeta] = LinkMLMeta({'from_schema': 'metadata'})

    name: str = Field(default=..., description="""Name of the cellular component.""", json_schema_extra = { "linkml_meta": {'alias': 'name',
         'domain_of': ['OrganismDetails',
                       'TissueDetails',
                       'CellType',
                       'CellStrain',
                       'CellComponent',
                       'AnnotationObject',
                       'AnnotationTriangularMeshGroupFile',
                       'AuthorMixin',
                       'Author'],
         'exact_mappings': ['cdp-common:cell_component_name']} })
    id: Optional[str] = Field(default=None, description="""The GO identifier for the cellular component.""", json_schema_extra = { "linkml_meta": {'alias': 'id',
         'domain_of': ['TissueDetails',
                       'CellType',
                       'CellStrain',
                       'CellComponent',
                       'AnnotationObject'],
         'exact_mappings': ['cdp-common:cell_component_id'],
         'recommended': True} })

    @field_validator('id')
    def pattern_id(cls, v):
        pattern=re.compile(r"^GO:[0-9]{7}$")
        if isinstance(v, list):
            for element in v:
                if isinstance(element, str) and not pattern.match(element):
                    err_msg = f"Invalid id format: {element}"
                    raise ValueError(err_msg)
        elif isinstance(v, str) and not pattern.match(v):
            err_msg = f"Invalid id format: {v}"
            raise ValueError(err_msg)
        return v


class ExperimentMetadata(ConfiguredBaseModel):
    """
    Metadata describing sample and sample preparation methods used in a cryoET dataset.
    """
    linkml_meta: ClassVar[LinkMLMeta] = LinkMLMeta({'from_schema': 'metadata'})

    sample_type: SampleTypeEnum = Field(default=..., description="""Type of sample imaged in a CryoET study.""", json_schema_extra = { "linkml_meta": {'alias': 'sample_type',
         'domain_of': ['ExperimentMetadata', 'Dataset'],
         'exact_mappings': ['cdp-common:preparation_sample_type']} })
    sample_preparation: Optional[str] = Field(default=None, description="""Describes how the sample was prepared.""", json_schema_extra = { "linkml_meta": {'alias': 'sample_preparation',
         'domain_of': ['ExperimentMetadata', 'Dataset'],
         'exact_mappings': ['cdp-common:sample_preparation'],
         'recommended': True} })
    grid_preparation: Optional[str] = Field(default=None, description="""Describes Cryo-ET grid preparation.""", json_schema_extra = { "linkml_meta": {'alias': 'grid_preparation',
         'domain_of': ['ExperimentMetadata', 'Dataset'],
         'exact_mappings': ['cdp-common:grid_preparation'],
         'recommended': True} })
    other_setup: Optional[str] = Field(default=None, description="""Describes other setup not covered by sample preparation or grid preparation that may make this dataset unique in the same publication.""", json_schema_extra = { "linkml_meta": {'alias': 'other_setup',
         'domain_of': ['ExperimentMetadata', 'Dataset'],
         'exact_mappings': ['cdp-common:preparation_other_setup'],
         'recommended': True} })
    organism: Optional[OrganismDetails] = Field(default=None, description="""The species from which the sample was derived.""", json_schema_extra = { "linkml_meta": {'alias': 'organism', 'domain_of': ['ExperimentMetadata', 'Dataset']} })
    tissue: Optional[TissueDetails] = Field(default=None, description="""The type of tissue from which the sample was derived.""", json_schema_extra = { "linkml_meta": {'alias': 'tissue', 'domain_of': ['ExperimentMetadata', 'Dataset']} })
    cell_type: Optional[CellType] = Field(default=None, description="""The cell type from which the sample was derived.""", json_schema_extra = { "linkml_meta": {'alias': 'cell_type', 'domain_of': ['ExperimentMetadata', 'Dataset']} })
    cell_strain: Optional[CellStrain] = Field(default=None, description="""The strain or cell line from which the sample was derived.""", json_schema_extra = { "linkml_meta": {'alias': 'cell_strain', 'domain_of': ['ExperimentMetadata', 'Dataset']} })
    cell_component: Optional[CellComponent] = Field(default=None, description="""The cellular component from which the sample was derived.""", json_schema_extra = { "linkml_meta": {'alias': 'cell_component', 'domain_of': ['ExperimentMetadata', 'Dataset']} })

    @field_validator('sample_type')
    def pattern_sample_type(cls, v):
        pattern=re.compile(r"(^cell$)|(^tissue$)|(^organism$)|(^organelle$)|(^virus$)|(^in_vitro$)|(^in_silico$)|(^other$)")
        if isinstance(v, list):
            for element in v:
                if isinstance(element, str) and not pattern.match(element):
                    err_msg = f"Invalid sample_type format: {element}"
                    raise ValueError(err_msg)
        elif isinstance(v, str) and not pattern.match(v):
            err_msg = f"Invalid sample_type format: {v}"
            raise ValueError(err_msg)
        return v


class Dataset(ExperimentMetadata, CrossReferencedEntity, FundedEntity, AuthoredEntity, DateStampedEntity):
    """
    High-level description of a cryoET dataset.
    """
    linkml_meta: ClassVar[LinkMLMeta] = LinkMLMeta({'from_schema': 'metadata',
         'mixins': ['DateStampedEntity',
                    'AuthoredEntity',
                    'FundedEntity',
                    'CrossReferencedEntity',
                    'ExperimentMetadata']})

    dataset_identifier: int = Field(default=..., description="""An identifier for a CryoET dataset, assigned by the Data Portal. Used to identify the dataset as the directory name in data tree.""", json_schema_extra = { "linkml_meta": {'alias': 'dataset_identifier',
         'domain_of': ['Dataset'],
         'exact_mappings': ['cdp-common:dataset_identifier']} })
    dataset_title: str = Field(default=..., description="""Title of a CryoET dataset.""", json_schema_extra = { "linkml_meta": {'alias': 'dataset_title',
         'domain_of': ['Dataset'],
         'exact_mappings': ['cdp-common:dataset_title']} })
    dataset_description: str = Field(default=..., description="""A short description of a CryoET dataset, similar to an abstract for a journal article or dataset.""", json_schema_extra = { "linkml_meta": {'alias': 'dataset_description',
         'domain_of': ['Dataset'],
         'exact_mappings': ['cdp-common:dataset_description']} })
    dates: DateStamp = Field(default=..., description="""A set of dates at which a data item was deposited, published and last modified.""", json_schema_extra = { "linkml_meta": {'alias': 'dates',
         'domain_of': ['DateStampedEntity',
                       'Tomogram',
                       'Dataset',
                       'Deposition',
                       'Annotation']} })
    authors: list[Author] = Field(default=..., description="""Author of a scientific data entity.""", min_length=1, json_schema_extra = { "linkml_meta": {'alias': 'authors',
         'domain_of': ['AuthoredEntity',
                       'Dataset',
                       'Deposition',
                       'Tomogram',
                       'Annotation'],
         'list_elements_ordered': True} })
    funding: Optional[list[FundingDetails]] = Field(default=None, description="""A funding source for a scientific data entity (base for JSON and DB representation).""", json_schema_extra = { "linkml_meta": {'alias': 'funding',
         'domain_of': ['FundedEntity', 'Dataset'],
         'list_elements_ordered': True,
         'recommended': True} })
    cross_references: Optional[CrossReferences] = Field(default=None, description="""A set of cross-references to other databases and publications.""", json_schema_extra = { "linkml_meta": {'alias': 'cross_references',
         'domain_of': ['CrossReferencedEntity', 'Tomogram', 'Dataset', 'Deposition']} })
    sample_type: SampleTypeEnum = Field(default=..., description="""Type of sample imaged in a CryoET study.""", json_schema_extra = { "linkml_meta": {'alias': 'sample_type',
         'domain_of': ['ExperimentMetadata', 'Dataset'],
         'exact_mappings': ['cdp-common:preparation_sample_type']} })
    sample_preparation: Optional[str] = Field(default=None, description="""Describes how the sample was prepared.""", json_schema_extra = { "linkml_meta": {'alias': 'sample_preparation',
         'domain_of': ['ExperimentMetadata', 'Dataset'],
         'exact_mappings': ['cdp-common:sample_preparation'],
         'recommended': True} })
    grid_preparation: Optional[str] = Field(default=None, description="""Describes Cryo-ET grid preparation.""", json_schema_extra = { "linkml_meta": {'alias': 'grid_preparation',
         'domain_of': ['ExperimentMetadata', 'Dataset'],
         'exact_mappings': ['cdp-common:grid_preparation'],
         'recommended': True} })
    other_setup: Optional[str] = Field(default=None, description="""Describes other setup not covered by sample preparation or grid preparation that may make this dataset unique in the same publication.""", json_schema_extra = { "linkml_meta": {'alias': 'other_setup',
         'domain_of': ['ExperimentMetadata', 'Dataset'],
         'exact_mappings': ['cdp-common:preparation_other_setup'],
         'recommended': True} })
    organism: Optional[OrganismDetails] = Field(default=None, description="""The species from which the sample was derived.""", json_schema_extra = { "linkml_meta": {'alias': 'organism', 'domain_of': ['ExperimentMetadata', 'Dataset']} })
    tissue: Optional[TissueDetails] = Field(default=None, description="""The type of tissue from which the sample was derived.""", json_schema_extra = { "linkml_meta": {'alias': 'tissue', 'domain_of': ['ExperimentMetadata', 'Dataset']} })
    cell_type: Optional[CellType] = Field(default=None, description="""The cell type from which the sample was derived.""", json_schema_extra = { "linkml_meta": {'alias': 'cell_type', 'domain_of': ['ExperimentMetadata', 'Dataset']} })
    cell_strain: Optional[CellStrain] = Field(default=None, description="""The strain or cell line from which the sample was derived.""", json_schema_extra = { "linkml_meta": {'alias': 'cell_strain', 'domain_of': ['ExperimentMetadata', 'Dataset']} })
    cell_component: Optional[CellComponent] = Field(default=None, description="""The cellular component from which the sample was derived.""", json_schema_extra = { "linkml_meta": {'alias': 'cell_component', 'domain_of': ['ExperimentMetadata', 'Dataset']} })

    @field_validator('sample_type')
    def pattern_sample_type(cls, v):
        pattern=re.compile(r"(^cell$)|(^tissue$)|(^organism$)|(^organelle$)|(^virus$)|(^in_vitro$)|(^in_silico$)|(^other$)")
        if isinstance(v, list):
            for element in v:
                if isinstance(element, str) and not pattern.match(element):
                    err_msg = f"Invalid sample_type format: {element}"
                    raise ValueError(err_msg)
        elif isinstance(v, str) and not pattern.match(v):
            err_msg = f"Invalid sample_type format: {v}"
            raise ValueError(err_msg)
        return v


class Deposition(CrossReferencedEntity, AuthoredEntity, DateStampedEntity):
    """
    Metadata describing a deposition.
    """
    linkml_meta: ClassVar[LinkMLMeta] = LinkMLMeta({'from_schema': 'metadata',
         'mixins': ['DateStampedEntity', 'AuthoredEntity', 'CrossReferencedEntity']})

    deposition_description: str = Field(default=..., description="""A short description of the deposition, similar to an abstract for a journal article or dataset.""", json_schema_extra = { "linkml_meta": {'alias': 'deposition_description',
         'domain_of': ['Deposition'],
         'exact_mappings': ['cdp-common:deposition_description']} })
    deposition_identifier: int = Field(default=..., description="""An identifier for a CryoET deposition, assigned by the Data Portal. Used to identify the deposition the entity is a part of.""", json_schema_extra = { "linkml_meta": {'alias': 'deposition_identifier',
         'domain_of': ['Deposition'],
         'exact_mappings': ['cdp-common:deposition_identifier']} })
    deposition_title: str = Field(default=..., description="""Title of a CryoET deposition.""", json_schema_extra = { "linkml_meta": {'alias': 'deposition_title',
         'domain_of': ['Deposition'],
         'exact_mappings': ['cdp-common:deposition_title']} })
    deposition_types: list[DepositionTypesEnum] = Field(default=..., description="""Type of data in the deposition (e.g. dataset, annotation, tomogram)""", min_length=1, json_schema_extra = { "linkml_meta": {'alias': 'deposition_types',
         'domain_of': ['Deposition'],
         'exact_mappings': ['cdp-common:deposition_types']} })
    tag: Optional[str] = Field(default=None, description="""A string to categorize this deposition (i.e \"competitionML2024Winners\")""", json_schema_extra = { "linkml_meta": {'alias': 'tag',
         'domain_of': ['Deposition'],
         'exact_mappings': ['cdp-common:tag']} })
    dates: DateStamp = Field(default=..., description="""A set of dates at which a data item was deposited, published and last modified.""", json_schema_extra = { "linkml_meta": {'alias': 'dates',
         'domain_of': ['DateStampedEntity',
                       'Tomogram',
                       'Dataset',
                       'Deposition',
                       'Annotation']} })
    authors: list[Author] = Field(default=..., description="""Author of a scientific data entity.""", min_length=1, json_schema_extra = { "linkml_meta": {'alias': 'authors',
         'domain_of': ['AuthoredEntity',
                       'Dataset',
                       'Deposition',
                       'Tomogram',
                       'Annotation'],
         'list_elements_ordered': True} })
    cross_references: Optional[CrossReferences] = Field(default=None, description="""A set of cross-references to other databases and publications.""", json_schema_extra = { "linkml_meta": {'alias': 'cross_references',
         'domain_of': ['CrossReferencedEntity', 'Tomogram', 'Dataset', 'Deposition']} })

    @field_validator('deposition_types')
    def pattern_deposition_types(cls, v):
        pattern=re.compile(r"(^annotation$)|(^dataset$)|(^tomogram$)")
        if isinstance(v, list):
            for element in v:
                if isinstance(element, str) and not pattern.match(element):
                    err_msg = f"Invalid deposition_types format: {element}"
                    raise ValueError(err_msg)
        elif isinstance(v, str) and not pattern.match(v):
            err_msg = f"Invalid deposition_types format: {v}"
            raise ValueError(err_msg)
        return v


class CameraDetails(ConfiguredBaseModel):
    """
    The camera used to collect the tilt series.
    """
    linkml_meta: ClassVar[LinkMLMeta] = LinkMLMeta({'from_schema': 'metadata'})

    acquire_mode: Optional[Union[TiltseriesCameraAcquireModeEnum, str]] = Field(default=None, description="""A placeholder for any type of data.""", json_schema_extra = { "linkml_meta": {'alias': 'acquire_mode',
         'any_of': [{'range': 'StringFormattedString'},
                    {'range': 'tiltseries_camera_acquire_mode_enum'}],
         'domain_of': ['CameraDetails'],
         'exact_mappings': ['cdp-common:tiltseries_camera_acquire_mode']} })
    manufacturer: TiltseriesCameraManufacturerEnum = Field(default=..., description="""Name of the camera manufacturer""", json_schema_extra = { "linkml_meta": {'alias': 'manufacturer',
         'domain_of': ['CameraDetails', 'MicroscopeDetails'],
         'exact_mappings': ['cdp-common:tiltseries_camera_manufacturer']} })
    model: str = Field(default=..., description="""Camera model name""", json_schema_extra = { "linkml_meta": {'alias': 'model',
         'domain_of': ['CameraDetails', 'MicroscopeDetails'],
         'exact_mappings': ['cdp-common:tiltseries_camera_model']} })

    @field_validator('acquire_mode')
    def pattern_acquire_mode(cls, v):
        pattern=re.compile(r"(^[ ]*\{[a-zA-Z0-9_-]+\}[ ]*$)|((^counting$)|(^superresolution$)|(^linear$)|(^cds$))")
        if isinstance(v, list):
            for element in v:
                if isinstance(element, str) and not pattern.match(element):
                    err_msg = f"Invalid acquire_mode format: {element}"
                    raise ValueError(err_msg)
        elif isinstance(v, str) and not pattern.match(v):
            err_msg = f"Invalid acquire_mode format: {v}"
            raise ValueError(err_msg)
        return v

    @field_validator('manufacturer')
    def pattern_manufacturer(cls, v):
        pattern=re.compile(r"(^Gatan$)|(^FEI$)|(^TFS$)|(^simulated$)")
        if isinstance(v, list):
            for element in v:
                if isinstance(element, str) and not pattern.match(element):
                    err_msg = f"Invalid manufacturer format: {element}"
                    raise ValueError(err_msg)
        elif isinstance(v, str) and not pattern.match(v):
            err_msg = f"Invalid manufacturer format: {v}"
            raise ValueError(err_msg)
        return v


class MicroscopeDetails(ConfiguredBaseModel):
    """
    The microscope used to collect the tilt series.
    """
    linkml_meta: ClassVar[LinkMLMeta] = LinkMLMeta({'from_schema': 'metadata'})

    additional_info: Optional[str] = Field(default=None, description="""Other microscope optical setup information, in addition to energy filter, phase plate and image corrector""", json_schema_extra = { "linkml_meta": {'alias': 'additional_info',
         'domain_of': ['MicroscopeDetails'],
         'exact_mappings': ['cdp-common:tiltseries_microscope_additional_info']} })
    manufacturer: Union[TiltseriesMicroscopeManufacturerEnum, str] = Field(default=..., description="""A placeholder for any type of data.""", json_schema_extra = { "linkml_meta": {'alias': 'manufacturer',
         'any_of': [{'description': 'Name of the microscope manufacturer',
                     'exact_mappings': ['cdp-common:tiltseries_microscope_manufacturer'],
                     'range': 'tiltseries_microscope_manufacturer_enum',
                     'required': True},
                    {'range': 'StringFormattedString'}],
         'domain_of': ['CameraDetails', 'MicroscopeDetails']} })
    model: str = Field(default=..., description="""Microscope model name""", json_schema_extra = { "linkml_meta": {'alias': 'model',
         'domain_of': ['CameraDetails', 'MicroscopeDetails'],
         'exact_mappings': ['cdp-common:tiltseries_microscope_model']} })

    @field_validator('manufacturer')
    def pattern_manufacturer(cls, v):
        pattern=re.compile(r"(^FEI$)|(^TFS$)|(^JEOL$)|(^SIMULATED$)|(^[ ]*\{[a-zA-Z0-9_-]+\}[ ]*$)")
        if isinstance(v, list):
            for element in v:
                if isinstance(element, str) and not pattern.match(element):
                    err_msg = f"Invalid manufacturer format: {element}"
                    raise ValueError(err_msg)
        elif isinstance(v, str) and not pattern.match(v):
            err_msg = f"Invalid manufacturer format: {v}"
            raise ValueError(err_msg)
        return v


class MicroscopeOpticalSetup(ConfiguredBaseModel):
    """
    The optical setup of the microscope used to collect the tilt series.
    """
    linkml_meta: ClassVar[LinkMLMeta] = LinkMLMeta({'from_schema': 'metadata'})

    energy_filter: str = Field(default=..., description="""Energy filter setup used""", json_schema_extra = { "linkml_meta": {'alias': 'energy_filter',
         'domain_of': ['MicroscopeOpticalSetup'],
         'exact_mappings': ['cdp-common:tiltseries_microscope_energy_filter']} })
    phase_plate: Optional[str] = Field(default=None, description="""Phase plate configuration""", json_schema_extra = { "linkml_meta": {'alias': 'phase_plate',
         'domain_of': ['MicroscopeOpticalSetup'],
         'exact_mappings': ['cdp-common:tiltseries_microscope_phase_plate']} })
    image_corrector: Optional[str] = Field(default=None, description="""Image corrector setup""", json_schema_extra = { "linkml_meta": {'alias': 'image_corrector',
         'domain_of': ['MicroscopeOpticalSetup'],
         'exact_mappings': ['cdp-common:tiltseries_microscope_image_corrector']} })


class TiltRange(ConfiguredBaseModel):
    """
    The range of tilt angles in the tilt series.
    """
    linkml_meta: ClassVar[LinkMLMeta] = LinkMLMeta({'from_schema': 'metadata'})

    min: Union[float, str] = Field(default=..., description="""A placeholder for any type of data.""", ge=-90, le=90, json_schema_extra = { "linkml_meta": {'alias': 'min',
         'any_of': [{'description': 'Minimal tilt angle in degrees',
                     'exact_mappings': ['cdp-common:tiltseries_tilt_min'],
                     'maximum_value': 90,
                     'minimum_value': -90,
                     'range': 'float',
                     'required': True,
                     'unit': {'descriptive_name': 'degrees', 'symbol': '°'}},
                    {'range': 'FloatFormattedString'}],
         'domain_of': ['TiltRange'],
         'unit': {'descriptive_name': 'degrees', 'symbol': '°'}} })
    max: Union[float, str] = Field(default=..., description="""A placeholder for any type of data.""", ge=-90, le=90, json_schema_extra = { "linkml_meta": {'alias': 'max',
         'any_of': [{'description': 'Maximal tilt angle in degrees',
                     'exact_mappings': ['cdp-common:tiltseries_tilt_max'],
                     'maximum_value': 90,
                     'minimum_value': -90,
                     'range': 'float',
                     'required': True,
                     'unit': {'descriptive_name': 'degrees', 'symbol': '°'}},
                    {'range': 'FloatFormattedString'}],
         'domain_of': ['TiltRange'],
         'unit': {'descriptive_name': 'degrees', 'symbol': '°'}} })

    @field_validator('min')
    def pattern_min(cls, v):
        pattern=re.compile(r"^float[ ]*\{[a-zA-Z0-9_-]+\}[ ]*$")
        if isinstance(v, list):
            for element in v:
                if isinstance(element, str) and not pattern.match(element):
                    err_msg = f"Invalid min format: {element}"
                    raise ValueError(err_msg)
        elif isinstance(v, str) and not pattern.match(v):
            err_msg = f"Invalid min format: {v}"
            raise ValueError(err_msg)
        return v

    @field_validator('max')
    def pattern_max(cls, v):
        pattern=re.compile(r"^float[ ]*\{[a-zA-Z0-9_-]+\}[ ]*$")
        if isinstance(v, list):
            for element in v:
                if isinstance(element, str) and not pattern.match(element):
                    err_msg = f"Invalid max format: {element}"
                    raise ValueError(err_msg)
        elif isinstance(v, str) and not pattern.match(v):
            err_msg = f"Invalid max format: {v}"
            raise ValueError(err_msg)
        return v


class PerSectionParameter(ConfiguredBaseModel):
    """
    Parameters for a section of a tilt series.
    """
    linkml_meta: ClassVar[LinkMLMeta] = LinkMLMeta({'from_schema': 'metadata'})

<<<<<<< HEAD
    z_index: int = Field(default=..., description="""z-index of the frame in the tiltseries""", ge=0, json_schema_extra = { "linkml_meta": {'alias': 'z_index',
         'domain_of': ['PerSectionParameter', 'PerSectionAlignmentParameters'],
         'exact_mappings': ['cdp-common:per_section_z_index']} })
    frame_acquisition_order: int = Field(default=..., description="""The 0-based index of this movie stack in the order of acquisition.""", json_schema_extra = { "linkml_meta": {'alias': 'frame_acquisition_order',
         'domain_of': ['PerSectionParameter'],
         'exact_mappings': ['cdp-common:frames_acquisition_order']} })
    raw_angle: Optional[float] = Field(default=None, description="""Nominal angle of the tilt series section.""", ge=-90, le=90, json_schema_extra = { "linkml_meta": {'alias': 'raw_angle',
         'domain_of': ['PerSectionParameter'],
         'exact_mappings': ['cdp-common:per_section_nominal_tilt_angle'],
         'unit': {'descriptive_name': 'degrees', 'symbol': '°'}} })
    astigmatic_angle: Optional[float] = Field(default=None, description="""Angle of astigmatism.""", ge=-180, le=180, json_schema_extra = { "linkml_meta": {'alias': 'astigmatic_angle',
         'domain_of': ['PerSectionParameter'],
         'exact_mappings': ['cdp-common:per_section_astigmatic_angle'],
         'unit': {'descriptive_name': 'degrees', 'symbol': '°'}} })
    minor_defocus: Optional[float] = Field(default=None, description="""Minor axis defocus amount, underfocus is positive.""", json_schema_extra = { "linkml_meta": {'alias': 'minor_defocus',
         'domain_of': ['PerSectionParameter'],
         'exact_mappings': ['cdp-common:per_section_minor_defocus'],
         'unit': {'descriptive_name': 'angstrom', 'symbol': 'Å'}} })
    major_defocus: Optional[float] = Field(default=None, description="""Major axis defocus amount, underfocus is positive.""", json_schema_extra = { "linkml_meta": {'alias': 'major_defocus',
         'domain_of': ['PerSectionParameter'],
         'exact_mappings': ['cdp-common:per_section_major_defocus'],
         'unit': {'descriptive_name': 'angstrom', 'symbol': 'Å'}} })
    max_resolution: Optional[float] = Field(default=None, description="""Maximum resolution of the CTF fit for this section.""", json_schema_extra = { "linkml_meta": {'alias': 'max_resolution',
         'domain_of': ['PerSectionParameter'],
         'exact_mappings': ['cdp-common:per_section_max_resolution'],
         'unit': {'descriptive_name': 'angstrom', 'symbol': 'Å'}} })
    phase_shift: Optional[float] = Field(default=None, description="""Phase shift measured for this section.""", json_schema_extra = { "linkml_meta": {'alias': 'phase_shift',
         'domain_of': ['PerSectionParameter'],
         'exact_mappings': ['cdp-common:per_section_phase_shift'],
         'unit': {'descriptive_name': 'radians', 'symbol': 'rad'}} })
    cross_correlation: Optional[float] = Field(default=None, description="""CTF fit cross correlation value for this section.""", json_schema_extra = { "linkml_meta": {'alias': 'cross_correlation',
=======
    z_index: int = Field(..., description="""z-index of the frame in the tiltseries""", ge=0, json_schema_extra = { "linkml_meta": {'alias': 'z_index',
         'domain_of': ['PerSectionParameter', 'PerSectionAlignmentParameters'],
         'exact_mappings': ['cdp-common:per_section_z_index']} })
    frame_acquisition_order: int = Field(..., description="""The 0-based index of this movie stack in the order of acquisition.""", json_schema_extra = { "linkml_meta": {'alias': 'frame_acquisition_order',
         'domain_of': ['PerSectionParameter'],
         'exact_mappings': ['cdp-common:frames_acquisition_order']} })
    raw_angle: Optional[float] = Field(None, description="""Nominal angle of the tilt series section.""", ge=-90, le=90, json_schema_extra = { "linkml_meta": {'alias': 'raw_angle',
         'domain_of': ['PerSectionParameter'],
         'exact_mappings': ['cdp-common:per_section_nominal_tilt_angle'],
         'unit': {'descriptive_name': 'degrees', 'symbol': '°'}} })
    astigmatic_angle: Optional[float] = Field(None, description="""Angle of astigmatism.""", ge=-180, le=180, json_schema_extra = { "linkml_meta": {'alias': 'astigmatic_angle',
         'domain_of': ['PerSectionParameter'],
         'exact_mappings': ['cdp-common:per_section_astigmatic_angle'],
         'unit': {'descriptive_name': 'degrees', 'symbol': '°'}} })
    minor_defocus: Optional[float] = Field(None, description="""Minor axis defocus amount, underfocus is positive.""", json_schema_extra = { "linkml_meta": {'alias': 'minor_defocus',
         'domain_of': ['PerSectionParameter'],
         'exact_mappings': ['cdp-common:per_section_minor_defocus'],
         'unit': {'descriptive_name': 'angstrom', 'symbol': 'Å'}} })
    major_defocus: Optional[float] = Field(None, description="""Major axis defocus amount, underfocus is positive.""", json_schema_extra = { "linkml_meta": {'alias': 'major_defocus',
         'domain_of': ['PerSectionParameter'],
         'exact_mappings': ['cdp-common:per_section_major_defocus'],
         'unit': {'descriptive_name': 'angstrom', 'symbol': 'Å'}} })
    max_resolution: Optional[float] = Field(None, description="""Maximum resolution of the CTF fit for this section.""", json_schema_extra = { "linkml_meta": {'alias': 'max_resolution',
         'domain_of': ['PerSectionParameter'],
         'exact_mappings': ['cdp-common:per_section_max_resolution'],
         'unit': {'descriptive_name': 'angstrom', 'symbol': 'Å'}} })
    phase_shift: Optional[float] = Field(None, description="""Phase shift measured for this section.""", json_schema_extra = { "linkml_meta": {'alias': 'phase_shift',
         'domain_of': ['PerSectionParameter'],
         'exact_mappings': ['cdp-common:per_section_phase_shift'],
         'unit': {'descriptive_name': 'radians', 'symbol': 'rad'}} })
    cross_correlation: Optional[float] = Field(None, description="""CTF fit cross correlation value for this section.""", json_schema_extra = { "linkml_meta": {'alias': 'cross_correlation',
>>>>>>> 248366d1
         'domain_of': ['PerSectionParameter'],
         'exact_mappings': ['cdp-common:per_section_cross_correlation']} })


class TiltSeriesSize(ConfiguredBaseModel):
    """
    The size of a tiltseries in sctions/pixels in each dimension.
    """
    linkml_meta: ClassVar[LinkMLMeta] = LinkMLMeta({'from_schema': 'metadata'})

<<<<<<< HEAD
    x: int = Field(default=..., description="""Number of pixels in the 2D data fast axis""", ge=0, json_schema_extra = { "linkml_meta": {'alias': 'x',
=======
    x: int = Field(..., description="""Number of pixels in the 2D data fast axis""", ge=0, json_schema_extra = { "linkml_meta": {'alias': 'x',
>>>>>>> 248366d1
         'domain_of': ['TiltSeriesSize',
                       'TomogramSize',
                       'TomogramOffset',
                       'AlignmentSize',
                       'AlignmentOffset'],
         'unit': {'descriptive_name': 'pixels', 'symbol': 'px'}} })
<<<<<<< HEAD
    y: int = Field(default=..., description="""Number of pixels in the 2D data medium axis""", ge=0, json_schema_extra = { "linkml_meta": {'alias': 'y',
=======
    y: int = Field(..., description="""Number of pixels in the 2D data medium axis""", ge=0, json_schema_extra = { "linkml_meta": {'alias': 'y',
>>>>>>> 248366d1
         'domain_of': ['TiltSeriesSize',
                       'TomogramSize',
                       'TomogramOffset',
                       'AlignmentSize',
                       'AlignmentOffset'],
         'unit': {'descriptive_name': 'pixels', 'symbol': 'px'}} })
<<<<<<< HEAD
    z: int = Field(default=..., description="""Number of sections in the 2D stack.""", ge=0, json_schema_extra = { "linkml_meta": {'alias': 'z',
=======
    z: int = Field(..., description="""Number of sections in the 2D stack.""", ge=0, json_schema_extra = { "linkml_meta": {'alias': 'z',
>>>>>>> 248366d1
         'domain_of': ['TiltSeriesSize',
                       'TomogramSize',
                       'TomogramOffset',
                       'AlignmentSize',
                       'AlignmentOffset'],
         'unit': {'descriptive_name': 'sections'}} })


class TiltSeries(ConfiguredBaseModel):
    """
    Metadata describing a tilt series.
    """
    linkml_meta: ClassVar[LinkMLMeta] = LinkMLMeta({'from_schema': 'metadata'})

    acceleration_voltage: float = Field(default=..., description="""Electron Microscope Accelerator voltage in volts""", ge=20000, json_schema_extra = { "linkml_meta": {'alias': 'acceleration_voltage',
         'domain_of': ['TiltSeries'],
         'exact_mappings': ['cdp-common:tiltseries_acceleration_voltage'],
         'unit': {'descriptive_name': 'volts', 'symbol': 'V'}} })
    aligned_tiltseries_binning: Optional[Union[float, str]] = Field(default=None, description="""A placeholder for any type of data.""", ge=0, json_schema_extra = { "linkml_meta": {'alias': 'aligned_tiltseries_binning',
         'any_of': [{'description': 'Binning factor of the aligned tilt series',
                     'exact_mappings': ['cdp-common:tiltseries_aligned_tiltseries_binning'],
                     'minimum_value': 0,
                     'range': 'float'},
                    {'range': 'FloatFormattedString'}],
         'domain_of': ['TiltSeries']} })
    binning_from_frames: Optional[Union[float, str]] = Field(default=None, description="""A placeholder for any type of data.""", ge=0, json_schema_extra = { "linkml_meta": {'alias': 'binning_from_frames',
         'any_of': [{'description': 'Describes the binning factor from frames to tilt '
                                    'series file',
                     'exact_mappings': ['cdp-common:tiltseries_binning_from_frames'],
                     'minimum_value': 0,
                     'range': 'float'},
                    {'range': 'FloatFormattedString'}],
         'domain_of': ['TiltSeries']} })
    camera: CameraDetails = Field(default=..., description="""The camera used to collect the tilt series.""", json_schema_extra = { "linkml_meta": {'alias': 'camera', 'domain_of': ['TiltSeries']} })
    data_acquisition_software: str = Field(default=..., description="""Software used to collect data""", json_schema_extra = { "linkml_meta": {'alias': 'data_acquisition_software',
         'domain_of': ['TiltSeries'],
         'exact_mappings': ['cdp-common:tiltseries_data_acquisition_software']} })
    frames_count: Optional[int] = Field(default=None, description="""Number of frames associated with this tiltseries""", json_schema_extra = { "linkml_meta": {'alias': 'frames_count',
         'domain_of': ['TiltSeries'],
         'exact_mappings': ['cdp-common:tiltseries_frames_count']} })
    is_aligned: bool = Field(default=..., description="""Whether this tilt series is aligned""", json_schema_extra = { "linkml_meta": {'alias': 'is_aligned',
         'domain_of': ['TiltSeries'],
         'exact_mappings': ['cdp-common:tiltseries_is_aligned']} })
    microscope: MicroscopeDetails = Field(default=..., description="""The microscope used to collect the tilt series.""", json_schema_extra = { "linkml_meta": {'alias': 'microscope', 'domain_of': ['TiltSeries']} })
    microscope_optical_setup: MicroscopeOpticalSetup = Field(default=..., description="""The optical setup of the microscope used to collect the tilt series.""", json_schema_extra = { "linkml_meta": {'alias': 'microscope_optical_setup', 'domain_of': ['TiltSeries']} })
    related_empiar_entry: Optional[str] = Field(default=None, description="""If a tilt series is deposited into EMPIAR, enter the EMPIAR dataset identifier""", json_schema_extra = { "linkml_meta": {'alias': 'related_empiar_entry',
         'domain_of': ['TiltSeries'],
         'exact_mappings': ['cdp-common:tiltseries_related_empiar_entry']} })
    spherical_aberration_constant: Union[float, str] = Field(default=..., description="""A placeholder for any type of data.""", ge=0, json_schema_extra = { "linkml_meta": {'alias': 'spherical_aberration_constant',
         'any_of': [{'description': 'Spherical Aberration Constant of the objective '
                                    'lens in millimeters',
                     'exact_mappings': ['cdp-common:tiltseries_spherical_aberration_constant'],
                     'minimum_value': 0,
                     'range': 'float',
                     'required': True,
                     'unit': {'descriptive_name': 'millimeters', 'symbol': 'mm'}},
                    {'range': 'FloatFormattedString'}],
         'domain_of': ['TiltSeries'],
         'unit': {'descriptive_name': 'millimeters', 'symbol': 'mm'}} })
    tilt_alignment_software: Optional[str] = Field(default=None, description="""Software used for tilt alignment""", json_schema_extra = { "linkml_meta": {'alias': 'tilt_alignment_software',
         'domain_of': ['TiltSeries'],
         'exact_mappings': ['cdp-common:tiltseries_tilt_alignment_software']} })
    tilt_axis: Union[float, str] = Field(default=..., description="""A placeholder for any type of data.""", ge=-360, le=360, json_schema_extra = { "linkml_meta": {'alias': 'tilt_axis',
         'any_of': [{'description': 'Rotation angle in degrees',
                     'exact_mappings': ['cdp-common:tiltseries_tilt_axis'],
                     'maximum_value': 360,
                     'minimum_value': -360,
                     'range': 'float',
                     'required': True,
                     'unit': {'descriptive_name': 'degrees', 'symbol': '°'}},
                    {'range': 'FloatFormattedString'}],
         'domain_of': ['TiltSeries'],
         'unit': {'descriptive_name': 'degrees', 'symbol': '°'}} })
    tilt_range: TiltRange = Field(default=..., description="""The range of tilt angles in the tilt series.""", json_schema_extra = { "linkml_meta": {'alias': 'tilt_range', 'domain_of': ['TiltSeries']} })
    tilt_series_quality: Union[int, str] = Field(default=..., description="""A placeholder for any type of data.""", ge=1, le=5, json_schema_extra = { "linkml_meta": {'alias': 'tilt_series_quality',
         'any_of': [{'description': 'Author assessment of tilt series quality within '
                                    'the dataset (1-5, 5 is best)',
                     'exact_mappings': ['cdp-common:tiltseries_tilt_series_quality'],
                     'maximum_value': 5,
                     'minimum_value': 1,
                     'range': 'integer',
                     'required': True},
                    {'range': 'IntegerFormattedString'}],
         'domain_of': ['TiltSeries']} })
    tilt_step: Union[float, str] = Field(default=..., description="""A placeholder for any type of data.""", ge=0, le=90, json_schema_extra = { "linkml_meta": {'alias': 'tilt_step',
         'any_of': [{'description': 'Tilt step in degrees',
                     'exact_mappings': ['cdp-common:tiltseries_tilt_step'],
                     'maximum_value': 90,
                     'minimum_value': 0,
                     'range': 'float',
                     'required': True,
                     'unit': {'descriptive_name': 'degrees', 'symbol': '°'}},
                    {'range': 'FloatFormattedString'}],
         'domain_of': ['TiltSeries'],
         'unit': {'descriptive_name': 'degrees', 'symbol': '°'}} })
    tilting_scheme: str = Field(default=..., description="""The order of stage tilting during acquisition of the data""", json_schema_extra = { "linkml_meta": {'alias': 'tilting_scheme',
         'domain_of': ['TiltSeries'],
         'exact_mappings': ['cdp-common:tiltseries_tilting_scheme']} })
    total_flux: Union[float, str] = Field(default=..., description="""A placeholder for any type of data.""", ge=0, json_schema_extra = { "linkml_meta": {'alias': 'total_flux',
         'any_of': [{'description': 'Number of Electrons reaching the specimen in a '
                                    'square Angstrom area for the entire tilt series',
                     'exact_mappings': ['cdp-common:tiltseries_total_flux'],
                     'minimum_value': 0,
                     'range': 'float',
                     'required': True,
                     'unit': {'descriptive_name': 'electrons per square Angstrom',
                              'symbol': 'e^-/Å^2'}},
                    {'range': 'FloatFormattedString'}],
         'domain_of': ['TiltSeries'],
         'unit': {'descriptive_name': 'electrons per square Angstrom',
                  'symbol': 'e^-/Å^2'}} })
    pixel_spacing: Union[float, str] = Field(default=..., description="""A placeholder for any type of data.""", ge=0.001, json_schema_extra = { "linkml_meta": {'alias': 'pixel_spacing',
         'any_of': [{'description': 'Pixel spacing for the tilt series',
                     'exact_mappings': ['cdp-common:tiltseries_pixel_spacing'],
                     'minimum_value': 0.001,
                     'range': 'float',
                     'required': True,
                     'unit': {'descriptive_name': 'Angstroms per pixel',
                              'symbol': 'Å/px'}},
                    {'range': 'FloatFormattedString'}],
         'domain_of': ['TiltSeries'],
         'unit': {'descriptive_name': 'Angstroms per pixel', 'symbol': 'Å/px'}} })

    @field_validator('aligned_tiltseries_binning')
    def pattern_aligned_tiltseries_binning(cls, v):
        pattern=re.compile(r"^float[ ]*\{[a-zA-Z0-9_-]+\}[ ]*$")
        if isinstance(v, list):
            for element in v:
                if isinstance(element, str) and not pattern.match(element):
                    err_msg = f"Invalid aligned_tiltseries_binning format: {element}"
                    raise ValueError(err_msg)
        elif isinstance(v, str) and not pattern.match(v):
            err_msg = f"Invalid aligned_tiltseries_binning format: {v}"
            raise ValueError(err_msg)
        return v

    @field_validator('binning_from_frames')
    def pattern_binning_from_frames(cls, v):
        pattern=re.compile(r"^float[ ]*\{[a-zA-Z0-9_-]+\}[ ]*$")
        if isinstance(v, list):
            for element in v:
                if isinstance(element, str) and not pattern.match(element):
                    err_msg = f"Invalid binning_from_frames format: {element}"
                    raise ValueError(err_msg)
        elif isinstance(v, str) and not pattern.match(v):
            err_msg = f"Invalid binning_from_frames format: {v}"
            raise ValueError(err_msg)
        return v

    @field_validator('related_empiar_entry')
    def pattern_related_empiar_entry(cls, v):
        pattern=re.compile(r"^EMPIAR-[0-9]+$")
        if isinstance(v, list):
            for element in v:
                if isinstance(element, str) and not pattern.match(element):
                    err_msg = f"Invalid related_empiar_entry format: {element}"
                    raise ValueError(err_msg)
        elif isinstance(v, str) and not pattern.match(v):
            err_msg = f"Invalid related_empiar_entry format: {v}"
            raise ValueError(err_msg)
        return v

    @field_validator('spherical_aberration_constant')
    def pattern_spherical_aberration_constant(cls, v):
        pattern=re.compile(r"^float[ ]*\{[a-zA-Z0-9_-]+\}[ ]*$")
        if isinstance(v, list):
            for element in v:
                if isinstance(element, str) and not pattern.match(element):
                    err_msg = f"Invalid spherical_aberration_constant format: {element}"
                    raise ValueError(err_msg)
        elif isinstance(v, str) and not pattern.match(v):
            err_msg = f"Invalid spherical_aberration_constant format: {v}"
            raise ValueError(err_msg)
        return v

    @field_validator('tilt_axis')
    def pattern_tilt_axis(cls, v):
        pattern=re.compile(r"^float[ ]*\{[a-zA-Z0-9_-]+\}[ ]*$")
        if isinstance(v, list):
            for element in v:
                if isinstance(element, str) and not pattern.match(element):
                    err_msg = f"Invalid tilt_axis format: {element}"
                    raise ValueError(err_msg)
        elif isinstance(v, str) and not pattern.match(v):
            err_msg = f"Invalid tilt_axis format: {v}"
            raise ValueError(err_msg)
        return v

    @field_validator('tilt_series_quality')
    def pattern_tilt_series_quality(cls, v):
        pattern=re.compile(r"^int[ ]*\{[a-zA-Z0-9_-]+\}[ ]*$")
        if isinstance(v, list):
            for element in v:
                if isinstance(element, str) and not pattern.match(element):
                    err_msg = f"Invalid tilt_series_quality format: {element}"
                    raise ValueError(err_msg)
        elif isinstance(v, str) and not pattern.match(v):
            err_msg = f"Invalid tilt_series_quality format: {v}"
            raise ValueError(err_msg)
        return v

    @field_validator('tilt_step')
    def pattern_tilt_step(cls, v):
        pattern=re.compile(r"^float[ ]*\{[a-zA-Z0-9_-]+\}[ ]*$")
        if isinstance(v, list):
            for element in v:
                if isinstance(element, str) and not pattern.match(element):
                    err_msg = f"Invalid tilt_step format: {element}"
                    raise ValueError(err_msg)
        elif isinstance(v, str) and not pattern.match(v):
            err_msg = f"Invalid tilt_step format: {v}"
            raise ValueError(err_msg)
        return v

    @field_validator('total_flux')
    def pattern_total_flux(cls, v):
        pattern=re.compile(r"^float[ ]*\{[a-zA-Z0-9_-]+\}[ ]*$")
        if isinstance(v, list):
            for element in v:
                if isinstance(element, str) and not pattern.match(element):
                    err_msg = f"Invalid total_flux format: {element}"
                    raise ValueError(err_msg)
        elif isinstance(v, str) and not pattern.match(v):
            err_msg = f"Invalid total_flux format: {v}"
            raise ValueError(err_msg)
        return v

    @field_validator('pixel_spacing')
    def pattern_pixel_spacing(cls, v):
        pattern=re.compile(r"^float[ ]*\{[a-zA-Z0-9_-]+\}[ ]*$")
        if isinstance(v, list):
            for element in v:
                if isinstance(element, str) and not pattern.match(element):
                    err_msg = f"Invalid pixel_spacing format: {element}"
                    raise ValueError(err_msg)
        elif isinstance(v, str) and not pattern.match(v):
            err_msg = f"Invalid pixel_spacing format: {v}"
            raise ValueError(err_msg)
        return v


class TomogramSize(ConfiguredBaseModel):
    """
    The size of a tomogram in voxels in each dimension.
    """
    linkml_meta: ClassVar[LinkMLMeta] = LinkMLMeta({'from_schema': 'metadata'})

<<<<<<< HEAD
    x: int = Field(default=..., description="""Number of pixels in the 3D data fast axis""", ge=0, json_schema_extra = { "linkml_meta": {'alias': 'x',
=======
    x: int = Field(..., description="""Number of pixels in the 3D data fast axis""", ge=0, json_schema_extra = { "linkml_meta": {'alias': 'x',
>>>>>>> 248366d1
         'domain_of': ['TiltSeriesSize',
                       'TomogramSize',
                       'TomogramOffset',
                       'AlignmentSize',
                       'AlignmentOffset'],
         'unit': {'descriptive_name': 'pixels', 'symbol': 'px'}} })
<<<<<<< HEAD
    y: int = Field(default=..., description="""Number of pixels in the 3D data medium axis""", ge=0, json_schema_extra = { "linkml_meta": {'alias': 'y',
=======
    y: int = Field(..., description="""Number of pixels in the 3D data medium axis""", ge=0, json_schema_extra = { "linkml_meta": {'alias': 'y',
>>>>>>> 248366d1
         'domain_of': ['TiltSeriesSize',
                       'TomogramSize',
                       'TomogramOffset',
                       'AlignmentSize',
                       'AlignmentOffset'],
         'unit': {'descriptive_name': 'pixels', 'symbol': 'px'}} })
<<<<<<< HEAD
    z: int = Field(default=..., description="""Number of pixels in the 3D data slow axis.  This is the image projection direction at zero stage tilt""", ge=0, json_schema_extra = { "linkml_meta": {'alias': 'z',
=======
    z: int = Field(..., description="""Number of pixels in the 3D data slow axis.  This is the image projection direction at zero stage tilt""", ge=0, json_schema_extra = { "linkml_meta": {'alias': 'z',
>>>>>>> 248366d1
         'domain_of': ['TiltSeriesSize',
                       'TomogramSize',
                       'TomogramOffset',
                       'AlignmentSize',
                       'AlignmentOffset'],
         'unit': {'descriptive_name': 'pixels', 'symbol': 'px'}} })


class TomogramOffset(ConfiguredBaseModel):
    """
    The offset of a tomogram in voxels in each dimension relative to the canonical tomogram.
    """
    linkml_meta: ClassVar[LinkMLMeta] = LinkMLMeta({'from_schema': 'metadata'})

<<<<<<< HEAD
    x: int = Field(default=..., description="""x offset data relative to the canonical tomogram in pixels""", json_schema_extra = { "linkml_meta": {'alias': 'x',
=======
    x: int = Field(..., description="""x offset data relative to the canonical tomogram in pixels""", json_schema_extra = { "linkml_meta": {'alias': 'x',
>>>>>>> 248366d1
         'domain_of': ['TiltSeriesSize',
                       'TomogramSize',
                       'TomogramOffset',
                       'AlignmentSize',
                       'AlignmentOffset'],
         'unit': {'descriptive_name': 'pixels', 'symbol': 'px'}} })
<<<<<<< HEAD
    y: int = Field(default=..., description="""y offset data relative to the canonical tomogram in pixels""", json_schema_extra = { "linkml_meta": {'alias': 'y',
=======
    y: int = Field(..., description="""y offset data relative to the canonical tomogram in pixels""", json_schema_extra = { "linkml_meta": {'alias': 'y',
>>>>>>> 248366d1
         'domain_of': ['TiltSeriesSize',
                       'TomogramSize',
                       'TomogramOffset',
                       'AlignmentSize',
                       'AlignmentOffset'],
         'unit': {'descriptive_name': 'pixels', 'symbol': 'px'}} })
<<<<<<< HEAD
    z: int = Field(default=..., description="""z offset data relative to the canonical tomogram in pixels""", json_schema_extra = { "linkml_meta": {'alias': 'z',
=======
    z: int = Field(..., description="""z offset data relative to the canonical tomogram in pixels""", json_schema_extra = { "linkml_meta": {'alias': 'z',
>>>>>>> 248366d1
         'domain_of': ['TiltSeriesSize',
                       'TomogramSize',
                       'TomogramOffset',
                       'AlignmentSize',
                       'AlignmentOffset'],
         'unit': {'descriptive_name': 'pixels', 'symbol': 'px'}} })


class Tomogram(AuthoredEntity):
    """
    Metadata describing a tomogram.
    """
    linkml_meta: ClassVar[LinkMLMeta] = LinkMLMeta({'from_schema': 'metadata', 'mixins': ['AuthoredEntity']})

    voxel_spacing: Union[float, str] = Field(default=..., description="""A placeholder for any type of data.""", ge=0.001, json_schema_extra = { "linkml_meta": {'alias': 'voxel_spacing',
         'any_of': [{'description': 'Voxel spacing equal in all three axes in '
                                    'angstroms',
                     'exact_mappings': ['cdp-common:tomogram_voxel_spacing'],
                     'minimum_value': 0.001,
                     'range': 'float',
                     'required': True,
                     'unit': {'descriptive_name': 'Angstroms per voxel',
                              'symbol': 'Å/voxel'}},
                    {'range': 'FloatFormattedString'}],
         'domain_of': ['Tomogram',
                       'AnnotationParent',
                       'KeyImageParent',
                       'TomogramParent'],
         'unit': {'descriptive_name': 'Angstroms per voxel', 'symbol': 'Å/voxel'}} })
    fiducial_alignment_status: Union[FiducialAlignmentStatusEnum, str] = Field(default=..., description="""A placeholder for any type of data.""", json_schema_extra = { "linkml_meta": {'alias': 'fiducial_alignment_status',
         'any_of': [{'description': 'Whether the tomographic alignment was computed '
                                    'based on fiducial markers.',
                     'exact_mappings': ['cdp-common:tomogram_fiducial_alignment_status'],
                     'range': 'fiducial_alignment_status_enum',
                     'required': True},
                    {'range': 'StringFormattedString'}],
         'domain_of': ['Tomogram']} })
    ctf_corrected: Optional[bool] = Field(default=None, description="""Whether this tomogram is CTF corrected""", json_schema_extra = { "linkml_meta": {'alias': 'ctf_corrected',
         'domain_of': ['Tomogram'],
         'exact_mappings': ['cdp-common:tomogram_ctf_corrected'],
         'recommended': True} })
    align_software: Optional[str] = Field(default=None, description="""Software used for alignment""", json_schema_extra = { "linkml_meta": {'alias': 'align_software',
         'domain_of': ['Tomogram'],
         'exact_mappings': ['cdp-common:tomogram_align_software']} })
    reconstruction_method: Union[TomogramReconstructionMethodEnum, str] = Field(default=..., description="""A placeholder for any type of data.""", json_schema_extra = { "linkml_meta": {'alias': 'reconstruction_method',
         'any_of': [{'description': 'Describe reconstruction method (WBP, SART, SIRT)',
                     'exact_mappings': ['cdp-common:tomogram_reconstruction_method'],
                     'range': 'tomogram_reconstruction_method_enum',
                     'required': True},
                    {'range': 'StringFormattedString'}],
         'domain_of': ['Tomogram']} })
    reconstruction_software: str = Field(default=..., description="""Name of software used for reconstruction""", json_schema_extra = { "linkml_meta": {'alias': 'reconstruction_software',
         'domain_of': ['Tomogram'],
         'exact_mappings': ['cdp-common:tomogram_reconstruction_software']} })
    processing: TomogramProcessingEnum = Field(default=..., description="""Describe additional processing used to derive the tomogram""", json_schema_extra = { "linkml_meta": {'alias': 'processing',
         'domain_of': ['Tomogram'],
         'exact_mappings': ['cdp-common:tomogram_processing']} })
    processing_software: Optional[str] = Field(default=None, description="""Processing software used to derive the tomogram""", json_schema_extra = { "linkml_meta": {'alias': 'processing_software',
         'domain_of': ['Tomogram'],
         'exact_mappings': ['cdp-common:tomogram_processing_software'],
         'recommended': True} })
    tomogram_version: float = Field(default=..., description="""Version of tomogram""", json_schema_extra = { "linkml_meta": {'alias': 'tomogram_version',
         'domain_of': ['Tomogram'],
         'exact_mappings': ['cdp-common:tomogram_version']} })
    affine_transformation_matrix: Optional[conlist(min_length=4, max_length=4, item_type=conlist(min_length=4, max_length=4, item_type=float))] = Field(default=None, description="""The flip or rotation transformation of this author submitted tomogram is indicated here""", json_schema_extra = { "linkml_meta": {'alias': 'affine_transformation_matrix',
         'array': {'dimensions': [{'exact_cardinality': 4}, {'exact_cardinality': 4}],
                   'exact_number_dimensions': 2},
         'domain_of': ['Tomogram', 'Alignment']} })
<<<<<<< HEAD
    size: Optional[TomogramSize] = Field(default=None, description="""The size of a tomogram in voxels in each dimension.""", json_schema_extra = { "linkml_meta": {'alias': 'size', 'domain_of': ['Tomogram']} })
    offset: TomogramOffset = Field(default=..., description="""The offset of a tomogram in voxels in each dimension relative to the canonical tomogram.""", json_schema_extra = { "linkml_meta": {'alias': 'offset', 'domain_of': ['Tomogram']} })
    is_visualization_default: bool = Field(default=True, description="""Whether the tomogram is the default for visualization.""", json_schema_extra = { "linkml_meta": {'alias': 'is_visualization_default',
=======
    size: Optional[TomogramSize] = Field(None, description="""The size of a tomogram in voxels in each dimension.""", json_schema_extra = { "linkml_meta": {'alias': 'size', 'domain_of': ['Tomogram']} })
    offset: TomogramOffset = Field(..., description="""The offset of a tomogram in voxels in each dimension relative to the canonical tomogram.""", json_schema_extra = { "linkml_meta": {'alias': 'offset', 'domain_of': ['Tomogram']} })
    is_visualization_default: bool = Field(True, description="""Whether the tomogram is the default for visualization.""", json_schema_extra = { "linkml_meta": {'alias': 'is_visualization_default',
>>>>>>> 248366d1
         'domain_of': ['Tomogram',
                       'AnnotationSourceFile',
                       'AnnotationOrientedPointFile',
                       'AnnotationInstanceSegmentationFile',
                       'AnnotationPointFile',
                       'AnnotationSegmentationMaskFile',
                       'AnnotationSemanticSegmentationMaskFile',
                       'AnnotationTriangularMeshFile',
                       'AnnotationTriangularMeshGroupFile'],
         'ifabsent': 'True'} })
    cross_references: Optional[CrossReferences] = Field(default=None, description="""A set of cross-references to other databases and publications.""", json_schema_extra = { "linkml_meta": {'alias': 'cross_references',
         'domain_of': ['CrossReferencedEntity', 'Tomogram', 'Dataset', 'Deposition']} })
    dates: DateStamp = Field(default=..., description="""A set of dates at which a data item was deposited, published and last modified.""", json_schema_extra = { "linkml_meta": {'alias': 'dates',
         'domain_of': ['DateStampedEntity',
                       'Tomogram',
                       'Dataset',
                       'Deposition',
                       'Annotation']} })
    authors: list[Author] = Field(default=..., description="""Author of a scientific data entity.""", min_length=1, json_schema_extra = { "linkml_meta": {'alias': 'authors',
         'domain_of': ['AuthoredEntity',
                       'Dataset',
                       'Deposition',
                       'Tomogram',
                       'Annotation'],
         'list_elements_ordered': True} })

    @field_validator('voxel_spacing')
    def pattern_voxel_spacing(cls, v):
        pattern=re.compile(r"^float[ ]*\{[a-zA-Z0-9_-]+\}[ ]*$")
        if isinstance(v, list):
            for element in v:
                if isinstance(element, str) and not pattern.match(element):
                    err_msg = f"Invalid voxel_spacing format: {element}"
                    raise ValueError(err_msg)
        elif isinstance(v, str) and not pattern.match(v):
            err_msg = f"Invalid voxel_spacing format: {v}"
            raise ValueError(err_msg)
        return v

    @field_validator('fiducial_alignment_status')
    def pattern_fiducial_alignment_status(cls, v):
        pattern=re.compile(r"(^FIDUCIAL$)|(^NON_FIDUCIAL$)|(^[ ]*\{[a-zA-Z0-9_-]+\}[ ]*$)")
        if isinstance(v, list):
            for element in v:
                if isinstance(element, str) and not pattern.match(element):
                    err_msg = f"Invalid fiducial_alignment_status format: {element}"
                    raise ValueError(err_msg)
        elif isinstance(v, str) and not pattern.match(v):
            err_msg = f"Invalid fiducial_alignment_status format: {v}"
            raise ValueError(err_msg)
        return v

    @field_validator('reconstruction_method')
    def pattern_reconstruction_method(cls, v):
        pattern=re.compile(r"(^SART$)|(^Fourier Space$)|(^SIRT$)|(^WBP$)|(^Unknown$)|(^[ ]*\{[a-zA-Z0-9_-]+\}[ ]*$)")
        if isinstance(v, list):
            for element in v:
                if isinstance(element, str) and not pattern.match(element):
                    err_msg = f"Invalid reconstruction_method format: {element}"
                    raise ValueError(err_msg)
        elif isinstance(v, str) and not pattern.match(v):
            err_msg = f"Invalid reconstruction_method format: {v}"
            raise ValueError(err_msg)
        return v

    @field_validator('processing')
    def pattern_processing(cls, v):
        pattern=re.compile(r"(^denoised$)|(^filtered$)|(^raw$)")
        if isinstance(v, list):
            for element in v:
                if isinstance(element, str) and not pattern.match(element):
                    err_msg = f"Invalid processing format: {element}"
                    raise ValueError(err_msg)
        elif isinstance(v, str) and not pattern.match(v):
            err_msg = f"Invalid processing format: {v}"
            raise ValueError(err_msg)
        return v


class AnnotationConfidence(ConfiguredBaseModel):
    """
    Metadata describing the confidence of an annotation.
    """
    linkml_meta: ClassVar[LinkMLMeta] = LinkMLMeta({'from_schema': 'metadata'})

    precision: Optional[float] = Field(default=None, description="""Describe the confidence level of the annotation. Precision is defined as the % of annotation objects being true positive""", ge=0, le=100, json_schema_extra = { "linkml_meta": {'alias': 'precision',
         'domain_of': ['AnnotationConfidence'],
         'exact_mappings': ['cdp-common:annotation_confidence_precision'],
         'unit': {'descriptive_name': 'percentage', 'symbol': '%'}} })
    recall: Optional[float] = Field(default=None, description="""Describe the confidence level of the annotation. Recall is defined as the % of true positives being annotated correctly""", ge=0, le=100, json_schema_extra = { "linkml_meta": {'alias': 'recall',
         'domain_of': ['AnnotationConfidence'],
         'exact_mappings': ['cdp-common:annotation_confidence_recall'],
         'unit': {'descriptive_name': 'percentage', 'symbol': '%'}} })
    ground_truth_used: Optional[str] = Field(default=None, description="""Annotation filename used as ground truth for precision and recall""", json_schema_extra = { "linkml_meta": {'alias': 'ground_truth_used',
         'domain_of': ['AnnotationConfidence'],
         'exact_mappings': ['cdp-common:annotation_ground_truth_used']} })


class AnnotationObject(ConfiguredBaseModel):
    """
    Metadata describing the object being annotated.
    """
    linkml_meta: ClassVar[LinkMLMeta] = LinkMLMeta({'from_schema': 'metadata'})

    id: str = Field(default=..., description="""A placeholder for any type of data.""", json_schema_extra = { "linkml_meta": {'alias': 'id',
         'any_of': [{'range': 'GO_ID'}, {'range': 'UNIPROT_ID'}],
         'domain_of': ['TissueDetails',
                       'CellType',
                       'CellStrain',
                       'CellComponent',
                       'AnnotationObject'],
         'exact_mappings': ['cdp-common:annotation_object_id']} })
    name: str = Field(default=..., description="""Name of the object being annotated (e.g. ribosome, nuclear pore complex, actin filament, membrane)""", json_schema_extra = { "linkml_meta": {'alias': 'name',
         'domain_of': ['OrganismDetails',
                       'TissueDetails',
                       'CellType',
                       'CellStrain',
                       'CellComponent',
                       'AnnotationObject',
                       'AnnotationTriangularMeshGroupFile',
                       'AuthorMixin',
                       'Author'],
         'exact_mappings': ['cdp-common:annotation_object_name']} })
    description: Optional[str] = Field(default=None, description="""A textual description of the annotation object, can be a longer description to include additional information not covered by the Annotation object name and state.""", json_schema_extra = { "linkml_meta": {'alias': 'description',
         'domain_of': ['AnnotationObject'],
         'exact_mappings': ['cdp-common:annotation_object_description']} })
    state: Optional[str] = Field(default=None, description="""Molecule state annotated (e.g. open, closed)""", json_schema_extra = { "linkml_meta": {'alias': 'state',
         'domain_of': ['AnnotationObject'],
         'exact_mappings': ['cdp-common:annotation_object_state']} })

    @field_validator('id')
    def pattern_id(cls, v):
        pattern=re.compile(r"(^GO:[0-9]{7}$)|(^UniProtKB:[OPQ][0-9][A-Z0-9]{3}[0-9]|[A-NR-Z][0-9]([A-Z][A-Z0-9]{2}[0-9]){1,2}$)")
        if isinstance(v, list):
            for element in v:
                if isinstance(element, str) and not pattern.match(element):
                    err_msg = f"Invalid id format: {element}"
                    raise ValueError(err_msg)
        elif isinstance(v, str) and not pattern.match(v):
            err_msg = f"Invalid id format: {v}"
            raise ValueError(err_msg)
        return v


class AnnotationMethodLinks(ConfiguredBaseModel):
    """
    A set of links to models, source code, documentation, etc referenced by annotation the method
    """
    linkml_meta: ClassVar[LinkMLMeta] = LinkMLMeta({'from_schema': 'metadata'})

    link: str = Field(default=..., description="""URL to the annotation method reference""", json_schema_extra = { "linkml_meta": {'alias': 'link',
         'domain_of': ['AnnotationMethodLinks'],
         'exact_mappings': ['cdp-common:annotation_method_link']} })
    link_type: AnnotationMethodLinkTypeEnum = Field(default=..., description="""Type of link (e.g. model, source code, documentation)""", json_schema_extra = { "linkml_meta": {'alias': 'link_type',
         'domain_of': ['AnnotationMethodLinks'],
         'exact_mappings': ['cdp-common:annotation_method_link_type']} })
    custom_name: Optional[str] = Field(default=None, description="""user readable name of the resource""", json_schema_extra = { "linkml_meta": {'alias': 'custom_name',
         'domain_of': ['AnnotationMethodLinks'],
         'exact_mappings': ['cdp-common:annotation_method_link_custom_name'],
         'recommended': True} })

    @field_validator('link_type')
    def pattern_link_type(cls, v):
        pattern=re.compile(r"(^documentation$)|(^models_weights$)|(^other$)|(^source_code$)|(^website$)")
        if isinstance(v, list):
            for element in v:
                if isinstance(element, str) and not pattern.match(element):
                    err_msg = f"Invalid link_type format: {element}"
                    raise ValueError(err_msg)
        elif isinstance(v, str) and not pattern.match(v):
            err_msg = f"Invalid link_type format: {v}"
            raise ValueError(err_msg)
        return v


class AnnotationSourceFile(ConfiguredBaseModel):
    """
    File and sourcing data for an annotation. Represents an entry in annotation.sources.
    """
    linkml_meta: ClassVar[LinkMLMeta] = LinkMLMeta({'from_schema': 'metadata'})

    file_format: str = Field(default=..., description="""File format for this file""", json_schema_extra = { "linkml_meta": {'alias': 'file_format',
         'domain_of': ['AnnotationSourceFile',
                       'AnnotationOrientedPointFile',
                       'AnnotationInstanceSegmentationFile',
                       'AnnotationPointFile',
                       'AnnotationSegmentationMaskFile',
                       'AnnotationSemanticSegmentationMaskFile',
                       'AnnotationTriangularMeshFile',
                       'AnnotationTriangularMeshGroupFile'],
         'exact_mappings': ['cdp-common:annotation_source_file_format']} })
    glob_string: Optional[str] = Field(default=None, description="""Glob string to match annotation files in the dataset. Required if annotation_source_file_glob_strings is not provided.""", json_schema_extra = { "linkml_meta": {'alias': 'glob_string',
         'domain_of': ['AnnotationSourceFile',
                       'AnnotationOrientedPointFile',
                       'AnnotationInstanceSegmentationFile',
                       'AnnotationPointFile',
                       'AnnotationSegmentationMaskFile',
                       'AnnotationSemanticSegmentationMaskFile',
                       'AnnotationTriangularMeshFile',
                       'AnnotationTriangularMeshGroupFile'],
         'exact_mappings': ['cdp-common:annotation_source_file_glob_string']} })
    glob_strings: Optional[list[str]] = Field(default=None, description="""Glob strings to match annotation files in the dataset. Required if annotation_source_file_glob_string is not provided.""", json_schema_extra = { "linkml_meta": {'alias': 'glob_strings',
         'domain_of': ['AnnotationSourceFile',
                       'AnnotationOrientedPointFile',
                       'AnnotationInstanceSegmentationFile',
                       'AnnotationPointFile',
                       'AnnotationSegmentationMaskFile',
                       'AnnotationSemanticSegmentationMaskFile',
                       'AnnotationTriangularMeshFile',
                       'AnnotationTriangularMeshGroupFile'],
         'exact_mappings': ['cdp-common:annotation_source_file_glob_strings']} })
    is_visualization_default: Optional[bool] = Field(default=False, description="""This annotation will be rendered in neuroglancer by default.""", json_schema_extra = { "linkml_meta": {'alias': 'is_visualization_default',
         'domain_of': ['Tomogram',
                       'AnnotationSourceFile',
                       'AnnotationOrientedPointFile',
                       'AnnotationInstanceSegmentationFile',
                       'AnnotationPointFile',
                       'AnnotationSegmentationMaskFile',
                       'AnnotationSemanticSegmentationMaskFile',
                       'AnnotationTriangularMeshFile',
                       'AnnotationTriangularMeshGroupFile'],
         'exact_mappings': ['cdp-common:annotation_source_file_is_visualization_default'],
         'ifabsent': 'False'} })
    is_portal_standard: Optional[bool] = Field(default=False, description="""Whether the annotation source is a portal standard.""", json_schema_extra = { "linkml_meta": {'alias': 'is_portal_standard',
         'domain_of': ['AnnotationSourceFile',
                       'Alignment',
                       'AnnotationOrientedPointFile',
                       'AnnotationInstanceSegmentationFile',
                       'AnnotationPointFile',
                       'AnnotationSegmentationMaskFile',
                       'AnnotationSemanticSegmentationMaskFile',
                       'AnnotationTriangularMeshFile',
                       'AnnotationTriangularMeshGroupFile'],
         'exact_mappings': ['cdp-common:annotation_source_file_is_portal_standard'],
         'ifabsent': 'False'} })


class AnnotationOrientedPointFile(AnnotationSourceFile):
    """
    File and sourcing data for an oriented point annotation. Annotation that identifies points along with orientation in the volume.
    """
    linkml_meta: ClassVar[LinkMLMeta] = LinkMLMeta({'aliases': ['OrientedPoint'], 'from_schema': 'metadata'})

    binning: Optional[float] = Field(default=1, description="""The binning factor for a point / oriented point / instance segmentation annotation file.""", ge=0, json_schema_extra = { "linkml_meta": {'alias': 'binning',
         'domain_of': ['AnnotationOrientedPointFile',
                       'AnnotationPointFile',
                       'AnnotationInstanceSegmentationFile'],
         'exact_mappings': ['cdp-common:annotation_source_file_binning'],
         'ifabsent': 'float(1)'} })
    filter_value: Optional[str] = Field(default=None, description="""The filter value for an oriented point / instance segmentation annotation file.""", json_schema_extra = { "linkml_meta": {'alias': 'filter_value',
         'domain_of': ['AnnotationOrientedPointFile',
                       'AnnotationPointFile',
                       'IdentifiedObjectList',
                       'AnnotationInstanceSegmentationFile'],
         'exact_mappings': ['cdp-common:annotation_source_file_filter_value']} })
    order: Optional[str] = Field(default="xyz", description="""The order of axes for an oriented point / instance segmentation annotation file.""", json_schema_extra = { "linkml_meta": {'alias': 'order',
         'domain_of': ['AnnotationOrientedPointFile',
                       'AnnotationInstanceSegmentationFile'],
         'exact_mappings': ['cdp-common:annotation_source_file_order'],
         'ifabsent': 'string(xyz)'} })
    file_format: str = Field(default=..., description="""File format for this file""", json_schema_extra = { "linkml_meta": {'alias': 'file_format',
         'domain_of': ['AnnotationSourceFile',
                       'AnnotationOrientedPointFile',
                       'AnnotationInstanceSegmentationFile',
                       'AnnotationPointFile',
                       'AnnotationSegmentationMaskFile',
                       'AnnotationSemanticSegmentationMaskFile',
                       'AnnotationTriangularMeshFile',
                       'AnnotationTriangularMeshGroupFile'],
         'exact_mappings': ['cdp-common:annotation_source_file_format']} })
    glob_string: Optional[str] = Field(default=None, description="""Glob string to match annotation files in the dataset. Required if annotation_source_file_glob_strings is not provided.""", json_schema_extra = { "linkml_meta": {'alias': 'glob_string',
         'domain_of': ['AnnotationSourceFile',
                       'AnnotationOrientedPointFile',
                       'AnnotationInstanceSegmentationFile',
                       'AnnotationPointFile',
                       'AnnotationSegmentationMaskFile',
                       'AnnotationSemanticSegmentationMaskFile',
                       'AnnotationTriangularMeshFile',
                       'AnnotationTriangularMeshGroupFile'],
         'exact_mappings': ['cdp-common:annotation_source_file_glob_string']} })
    glob_strings: Optional[list[str]] = Field(default=None, description="""Glob strings to match annotation files in the dataset. Required if annotation_source_file_glob_string is not provided.""", json_schema_extra = { "linkml_meta": {'alias': 'glob_strings',
         'domain_of': ['AnnotationSourceFile',
                       'AnnotationOrientedPointFile',
                       'AnnotationInstanceSegmentationFile',
                       'AnnotationPointFile',
                       'AnnotationSegmentationMaskFile',
                       'AnnotationSemanticSegmentationMaskFile',
                       'AnnotationTriangularMeshFile',
                       'AnnotationTriangularMeshGroupFile'],
         'exact_mappings': ['cdp-common:annotation_source_file_glob_strings']} })
    is_visualization_default: Optional[bool] = Field(default=False, description="""This annotation will be rendered in neuroglancer by default.""", json_schema_extra = { "linkml_meta": {'alias': 'is_visualization_default',
         'domain_of': ['Tomogram',
                       'AnnotationSourceFile',
                       'AnnotationOrientedPointFile',
                       'AnnotationInstanceSegmentationFile',
                       'AnnotationPointFile',
                       'AnnotationSegmentationMaskFile',
                       'AnnotationSemanticSegmentationMaskFile',
                       'AnnotationTriangularMeshFile',
                       'AnnotationTriangularMeshGroupFile'],
         'exact_mappings': ['cdp-common:annotation_source_file_is_visualization_default'],
         'ifabsent': 'False'} })
    is_portal_standard: Optional[bool] = Field(default=False, description="""Whether the annotation source is a portal standard.""", json_schema_extra = { "linkml_meta": {'alias': 'is_portal_standard',
         'domain_of': ['AnnotationSourceFile',
                       'Alignment',
                       'AnnotationOrientedPointFile',
                       'AnnotationInstanceSegmentationFile',
                       'AnnotationPointFile',
                       'AnnotationSegmentationMaskFile',
                       'AnnotationSemanticSegmentationMaskFile',
                       'AnnotationTriangularMeshFile',
                       'AnnotationTriangularMeshGroupFile'],
         'exact_mappings': ['cdp-common:annotation_source_file_is_portal_standard'],
         'ifabsent': 'False'} })


class AnnotationInstanceSegmentationFile(AnnotationOrientedPointFile):
    """
    File and sourcing data for an instance segmentation annotation. Annotation that identifies individual instances of object shapes.
    """
    linkml_meta: ClassVar[LinkMLMeta] = LinkMLMeta({'aliases': ['InstanceSegmentation'], 'from_schema': 'metadata'})

    binning: Optional[float] = Field(default=1, description="""The binning factor for a point / oriented point / instance segmentation annotation file.""", ge=0, json_schema_extra = { "linkml_meta": {'alias': 'binning',
         'domain_of': ['AnnotationOrientedPointFile',
                       'AnnotationPointFile',
                       'AnnotationInstanceSegmentationFile'],
         'exact_mappings': ['cdp-common:annotation_source_file_binning'],
         'ifabsent': 'float(1)'} })
    filter_value: Optional[str] = Field(default=None, description="""The filter value for an oriented point / instance segmentation annotation file.""", json_schema_extra = { "linkml_meta": {'alias': 'filter_value',
         'domain_of': ['AnnotationOrientedPointFile',
                       'AnnotationPointFile',
                       'IdentifiedObjectList',
                       'AnnotationInstanceSegmentationFile'],
         'exact_mappings': ['cdp-common:annotation_source_file_filter_value']} })
    order: Optional[str] = Field(default="xyz", description="""The order of axes for an oriented point / instance segmentation annotation file.""", json_schema_extra = { "linkml_meta": {'alias': 'order',
         'domain_of': ['AnnotationOrientedPointFile',
                       'AnnotationInstanceSegmentationFile'],
         'exact_mappings': ['cdp-common:annotation_source_file_order'],
         'ifabsent': 'string(xyz)'} })
    file_format: str = Field(default=..., description="""File format for this file""", json_schema_extra = { "linkml_meta": {'alias': 'file_format',
         'domain_of': ['AnnotationSourceFile',
                       'AnnotationOrientedPointFile',
                       'AnnotationInstanceSegmentationFile',
                       'AnnotationPointFile',
                       'AnnotationSegmentationMaskFile',
                       'AnnotationSemanticSegmentationMaskFile',
                       'AnnotationTriangularMeshFile',
                       'AnnotationTriangularMeshGroupFile'],
         'exact_mappings': ['cdp-common:annotation_source_file_format']} })
    glob_string: Optional[str] = Field(default=None, description="""Glob string to match annotation files in the dataset. Required if annotation_source_file_glob_strings is not provided.""", json_schema_extra = { "linkml_meta": {'alias': 'glob_string',
         'domain_of': ['AnnotationSourceFile',
                       'AnnotationOrientedPointFile',
                       'AnnotationInstanceSegmentationFile',
                       'AnnotationPointFile',
                       'AnnotationSegmentationMaskFile',
                       'AnnotationSemanticSegmentationMaskFile',
                       'AnnotationTriangularMeshFile',
                       'AnnotationTriangularMeshGroupFile'],
         'exact_mappings': ['cdp-common:annotation_source_file_glob_string']} })
    glob_strings: Optional[list[str]] = Field(default=None, description="""Glob strings to match annotation files in the dataset. Required if annotation_source_file_glob_string is not provided.""", json_schema_extra = { "linkml_meta": {'alias': 'glob_strings',
         'domain_of': ['AnnotationSourceFile',
                       'AnnotationOrientedPointFile',
                       'AnnotationInstanceSegmentationFile',
                       'AnnotationPointFile',
                       'AnnotationSegmentationMaskFile',
                       'AnnotationSemanticSegmentationMaskFile',
                       'AnnotationTriangularMeshFile',
                       'AnnotationTriangularMeshGroupFile'],
         'exact_mappings': ['cdp-common:annotation_source_file_glob_strings']} })
    is_visualization_default: Optional[bool] = Field(default=False, description="""This annotation will be rendered in neuroglancer by default.""", json_schema_extra = { "linkml_meta": {'alias': 'is_visualization_default',
         'domain_of': ['Tomogram',
                       'AnnotationSourceFile',
                       'AnnotationOrientedPointFile',
                       'AnnotationInstanceSegmentationFile',
                       'AnnotationPointFile',
                       'AnnotationSegmentationMaskFile',
                       'AnnotationSemanticSegmentationMaskFile',
                       'AnnotationTriangularMeshFile',
                       'AnnotationTriangularMeshGroupFile'],
         'exact_mappings': ['cdp-common:annotation_source_file_is_visualization_default'],
         'ifabsent': 'False'} })
    is_portal_standard: Optional[bool] = Field(default=False, description="""Whether the annotation source is a portal standard.""", json_schema_extra = { "linkml_meta": {'alias': 'is_portal_standard',
         'domain_of': ['AnnotationSourceFile',
                       'Alignment',
                       'AnnotationOrientedPointFile',
                       'AnnotationInstanceSegmentationFile',
                       'AnnotationPointFile',
                       'AnnotationSegmentationMaskFile',
                       'AnnotationSemanticSegmentationMaskFile',
                       'AnnotationTriangularMeshFile',
                       'AnnotationTriangularMeshGroupFile'],
         'exact_mappings': ['cdp-common:annotation_source_file_is_portal_standard'],
         'ifabsent': 'False'} })


class AnnotationPointFile(AnnotationSourceFile):
    """
    File and sourcing data for a point annotation. Annotation that identifies points in the volume.
    """
    linkml_meta: ClassVar[LinkMLMeta] = LinkMLMeta({'aliases': ['Point'], 'from_schema': 'metadata'})

    binning: Optional[float] = Field(default=1, description="""The binning factor for a point / oriented point / instance segmentation annotation file.""", ge=0, json_schema_extra = { "linkml_meta": {'alias': 'binning',
         'domain_of': ['AnnotationOrientedPointFile',
                       'AnnotationPointFile',
                       'AnnotationInstanceSegmentationFile'],
         'exact_mappings': ['cdp-common:annotation_source_file_binning'],
         'ifabsent': 'float(1)'} })
    columns: Optional[str] = Field(default="xyz", description="""The columns used in a point annotation file.""", json_schema_extra = { "linkml_meta": {'alias': 'columns',
         'domain_of': ['AnnotationPointFile'],
         'exact_mappings': ['cdp-common:annotation_source_file_columns'],
         'ifabsent': 'string(xyz)'} })
    delimiter: Optional[str] = Field(default=",", description="""The delimiter used in a point annotation file.""", json_schema_extra = { "linkml_meta": {'alias': 'delimiter',
         'domain_of': ['AnnotationPointFile'],
         'exact_mappings': ['cdp-common:annotation_source_file_delimiter'],
         'ifabsent': 'string(,)'} })
    filter_value: Optional[str] = Field(default=None, description="""The filter value for an oriented point / instance segmentation annotation file.""", json_schema_extra = { "linkml_meta": {'alias': 'filter_value',
         'domain_of': ['AnnotationOrientedPointFile',
                       'AnnotationPointFile',
                       'IdentifiedObjectList',
                       'AnnotationInstanceSegmentationFile'],
         'exact_mappings': ['cdp-common:annotation_source_file_filter_value']} })
    file_format: str = Field(default=..., description="""File format for this file""", json_schema_extra = { "linkml_meta": {'alias': 'file_format',
         'domain_of': ['AnnotationSourceFile',
                       'AnnotationOrientedPointFile',
                       'AnnotationInstanceSegmentationFile',
                       'AnnotationPointFile',
                       'AnnotationSegmentationMaskFile',
                       'AnnotationSemanticSegmentationMaskFile',
                       'AnnotationTriangularMeshFile',
                       'AnnotationTriangularMeshGroupFile'],
         'exact_mappings': ['cdp-common:annotation_source_file_format']} })
    glob_string: Optional[str] = Field(default=None, description="""Glob string to match annotation files in the dataset. Required if annotation_source_file_glob_strings is not provided.""", json_schema_extra = { "linkml_meta": {'alias': 'glob_string',
         'domain_of': ['AnnotationSourceFile',
                       'AnnotationOrientedPointFile',
                       'AnnotationInstanceSegmentationFile',
                       'AnnotationPointFile',
                       'AnnotationSegmentationMaskFile',
                       'AnnotationSemanticSegmentationMaskFile',
                       'AnnotationTriangularMeshFile',
                       'AnnotationTriangularMeshGroupFile'],
         'exact_mappings': ['cdp-common:annotation_source_file_glob_string']} })
    glob_strings: Optional[list[str]] = Field(default=None, description="""Glob strings to match annotation files in the dataset. Required if annotation_source_file_glob_string is not provided.""", json_schema_extra = { "linkml_meta": {'alias': 'glob_strings',
         'domain_of': ['AnnotationSourceFile',
                       'AnnotationOrientedPointFile',
                       'AnnotationInstanceSegmentationFile',
                       'AnnotationPointFile',
                       'AnnotationSegmentationMaskFile',
                       'AnnotationSemanticSegmentationMaskFile',
                       'AnnotationTriangularMeshFile',
                       'AnnotationTriangularMeshGroupFile'],
         'exact_mappings': ['cdp-common:annotation_source_file_glob_strings']} })
    is_visualization_default: Optional[bool] = Field(default=False, description="""This annotation will be rendered in neuroglancer by default.""", json_schema_extra = { "linkml_meta": {'alias': 'is_visualization_default',
         'domain_of': ['Tomogram',
                       'AnnotationSourceFile',
                       'AnnotationOrientedPointFile',
                       'AnnotationInstanceSegmentationFile',
                       'AnnotationPointFile',
                       'AnnotationSegmentationMaskFile',
                       'AnnotationSemanticSegmentationMaskFile',
                       'AnnotationTriangularMeshFile',
                       'AnnotationTriangularMeshGroupFile'],
         'exact_mappings': ['cdp-common:annotation_source_file_is_visualization_default'],
         'ifabsent': 'False'} })
    is_portal_standard: Optional[bool] = Field(default=False, description="""Whether the annotation source is a portal standard.""", json_schema_extra = { "linkml_meta": {'alias': 'is_portal_standard',
         'domain_of': ['AnnotationSourceFile',
                       'Alignment',
                       'AnnotationOrientedPointFile',
                       'AnnotationInstanceSegmentationFile',
                       'AnnotationPointFile',
                       'AnnotationSegmentationMaskFile',
                       'AnnotationSemanticSegmentationMaskFile',
                       'AnnotationTriangularMeshFile',
                       'AnnotationTriangularMeshGroupFile'],
         'exact_mappings': ['cdp-common:annotation_source_file_is_portal_standard'],
         'ifabsent': 'False'} })


class AnnotationSegmentationMaskFile(AnnotationSourceFile):
    """
    File and sourcing data for a segmentation mask annotation. Annotation that identifies an object.
    """
    linkml_meta: ClassVar[LinkMLMeta] = LinkMLMeta({'aliases': ['SegmentationMask'], 'from_schema': 'metadata'})

    file_format: str = Field(default=..., description="""File format for this file""", json_schema_extra = { "linkml_meta": {'alias': 'file_format',
         'domain_of': ['AnnotationSourceFile',
                       'AnnotationOrientedPointFile',
                       'AnnotationInstanceSegmentationFile',
                       'AnnotationPointFile',
                       'AnnotationSegmentationMaskFile',
                       'AnnotationSemanticSegmentationMaskFile',
                       'AnnotationTriangularMeshFile',
                       'AnnotationTriangularMeshGroupFile'],
         'exact_mappings': ['cdp-common:annotation_source_file_format']} })
    glob_string: Optional[str] = Field(default=None, description="""Glob string to match annotation files in the dataset. Required if annotation_source_file_glob_strings is not provided.""", json_schema_extra = { "linkml_meta": {'alias': 'glob_string',
         'domain_of': ['AnnotationSourceFile',
                       'AnnotationOrientedPointFile',
                       'AnnotationInstanceSegmentationFile',
                       'AnnotationPointFile',
                       'AnnotationSegmentationMaskFile',
                       'AnnotationSemanticSegmentationMaskFile',
                       'AnnotationTriangularMeshFile',
                       'AnnotationTriangularMeshGroupFile'],
         'exact_mappings': ['cdp-common:annotation_source_file_glob_string']} })
    glob_strings: Optional[list[str]] = Field(default=None, description="""Glob strings to match annotation files in the dataset. Required if annotation_source_file_glob_string is not provided.""", json_schema_extra = { "linkml_meta": {'alias': 'glob_strings',
         'domain_of': ['AnnotationSourceFile',
                       'AnnotationOrientedPointFile',
                       'AnnotationInstanceSegmentationFile',
                       'AnnotationPointFile',
                       'AnnotationSegmentationMaskFile',
                       'AnnotationSemanticSegmentationMaskFile',
                       'AnnotationTriangularMeshFile',
                       'AnnotationTriangularMeshGroupFile'],
         'exact_mappings': ['cdp-common:annotation_source_file_glob_strings']} })
    is_visualization_default: Optional[bool] = Field(default=False, description="""This annotation will be rendered in neuroglancer by default.""", json_schema_extra = { "linkml_meta": {'alias': 'is_visualization_default',
         'domain_of': ['Tomogram',
                       'AnnotationSourceFile',
                       'AnnotationOrientedPointFile',
                       'AnnotationInstanceSegmentationFile',
                       'AnnotationPointFile',
                       'AnnotationSegmentationMaskFile',
                       'AnnotationSemanticSegmentationMaskFile',
                       'AnnotationTriangularMeshFile',
                       'AnnotationTriangularMeshGroupFile'],
         'exact_mappings': ['cdp-common:annotation_source_file_is_visualization_default'],
         'ifabsent': 'False'} })
    is_portal_standard: Optional[bool] = Field(default=False, description="""Whether the annotation source is a portal standard.""", json_schema_extra = { "linkml_meta": {'alias': 'is_portal_standard',
         'domain_of': ['AnnotationSourceFile',
                       'Alignment',
                       'AnnotationOrientedPointFile',
                       'AnnotationInstanceSegmentationFile',
                       'AnnotationPointFile',
                       'AnnotationSegmentationMaskFile',
                       'AnnotationSemanticSegmentationMaskFile',
                       'AnnotationTriangularMeshFile',
                       'AnnotationTriangularMeshGroupFile'],
         'exact_mappings': ['cdp-common:annotation_source_file_is_portal_standard'],
         'ifabsent': 'False'} })


class AnnotationSemanticSegmentationMaskFile(AnnotationSourceFile):
    """
    File and sourcing data for a semantic segmentation mask annotation. Annotation that identifies classes of objects.
    """
    linkml_meta: ClassVar[LinkMLMeta] = LinkMLMeta({'aliases': ['SemanticSegmentationMask'], 'from_schema': 'metadata'})

    mask_label: Optional[int] = Field(default=1, description="""The mask label for a semantic segmentation mask annotation file.""", json_schema_extra = { "linkml_meta": {'alias': 'mask_label',
         'domain_of': ['AnnotationSemanticSegmentationMaskFile'],
         'exact_mappings': ['cdp-common:annotation_source_file_mask_label'],
         'ifabsent': 'int(1)'} })
    rescale: Optional[bool] = Field(default=False, description="""Whether the annotation file needs to be rescaled.""", json_schema_extra = { "linkml_meta": {'alias': 'rescale',
         'domain_of': ['AnnotationSemanticSegmentationMaskFile'],
         'exact_mappings': ['cdp-common:annotation_source_file_rescale'],
         'ifabsent': 'False'} })
    threshold: Optional[float] = Field(default=None, description="""The threshold for a segmentation mask annotation file.""", json_schema_extra = { "linkml_meta": {'alias': 'threshold',
         'domain_of': ['AnnotationSemanticSegmentationMaskFile'],
         'exact_mappings': ['cdp-common:annotation_source_file_threshold']} })
    file_format: str = Field(default=..., description="""File format for this file""", json_schema_extra = { "linkml_meta": {'alias': 'file_format',
         'domain_of': ['AnnotationSourceFile',
                       'AnnotationOrientedPointFile',
                       'AnnotationInstanceSegmentationFile',
                       'AnnotationPointFile',
                       'AnnotationSegmentationMaskFile',
                       'AnnotationSemanticSegmentationMaskFile',
                       'AnnotationTriangularMeshFile',
                       'AnnotationTriangularMeshGroupFile'],
         'exact_mappings': ['cdp-common:annotation_source_file_format']} })
    glob_string: Optional[str] = Field(default=None, description="""Glob string to match annotation files in the dataset. Required if annotation_source_file_glob_strings is not provided.""", json_schema_extra = { "linkml_meta": {'alias': 'glob_string',
         'domain_of': ['AnnotationSourceFile',
                       'AnnotationOrientedPointFile',
                       'AnnotationInstanceSegmentationFile',
                       'AnnotationPointFile',
                       'AnnotationSegmentationMaskFile',
                       'AnnotationSemanticSegmentationMaskFile',
                       'AnnotationTriangularMeshFile',
                       'AnnotationTriangularMeshGroupFile'],
         'exact_mappings': ['cdp-common:annotation_source_file_glob_string']} })
    glob_strings: Optional[list[str]] = Field(default=None, description="""Glob strings to match annotation files in the dataset. Required if annotation_source_file_glob_string is not provided.""", json_schema_extra = { "linkml_meta": {'alias': 'glob_strings',
         'domain_of': ['AnnotationSourceFile',
                       'AnnotationOrientedPointFile',
                       'AnnotationInstanceSegmentationFile',
                       'AnnotationPointFile',
                       'AnnotationSegmentationMaskFile',
                       'AnnotationSemanticSegmentationMaskFile',
                       'AnnotationTriangularMeshFile',
                       'AnnotationTriangularMeshGroupFile'],
         'exact_mappings': ['cdp-common:annotation_source_file_glob_strings']} })
    is_visualization_default: Optional[bool] = Field(default=False, description="""This annotation will be rendered in neuroglancer by default.""", json_schema_extra = { "linkml_meta": {'alias': 'is_visualization_default',
         'domain_of': ['Tomogram',
                       'AnnotationSourceFile',
                       'AnnotationOrientedPointFile',
                       'AnnotationInstanceSegmentationFile',
                       'AnnotationPointFile',
                       'AnnotationSegmentationMaskFile',
                       'AnnotationSemanticSegmentationMaskFile',
                       'AnnotationTriangularMeshFile',
                       'AnnotationTriangularMeshGroupFile'],
         'exact_mappings': ['cdp-common:annotation_source_file_is_visualization_default'],
         'ifabsent': 'False'} })
    is_portal_standard: Optional[bool] = Field(default=False, description="""Whether the annotation source is a portal standard.""", json_schema_extra = { "linkml_meta": {'alias': 'is_portal_standard',
         'domain_of': ['AnnotationSourceFile',
                       'Alignment',
                       'AnnotationOrientedPointFile',
                       'AnnotationInstanceSegmentationFile',
                       'AnnotationPointFile',
                       'AnnotationSegmentationMaskFile',
                       'AnnotationSemanticSegmentationMaskFile',
                       'AnnotationTriangularMeshFile',
                       'AnnotationTriangularMeshGroupFile'],
         'exact_mappings': ['cdp-common:annotation_source_file_is_portal_standard'],
         'ifabsent': 'False'} })


class AnnotationTriangularMeshFile(AnnotationSourceFile):
    """
    File and sourcing data for a triangular mesh annotation. Annotation that identifies an object.
    """
    linkml_meta: ClassVar[LinkMLMeta] = LinkMLMeta({'aliases': ['TriangularMesh'], 'from_schema': 'metadata'})

    scale_factor: Optional[float] = Field(default=1, description="""The scale factor for a mesh annotation file.""", ge=0, json_schema_extra = { "linkml_meta": {'alias': 'scale_factor',
         'domain_of': ['AnnotationTriangularMeshFile',
                       'AnnotationTriangularMeshGroupFile'],
         'exact_mappings': ['cdp-common:annotation_source_file_scale_factor'],
         'ifabsent': 'float(1)'} })
    file_format: str = Field(default=..., description="""File format for this file""", json_schema_extra = { "linkml_meta": {'alias': 'file_format',
         'domain_of': ['AnnotationSourceFile',
                       'AnnotationOrientedPointFile',
                       'AnnotationInstanceSegmentationFile',
                       'AnnotationPointFile',
                       'AnnotationSegmentationMaskFile',
                       'AnnotationSemanticSegmentationMaskFile',
                       'AnnotationTriangularMeshFile',
                       'AnnotationTriangularMeshGroupFile'],
         'exact_mappings': ['cdp-common:annotation_source_file_format']} })
    glob_string: Optional[str] = Field(default=None, description="""Glob string to match annotation files in the dataset. Required if annotation_source_file_glob_strings is not provided.""", json_schema_extra = { "linkml_meta": {'alias': 'glob_string',
         'domain_of': ['AnnotationSourceFile',
                       'AnnotationOrientedPointFile',
                       'AnnotationInstanceSegmentationFile',
                       'AnnotationPointFile',
                       'AnnotationSegmentationMaskFile',
                       'AnnotationSemanticSegmentationMaskFile',
                       'AnnotationTriangularMeshFile',
                       'AnnotationTriangularMeshGroupFile'],
         'exact_mappings': ['cdp-common:annotation_source_file_glob_string']} })
    glob_strings: Optional[list[str]] = Field(default=None, description="""Glob strings to match annotation files in the dataset. Required if annotation_source_file_glob_string is not provided.""", json_schema_extra = { "linkml_meta": {'alias': 'glob_strings',
         'domain_of': ['AnnotationSourceFile',
                       'AnnotationOrientedPointFile',
                       'AnnotationInstanceSegmentationFile',
                       'AnnotationPointFile',
                       'AnnotationSegmentationMaskFile',
                       'AnnotationSemanticSegmentationMaskFile',
                       'AnnotationTriangularMeshFile',
                       'AnnotationTriangularMeshGroupFile'],
         'exact_mappings': ['cdp-common:annotation_source_file_glob_strings']} })
    is_visualization_default: Optional[bool] = Field(default=False, description="""This annotation will be rendered in neuroglancer by default.""", json_schema_extra = { "linkml_meta": {'alias': 'is_visualization_default',
         'domain_of': ['Tomogram',
                       'AnnotationSourceFile',
                       'AnnotationOrientedPointFile',
                       'AnnotationInstanceSegmentationFile',
                       'AnnotationPointFile',
                       'AnnotationSegmentationMaskFile',
                       'AnnotationSemanticSegmentationMaskFile',
                       'AnnotationTriangularMeshFile',
                       'AnnotationTriangularMeshGroupFile'],
         'exact_mappings': ['cdp-common:annotation_source_file_is_visualization_default'],
         'ifabsent': 'False'} })
    is_portal_standard: Optional[bool] = Field(default=False, description="""Whether the annotation source is a portal standard.""", json_schema_extra = { "linkml_meta": {'alias': 'is_portal_standard',
         'domain_of': ['AnnotationSourceFile',
                       'Alignment',
                       'AnnotationOrientedPointFile',
                       'AnnotationInstanceSegmentationFile',
                       'AnnotationPointFile',
                       'AnnotationSegmentationMaskFile',
                       'AnnotationSemanticSegmentationMaskFile',
                       'AnnotationTriangularMeshFile',
                       'AnnotationTriangularMeshGroupFile'],
         'exact_mappings': ['cdp-common:annotation_source_file_is_portal_standard'],
         'ifabsent': 'False'} })


class AnnotationTriangularMeshGroupFile(AnnotationSourceFile):
    """
    File and sourcing data containing one or more triangular mesh annotations.
    """
    linkml_meta: ClassVar[LinkMLMeta] = LinkMLMeta({'aliases': ['TriangularMeshGroup'], 'from_schema': 'metadata'})

    scale_factor: Optional[float] = Field(default=1, description="""The scale factor for a mesh annotation file.""", ge=0, json_schema_extra = { "linkml_meta": {'alias': 'scale_factor',
         'domain_of': ['AnnotationTriangularMeshFile',
                       'AnnotationTriangularMeshGroupFile'],
         'exact_mappings': ['cdp-common:annotation_source_file_scale_factor'],
         'ifabsent': 'float(1)'} })
    name: Optional[str] = Field(default=None, description="""The name that identifies to a single annotation mesh among multiple meshes.""", json_schema_extra = { "linkml_meta": {'alias': 'name',
         'domain_of': ['OrganismDetails',
                       'TissueDetails',
                       'CellType',
                       'CellStrain',
                       'CellComponent',
                       'AnnotationObject',
                       'AnnotationTriangularMeshGroupFile',
                       'AuthorMixin',
                       'Author'],
         'exact_mappings': ['cdp-common:annotation_source_file_mesh_name']} })
    file_format: str = Field(default=..., description="""File format for this file""", json_schema_extra = { "linkml_meta": {'alias': 'file_format',
         'domain_of': ['AnnotationSourceFile',
                       'AnnotationOrientedPointFile',
                       'AnnotationInstanceSegmentationFile',
                       'AnnotationPointFile',
                       'AnnotationSegmentationMaskFile',
                       'AnnotationSemanticSegmentationMaskFile',
                       'AnnotationTriangularMeshFile',
                       'AnnotationTriangularMeshGroupFile'],
         'exact_mappings': ['cdp-common:annotation_source_file_format']} })
    glob_string: Optional[str] = Field(default=None, description="""Glob string to match annotation files in the dataset. Required if annotation_source_file_glob_strings is not provided.""", json_schema_extra = { "linkml_meta": {'alias': 'glob_string',
         'domain_of': ['AnnotationSourceFile',
                       'AnnotationOrientedPointFile',
                       'AnnotationInstanceSegmentationFile',
                       'AnnotationPointFile',
                       'AnnotationSegmentationMaskFile',
                       'AnnotationSemanticSegmentationMaskFile',
                       'AnnotationTriangularMeshFile',
                       'AnnotationTriangularMeshGroupFile'],
         'exact_mappings': ['cdp-common:annotation_source_file_glob_string']} })
    glob_strings: Optional[list[str]] = Field(default=None, description="""Glob strings to match annotation files in the dataset. Required if annotation_source_file_glob_string is not provided.""", json_schema_extra = { "linkml_meta": {'alias': 'glob_strings',
         'domain_of': ['AnnotationSourceFile',
                       'AnnotationOrientedPointFile',
                       'AnnotationInstanceSegmentationFile',
                       'AnnotationPointFile',
                       'AnnotationSegmentationMaskFile',
                       'AnnotationSemanticSegmentationMaskFile',
                       'AnnotationTriangularMeshFile',
                       'AnnotationTriangularMeshGroupFile'],
         'exact_mappings': ['cdp-common:annotation_source_file_glob_strings']} })
    is_visualization_default: Optional[bool] = Field(default=False, description="""This annotation will be rendered in neuroglancer by default.""", json_schema_extra = { "linkml_meta": {'alias': 'is_visualization_default',
         'domain_of': ['Tomogram',
                       'AnnotationSourceFile',
                       'AnnotationOrientedPointFile',
                       'AnnotationInstanceSegmentationFile',
                       'AnnotationPointFile',
                       'AnnotationSegmentationMaskFile',
                       'AnnotationSemanticSegmentationMaskFile',
                       'AnnotationTriangularMeshFile',
                       'AnnotationTriangularMeshGroupFile'],
         'exact_mappings': ['cdp-common:annotation_source_file_is_visualization_default'],
         'ifabsent': 'False'} })
    is_portal_standard: Optional[bool] = Field(default=False, description="""Whether the annotation source is a portal standard.""", json_schema_extra = { "linkml_meta": {'alias': 'is_portal_standard',
         'domain_of': ['AnnotationSourceFile',
                       'Alignment',
                       'AnnotationOrientedPointFile',
                       'AnnotationInstanceSegmentationFile',
                       'AnnotationPointFile',
                       'AnnotationSegmentationMaskFile',
                       'AnnotationSemanticSegmentationMaskFile',
                       'AnnotationTriangularMeshFile',
                       'AnnotationTriangularMeshGroupFile'],
         'exact_mappings': ['cdp-common:annotation_source_file_is_portal_standard'],
         'ifabsent': 'False'} })


class IdentifiedObject(ConfiguredBaseModel):
    """
    Metadata describing an identified object.
    """
    linkml_meta: ClassVar[LinkMLMeta] = LinkMLMeta({'from_schema': 'metadata'})

    object_id: str = Field(..., description="""A placeholder for any type of data.""", json_schema_extra = { "linkml_meta": {'alias': 'object_id',
         'any_of': [{'range': 'GO_ID'}, {'range': 'UNIPROT_ID'}],
         'domain_of': ['IdentifiedObject'],
         'exact_mappings': ['cdp-common:identified_object_id']} })
    object_name: str = Field(..., description="""Name of the object that was identified (e.g. ribosome, nuclear pore complex, actin filament, membrane)""", json_schema_extra = { "linkml_meta": {'alias': 'object_name',
         'domain_of': ['IdentifiedObject'],
         'exact_mappings': ['cdp-common:identified_object_name']} })
    object_description: Optional[str] = Field(None, description="""A textual description of the identified object, can be a longer description to include additional information not covered by the identified object name and state.""", json_schema_extra = { "linkml_meta": {'alias': 'object_description',
         'domain_of': ['IdentifiedObject'],
         'exact_mappings': ['cdp-common:identified_object_description']} })
    object_state: Optional[str] = Field(None, description="""Molecule state identified (e.g. open, closed)""", json_schema_extra = { "linkml_meta": {'alias': 'object_state',
         'domain_of': ['IdentifiedObject'],
         'exact_mappings': ['cdp-common:identified_object_state']} })

    @field_validator('object_id')
    def pattern_object_id(cls, v):
        pattern=re.compile(r"(^GO:[0-9]{7}$)|(^UniProtKB:[OPQ][0-9][A-Z0-9]{3}[0-9]|[A-NR-Z][0-9]([A-Z][A-Z0-9]{2}[0-9]){1,2}$)")
        if isinstance(v,list):
            for element in v:
                if not pattern.match(element):
                    raise ValueError(f"Invalid object_id format: {element}")
        elif isinstance(v,str):
            if not pattern.match(v):
                raise ValueError(f"Invalid object_id format: {v}")
        return v


class IdentifiedObjectList(ConfiguredBaseModel):
    """
    Metadata for a list of identified objects.
    """
    linkml_meta: ClassVar[LinkMLMeta] = LinkMLMeta({'from_schema': 'metadata'})

    filter_value: Optional[str] = Field(None, description="""Filter value for the identified object, used to filter the list of identified objects by run name.""", json_schema_extra = { "linkml_meta": {'alias': 'filter_value',
         'domain_of': ['AnnotationOrientedPointFile',
                       'AnnotationPointFile',
                       'IdentifiedObjectList',
                       'AnnotationInstanceSegmentationFile'],
         'exact_mappings': ['cdp-common:identified_object_filter_value']} })


class Annotation(AuthoredEntity, DateStampedEntity):
    """
    Metadata describing an annotation.
    """
    linkml_meta: ClassVar[LinkMLMeta] = LinkMLMeta({'from_schema': 'metadata', 'mixins': ['DateStampedEntity', 'AuthoredEntity']})

    annotation_method: str = Field(default=..., description="""Describe how the annotation is made (e.g. Manual, crYoLO, Positive Unlabeled Learning, template matching)""", json_schema_extra = { "linkml_meta": {'alias': 'annotation_method',
         'domain_of': ['Annotation'],
         'exact_mappings': ['cdp-common:annotation_method']} })
    annotation_object: AnnotationObject = Field(default=..., description="""Metadata describing the object being annotated.""", json_schema_extra = { "linkml_meta": {'alias': 'annotation_object', 'domain_of': ['Annotation']} })
    annotation_publications: Optional[str] = Field(default=None, description="""List of publication IDs (EMPIAR, EMDB, DOI, PDB) that describe this annotation method. Comma separated.""", json_schema_extra = { "linkml_meta": {'alias': 'annotation_publications',
         'domain_of': ['Annotation'],
         'exact_mappings': ['cdp-common:annotation_publications']} })
    annotation_software: Optional[str] = Field(default=None, description="""Software used for generating this annotation""", json_schema_extra = { "linkml_meta": {'alias': 'annotation_software',
         'domain_of': ['Annotation'],
         'exact_mappings': ['cdp-common:annotation_software'],
         'recommended': True} })
    confidence: Optional[AnnotationConfidence] = Field(default=None, description="""Metadata describing the confidence of an annotation.""", json_schema_extra = { "linkml_meta": {'alias': 'confidence', 'domain_of': ['Annotation']} })
    files: Optional[list[AnnotationSourceFile]] = Field(default=None, description="""File and sourcing data for an annotation. Represents an entry in annotation.sources.""", json_schema_extra = { "linkml_meta": {'alias': 'files', 'domain_of': ['Annotation'], 'list_elements_ordered': True} })
    ground_truth_status: Optional[bool] = Field(default=False, description="""Whether an annotation is considered ground truth, as determined by the annotator.""", json_schema_extra = { "linkml_meta": {'alias': 'ground_truth_status',
         'domain_of': ['Annotation'],
         'exact_mappings': ['cdp-common:annotation_ground_truth_status'],
         'ifabsent': 'False',
         'recommended': True} })
    is_curator_recommended: Optional[bool] = Field(default=False, description="""This annotation is recommended by the curator to be preferred for this object type.""", json_schema_extra = { "linkml_meta": {'alias': 'is_curator_recommended',
         'domain_of': ['Annotation'],
         'exact_mappings': ['cdp-common:annotation_is_curator_recommended'],
         'ifabsent': 'False'} })
    method_type: AnnotationMethodTypeEnum = Field(default=..., description="""Classification of the annotation method based on supervision.""", json_schema_extra = { "linkml_meta": {'alias': 'method_type',
         'domain_of': ['Annotation', 'Alignment'],
         'exact_mappings': ['cdp-common:annotation_method_type']} })
    method_links: Optional[list[AnnotationMethodLinks]] = Field(default=None, description="""A set of links to models, source code, documentation, etc referenced by annotation the method""", json_schema_extra = { "linkml_meta": {'alias': 'method_links', 'domain_of': ['Annotation']} })
    object_count: Optional[int] = Field(default=None, description="""Number of objects identified""", json_schema_extra = { "linkml_meta": {'alias': 'object_count',
         'domain_of': ['Annotation'],
         'exact_mappings': ['cdp-common:annotation_object_count']} })
    version: Optional[float] = Field(default=None, description="""Version of annotation.""", json_schema_extra = { "linkml_meta": {'alias': 'version',
         'domain_of': ['Annotation', 'Container'],
         'exact_mappings': ['cdp-common:annotation_version']} })
    dates: DateStamp = Field(default=..., description="""A set of dates at which a data item was deposited, published and last modified.""", json_schema_extra = { "linkml_meta": {'alias': 'dates',
         'domain_of': ['DateStampedEntity',
                       'Tomogram',
                       'Dataset',
                       'Deposition',
                       'Annotation']} })
    authors: list[Author] = Field(default=..., description="""Author of a scientific data entity.""", min_length=1, json_schema_extra = { "linkml_meta": {'alias': 'authors',
         'domain_of': ['AuthoredEntity',
                       'Dataset',
                       'Deposition',
                       'Tomogram',
                       'Annotation'],
         'list_elements_ordered': True} })

    @field_validator('annotation_publications')
    def pattern_annotation_publications(cls, v):
        pattern=re.compile(r"^(EMPIAR-[0-9]{5}|EMD-[0-9]{4,5}|(doi:)?10\.[0-9]{4,9}/[-._;()/:a-zA-Z0-9]+|PDB-[0-9a-zA-Z]{4,8})(\s*,\s*(EMPIAR-[0-9]{5}|EMD-[0-9]{4,5}|(doi:)?10\.[0-9]{4,9}/[-._;()/:a-zA-Z0-9]+|PDB-[0-9a-zA-Z]{4,8}))*$")
        if isinstance(v, list):
            for element in v:
                if isinstance(element, str) and not pattern.match(element):
                    err_msg = f"Invalid annotation_publications format: {element}"
                    raise ValueError(err_msg)
        elif isinstance(v, str) and not pattern.match(v):
            err_msg = f"Invalid annotation_publications format: {v}"
            raise ValueError(err_msg)
        return v

    @field_validator('method_type')
    def pattern_method_type(cls, v):
        pattern=re.compile(r"(^manual$)|(^automated$)|(^hybrid$)|(^simulated$)")
        if isinstance(v, list):
            for element in v:
                if isinstance(element, str) and not pattern.match(element):
                    err_msg = f"Invalid method_type format: {element}"
                    raise ValueError(err_msg)
        elif isinstance(v, str) and not pattern.match(v):
            err_msg = f"Invalid method_type format: {v}"
            raise ValueError(err_msg)
        return v


class AlignmentSize(ConfiguredBaseModel):
    """
    The size of an alignment in voxels in each dimension.
    """
    linkml_meta: ClassVar[LinkMLMeta] = LinkMLMeta({'from_schema': 'metadata'})

    x: Union[float, str] = Field(default=..., description="""A placeholder for any type of data.""", json_schema_extra = { "linkml_meta": {'alias': 'x',
         'any_of': [{'range': 'float'}, {'range': 'FloatFormattedString'}],
         'domain_of': ['TiltSeriesSize',
                       'TomogramSize',
                       'TomogramOffset',
                       'AlignmentSize',
                       'AlignmentOffset'],
         'unit': {'descriptive_name': 'Angstrom', 'symbol': 'Å'}} })
    y: Union[float, str] = Field(default=..., description="""A placeholder for any type of data.""", json_schema_extra = { "linkml_meta": {'alias': 'y',
         'any_of': [{'range': 'float'}, {'range': 'FloatFormattedString'}],
         'domain_of': ['TiltSeriesSize',
                       'TomogramSize',
                       'TomogramOffset',
                       'AlignmentSize',
                       'AlignmentOffset'],
         'unit': {'descriptive_name': 'Angstrom', 'symbol': 'Å'}} })
    z: Union[float, str] = Field(default=..., description="""A placeholder for any type of data.""", json_schema_extra = { "linkml_meta": {'alias': 'z',
         'any_of': [{'range': 'float'}, {'range': 'FloatFormattedString'}],
         'domain_of': ['TiltSeriesSize',
                       'TomogramSize',
                       'TomogramOffset',
                       'AlignmentSize',
                       'AlignmentOffset'],
         'unit': {'descriptive_name': 'Angstrom', 'symbol': 'Å'}} })

    @field_validator('x')
    def pattern_x(cls, v):
        pattern=re.compile(r"^float[ ]*\{[a-zA-Z0-9_-]+\}[ ]*$")
        if isinstance(v, list):
            for element in v:
                if isinstance(element, str) and not pattern.match(element):
                    err_msg = f"Invalid x format: {element}"
                    raise ValueError(err_msg)
        elif isinstance(v, str) and not pattern.match(v):
            err_msg = f"Invalid x format: {v}"
            raise ValueError(err_msg)
        return v

    @field_validator('y')
    def pattern_y(cls, v):
        pattern=re.compile(r"^float[ ]*\{[a-zA-Z0-9_-]+\}[ ]*$")
        if isinstance(v, list):
            for element in v:
                if isinstance(element, str) and not pattern.match(element):
                    err_msg = f"Invalid y format: {element}"
                    raise ValueError(err_msg)
        elif isinstance(v, str) and not pattern.match(v):
            err_msg = f"Invalid y format: {v}"
            raise ValueError(err_msg)
        return v

    @field_validator('z')
    def pattern_z(cls, v):
        pattern=re.compile(r"^float[ ]*\{[a-zA-Z0-9_-]+\}[ ]*$")
        if isinstance(v, list):
            for element in v:
                if isinstance(element, str) and not pattern.match(element):
                    err_msg = f"Invalid z format: {element}"
                    raise ValueError(err_msg)
        elif isinstance(v, str) and not pattern.match(v):
            err_msg = f"Invalid z format: {v}"
            raise ValueError(err_msg)
        return v


class AlignmentOffset(ConfiguredBaseModel):
    """
    The offset of a alignment in voxels in each dimension relative to the canonical tomogram.
    """
    linkml_meta: ClassVar[LinkMLMeta] = LinkMLMeta({'from_schema': 'metadata'})

    x: Union[float, str] = Field(default=..., description="""A placeholder for any type of data.""", json_schema_extra = { "linkml_meta": {'alias': 'x',
         'any_of': [{'range': 'float'}, {'range': 'FloatFormattedString'}],
         'domain_of': ['TiltSeriesSize',
                       'TomogramSize',
                       'TomogramOffset',
                       'AlignmentSize',
                       'AlignmentOffset'],
         'unit': {'descriptive_name': 'Angstrom', 'symbol': 'Å'}} })
    y: Union[float, str] = Field(default=..., description="""A placeholder for any type of data.""", json_schema_extra = { "linkml_meta": {'alias': 'y',
         'any_of': [{'range': 'float'}, {'range': 'FloatFormattedString'}],
         'domain_of': ['TiltSeriesSize',
                       'TomogramSize',
                       'TomogramOffset',
                       'AlignmentSize',
                       'AlignmentOffset'],
         'unit': {'descriptive_name': 'Angstrom', 'symbol': 'Å'}} })
    z: Union[float, str] = Field(default=..., description="""A placeholder for any type of data.""", json_schema_extra = { "linkml_meta": {'alias': 'z',
         'any_of': [{'range': 'float'}, {'range': 'FloatFormattedString'}],
         'domain_of': ['TiltSeriesSize',
                       'TomogramSize',
                       'TomogramOffset',
                       'AlignmentSize',
                       'AlignmentOffset'],
         'unit': {'descriptive_name': 'Angstrom', 'symbol': 'Å'}} })

    @field_validator('x')
    def pattern_x(cls, v):
        pattern=re.compile(r"^float[ ]*\{[a-zA-Z0-9_-]+\}[ ]*$")
        if isinstance(v, list):
            for element in v:
                if isinstance(element, str) and not pattern.match(element):
                    err_msg = f"Invalid x format: {element}"
                    raise ValueError(err_msg)
        elif isinstance(v, str) and not pattern.match(v):
            err_msg = f"Invalid x format: {v}"
            raise ValueError(err_msg)
        return v

    @field_validator('y')
    def pattern_y(cls, v):
        pattern=re.compile(r"^float[ ]*\{[a-zA-Z0-9_-]+\}[ ]*$")
        if isinstance(v, list):
            for element in v:
                if isinstance(element, str) and not pattern.match(element):
                    err_msg = f"Invalid y format: {element}"
                    raise ValueError(err_msg)
        elif isinstance(v, str) and not pattern.match(v):
            err_msg = f"Invalid y format: {v}"
            raise ValueError(err_msg)
        return v

    @field_validator('z')
    def pattern_z(cls, v):
        pattern=re.compile(r"^float[ ]*\{[a-zA-Z0-9_-]+\}[ ]*$")
        if isinstance(v, list):
            for element in v:
                if isinstance(element, str) and not pattern.match(element):
                    err_msg = f"Invalid z format: {element}"
                    raise ValueError(err_msg)
        elif isinstance(v, str) and not pattern.match(v):
            err_msg = f"Invalid z format: {v}"
            raise ValueError(err_msg)
        return v


class PerSectionAlignmentParameters(ConfiguredBaseModel):
    """
    Alignment parameters for one section of a tilt series.
    """
    linkml_meta: ClassVar[LinkMLMeta] = LinkMLMeta({'from_schema': 'metadata'})

<<<<<<< HEAD
    z_index: int = Field(default=..., description="""z-index of the frame in the tiltseries""", ge=0, json_schema_extra = { "linkml_meta": {'alias': 'z_index',
         'domain_of': ['PerSectionParameter', 'PerSectionAlignmentParameters'],
         'exact_mappings': ['cdp-common:per_section_z_index']} })
    tilt_angle: Optional[float] = Field(default=None, description="""Tilt angle of the projection in degrees""", json_schema_extra = { "linkml_meta": {'alias': 'tilt_angle',
         'domain_of': ['PerSectionAlignmentParameters'],
         'exact_mappings': ['cdp-common:per_section_alignment_tilt_angle'],
         'unit': {'descriptive_name': 'degrees', 'symbol': '°'}} })
    volume_x_rotation: Optional[float] = Field(default=None, description="""Additional X rotation of the reconstruction volume in degrees""", json_schema_extra = { "linkml_meta": {'alias': 'volume_x_rotation',
         'domain_of': ['PerSectionAlignmentParameters'],
         'exact_mappings': ['cdp-common:alignment_volume_x_rotation'],
         'unit': {'descriptive_name': 'degrees', 'symbol': '°'}} })
    in_plane_rotation: Optional[conlist(min_length=2, max_length=2, item_type=conlist(min_length=2, max_length=2, item_type=float))] = Field(default=None, description="""In-plane rotation of the projection as a rotation matrix.""", json_schema_extra = { "linkml_meta": {'alias': 'in_plane_rotation',
         'array': {'dimensions': [{'exact_cardinality': 2}, {'exact_cardinality': 2}],
                   'exact_number_dimensions': 2},
         'domain_of': ['PerSectionAlignmentParameters']} })
    x_offset: Optional[float] = Field(default=None, description="""In-plane X-shift of the projection in angstrom""", json_schema_extra = { "linkml_meta": {'alias': 'x_offset',
         'domain_of': ['PerSectionAlignmentParameters'],
         'exact_mappings': ['cdp-common:per_section_alignment_x_offset'],
         'unit': {'descriptive_name': 'Angstrom', 'symbol': 'Å'}} })
    y_offset: Optional[float] = Field(default=None, description="""In-plane Y-shift of the projection in angstrom""", json_schema_extra = { "linkml_meta": {'alias': 'y_offset',
         'domain_of': ['PerSectionAlignmentParameters'],
         'exact_mappings': ['cdp-common:per_section_alignment_y_offset'],
         'unit': {'descriptive_name': 'Angstrom', 'symbol': 'Å'}} })
    beam_tilt: Optional[float] = Field(default=None, description="""Beam tilt during projection in degrees""", json_schema_extra = { "linkml_meta": {'alias': 'beam_tilt',
=======
    z_index: int = Field(..., description="""z-index of the frame in the tiltseries""", ge=0, json_schema_extra = { "linkml_meta": {'alias': 'z_index',
         'domain_of': ['PerSectionParameter', 'PerSectionAlignmentParameters'],
         'exact_mappings': ['cdp-common:per_section_z_index']} })
    tilt_angle: Optional[float] = Field(None, description="""Tilt angle of the projection in degrees""", json_schema_extra = { "linkml_meta": {'alias': 'tilt_angle',
         'domain_of': ['PerSectionAlignmentParameters'],
         'exact_mappings': ['cdp-common:per_section_alignment_tilt_angle'],
         'unit': {'descriptive_name': 'degrees', 'symbol': '°'}} })
    volume_x_rotation: Optional[float] = Field(None, description="""Additional X rotation of the reconstruction volume in degrees""", json_schema_extra = { "linkml_meta": {'alias': 'volume_x_rotation',
         'domain_of': ['PerSectionAlignmentParameters'],
         'exact_mappings': ['cdp-common:alignment_volume_x_rotation'],
         'unit': {'descriptive_name': 'degrees', 'symbol': '°'}} })
    in_plane_rotation: Optional[conlist(min_length=2, max_length=2, item_type=conlist(min_length=2, max_length=2, item_type=float))] = Field(None, description="""In-plane rotation of the projection as a rotation matrix.""", json_schema_extra = { "linkml_meta": {'alias': 'in_plane_rotation',
         'array': {'dimensions': [{'exact_cardinality': 2}, {'exact_cardinality': 2}],
                   'exact_number_dimensions': 2},
         'domain_of': ['PerSectionAlignmentParameters']} })
    x_offset: Optional[float] = Field(None, description="""In-plane X-shift of the projection in angstrom""", json_schema_extra = { "linkml_meta": {'alias': 'x_offset',
         'domain_of': ['PerSectionAlignmentParameters'],
         'exact_mappings': ['cdp-common:per_section_alignment_x_offset'],
         'unit': {'descriptive_name': 'Angstrom', 'symbol': 'Å'}} })
    y_offset: Optional[float] = Field(None, description="""In-plane Y-shift of the projection in angstrom""", json_schema_extra = { "linkml_meta": {'alias': 'y_offset',
         'domain_of': ['PerSectionAlignmentParameters'],
         'exact_mappings': ['cdp-common:per_section_alignment_y_offset'],
         'unit': {'descriptive_name': 'Angstrom', 'symbol': 'Å'}} })
    beam_tilt: Optional[float] = Field(None, description="""Beam tilt during projection in degrees""", json_schema_extra = { "linkml_meta": {'alias': 'beam_tilt',
>>>>>>> 248366d1
         'domain_of': ['PerSectionAlignmentParameters'],
         'exact_mappings': ['cdp-common:per_section_alignment_beam_tilt'],
         'unit': {'descriptive_name': 'degrees', 'symbol': '°'}} })


class Alignment(ConfiguredBaseModel):
    linkml_meta: ClassVar[LinkMLMeta] = LinkMLMeta({'from_schema': 'metadata'})

<<<<<<< HEAD
    alignment_type: Optional[AlignmentTypeEnum] = Field(default=None, description="""The type of alignment.""", json_schema_extra = { "linkml_meta": {'alias': 'alignment_type', 'domain_of': ['Alignment']} })
    volume_offset: Optional[AlignmentOffset] = Field(default=None, description="""The offset of a alignment in voxels in each dimension relative to the canonical tomogram.""", json_schema_extra = { "linkml_meta": {'alias': 'volume_offset', 'domain_of': ['Alignment']} })
    volume_dimension: Optional[AlignmentSize] = Field(default=None, description="""The size of an alignment in voxels in each dimension.""", json_schema_extra = { "linkml_meta": {'alias': 'volume_dimension', 'domain_of': ['Alignment']} })
    x_rotation_offset: Optional[Union[int, str]] = Field(default=None, description="""A placeholder for any type of data.""", json_schema_extra = { "linkml_meta": {'alias': 'x_rotation_offset',
=======
    alignment_type: Optional[AlignmentTypeEnum] = Field(None, description="""The type of alignment.""", json_schema_extra = { "linkml_meta": {'alias': 'alignment_type', 'domain_of': ['Alignment']} })
    volume_offset: Optional[AlignmentOffset] = Field(None, description="""The offset of a alignment in voxels in each dimension relative to the canonical tomogram.""", json_schema_extra = { "linkml_meta": {'alias': 'volume_offset', 'domain_of': ['Alignment']} })
    volume_dimension: Optional[AlignmentSize] = Field(None, description="""The size of an alignment in voxels in each dimension.""", json_schema_extra = { "linkml_meta": {'alias': 'volume_dimension', 'domain_of': ['Alignment']} })
    x_rotation_offset: Optional[Union[int, str]] = Field(0, description="""A placeholder for any type of data.""", json_schema_extra = { "linkml_meta": {'alias': 'x_rotation_offset',
>>>>>>> 248366d1
         'any_of': [{'range': 'integer'}, {'range': 'IntegerFormattedString'}],
         'domain_of': ['Alignment']} })
    tilt_offset: Optional[float] = Field(default=0.0, description="""The tilt offset relative to the tomogram.""", json_schema_extra = { "linkml_meta": {'alias': 'tilt_offset', 'domain_of': ['Alignment'], 'ifabsent': 'float(0.0)'} })
    affine_transformation_matrix: Optional[conlist(min_length=4, max_length=4, item_type=conlist(min_length=4, max_length=4, item_type=float))] = Field(default=None, description="""The flip or rotation transformation of this author submitted tomogram is indicated here. The default value if not present, is an identity matrix.""", json_schema_extra = { "linkml_meta": {'alias': 'affine_transformation_matrix',
         'array': {'dimensions': [{'exact_cardinality': 4}, {'exact_cardinality': 4}],
                   'exact_number_dimensions': 2},
         'domain_of': ['Tomogram', 'Alignment']} })
    is_portal_standard: Optional[bool] = Field(default=False, description="""Whether the alignment is standardized for the portal.""", json_schema_extra = { "linkml_meta": {'alias': 'is_portal_standard',
         'domain_of': ['AnnotationSourceFile',
                       'Alignment',
                       'AnnotationOrientedPointFile',
                       'AnnotationInstanceSegmentationFile',
                       'AnnotationPointFile',
                       'AnnotationSegmentationMaskFile',
                       'AnnotationSemanticSegmentationMaskFile',
                       'AnnotationTriangularMeshFile',
                       'AnnotationTriangularMeshGroupFile'],
         'ifabsent': 'False'} })
    format: AlignmentFormatEnum = Field(default=..., description="""The format of the alignment.""", json_schema_extra = { "linkml_meta": {'alias': 'format', 'domain_of': ['Alignment', 'Ctf']} })
    method_type: Optional[AlignmentMethodTypeEnum] = Field(default=None, description="""The alignment method type.""", json_schema_extra = { "linkml_meta": {'alias': 'method_type', 'domain_of': ['Annotation', 'Alignment']} })

    @field_validator('alignment_type')
    def pattern_alignment_type(cls, v):
        pattern=re.compile(r"(^LOCAL$)|(^GLOBAL$)")
        if isinstance(v, list):
            for element in v:
                if isinstance(element, str) and not pattern.match(element):
                    err_msg = f"Invalid alignment_type format: {element}"
                    raise ValueError(err_msg)
        elif isinstance(v, str) and not pattern.match(v):
            err_msg = f"Invalid alignment_type format: {v}"
            raise ValueError(err_msg)
        return v

    @field_validator('x_rotation_offset')
    def pattern_x_rotation_offset(cls, v):
        pattern=re.compile(r"^int[ ]*\{[a-zA-Z0-9_-]+\}[ ]*$")
        if isinstance(v, list):
            for element in v:
                if isinstance(element, str) and not pattern.match(element):
                    err_msg = f"Invalid x_rotation_offset format: {element}"
                    raise ValueError(err_msg)
        elif isinstance(v, str) and not pattern.match(v):
            err_msg = f"Invalid x_rotation_offset format: {v}"
            raise ValueError(err_msg)
        return v

    @field_validator('format')
    def pattern_format(cls, v):
        pattern=re.compile(r"(^IMOD$)|(^ARETOMO3$)")
        if isinstance(v, list):
            for element in v:
                if isinstance(element, str) and not pattern.match(element):
                    err_msg = f"Invalid format format: {element}"
                    raise ValueError(err_msg)
        elif isinstance(v, str) and not pattern.match(v):
            err_msg = f"Invalid format format: {v}"
            raise ValueError(err_msg)
        return v

    @field_validator('method_type')
    def pattern_method_type(cls, v):
        pattern=re.compile(r"(^fiducial_based$)|(^patch_tracking$)|(^projection_matching$)|(^undefined$)")
        if isinstance(v, list):
            for element in v:
                if isinstance(element, str) and not pattern.match(element):
                    err_msg = f"Invalid method_type format: {element}"
                    raise ValueError(err_msg)
        elif isinstance(v, str) and not pattern.match(v):
            err_msg = f"Invalid method_type format: {v}"
            raise ValueError(err_msg)
        return v


class Frame(ConfiguredBaseModel):
    """
    A frame entity.
    """
    linkml_meta: ClassVar[LinkMLMeta] = LinkMLMeta({'from_schema': 'metadata'})

    dose_rate: Union[float, str] = Field(default=..., description="""A placeholder for any type of data.""", json_schema_extra = { "linkml_meta": {'alias': 'dose_rate',
         'any_of': [{'range': 'float'}, {'range': 'FloatFormattedString'}],
         'domain_of': ['Frame']} })
    is_gain_corrected: Optional[bool] = Field(default=None, description="""Is the frame gain corrected""", json_schema_extra = { "linkml_meta": {'alias': 'is_gain_corrected', 'domain_of': ['Frame']} })

    @field_validator('dose_rate')
    def pattern_dose_rate(cls, v):
        pattern=re.compile(r"^float[ ]*\{[a-zA-Z0-9_-]+\}[ ]*$")
        if isinstance(v, list):
            for element in v:
                if isinstance(element, str) and not pattern.match(element):
                    err_msg = f"Invalid dose_rate format: {element}"
                    raise ValueError(err_msg)
        elif isinstance(v, str) and not pattern.match(v):
            err_msg = f"Invalid dose_rate format: {v}"
            raise ValueError(err_msg)
        return v


class Ctf(ConfiguredBaseModel):
    """
    A ctf entity.
    """
    linkml_meta: ClassVar[LinkMLMeta] = LinkMLMeta({'from_schema': 'metadata'})

    format: CtfFormatEnum = Field(default=..., description="""The format of the ctf file.""", json_schema_extra = { "linkml_meta": {'alias': 'format', 'domain_of': ['Alignment', 'Ctf']} })

    @field_validator('format')
    def pattern_format(cls, v):
        pattern=re.compile(r"^CTFFIND$")
        if isinstance(v, list):
            for element in v:
                if isinstance(element, str) and not pattern.match(element):
                    err_msg = f"Invalid format format: {element}"
                    raise ValueError(err_msg)
        elif isinstance(v, str) and not pattern.match(v):
            err_msg = f"Invalid format format: {v}"
            raise ValueError(err_msg)
        return v


class DateStampedEntityMixin(ConfiguredBaseModel):
    """
    A set of dates at which a data item was deposited, published and last modified.
    """
    linkml_meta: ClassVar[LinkMLMeta] = LinkMLMeta({'from_schema': 'cdp-ingestion-config', 'mixin': True})

    deposition_date: date = Field(default=..., description="""The date a data item was received by the cryoET data portal.""", json_schema_extra = { "linkml_meta": {'alias': 'deposition_date',
         'domain_of': ['DateStampedEntityMixin', 'DateStamp'],
         'exact_mappings': ['cdp-common:deposition_date']} })
    release_date: date = Field(default=..., description="""The date a data item was received by the cryoET data portal.""", json_schema_extra = { "linkml_meta": {'alias': 'release_date',
         'domain_of': ['DateStampedEntityMixin', 'DateStamp'],
         'exact_mappings': ['cdp-common:release_date']} })
    last_modified_date: date = Field(default=..., description="""The date a piece of data was last modified on the cryoET data portal.""", json_schema_extra = { "linkml_meta": {'alias': 'last_modified_date',
         'domain_of': ['DateStampedEntityMixin', 'DateStamp'],
         'exact_mappings': ['cdp-common:last_modified_date']} })


class DateStamp(DateStampedEntityMixin):
    """
    A set of dates at which a data item was deposited, published and last modified.
    """
    linkml_meta: ClassVar[LinkMLMeta] = LinkMLMeta({'from_schema': 'metadata', 'mixins': ['DateStampedEntityMixin']})

    deposition_date: date = Field(default=..., description="""The date a data item was received by the cryoET data portal.""", json_schema_extra = { "linkml_meta": {'alias': 'deposition_date',
         'domain_of': ['DateStampedEntityMixin', 'DateStamp'],
         'exact_mappings': ['cdp-common:deposition_date']} })
    release_date: date = Field(default=..., description="""The date a data item was received by the cryoET data portal.""", json_schema_extra = { "linkml_meta": {'alias': 'release_date',
         'domain_of': ['DateStampedEntityMixin', 'DateStamp'],
         'exact_mappings': ['cdp-common:release_date']} })
    last_modified_date: date = Field(default=..., description="""The date a piece of data was last modified on the cryoET data portal.""", json_schema_extra = { "linkml_meta": {'alias': 'last_modified_date',
         'domain_of': ['DateStampedEntityMixin', 'DateStamp'],
         'exact_mappings': ['cdp-common:last_modified_date']} })


class CrossReferencesMixin(ConfiguredBaseModel):
    """
    A set of cross-references to other databases and publications.
    """
    linkml_meta: ClassVar[LinkMLMeta] = LinkMLMeta({'from_schema': 'cdp-ingestion-config', 'mixin': True})

    publications: Optional[str] = Field(default=None, description="""Comma-separated list of DOIs for publications associated with the dataset.""", json_schema_extra = { "linkml_meta": {'alias': 'publications',
         'domain_of': ['CrossReferencesMixin', 'CrossReferences'],
         'recommended': True} })
    related_database_entries: Optional[str] = Field(default=None, description="""Comma-separated list of related database entries for the dataset.""", json_schema_extra = { "linkml_meta": {'alias': 'related_database_entries',
         'domain_of': ['CrossReferencesMixin', 'CrossReferences'],
         'recommended': True} })
    related_database_links: Optional[str] = Field(default=None, description="""Comma-separated list of related database links for the dataset.""", json_schema_extra = { "linkml_meta": {'alias': 'related_database_links',
         'domain_of': ['CrossReferencesMixin', 'CrossReferences']} })
    dataset_citations: Optional[str] = Field(default=None, description="""Comma-separated list of DOIs for publications citing the dataset.""", json_schema_extra = { "linkml_meta": {'alias': 'dataset_citations',
         'domain_of': ['CrossReferencesMixin', 'CrossReferences']} })

    @field_validator('publications')
    def pattern_publications(cls, v):
        pattern=re.compile(r"(^(doi:)?10\.[0-9]{4,9}/[-._;()/:a-zA-Z0-9]+(\s*,\s*(doi:)?10\.[0-9]{4,9}/[-._;()/:a-zA-Z0-9]+)*$)|(^(doi:)?10\.[0-9]{4,9}/[-._;()/:a-zA-Z0-9]+(\s*,\s*(doi:)?10\.[0-9]{4,9}/[-._;()/:a-zA-Z0-9]+)*$)")
        if isinstance(v, list):
            for element in v:
                if isinstance(element, str) and not pattern.match(element):
                    err_msg = f"Invalid publications format: {element}"
                    raise ValueError(err_msg)
        elif isinstance(v, str) and not pattern.match(v):
            err_msg = f"Invalid publications format: {v}"
            raise ValueError(err_msg)
        return v

    @field_validator('related_database_entries')
    def pattern_related_database_entries(cls, v):
        pattern=re.compile(r"(^(EMPIAR-[0-9]{5}|EMD-[0-9]{4,5}|PDB-[0-9a-zA-Z]{4,8})(\s*,\s*(EMPIAR-[0-9]{5}|EMD-[0-9]{4,5}|PDB-[0-9a-zA-Z]{4,8}))*$)|(^(EMPIAR-[0-9]{5}|EMD-[0-9]{4,5}|PDB-[0-9a-zA-Z]{4,8})(\s*,\s*(EMPIAR-[0-9]{5}|EMD-[0-9]{4,5}|PDB-[0-9a-zA-Z]{4,8}))*$)")
        if isinstance(v, list):
            for element in v:
                if isinstance(element, str) and not pattern.match(element):
                    err_msg = f"Invalid related_database_entries format: {element}"
                    raise ValueError(err_msg)
        elif isinstance(v, str) and not pattern.match(v):
            err_msg = f"Invalid related_database_entries format: {v}"
            raise ValueError(err_msg)
        return v


class CrossReferences(CrossReferencesMixin):
    """
    A set of cross-references to other databases and publications.
    """
    linkml_meta: ClassVar[LinkMLMeta] = LinkMLMeta({'from_schema': 'metadata', 'mixins': ['CrossReferencesMixin']})

    publications: Optional[str] = Field(default=None, description="""Comma-separated list of DOIs for publications associated with the dataset.""", json_schema_extra = { "linkml_meta": {'alias': 'publications',
         'domain_of': ['CrossReferencesMixin', 'CrossReferences'],
         'recommended': True} })
    related_database_entries: Optional[str] = Field(default=None, description="""Comma-separated list of related database entries for the dataset.""", json_schema_extra = { "linkml_meta": {'alias': 'related_database_entries',
         'domain_of': ['CrossReferencesMixin', 'CrossReferences'],
         'recommended': True} })
    related_database_links: Optional[str] = Field(default=None, description="""Comma-separated list of related database links for the dataset.""", json_schema_extra = { "linkml_meta": {'alias': 'related_database_links',
         'domain_of': ['CrossReferencesMixin', 'CrossReferences']} })
    dataset_citations: Optional[str] = Field(default=None, description="""Comma-separated list of DOIs for publications citing the dataset.""", json_schema_extra = { "linkml_meta": {'alias': 'dataset_citations',
         'domain_of': ['CrossReferencesMixin', 'CrossReferences']} })

    @field_validator('publications')
    def pattern_publications(cls, v):
        pattern=re.compile(r"(^(doi:)?10\.[0-9]{4,9}/[-._;()/:a-zA-Z0-9]+(\s*,\s*(doi:)?10\.[0-9]{4,9}/[-._;()/:a-zA-Z0-9]+)*$)|(^(doi:)?10\.[0-9]{4,9}/[-._;()/:a-zA-Z0-9]+(\s*,\s*(doi:)?10\.[0-9]{4,9}/[-._;()/:a-zA-Z0-9]+)*$)")
        if isinstance(v, list):
            for element in v:
                if isinstance(element, str) and not pattern.match(element):
                    err_msg = f"Invalid publications format: {element}"
                    raise ValueError(err_msg)
        elif isinstance(v, str) and not pattern.match(v):
            err_msg = f"Invalid publications format: {v}"
            raise ValueError(err_msg)
        return v

    @field_validator('related_database_entries')
    def pattern_related_database_entries(cls, v):
        pattern=re.compile(r"(^(EMPIAR-[0-9]{5}|EMD-[0-9]{4,5}|PDB-[0-9a-zA-Z]{4,8})(\s*,\s*(EMPIAR-[0-9]{5}|EMD-[0-9]{4,5}|PDB-[0-9a-zA-Z]{4,8}))*$)|(^(EMPIAR-[0-9]{5}|EMD-[0-9]{4,5}|PDB-[0-9a-zA-Z]{4,8})(\s*,\s*(EMPIAR-[0-9]{5}|EMD-[0-9]{4,5}|PDB-[0-9a-zA-Z]{4,8}))*$)")
        if isinstance(v, list):
            for element in v:
                if isinstance(element, str) and not pattern.match(element):
                    err_msg = f"Invalid related_database_entries format: {element}"
                    raise ValueError(err_msg)
        elif isinstance(v, str) and not pattern.match(v):
            err_msg = f"Invalid related_database_entries format: {v}"
            raise ValueError(err_msg)
        return v


class AuthorMixin(ConfiguredBaseModel):
    """
    An entity with author data
    """
    linkml_meta: ClassVar[LinkMLMeta] = LinkMLMeta({'from_schema': 'cdp-ingestion-config', 'mixin': True})

    name: str = Field(default=..., description="""The full name of the author.""", json_schema_extra = { "linkml_meta": {'alias': 'name',
         'domain_of': ['AuthorMixin',
                       'Author',
                       'OrganismDetails',
                       'TissueDetails',
                       'CellType',
                       'CellStrain',
                       'CellComponent',
                       'AnnotationObject',
                       'AnnotationTriangularMeshGroupFile'],
         'exact_mappings': ['cdp-common:author_name']} })
    email: Optional[str] = Field(default=None, description="""The email address of the author.""", json_schema_extra = { "linkml_meta": {'alias': 'email',
         'domain_of': ['AuthorMixin', 'Author'],
         'exact_mappings': ['cdp-common:author_email']} })
    affiliation_name: Optional[str] = Field(default=None, description="""The name of the author's affiliation.""", json_schema_extra = { "linkml_meta": {'alias': 'affiliation_name',
         'domain_of': ['AuthorMixin', 'Author'],
         'exact_mappings': ['cdp-common:author_affiliation_name']} })
    affiliation_address: Optional[str] = Field(default=None, description="""The address of the author's affiliation.""", json_schema_extra = { "linkml_meta": {'alias': 'affiliation_address',
         'domain_of': ['AuthorMixin', 'Author'],
         'exact_mappings': ['cdp-common:author_affiliation_address']} })
    affiliation_identifier: Optional[str] = Field(default=None, description="""A Research Organization Registry (ROR) identifier.""", json_schema_extra = { "linkml_meta": {'alias': 'affiliation_identifier',
         'domain_of': ['AuthorMixin', 'Author'],
         'exact_mappings': ['cdp-common:author_affiliation_identifier'],
         'recommended': True} })
    corresponding_author_status: Optional[bool] = Field(default=False, description="""Whether the author is a corresponding author.""", json_schema_extra = { "linkml_meta": {'alias': 'corresponding_author_status',
         'domain_of': ['AuthorMixin', 'Author'],
         'exact_mappings': ['cdp-common:author_corresponding_author_status'],
         'ifabsent': 'False'} })
    primary_author_status: Optional[bool] = Field(default=False, description="""Whether the author is a primary author.""", json_schema_extra = { "linkml_meta": {'alias': 'primary_author_status',
         'domain_of': ['AuthorMixin', 'Author'],
         'exact_mappings': ['cdp-common:author_primary_author_status'],
         'ifabsent': 'False'} })
    kaggle_id: Optional[str] = Field(default=None, description="""Identifying string for the author's kaggle profile (found after 'kaggle.com/').""", json_schema_extra = { "linkml_meta": {'alias': 'kaggle_id',
         'domain_of': ['AuthorMixin', 'Author'],
         'exact_mappings': ['cdp-common:kaggle_id']} })


class Author(AuthorMixin):
    """
    Author of a scientific data entity.
    """
    linkml_meta: ClassVar[LinkMLMeta] = LinkMLMeta({'from_schema': 'metadata', 'mixins': ['AuthorMixin']})

    ORCID: Optional[str] = Field(default=None, description="""The ORCID identifier for the author.""", json_schema_extra = { "linkml_meta": {'alias': 'ORCID',
         'domain_of': ['Author'],
         'exact_mappings': ['cdp-common:author_orcid'],
         'recommended': True} })
    kaggle_id: Optional[str] = Field(default=None, description="""Identifying string for the author's kaggle profile (found after 'kaggle.com/').""", json_schema_extra = { "linkml_meta": {'alias': 'kaggle_id',
         'domain_of': ['Author', 'AuthorMixin'],
         'exact_mappings': ['cdp-common:kaggle_id']} })
    name: str = Field(default=..., description="""The full name of the author.""", json_schema_extra = { "linkml_meta": {'alias': 'name',
         'domain_of': ['AuthorMixin',
                       'OrganismDetails',
                       'TissueDetails',
                       'CellType',
                       'CellStrain',
                       'CellComponent',
                       'AnnotationObject',
                       'AnnotationTriangularMeshGroupFile',
                       'Author'],
         'exact_mappings': ['cdp-common:author_name']} })
    email: Optional[str] = Field(default=None, description="""The email address of the author.""", json_schema_extra = { "linkml_meta": {'alias': 'email',
         'domain_of': ['AuthorMixin', 'Author'],
         'exact_mappings': ['cdp-common:author_email']} })
    affiliation_name: Optional[str] = Field(default=None, description="""The name of the author's affiliation.""", json_schema_extra = { "linkml_meta": {'alias': 'affiliation_name',
         'domain_of': ['AuthorMixin', 'Author'],
         'exact_mappings': ['cdp-common:author_affiliation_name']} })
    affiliation_address: Optional[str] = Field(default=None, description="""The address of the author's affiliation.""", json_schema_extra = { "linkml_meta": {'alias': 'affiliation_address',
         'domain_of': ['AuthorMixin', 'Author'],
         'exact_mappings': ['cdp-common:author_affiliation_address']} })
    affiliation_identifier: Optional[str] = Field(default=None, description="""A Research Organization Registry (ROR) identifier.""", json_schema_extra = { "linkml_meta": {'alias': 'affiliation_identifier',
         'domain_of': ['AuthorMixin', 'Author'],
         'exact_mappings': ['cdp-common:author_affiliation_identifier'],
         'recommended': True} })
    corresponding_author_status: Optional[bool] = Field(default=False, description="""Whether the author is a corresponding author.""", json_schema_extra = { "linkml_meta": {'alias': 'corresponding_author_status',
         'domain_of': ['AuthorMixin', 'Author'],
         'exact_mappings': ['cdp-common:author_corresponding_author_status'],
         'ifabsent': 'False'} })
    primary_author_status: Optional[bool] = Field(default=False, description="""Whether the author is a primary author.""", json_schema_extra = { "linkml_meta": {'alias': 'primary_author_status',
         'domain_of': ['AuthorMixin', 'Author'],
         'exact_mappings': ['cdp-common:author_primary_author_status'],
         'ifabsent': 'False'} })

    @field_validator('ORCID')
    def pattern_ORCID(cls, v):
        pattern=re.compile(r"[0-9]{4}-[0-9]{4}-[0-9]{4}-[0-9]{3}[0-9X]$")
        if isinstance(v, list):
            for element in v:
                if isinstance(element, str) and not pattern.match(element):
                    err_msg = f"Invalid ORCID format: {element}"
                    raise ValueError(err_msg)
        elif isinstance(v, str) and not pattern.match(v):
            err_msg = f"Invalid ORCID format: {v}"
            raise ValueError(err_msg)
        return v


class Container(ConfiguredBaseModel):
    """
    Class that models the ingestion config file.
    """
    linkml_meta: ClassVar[LinkMLMeta] = LinkMLMeta({'from_schema': 'cdp-ingestion-config', 'tree_root': True})

<<<<<<< HEAD
    alignments: Optional[list[AlignmentEntity]] = Field(default=None, description="""An alignment entity.""", json_schema_extra = { "linkml_meta": {'alias': 'alignments', 'domain_of': ['Container']} })
    annotations: Optional[list[AnnotationEntity]] = Field(default=None, description="""An annotation entity.""", json_schema_extra = { "linkml_meta": {'alias': 'annotations', 'domain_of': ['Container']} })
    collection_metadata: Optional[list[CollectionMetadataEntity]] = Field(default=None, description="""A collection_metadata entity.""", json_schema_extra = { "linkml_meta": {'alias': 'collection_metadata', 'domain_of': ['Container']} })
    ctfs: Optional[list[CtfEntity]] = Field(default=None, description="""A ctf entity.""", json_schema_extra = { "linkml_meta": {'alias': 'ctfs', 'domain_of': ['Container']} })
    dataset_keyphotos: Optional[list[DatasetKeyPhotoEntity]] = Field(default=None, description="""A dataset key photo entity.""", json_schema_extra = { "linkml_meta": {'alias': 'dataset_keyphotos', 'domain_of': ['Container']} })
    datasets: list[DatasetEntity] = Field(default=..., description="""A dataset entity.""", min_length=1, json_schema_extra = { "linkml_meta": {'alias': 'datasets', 'domain_of': ['Container']} })
    deposition_keyphotos: Optional[list[DepositionKeyPhotoEntity]] = Field(default=None, description="""A deposition key photo entity.""", json_schema_extra = { "linkml_meta": {'alias': 'deposition_keyphotos', 'domain_of': ['Container']} })
    depositions: list[DepositionEntity] = Field(default=..., description="""A deposition entity.""", min_length=1, json_schema_extra = { "linkml_meta": {'alias': 'depositions', 'domain_of': ['Container']} })
    frames: Optional[list[FrameEntity]] = Field(default=None, description="""A frame entity.""", json_schema_extra = { "linkml_meta": {'alias': 'frames', 'domain_of': ['Container']} })
    gains: Optional[list[GainEntity]] = Field(default=None, description="""A gain entity.""", json_schema_extra = { "linkml_meta": {'alias': 'gains', 'domain_of': ['Container']} })
    key_images: Optional[list[KeyImageEntity]] = Field(default=None, description="""A key image entity.""", json_schema_extra = { "linkml_meta": {'alias': 'key_images', 'domain_of': ['Container']} })
    rawtilts: Optional[list[RawTiltEntity]] = Field(default=None, description="""A raw tilt entity.""", json_schema_extra = { "linkml_meta": {'alias': 'rawtilts', 'domain_of': ['Container']} })
    runs: list[RunEntity] = Field(default=..., description="""A run entity.""", min_length=1, json_schema_extra = { "linkml_meta": {'alias': 'runs', 'domain_of': ['Container']} })
    standardization_config: StandardizationConfig = Field(default=..., description="""A standardization configuration.""", json_schema_extra = { "linkml_meta": {'alias': 'standardization_config', 'domain_of': ['Container']} })
    tiltseries: Optional[list[TiltSeriesEntity]] = Field(default=None, description="""A tilt series entity.""", json_schema_extra = { "linkml_meta": {'alias': 'tiltseries', 'domain_of': ['Container']} })
    tomograms: Optional[list[TomogramEntity]] = Field(default=None, description="""A tomogram entity.""", json_schema_extra = { "linkml_meta": {'alias': 'tomograms', 'domain_of': ['Container']} })
    version: str = Field(default=..., description="""The version of the ingestion config.""", json_schema_extra = { "linkml_meta": {'alias': 'version', 'domain_of': ['Annotation', 'Container']} })
    voxel_spacings: list[VoxelSpacingEntity] = Field(default=..., description="""A voxel spacing entity.""", min_length=1, json_schema_extra = { "linkml_meta": {'alias': 'voxel_spacings', 'domain_of': ['Container']} })
=======
    alignments: Optional[List[AlignmentEntity]] = Field(None, description="""An alignment entity.""", json_schema_extra = { "linkml_meta": {'alias': 'alignments', 'domain_of': ['Container']} })
    annotations: Optional[List[AnnotationEntity]] = Field(None, description="""An annotation entity.""", json_schema_extra = { "linkml_meta": {'alias': 'annotations', 'domain_of': ['Container']} })
    collection_metadata: Optional[List[CollectionMetadataEntity]] = Field(None, description="""A collection_metadata entity.""", json_schema_extra = { "linkml_meta": {'alias': 'collection_metadata', 'domain_of': ['Container']} })
    ctfs: Optional[List[CtfEntity]] = Field(None, description="""A ctf entity.""", json_schema_extra = { "linkml_meta": {'alias': 'ctfs', 'domain_of': ['Container']} })
    dataset_keyphotos: Optional[List[DatasetKeyPhotoEntity]] = Field(None, description="""A dataset key photo entity.""", json_schema_extra = { "linkml_meta": {'alias': 'dataset_keyphotos', 'domain_of': ['Container']} })
    datasets: List[DatasetEntity] = Field(..., description="""A dataset entity.""", min_length=1, json_schema_extra = { "linkml_meta": {'alias': 'datasets', 'domain_of': ['Container']} })
    deposition_keyphotos: Optional[List[DepositionKeyPhotoEntity]] = Field(None, description="""A deposition key photo entity.""", json_schema_extra = { "linkml_meta": {'alias': 'deposition_keyphotos', 'domain_of': ['Container']} })
    depositions: List[DepositionEntity] = Field(..., description="""A deposition entity.""", min_length=1, json_schema_extra = { "linkml_meta": {'alias': 'depositions', 'domain_of': ['Container']} })
    frames: Optional[List[FrameEntity]] = Field(None, description="""A frame entity.""", json_schema_extra = { "linkml_meta": {'alias': 'frames', 'domain_of': ['Container']} })
    gains: Optional[List[GainEntity]] = Field(None, description="""A gain entity.""", json_schema_extra = { "linkml_meta": {'alias': 'gains', 'domain_of': ['Container']} })
    identified_objects: Optional[List[IdentifiedObjectEntity]] = Field(None, description="""An identified object entity.""", json_schema_extra = { "linkml_meta": {'alias': 'identified_objects', 'domain_of': ['Container']} })
    key_images: Optional[List[KeyImageEntity]] = Field(None, description="""A key image entity.""", json_schema_extra = { "linkml_meta": {'alias': 'key_images', 'domain_of': ['Container']} })
    rawtilts: Optional[List[RawTiltEntity]] = Field(None, description="""A raw tilt entity.""", json_schema_extra = { "linkml_meta": {'alias': 'rawtilts', 'domain_of': ['Container']} })
    runs: List[RunEntity] = Field(..., description="""A run entity.""", min_length=1, json_schema_extra = { "linkml_meta": {'alias': 'runs', 'domain_of': ['Container']} })
    standardization_config: StandardizationConfig = Field(..., description="""A standardization configuration.""", json_schema_extra = { "linkml_meta": {'alias': 'standardization_config', 'domain_of': ['Container']} })
    tiltseries: Optional[List[TiltSeriesEntity]] = Field(None, description="""A tilt series entity.""", json_schema_extra = { "linkml_meta": {'alias': 'tiltseries', 'domain_of': ['Container']} })
    tomograms: Optional[List[TomogramEntity]] = Field(None, description="""A tomogram entity.""", json_schema_extra = { "linkml_meta": {'alias': 'tomograms', 'domain_of': ['Container']} })
    version: str = Field(..., description="""The version of the ingestion config.""", json_schema_extra = { "linkml_meta": {'alias': 'version', 'domain_of': ['Annotation', 'Container']} })
    voxel_spacings: List[VoxelSpacingEntity] = Field(..., description="""A voxel spacing entity.""", min_length=1, json_schema_extra = { "linkml_meta": {'alias': 'voxel_spacings', 'domain_of': ['Container']} })
>>>>>>> 248366d1


class GeneralGlob(ConfiguredBaseModel):
    """
    An abstracted glob class for destination and source globs.
    """
    linkml_meta: ClassVar[LinkMLMeta] = LinkMLMeta({'abstract': True, 'from_schema': 'cdp-ingestion-config'})

    list_glob: str = Field(default=..., description="""The glob for the file.""", json_schema_extra = { "linkml_meta": {'alias': 'list_glob',
         'domain_of': ['GeneralGlob',
                       'TomogramHeader',
                       'DestinationGlob',
                       'SourceGlob']} })
    match_regex: Optional[str] = Field(default=".*", description="""The regex for the file.""", json_schema_extra = { "linkml_meta": {'alias': 'match_regex',
         'domain_of': ['GeneralGlob',
                       'TomogramHeader',
                       'DestinationGlob',
                       'SourceGlob'],
         'ifabsent': 'string(.*)'} })
    name_regex: Optional[str] = Field(default="", description="""The regex for the name of the file.""", json_schema_extra = { "linkml_meta": {'alias': 'name_regex',
         'domain_of': ['GeneralGlob', 'DestinationGlob', 'SourceGlob'],
         'ifabsent': 'string((.*))'} })


class DestinationGlob(GeneralGlob):
    """
    A glob class for finding files in the output / destination directory.
    """
    linkml_meta: ClassVar[LinkMLMeta] = LinkMLMeta({'from_schema': 'cdp-ingestion-config'})

    list_glob: str = Field(default=..., description="""The glob for the file.""", json_schema_extra = { "linkml_meta": {'alias': 'list_glob',
         'domain_of': ['GeneralGlob',
                       'TomogramHeader',
                       'DestinationGlob',
                       'SourceGlob']} })
    match_regex: Optional[str] = Field(default=".*", description="""The regex for the file.""", json_schema_extra = { "linkml_meta": {'alias': 'match_regex',
         'domain_of': ['GeneralGlob',
                       'TomogramHeader',
                       'DestinationGlob',
                       'SourceGlob'],
         'ifabsent': 'string(.*)'} })
    name_regex: Optional[str] = Field(default="", description="""The regex for the name of the file.""", json_schema_extra = { "linkml_meta": {'alias': 'name_regex',
         'domain_of': ['GeneralGlob', 'DestinationGlob', 'SourceGlob'],
         'ifabsent': 'string((.*))'} })


class SourceGlob(GeneralGlob):
    """
    A glob class for finding files in the source directory.
    """
    linkml_meta: ClassVar[LinkMLMeta] = LinkMLMeta({'from_schema': 'cdp-ingestion-config'})

    list_glob: str = Field(default=..., description="""The glob for the file.""", json_schema_extra = { "linkml_meta": {'alias': 'list_glob',
         'domain_of': ['GeneralGlob',
                       'TomogramHeader',
                       'DestinationGlob',
                       'SourceGlob']} })
    match_regex: Optional[str] = Field(default=".*", description="""The regex for the file.""", json_schema_extra = { "linkml_meta": {'alias': 'match_regex',
         'domain_of': ['GeneralGlob',
                       'TomogramHeader',
                       'DestinationGlob',
                       'SourceGlob'],
         'ifabsent': 'string(.*)'} })
    name_regex: Optional[str] = Field(default="", description="""The regex for the name of the file.""", json_schema_extra = { "linkml_meta": {'alias': 'name_regex',
         'domain_of': ['GeneralGlob', 'DestinationGlob', 'SourceGlob'],
         'ifabsent': 'string((.*))'} })


class SourceMultiGlob(ConfiguredBaseModel):
    """
    A glob class for finding files in the source directory (with multiple globs).
    """
    linkml_meta: ClassVar[LinkMLMeta] = LinkMLMeta({'from_schema': 'cdp-ingestion-config'})

    list_globs: list[str] = Field(default=..., description="""The globs for the file.""", min_length=1, json_schema_extra = { "linkml_meta": {'alias': 'list_globs', 'domain_of': ['SourceMultiGlob']} })


class DefaultSource(ConfiguredBaseModel):
    """
    A default source class that all source classes inherit from.
    """
    linkml_meta: ClassVar[LinkMLMeta] = LinkMLMeta({'from_schema': 'cdp-ingestion-config'})

    exclude: Optional[list[str]] = Field(default=None, description="""Exclude files from the source that match (regexes).""", json_schema_extra = { "linkml_meta": {'alias': 'exclude',
         'domain_of': ['DefaultSource',
                       'AlignmentParentFilters',
                       'AnnotationParentFilters',
                       'CollectionMetadataParentFilters',
                       'CtfParentFilters',
                       'DatasetParentFilters',
                       'DatasetKeyPhotoParentFilters',
                       'DepositionKeyPhotoParentFilters',
                       'FrameParentFilters',
                       'GainParentFilters',
                       'KeyImageParentFilters',
                       'RawTiltParentFilters',
                       'RunParentFilters',
                       'TiltSeriesParentFilters',
                       'TomogramParentFilters',
                       'VoxelSpacingParentFilters',
                       'StandardSource',
                       'ReferencedSource',
                       'AlignmentSource',
                       'AnnotationSource',
                       'CollectionMetadataSource',
                       'CtfSource',
                       'DatasetSource',
                       'DatasetKeyPhotoSource',
                       'DepositionSource',
                       'DepositionKeyPhotoSource',
                       'FrameSource',
                       'GainSource',
                       'KeyImageSource',
                       'RawTiltSource',
                       'RunSource',
                       'TiltSeriesSource',
                       'TomogramSource',
                       'VoxelSpacingSource']} })


class StandardSource(DefaultSource):
    """
    A generalized source class with glob finders. Inherited by a majority of source classes.
    """
    linkml_meta: ClassVar[LinkMLMeta] = LinkMLMeta({'from_schema': 'cdp-ingestion-config'})

    destination_glob: Optional[DestinationGlob] = Field(default=None, description="""A glob class for finding files in the output / destination directory.""", json_schema_extra = { "linkml_meta": {'alias': 'destination_glob',
         'domain_of': ['StandardSource',
                       'VoxelSpacingSource',
                       'ReferencedSource',
                       'AlignmentSource',
                       'CollectionMetadataSource',
                       'CtfSource',
                       'DatasetSource',
                       'DatasetKeyPhotoSource',
                       'DepositionSource',
                       'DepositionKeyPhotoSource',
                       'FrameSource',
                       'GainSource',
                       'KeyImageSource',
                       'RawTiltSource',
                       'RunSource',
                       'TiltSeriesSource',
                       'TomogramSource']} })
    source_glob: Optional[SourceGlob] = Field(default=None, description="""A glob class for finding files in the source directory.""", json_schema_extra = { "linkml_meta": {'alias': 'source_glob',
         'domain_of': ['StandardSource',
                       'VoxelSpacingSource',
                       'ReferencedSource',
                       'AlignmentSource',
                       'CollectionMetadataSource',
                       'CtfSource',
                       'DatasetSource',
                       'DatasetKeyPhotoSource',
                       'DepositionSource',
                       'DepositionKeyPhotoSource',
                       'FrameSource',
                       'GainSource',
                       'KeyImageSource',
                       'RawTiltSource',
                       'RunSource',
                       'TiltSeriesSource',
                       'TomogramSource']} })
    source_multi_glob: Optional[SourceMultiGlob] = Field(default=None, description="""A glob class for finding files in the source directory (with multiple globs).""", json_schema_extra = { "linkml_meta": {'alias': 'source_multi_glob',
         'domain_of': ['StandardSource',
                       'ReferencedSource',
                       'AlignmentSource',
                       'CollectionMetadataSource',
                       'CtfSource',
                       'DatasetSource',
                       'DatasetKeyPhotoSource',
                       'DepositionSource',
                       'DepositionKeyPhotoSource',
                       'FrameSource',
                       'GainSource',
                       'KeyImageSource',
                       'RawTiltSource',
                       'RunSource',
                       'TiltSeriesSource',
                       'TomogramSource']} })
    literal: Optional[StandardLiteral] = Field(default=None, description="""A literal class with a value attribute.""", json_schema_extra = { "linkml_meta": {'alias': 'literal',
         'domain_of': ['StandardSource',
                       'DatasetKeyPhotoSource',
                       'DepositionKeyPhotoSource',
                       'VoxelSpacingSource',
                       'ReferencedSource',
                       'AlignmentSource',
                       'CollectionMetadataSource',
                       'CtfSource',
                       'DatasetSource',
                       'DepositionSource',
                       'FrameSource',
                       'GainSource',
                       'KeyImageSource',
                       'RawTiltSource',
                       'RunSource',
                       'TiltSeriesSource',
                       'TomogramSource']} })
    exclude: Optional[list[str]] = Field(default=None, description="""Exclude files from the source that match (regexes).""", json_schema_extra = { "linkml_meta": {'alias': 'exclude',
         'domain_of': ['DefaultSource',
                       'AlignmentParentFilters',
                       'AnnotationParentFilters',
                       'CollectionMetadataParentFilters',
                       'CtfParentFilters',
                       'DatasetParentFilters',
                       'DatasetKeyPhotoParentFilters',
                       'DepositionKeyPhotoParentFilters',
                       'FrameParentFilters',
                       'GainParentFilters',
                       'KeyImageParentFilters',
                       'RawTiltParentFilters',
                       'RunParentFilters',
                       'TiltSeriesParentFilters',
                       'TomogramParentFilters',
                       'VoxelSpacingParentFilters',
                       'StandardSource',
                       'ReferencedSource',
                       'AlignmentSource',
                       'AnnotationSource',
                       'CollectionMetadataSource',
                       'CtfSource',
                       'DatasetSource',
                       'DatasetKeyPhotoSource',
                       'DepositionSource',
                       'DepositionKeyPhotoSource',
                       'FrameSource',
                       'GainSource',
                       'KeyImageSource',
                       'RawTiltSource',
                       'RunSource',
                       'TiltSeriesSource',
                       'TomogramSource',
                       'VoxelSpacingSource']} })


class StandardLiteral(ConfiguredBaseModel):
    """
    A literal class with a value attribute.
    """
    linkml_meta: ClassVar[LinkMLMeta] = LinkMLMeta({'from_schema': 'cdp-ingestion-config'})

    value: list[Any] = Field(default=..., description="""A placeholder for any type of data.""", min_length=1, json_schema_extra = { "linkml_meta": {'alias': 'value',
         'domain_of': ['StandardLiteral',
                       'KeyPhotoLiteral',
                       'DestinationMetadataFilterKeyPair',
                       'VoxelSpacingLiteral']} })


class KeyPhotoLiteral(ConfiguredBaseModel):
    """
    A literal for a key photo.
    """
    linkml_meta: ClassVar[LinkMLMeta] = LinkMLMeta({'from_schema': 'cdp-ingestion-config'})

    value: PicturePath = Field(default=..., description="""A set of paths to representative images of a piece of data.""", json_schema_extra = { "linkml_meta": {'alias': 'value',
         'domain_of': ['StandardLiteral',
                       'KeyPhotoLiteral',
                       'DestinationMetadataFilterKeyPair',
                       'VoxelSpacingLiteral']} })


class DestinationMetadataFilterKeyPair(ConfiguredBaseModel):
    """
    A key value pair for a destination metadata filter.
    """
    linkml_meta: ClassVar[LinkMLMeta] = LinkMLMeta({'from_schema': 'cdp-ingestion-config'})

    key: list[str] = Field(default=..., description="""The path of the key for the filter in the metadata file.""", min_length=1, json_schema_extra = { "linkml_meta": {'alias': 'key', 'domain_of': ['DestinationMetadataFilterKeyPair']} })
    value: Any = Field(default=..., description="""A placeholder for any type of data.""", json_schema_extra = { "linkml_meta": {'alias': 'value',
         'domain_of': ['StandardLiteral',
                       'KeyPhotoLiteral',
                       'DestinationMetadataFilterKeyPair',
                       'VoxelSpacingLiteral']} })


class DestinationMetadataFilter(ConfiguredBaseModel):
    """
    A finder class for to filter destination metadata by certain criteria.
    """
    linkml_meta: ClassVar[LinkMLMeta] = LinkMLMeta({'from_schema': 'cdp-ingestion-config'})

    filters: list[DestinationMetadataFilterKeyPair] = Field(default=..., description="""A key value pair for a destination metadata filter.""", min_length=1, json_schema_extra = { "linkml_meta": {'alias': 'filters', 'domain_of': ['DestinationMetadataFilter']} })


class ReferencedSource(StandardSource):
    """
    A Inherited by a majority of source classes.
    """
    linkml_meta: ClassVar[LinkMLMeta] = LinkMLMeta({'from_schema': 'cdp-ingestion-config'})

    destination_filter: Optional[DestinationMetadataFilter] = Field(default=None, description="""A finder class for to filter destination metadata by certain criteria.""", json_schema_extra = { "linkml_meta": {'alias': 'destination_filter',
         'domain_of': ['ReferencedSource', 'TiltSeriesSource', 'TomogramSource']} })
    destination_glob: Optional[DestinationGlob] = Field(default=None, description="""A glob class for finding files in the output / destination directory.""", json_schema_extra = { "linkml_meta": {'alias': 'destination_glob',
         'domain_of': ['StandardSource',
                       'VoxelSpacingSource',
                       'ReferencedSource',
                       'AlignmentSource',
                       'CollectionMetadataSource',
                       'CtfSource',
                       'DatasetSource',
                       'DatasetKeyPhotoSource',
                       'DepositionSource',
                       'DepositionKeyPhotoSource',
                       'FrameSource',
                       'GainSource',
                       'KeyImageSource',
                       'RawTiltSource',
                       'RunSource',
                       'TiltSeriesSource',
                       'TomogramSource']} })
    source_glob: Optional[SourceGlob] = Field(default=None, description="""A glob class for finding files in the source directory.""", json_schema_extra = { "linkml_meta": {'alias': 'source_glob',
         'domain_of': ['StandardSource',
                       'VoxelSpacingSource',
                       'ReferencedSource',
                       'AlignmentSource',
                       'CollectionMetadataSource',
                       'CtfSource',
                       'DatasetSource',
                       'DatasetKeyPhotoSource',
                       'DepositionSource',
                       'DepositionKeyPhotoSource',
                       'FrameSource',
                       'GainSource',
                       'KeyImageSource',
                       'RawTiltSource',
                       'RunSource',
                       'TiltSeriesSource',
                       'TomogramSource']} })
    source_multi_glob: Optional[SourceMultiGlob] = Field(default=None, description="""A glob class for finding files in the source directory (with multiple globs).""", json_schema_extra = { "linkml_meta": {'alias': 'source_multi_glob',
         'domain_of': ['StandardSource',
                       'ReferencedSource',
                       'AlignmentSource',
                       'CollectionMetadataSource',
                       'CtfSource',
                       'DatasetSource',
                       'DatasetKeyPhotoSource',
                       'DepositionSource',
                       'DepositionKeyPhotoSource',
                       'FrameSource',
                       'GainSource',
                       'KeyImageSource',
                       'RawTiltSource',
                       'RunSource',
                       'TiltSeriesSource',
                       'TomogramSource']} })
    literal: Optional[StandardLiteral] = Field(default=None, description="""A literal class with a value attribute.""", json_schema_extra = { "linkml_meta": {'alias': 'literal',
         'domain_of': ['StandardSource',
                       'DatasetKeyPhotoSource',
                       'DepositionKeyPhotoSource',
                       'VoxelSpacingSource',
                       'ReferencedSource',
                       'AlignmentSource',
                       'CollectionMetadataSource',
                       'CtfSource',
                       'DatasetSource',
                       'DepositionSource',
                       'FrameSource',
                       'GainSource',
                       'KeyImageSource',
                       'RawTiltSource',
                       'RunSource',
                       'TiltSeriesSource',
                       'TomogramSource']} })
    exclude: Optional[list[str]] = Field(default=None, description="""Exclude files from the source that match (regexes).""", json_schema_extra = { "linkml_meta": {'alias': 'exclude',
         'domain_of': ['DefaultSource',
                       'AlignmentParentFilters',
                       'AnnotationParentFilters',
                       'CollectionMetadataParentFilters',
                       'CtfParentFilters',
                       'DatasetParentFilters',
                       'DatasetKeyPhotoParentFilters',
                       'DepositionKeyPhotoParentFilters',
                       'FrameParentFilters',
                       'GainParentFilters',
                       'KeyImageParentFilters',
                       'RawTiltParentFilters',
                       'RunParentFilters',
                       'TiltSeriesParentFilters',
                       'TomogramParentFilters',
                       'VoxelSpacingParentFilters',
                       'StandardSource',
                       'ReferencedSource',
                       'AlignmentSource',
                       'AnnotationSource',
                       'CollectionMetadataSource',
                       'CtfSource',
                       'DatasetSource',
                       'DatasetKeyPhotoSource',
                       'DepositionSource',
                       'DepositionKeyPhotoSource',
                       'FrameSource',
                       'GainSource',
                       'KeyImageSource',
                       'RawTiltSource',
                       'RunSource',
                       'TiltSeriesSource',
                       'TomogramSource',
                       'VoxelSpacingSource']} })


class AlignmentEntity(ConfiguredBaseModel):
    """
    An alignment entity.
    """
    linkml_meta: ClassVar[LinkMLMeta] = LinkMLMeta({'from_schema': 'cdp-ingestion-config'})

    metadata: Optional[Alignment] = Field(default=None, description="""The metadata for the alignment.""", json_schema_extra = { "linkml_meta": {'alias': 'metadata',
         'domain_of': ['AlignmentEntity',
                       'AnnotationEntity',
                       'CtfEntity',
                       'DatasetEntity',
                       'DepositionEntity',
                       'FrameEntity',
                       'IdentifiedObjectEntity',
                       'TiltSeriesEntity',
                       'TomogramEntity']} })
    sources: Optional[list[AlignmentSource]] = Field(default=None, description="""An alignment source.""", json_schema_extra = { "linkml_meta": {'alias': 'sources',
         'domain_of': ['AlignmentEntity',
                       'AnnotationEntity',
                       'CollectionMetadataEntity',
                       'CtfEntity',
                       'DatasetEntity',
                       'DatasetKeyPhotoEntity',
                       'DepositionEntity',
                       'DepositionKeyPhotoEntity',
                       'FrameEntity',
                       'GainEntity',
                       'IdentifiedObjectEntity',
                       'KeyImageEntity',
                       'RawTiltEntity',
                       'RunEntity',
                       'TiltSeriesEntity',
                       'TomogramEntity',
                       'VoxelSpacingEntity']} })


class AlignmentSource(StandardSource):
    """
    An alignment source.
    """
    linkml_meta: ClassVar[LinkMLMeta] = LinkMLMeta({'from_schema': 'cdp-ingestion-config'})

    parent_filters: Optional[AlignmentParentFilters] = Field(default=None, description="""Types of parent filters for an alignment source.""", json_schema_extra = { "linkml_meta": {'alias': 'parent_filters',
         'domain_of': ['AlignmentSource',
                       'AnnotationSource',
                       'CollectionMetadataSource',
                       'CtfSource',
                       'DatasetSource',
                       'DatasetKeyPhotoSource',
                       'DepositionKeyPhotoSource',
                       'FrameSource',
                       'GainSource',
                       'KeyImageSource',
                       'RawTiltSource',
                       'RunSource',
                       'TiltSeriesSource',
                       'TomogramSource',
                       'VoxelSpacingSource']} })
    destination_glob: Optional[DestinationGlob] = Field(default=None, description="""A glob class for finding files in the output / destination directory.""", json_schema_extra = { "linkml_meta": {'alias': 'destination_glob',
         'domain_of': ['StandardSource',
                       'VoxelSpacingSource',
                       'ReferencedSource',
                       'AlignmentSource',
                       'CollectionMetadataSource',
                       'CtfSource',
                       'DatasetSource',
                       'DatasetKeyPhotoSource',
                       'DepositionSource',
                       'DepositionKeyPhotoSource',
                       'FrameSource',
                       'GainSource',
                       'KeyImageSource',
                       'RawTiltSource',
                       'RunSource',
                       'TiltSeriesSource',
                       'TomogramSource']} })
    source_glob: Optional[SourceGlob] = Field(default=None, description="""A glob class for finding files in the source directory.""", json_schema_extra = { "linkml_meta": {'alias': 'source_glob',
         'domain_of': ['StandardSource',
                       'VoxelSpacingSource',
                       'ReferencedSource',
                       'AlignmentSource',
                       'CollectionMetadataSource',
                       'CtfSource',
                       'DatasetSource',
                       'DatasetKeyPhotoSource',
                       'DepositionSource',
                       'DepositionKeyPhotoSource',
                       'FrameSource',
                       'GainSource',
                       'KeyImageSource',
                       'RawTiltSource',
                       'RunSource',
                       'TiltSeriesSource',
                       'TomogramSource']} })
    source_multi_glob: Optional[SourceMultiGlob] = Field(default=None, description="""A glob class for finding files in the source directory (with multiple globs).""", json_schema_extra = { "linkml_meta": {'alias': 'source_multi_glob',
         'domain_of': ['StandardSource',
                       'ReferencedSource',
                       'AlignmentSource',
                       'CollectionMetadataSource',
                       'CtfSource',
                       'DatasetSource',
                       'DatasetKeyPhotoSource',
                       'DepositionSource',
                       'DepositionKeyPhotoSource',
                       'FrameSource',
                       'GainSource',
                       'KeyImageSource',
                       'RawTiltSource',
                       'RunSource',
                       'TiltSeriesSource',
                       'TomogramSource']} })
    literal: Optional[StandardLiteral] = Field(default=None, description="""A literal class with a value attribute.""", json_schema_extra = { "linkml_meta": {'alias': 'literal',
         'domain_of': ['StandardSource',
                       'DatasetKeyPhotoSource',
                       'DepositionKeyPhotoSource',
                       'VoxelSpacingSource',
                       'ReferencedSource',
                       'AlignmentSource',
                       'CollectionMetadataSource',
                       'CtfSource',
                       'DatasetSource',
                       'DepositionSource',
                       'FrameSource',
                       'GainSource',
                       'KeyImageSource',
                       'RawTiltSource',
                       'RunSource',
                       'TiltSeriesSource',
                       'TomogramSource']} })
    exclude: Optional[list[str]] = Field(default=None, description="""Exclude files from the source that match (regexes).""", json_schema_extra = { "linkml_meta": {'alias': 'exclude',
         'domain_of': ['DefaultSource',
                       'AlignmentParentFilters',
                       'AnnotationParentFilters',
                       'CollectionMetadataParentFilters',
                       'CtfParentFilters',
                       'DatasetParentFilters',
                       'DatasetKeyPhotoParentFilters',
                       'DepositionKeyPhotoParentFilters',
                       'FrameParentFilters',
                       'GainParentFilters',
                       'KeyImageParentFilters',
                       'RawTiltParentFilters',
                       'RunParentFilters',
                       'TiltSeriesParentFilters',
                       'TomogramParentFilters',
                       'VoxelSpacingParentFilters',
                       'StandardSource',
                       'ReferencedSource',
                       'AlignmentSource',
                       'AnnotationSource',
                       'CollectionMetadataSource',
                       'CtfSource',
                       'DatasetSource',
                       'DatasetKeyPhotoSource',
                       'DepositionSource',
                       'DepositionKeyPhotoSource',
                       'FrameSource',
                       'GainSource',
                       'KeyImageSource',
                       'RawTiltSource',
                       'RunSource',
                       'TiltSeriesSource',
                       'TomogramSource',
                       'VoxelSpacingSource']} })


class AlignmentParentFilters(ConfiguredBaseModel):
    """
    Types of parent filters for an alignment source.
    """
    linkml_meta: ClassVar[LinkMLMeta] = LinkMLMeta({'from_schema': 'cdp-ingestion-config'})

    include: Optional[AlignmentParent] = Field(default=None, description="""A filter for a parent class of an alignment source. For a given attribute, it can only be used if the current class is a subclass of the attribute.""", json_schema_extra = { "linkml_meta": {'alias': 'include',
         'domain_of': ['AlignmentParentFilters',
                       'AnnotationParentFilters',
                       'CollectionMetadataParentFilters',
                       'CtfParentFilters',
                       'DatasetParentFilters',
                       'DatasetKeyPhotoParentFilters',
                       'DepositionKeyPhotoParentFilters',
                       'FrameParentFilters',
                       'GainParentFilters',
                       'KeyImageParentFilters',
                       'RawTiltParentFilters',
                       'RunParentFilters',
                       'TiltSeriesParentFilters',
                       'TomogramParentFilters',
                       'VoxelSpacingParentFilters']} })
    exclude: Optional[AlignmentParent] = Field(default=None, description="""A filter for a parent class of an alignment source. For a given attribute, it can only be used if the current class is a subclass of the attribute.""", json_schema_extra = { "linkml_meta": {'alias': 'exclude',
         'domain_of': ['DefaultSource',
                       'AlignmentParentFilters',
                       'AnnotationParentFilters',
                       'CollectionMetadataParentFilters',
                       'CtfParentFilters',
                       'DatasetParentFilters',
                       'DatasetKeyPhotoParentFilters',
                       'DepositionKeyPhotoParentFilters',
                       'FrameParentFilters',
                       'GainParentFilters',
                       'KeyImageParentFilters',
                       'RawTiltParentFilters',
                       'RunParentFilters',
                       'TiltSeriesParentFilters',
                       'TomogramParentFilters',
                       'VoxelSpacingParentFilters',
                       'StandardSource',
                       'ReferencedSource',
                       'AlignmentSource',
                       'AnnotationSource',
                       'CollectionMetadataSource',
                       'CtfSource',
                       'DatasetSource',
                       'DatasetKeyPhotoSource',
                       'DepositionSource',
                       'DepositionKeyPhotoSource',
                       'FrameSource',
                       'GainSource',
                       'KeyImageSource',
                       'RawTiltSource',
                       'RunSource',
                       'TiltSeriesSource',
                       'TomogramSource',
                       'VoxelSpacingSource']} })


class AlignmentParent(ConfiguredBaseModel):
    """
    A filter for a parent class of an alignment source. For a given attribute, it can only be used if the current class is a subclass of the attribute.
    """
    linkml_meta: ClassVar[LinkMLMeta] = LinkMLMeta({'from_schema': 'cdp-ingestion-config'})

    dataset: Optional[list[str]] = Field(default=None, description="""Include or exclude datasets for a source.""", json_schema_extra = { "linkml_meta": {'alias': 'dataset',
         'domain_of': ['AlignmentParent',
                       'AnnotationParent',
                       'CollectionMetadataParent',
                       'CtfParent',
                       'FrameParent',
                       'GainParent',
                       'KeyImageParent',
                       'RawTiltParent',
                       'RunParent',
                       'TiltSeriesParent',
                       'TomogramParent',
                       'VoxelSpacingParent']} })
    deposition: Optional[list[str]] = Field(default=None, description="""Include or exclude depositions for a source.""", json_schema_extra = { "linkml_meta": {'alias': 'deposition',
         'domain_of': ['AlignmentParent',
                       'AnnotationParent',
                       'CollectionMetadataParent',
                       'CtfParent',
                       'DatasetParent',
                       'DatasetKeyPhotoParent',
                       'DepositionKeyPhotoParent',
                       'FrameParent',
                       'GainParent',
                       'KeyImageParent',
                       'RawTiltParent',
                       'RunParent',
                       'TiltSeriesParent',
                       'TomogramParent',
                       'VoxelSpacingParent']} })
    run: Optional[list[str]] = Field(default=None, description="""Include or exclude runs for a source.""", json_schema_extra = { "linkml_meta": {'alias': 'run',
         'domain_of': ['AlignmentParent',
                       'AnnotationParent',
                       'CollectionMetadataParent',
                       'CtfParent',
                       'FrameParent',
                       'GainParent',
                       'KeyImageParent',
                       'RawTiltParent',
                       'TiltSeriesParent',
                       'TomogramParent',
                       'VoxelSpacingParent']} })


class AnnotationEntity(ConfiguredBaseModel):
    """
    An annotation entity.
    """
    linkml_meta: ClassVar[LinkMLMeta] = LinkMLMeta({'from_schema': 'cdp-ingestion-config'})

    metadata: Annotation = Field(default=..., description="""Metadata describing an annotation.""", json_schema_extra = { "linkml_meta": {'alias': 'metadata',
         'domain_of': ['AlignmentEntity',
                       'AnnotationEntity',
                       'CtfEntity',
                       'DatasetEntity',
                       'DepositionEntity',
                       'FrameEntity',
                       'IdentifiedObjectEntity',
                       'TiltSeriesEntity',
                       'TomogramEntity']} })
    sources: list[AnnotationSource] = Field(default=..., description="""An annotation source.""", min_length=1, json_schema_extra = { "linkml_meta": {'alias': 'sources',
         'domain_of': ['AlignmentEntity',
                       'AnnotationEntity',
                       'CollectionMetadataEntity',
                       'CtfEntity',
                       'DatasetEntity',
                       'DatasetKeyPhotoEntity',
                       'DepositionEntity',
                       'DepositionKeyPhotoEntity',
                       'FrameEntity',
                       'GainEntity',
                       'IdentifiedObjectEntity',
                       'KeyImageEntity',
                       'RawTiltEntity',
                       'RunEntity',
                       'TiltSeriesEntity',
                       'TomogramEntity',
                       'VoxelSpacingEntity']} })


class AnnotationSource(DefaultSource):
    """
    An annotation source.
    """
    linkml_meta: ClassVar[LinkMLMeta] = LinkMLMeta({'from_schema': 'cdp-ingestion-config'})

    InstanceSegmentation: Optional[AnnotationInstanceSegmentationFile] = Field(default=None, description="""File and sourcing data for an instance segmentation annotation. Annotation that identifies individual instances of object shapes.""", json_schema_extra = { "linkml_meta": {'alias': 'InstanceSegmentation', 'domain_of': ['AnnotationSource']} })
    OrientedPoint: Optional[AnnotationOrientedPointFile] = Field(default=None, description="""File and sourcing data for an oriented point annotation. Annotation that identifies points along with orientation in the volume.""", json_schema_extra = { "linkml_meta": {'alias': 'OrientedPoint', 'domain_of': ['AnnotationSource']} })
    Point: Optional[AnnotationPointFile] = Field(default=None, description="""File and sourcing data for a point annotation. Annotation that identifies points in the volume.""", json_schema_extra = { "linkml_meta": {'alias': 'Point', 'domain_of': ['AnnotationSource']} })
    SegmentationMask: Optional[AnnotationSegmentationMaskFile] = Field(default=None, description="""File and sourcing data for a segmentation mask annotation. Annotation that identifies an object.""", json_schema_extra = { "linkml_meta": {'alias': 'SegmentationMask', 'domain_of': ['AnnotationSource']} })
    SemanticSegmentationMask: Optional[AnnotationSemanticSegmentationMaskFile] = Field(default=None, description="""File and sourcing data for a semantic segmentation mask annotation. Annotation that identifies classes of objects.""", json_schema_extra = { "linkml_meta": {'alias': 'SemanticSegmentationMask', 'domain_of': ['AnnotationSource']} })
    TriangularMesh: Optional[AnnotationTriangularMeshFile] = Field(default=None, description="""File and sourcing data for a triangular mesh annotation. Annotation that identifies an object.""", json_schema_extra = { "linkml_meta": {'alias': 'TriangularMesh', 'domain_of': ['AnnotationSource']} })
    TriangularMeshGroup: Optional[AnnotationTriangularMeshGroupFile] = Field(default=None, description="""File and sourcing data containing one or more triangular mesh annotations.""", json_schema_extra = { "linkml_meta": {'alias': 'TriangularMeshGroup', 'domain_of': ['AnnotationSource']} })
    parent_filters: Optional[AnnotationParentFilters] = Field(default=None, description="""Filters for the parent of an annotation source.""", json_schema_extra = { "linkml_meta": {'alias': 'parent_filters',
         'domain_of': ['AlignmentSource',
                       'AnnotationSource',
                       'CollectionMetadataSource',
                       'CtfSource',
                       'DatasetSource',
                       'DatasetKeyPhotoSource',
                       'DepositionKeyPhotoSource',
                       'FrameSource',
                       'GainSource',
                       'KeyImageSource',
                       'RawTiltSource',
                       'RunSource',
                       'TiltSeriesSource',
                       'TomogramSource',
                       'VoxelSpacingSource']} })
    exclude: Optional[list[str]] = Field(default=None, description="""Exclude files from the source that match (regexes).""", json_schema_extra = { "linkml_meta": {'alias': 'exclude',
         'domain_of': ['DefaultSource',
                       'AlignmentParentFilters',
                       'AnnotationParentFilters',
                       'CollectionMetadataParentFilters',
                       'CtfParentFilters',
                       'DatasetParentFilters',
                       'DatasetKeyPhotoParentFilters',
                       'DepositionKeyPhotoParentFilters',
                       'FrameParentFilters',
                       'GainParentFilters',
                       'KeyImageParentFilters',
                       'RawTiltParentFilters',
                       'RunParentFilters',
                       'TiltSeriesParentFilters',
                       'TomogramParentFilters',
                       'VoxelSpacingParentFilters',
                       'StandardSource',
                       'ReferencedSource',
                       'AlignmentSource',
                       'AnnotationSource',
                       'CollectionMetadataSource',
                       'CtfSource',
                       'DatasetSource',
                       'DatasetKeyPhotoSource',
                       'DepositionSource',
                       'DepositionKeyPhotoSource',
                       'FrameSource',
                       'GainSource',
                       'KeyImageSource',
                       'RawTiltSource',
                       'RunSource',
                       'TiltSeriesSource',
                       'TomogramSource',
                       'VoxelSpacingSource']} })


class AnnotationParentFilters(ConfiguredBaseModel):
    """
    Filters for the parent of an annotation source.
    """
    linkml_meta: ClassVar[LinkMLMeta] = LinkMLMeta({'from_schema': 'cdp-ingestion-config'})

    include: Optional[AnnotationParent] = Field(default=None, description="""A filter for a parent class of an annotation source. For a given attribute, it can only be used if the current class is a subclass of the attribute.""", json_schema_extra = { "linkml_meta": {'alias': 'include',
         'domain_of': ['AlignmentParentFilters',
                       'AnnotationParentFilters',
                       'CollectionMetadataParentFilters',
                       'CtfParentFilters',
                       'DatasetParentFilters',
                       'DatasetKeyPhotoParentFilters',
                       'DepositionKeyPhotoParentFilters',
                       'FrameParentFilters',
                       'GainParentFilters',
                       'KeyImageParentFilters',
                       'RawTiltParentFilters',
                       'RunParentFilters',
                       'TiltSeriesParentFilters',
                       'TomogramParentFilters',
                       'VoxelSpacingParentFilters']} })
    exclude: Optional[AnnotationParent] = Field(default=None, description="""A filter for a parent class of an annotation source. For a given attribute, it can only be used if the current class is a subclass of the attribute.""", json_schema_extra = { "linkml_meta": {'alias': 'exclude',
         'domain_of': ['DefaultSource',
                       'AlignmentParentFilters',
                       'AnnotationParentFilters',
                       'CollectionMetadataParentFilters',
                       'CtfParentFilters',
                       'DatasetParentFilters',
                       'DatasetKeyPhotoParentFilters',
                       'DepositionKeyPhotoParentFilters',
                       'FrameParentFilters',
                       'GainParentFilters',
                       'KeyImageParentFilters',
                       'RawTiltParentFilters',
                       'RunParentFilters',
                       'TiltSeriesParentFilters',
                       'TomogramParentFilters',
                       'VoxelSpacingParentFilters',
                       'StandardSource',
                       'ReferencedSource',
                       'AlignmentSource',
                       'AnnotationSource',
                       'CollectionMetadataSource',
                       'CtfSource',
                       'DatasetSource',
                       'DatasetKeyPhotoSource',
                       'DepositionSource',
                       'DepositionKeyPhotoSource',
                       'FrameSource',
                       'GainSource',
                       'KeyImageSource',
                       'RawTiltSource',
                       'RunSource',
                       'TiltSeriesSource',
                       'TomogramSource',
                       'VoxelSpacingSource']} })


class AnnotationParent(ConfiguredBaseModel):
    """
    A filter for a parent class of an annotation source. For a given attribute, it can only be used if the current class is a subclass of the attribute.
    """
    linkml_meta: ClassVar[LinkMLMeta] = LinkMLMeta({'from_schema': 'cdp-ingestion-config'})

    dataset: Optional[list[str]] = Field(default=None, description="""Include or exclude datasets for a source.""", json_schema_extra = { "linkml_meta": {'alias': 'dataset',
         'domain_of': ['AlignmentParent',
                       'AnnotationParent',
                       'CollectionMetadataParent',
                       'CtfParent',
                       'FrameParent',
                       'GainParent',
                       'KeyImageParent',
                       'RawTiltParent',
                       'RunParent',
                       'TiltSeriesParent',
                       'TomogramParent',
                       'VoxelSpacingParent']} })
    deposition: Optional[list[str]] = Field(default=None, description="""Include or exclude depositions for a source.""", json_schema_extra = { "linkml_meta": {'alias': 'deposition',
         'domain_of': ['AlignmentParent',
                       'AnnotationParent',
                       'CollectionMetadataParent',
                       'CtfParent',
                       'DatasetParent',
                       'DatasetKeyPhotoParent',
                       'DepositionKeyPhotoParent',
                       'FrameParent',
                       'GainParent',
                       'KeyImageParent',
                       'RawTiltParent',
                       'RunParent',
                       'TiltSeriesParent',
                       'TomogramParent',
                       'VoxelSpacingParent']} })
    run: Optional[list[str]] = Field(default=None, description="""Include or exclude runs for a source.""", json_schema_extra = { "linkml_meta": {'alias': 'run',
         'domain_of': ['AlignmentParent',
                       'AnnotationParent',
                       'CollectionMetadataParent',
                       'CtfParent',
                       'FrameParent',
                       'GainParent',
                       'KeyImageParent',
                       'RawTiltParent',
                       'TiltSeriesParent',
                       'TomogramParent',
                       'VoxelSpacingParent']} })
    voxel_spacing: Optional[list[str]] = Field(default=None, description="""Include or exclude voxel spacings for a source.""", json_schema_extra = { "linkml_meta": {'alias': 'voxel_spacing',
         'domain_of': ['Tomogram',
                       'AnnotationParent',
                       'KeyImageParent',
                       'TomogramParent']} })


class CollectionMetadataEntity(ConfiguredBaseModel):
    """
    A collection_metadata entity.
    """
    linkml_meta: ClassVar[LinkMLMeta] = LinkMLMeta({'from_schema': 'cdp-ingestion-config'})

    sources: list[CollectionMetadataSource] = Field(default=..., description="""A collection_metadata source.""", min_length=1, json_schema_extra = { "linkml_meta": {'alias': 'sources',
         'domain_of': ['AlignmentEntity',
                       'AnnotationEntity',
                       'CollectionMetadataEntity',
                       'CtfEntity',
                       'DatasetEntity',
                       'DatasetKeyPhotoEntity',
                       'DepositionEntity',
                       'DepositionKeyPhotoEntity',
                       'FrameEntity',
                       'GainEntity',
                       'IdentifiedObjectEntity',
                       'KeyImageEntity',
                       'RawTiltEntity',
                       'RunEntity',
                       'TiltSeriesEntity',
                       'TomogramEntity',
                       'VoxelSpacingEntity']} })


class CollectionMetadataSource(StandardSource):
    """
    A collection_metadata source.
    """
    linkml_meta: ClassVar[LinkMLMeta] = LinkMLMeta({'from_schema': 'cdp-ingestion-config'})

    parent_filters: Optional[CollectionMetadataParentFilters] = Field(default=None, description="""Types of parent filters for a collection_metadata source.""", json_schema_extra = { "linkml_meta": {'alias': 'parent_filters',
         'domain_of': ['AlignmentSource',
                       'AnnotationSource',
                       'CollectionMetadataSource',
                       'CtfSource',
                       'DatasetSource',
                       'DatasetKeyPhotoSource',
                       'DepositionKeyPhotoSource',
                       'FrameSource',
                       'GainSource',
                       'KeyImageSource',
                       'RawTiltSource',
                       'RunSource',
                       'TiltSeriesSource',
                       'TomogramSource',
                       'VoxelSpacingSource']} })
    destination_glob: Optional[DestinationGlob] = Field(default=None, description="""A glob class for finding files in the output / destination directory.""", json_schema_extra = { "linkml_meta": {'alias': 'destination_glob',
         'domain_of': ['StandardSource',
                       'VoxelSpacingSource',
                       'ReferencedSource',
                       'AlignmentSource',
                       'CollectionMetadataSource',
                       'CtfSource',
                       'DatasetSource',
                       'DatasetKeyPhotoSource',
                       'DepositionSource',
                       'DepositionKeyPhotoSource',
                       'FrameSource',
                       'GainSource',
                       'KeyImageSource',
                       'RawTiltSource',
                       'RunSource',
                       'TiltSeriesSource',
                       'TomogramSource']} })
    source_glob: Optional[SourceGlob] = Field(default=None, description="""A glob class for finding files in the source directory.""", json_schema_extra = { "linkml_meta": {'alias': 'source_glob',
         'domain_of': ['StandardSource',
                       'VoxelSpacingSource',
                       'ReferencedSource',
                       'AlignmentSource',
                       'CollectionMetadataSource',
                       'CtfSource',
                       'DatasetSource',
                       'DatasetKeyPhotoSource',
                       'DepositionSource',
                       'DepositionKeyPhotoSource',
                       'FrameSource',
                       'GainSource',
                       'KeyImageSource',
                       'RawTiltSource',
                       'RunSource',
                       'TiltSeriesSource',
                       'TomogramSource']} })
    source_multi_glob: Optional[SourceMultiGlob] = Field(default=None, description="""A glob class for finding files in the source directory (with multiple globs).""", json_schema_extra = { "linkml_meta": {'alias': 'source_multi_glob',
         'domain_of': ['StandardSource',
                       'ReferencedSource',
                       'AlignmentSource',
                       'CollectionMetadataSource',
                       'CtfSource',
                       'DatasetSource',
                       'DatasetKeyPhotoSource',
                       'DepositionSource',
                       'DepositionKeyPhotoSource',
                       'FrameSource',
                       'GainSource',
                       'KeyImageSource',
                       'RawTiltSource',
                       'RunSource',
                       'TiltSeriesSource',
                       'TomogramSource']} })
    literal: Optional[StandardLiteral] = Field(default=None, description="""A literal class with a value attribute.""", json_schema_extra = { "linkml_meta": {'alias': 'literal',
         'domain_of': ['StandardSource',
                       'DatasetKeyPhotoSource',
                       'DepositionKeyPhotoSource',
                       'VoxelSpacingSource',
                       'ReferencedSource',
                       'AlignmentSource',
                       'CollectionMetadataSource',
                       'CtfSource',
                       'DatasetSource',
                       'DepositionSource',
                       'FrameSource',
                       'GainSource',
                       'KeyImageSource',
                       'RawTiltSource',
                       'RunSource',
                       'TiltSeriesSource',
                       'TomogramSource']} })
    exclude: Optional[list[str]] = Field(default=None, description="""Exclude files from the source that match (regexes).""", json_schema_extra = { "linkml_meta": {'alias': 'exclude',
         'domain_of': ['DefaultSource',
                       'AlignmentParentFilters',
                       'AnnotationParentFilters',
                       'CollectionMetadataParentFilters',
                       'CtfParentFilters',
                       'DatasetParentFilters',
                       'DatasetKeyPhotoParentFilters',
                       'DepositionKeyPhotoParentFilters',
                       'FrameParentFilters',
                       'GainParentFilters',
                       'KeyImageParentFilters',
                       'RawTiltParentFilters',
                       'RunParentFilters',
                       'TiltSeriesParentFilters',
                       'TomogramParentFilters',
                       'VoxelSpacingParentFilters',
                       'StandardSource',
                       'ReferencedSource',
                       'AlignmentSource',
                       'AnnotationSource',
                       'CollectionMetadataSource',
                       'CtfSource',
                       'DatasetSource',
                       'DatasetKeyPhotoSource',
                       'DepositionSource',
                       'DepositionKeyPhotoSource',
                       'FrameSource',
                       'GainSource',
                       'KeyImageSource',
                       'RawTiltSource',
                       'RunSource',
                       'TiltSeriesSource',
                       'TomogramSource',
                       'VoxelSpacingSource']} })


class CollectionMetadataParentFilters(ConfiguredBaseModel):
    """
    Types of parent filters for a collection_metadata source.
    """
    linkml_meta: ClassVar[LinkMLMeta] = LinkMLMeta({'from_schema': 'cdp-ingestion-config'})

    include: Optional[CollectionMetadataParent] = Field(default=None, description="""A filter for a parent class of a collection_metadata source. For a given attribute, it can only be used if the current class is a subclass of the attribute.""", json_schema_extra = { "linkml_meta": {'alias': 'include',
         'domain_of': ['AlignmentParentFilters',
                       'AnnotationParentFilters',
                       'CollectionMetadataParentFilters',
                       'CtfParentFilters',
                       'DatasetParentFilters',
                       'DatasetKeyPhotoParentFilters',
                       'DepositionKeyPhotoParentFilters',
                       'FrameParentFilters',
                       'GainParentFilters',
                       'KeyImageParentFilters',
                       'RawTiltParentFilters',
                       'RunParentFilters',
                       'TiltSeriesParentFilters',
                       'TomogramParentFilters',
                       'VoxelSpacingParentFilters']} })
    exclude: Optional[CollectionMetadataParent] = Field(default=None, description="""A filter for a parent class of a collection_metadata source. For a given attribute, it can only be used if the current class is a subclass of the attribute.""", json_schema_extra = { "linkml_meta": {'alias': 'exclude',
         'domain_of': ['DefaultSource',
                       'AlignmentParentFilters',
                       'AnnotationParentFilters',
                       'CollectionMetadataParentFilters',
                       'CtfParentFilters',
                       'DatasetParentFilters',
                       'DatasetKeyPhotoParentFilters',
                       'DepositionKeyPhotoParentFilters',
                       'FrameParentFilters',
                       'GainParentFilters',
                       'KeyImageParentFilters',
                       'RawTiltParentFilters',
                       'RunParentFilters',
                       'TiltSeriesParentFilters',
                       'TomogramParentFilters',
                       'VoxelSpacingParentFilters',
                       'StandardSource',
                       'ReferencedSource',
                       'AlignmentSource',
                       'AnnotationSource',
                       'CollectionMetadataSource',
                       'CtfSource',
                       'DatasetSource',
                       'DatasetKeyPhotoSource',
                       'DepositionSource',
                       'DepositionKeyPhotoSource',
                       'FrameSource',
                       'GainSource',
                       'KeyImageSource',
                       'RawTiltSource',
                       'RunSource',
                       'TiltSeriesSource',
                       'TomogramSource',
                       'VoxelSpacingSource']} })


class CollectionMetadataParent(ConfiguredBaseModel):
    """
    A filter for a parent class of a collection_metadata source. For a given attribute, it can only be used if the current class is a subclass of the attribute.
    """
    linkml_meta: ClassVar[LinkMLMeta] = LinkMLMeta({'from_schema': 'cdp-ingestion-config'})

    dataset: Optional[list[str]] = Field(default=None, description="""Include or exclude datasets for a source.""", json_schema_extra = { "linkml_meta": {'alias': 'dataset',
         'domain_of': ['AlignmentParent',
                       'AnnotationParent',
                       'CollectionMetadataParent',
                       'CtfParent',
                       'FrameParent',
                       'GainParent',
                       'KeyImageParent',
                       'RawTiltParent',
                       'RunParent',
                       'TiltSeriesParent',
                       'TomogramParent',
                       'VoxelSpacingParent']} })
    deposition: Optional[list[str]] = Field(default=None, description="""Include or exclude depositions for a source.""", json_schema_extra = { "linkml_meta": {'alias': 'deposition',
         'domain_of': ['AlignmentParent',
                       'AnnotationParent',
                       'CollectionMetadataParent',
                       'CtfParent',
                       'DatasetParent',
                       'DatasetKeyPhotoParent',
                       'DepositionKeyPhotoParent',
                       'FrameParent',
                       'GainParent',
                       'KeyImageParent',
                       'RawTiltParent',
                       'RunParent',
                       'TiltSeriesParent',
                       'TomogramParent',
                       'VoxelSpacingParent']} })
    run: Optional[list[str]] = Field(default=None, description="""Include or exclude runs for a source.""", json_schema_extra = { "linkml_meta": {'alias': 'run',
         'domain_of': ['AlignmentParent',
                       'AnnotationParent',
                       'CollectionMetadataParent',
                       'CtfParent',
                       'FrameParent',
                       'GainParent',
                       'KeyImageParent',
                       'RawTiltParent',
                       'TiltSeriesParent',
                       'TomogramParent',
                       'VoxelSpacingParent']} })


class CtfEntity(ConfiguredBaseModel):
    """
    A ctf entity.
    """
    linkml_meta: ClassVar[LinkMLMeta] = LinkMLMeta({'from_schema': 'cdp-ingestion-config'})

    metadata: Optional[Ctf] = Field(default=None, description="""A ctf entity.""", json_schema_extra = { "linkml_meta": {'alias': 'metadata',
         'domain_of': ['AlignmentEntity',
                       'AnnotationEntity',
                       'CtfEntity',
                       'DatasetEntity',
                       'DepositionEntity',
                       'FrameEntity',
                       'IdentifiedObjectEntity',
                       'TiltSeriesEntity',
                       'TomogramEntity']} })
    sources: list[CtfSource] = Field(default=..., description="""A ctf source.""", min_length=1, json_schema_extra = { "linkml_meta": {'alias': 'sources',
         'domain_of': ['AlignmentEntity',
                       'AnnotationEntity',
                       'CollectionMetadataEntity',
                       'CtfEntity',
                       'DatasetEntity',
                       'DatasetKeyPhotoEntity',
                       'DepositionEntity',
                       'DepositionKeyPhotoEntity',
                       'FrameEntity',
                       'GainEntity',
                       'IdentifiedObjectEntity',
                       'KeyImageEntity',
                       'RawTiltEntity',
                       'RunEntity',
                       'TiltSeriesEntity',
                       'TomogramEntity',
                       'VoxelSpacingEntity']} })


class CtfSource(StandardSource):
    """
    A ctf source.
    """
    linkml_meta: ClassVar[LinkMLMeta] = LinkMLMeta({'from_schema': 'cdp-ingestion-config'})

    parent_filters: Optional[CtfParentFilters] = Field(default=None, description="""Types of parent filters for a ctf source.""", json_schema_extra = { "linkml_meta": {'alias': 'parent_filters',
         'domain_of': ['AlignmentSource',
                       'AnnotationSource',
                       'CollectionMetadataSource',
                       'CtfSource',
                       'DatasetSource',
                       'DatasetKeyPhotoSource',
                       'DepositionKeyPhotoSource',
                       'FrameSource',
                       'GainSource',
                       'KeyImageSource',
                       'RawTiltSource',
                       'RunSource',
                       'TiltSeriesSource',
                       'TomogramSource',
                       'VoxelSpacingSource']} })
    destination_glob: Optional[DestinationGlob] = Field(default=None, description="""A glob class for finding files in the output / destination directory.""", json_schema_extra = { "linkml_meta": {'alias': 'destination_glob',
         'domain_of': ['StandardSource',
                       'VoxelSpacingSource',
                       'ReferencedSource',
                       'AlignmentSource',
                       'CollectionMetadataSource',
                       'CtfSource',
                       'DatasetSource',
                       'DatasetKeyPhotoSource',
                       'DepositionSource',
                       'DepositionKeyPhotoSource',
                       'FrameSource',
                       'GainSource',
                       'KeyImageSource',
                       'RawTiltSource',
                       'RunSource',
                       'TiltSeriesSource',
                       'TomogramSource']} })
    source_glob: Optional[SourceGlob] = Field(default=None, description="""A glob class for finding files in the source directory.""", json_schema_extra = { "linkml_meta": {'alias': 'source_glob',
         'domain_of': ['StandardSource',
                       'VoxelSpacingSource',
                       'ReferencedSource',
                       'AlignmentSource',
                       'CollectionMetadataSource',
                       'CtfSource',
                       'DatasetSource',
                       'DatasetKeyPhotoSource',
                       'DepositionSource',
                       'DepositionKeyPhotoSource',
                       'FrameSource',
                       'GainSource',
                       'KeyImageSource',
                       'RawTiltSource',
                       'RunSource',
                       'TiltSeriesSource',
                       'TomogramSource']} })
    source_multi_glob: Optional[SourceMultiGlob] = Field(default=None, description="""A glob class for finding files in the source directory (with multiple globs).""", json_schema_extra = { "linkml_meta": {'alias': 'source_multi_glob',
         'domain_of': ['StandardSource',
                       'ReferencedSource',
                       'AlignmentSource',
                       'CollectionMetadataSource',
                       'CtfSource',
                       'DatasetSource',
                       'DatasetKeyPhotoSource',
                       'DepositionSource',
                       'DepositionKeyPhotoSource',
                       'FrameSource',
                       'GainSource',
                       'KeyImageSource',
                       'RawTiltSource',
                       'RunSource',
                       'TiltSeriesSource',
                       'TomogramSource']} })
    literal: Optional[StandardLiteral] = Field(default=None, description="""A literal class with a value attribute.""", json_schema_extra = { "linkml_meta": {'alias': 'literal',
         'domain_of': ['StandardSource',
                       'DatasetKeyPhotoSource',
                       'DepositionKeyPhotoSource',
                       'VoxelSpacingSource',
                       'ReferencedSource',
                       'AlignmentSource',
                       'CollectionMetadataSource',
                       'CtfSource',
                       'DatasetSource',
                       'DepositionSource',
                       'FrameSource',
                       'GainSource',
                       'KeyImageSource',
                       'RawTiltSource',
                       'RunSource',
                       'TiltSeriesSource',
                       'TomogramSource']} })
    exclude: Optional[list[str]] = Field(default=None, description="""Exclude files from the source that match (regexes).""", json_schema_extra = { "linkml_meta": {'alias': 'exclude',
         'domain_of': ['DefaultSource',
                       'AlignmentParentFilters',
                       'AnnotationParentFilters',
                       'CollectionMetadataParentFilters',
                       'CtfParentFilters',
                       'DatasetParentFilters',
                       'DatasetKeyPhotoParentFilters',
                       'DepositionKeyPhotoParentFilters',
                       'FrameParentFilters',
                       'GainParentFilters',
                       'KeyImageParentFilters',
                       'RawTiltParentFilters',
                       'RunParentFilters',
                       'TiltSeriesParentFilters',
                       'TomogramParentFilters',
                       'VoxelSpacingParentFilters',
                       'StandardSource',
                       'ReferencedSource',
                       'AlignmentSource',
                       'AnnotationSource',
                       'CollectionMetadataSource',
                       'CtfSource',
                       'DatasetSource',
                       'DatasetKeyPhotoSource',
                       'DepositionSource',
                       'DepositionKeyPhotoSource',
                       'FrameSource',
                       'GainSource',
                       'KeyImageSource',
                       'RawTiltSource',
                       'RunSource',
                       'TiltSeriesSource',
                       'TomogramSource',
                       'VoxelSpacingSource']} })


class CtfParentFilters(ConfiguredBaseModel):
    """
    Types of parent filters for a ctf source.
    """
    linkml_meta: ClassVar[LinkMLMeta] = LinkMLMeta({'from_schema': 'cdp-ingestion-config'})

    include: Optional[CtfParent] = Field(default=None, description="""A filter for a parent class of a ctf source. For a given attribute, it can only be used if the current class is a subclass of the attribute.""", json_schema_extra = { "linkml_meta": {'alias': 'include',
         'domain_of': ['AlignmentParentFilters',
                       'AnnotationParentFilters',
                       'CollectionMetadataParentFilters',
                       'CtfParentFilters',
                       'DatasetParentFilters',
                       'DatasetKeyPhotoParentFilters',
                       'DepositionKeyPhotoParentFilters',
                       'FrameParentFilters',
                       'GainParentFilters',
                       'KeyImageParentFilters',
                       'RawTiltParentFilters',
                       'RunParentFilters',
                       'TiltSeriesParentFilters',
                       'TomogramParentFilters',
                       'VoxelSpacingParentFilters']} })
    exclude: Optional[CtfParent] = Field(default=None, description="""A filter for a parent class of a ctf source. For a given attribute, it can only be used if the current class is a subclass of the attribute.""", json_schema_extra = { "linkml_meta": {'alias': 'exclude',
         'domain_of': ['DefaultSource',
                       'AlignmentParentFilters',
                       'AnnotationParentFilters',
                       'CollectionMetadataParentFilters',
                       'CtfParentFilters',
                       'DatasetParentFilters',
                       'DatasetKeyPhotoParentFilters',
                       'DepositionKeyPhotoParentFilters',
                       'FrameParentFilters',
                       'GainParentFilters',
                       'KeyImageParentFilters',
                       'RawTiltParentFilters',
                       'RunParentFilters',
                       'TiltSeriesParentFilters',
                       'TomogramParentFilters',
                       'VoxelSpacingParentFilters',
                       'StandardSource',
                       'ReferencedSource',
                       'AlignmentSource',
                       'AnnotationSource',
                       'CollectionMetadataSource',
                       'CtfSource',
                       'DatasetSource',
                       'DatasetKeyPhotoSource',
                       'DepositionSource',
                       'DepositionKeyPhotoSource',
                       'FrameSource',
                       'GainSource',
                       'KeyImageSource',
                       'RawTiltSource',
                       'RunSource',
                       'TiltSeriesSource',
                       'TomogramSource',
                       'VoxelSpacingSource']} })


class CtfParent(ConfiguredBaseModel):
    """
    A filter for a parent class of a ctf source. For a given attribute, it can only be used if the current class is a subclass of the attribute.
    """
    linkml_meta: ClassVar[LinkMLMeta] = LinkMLMeta({'from_schema': 'cdp-ingestion-config'})

    dataset: Optional[list[str]] = Field(default=None, description="""Include or exclude datasets for a source.""", json_schema_extra = { "linkml_meta": {'alias': 'dataset',
         'domain_of': ['AlignmentParent',
                       'AnnotationParent',
                       'CollectionMetadataParent',
                       'CtfParent',
                       'FrameParent',
                       'GainParent',
                       'KeyImageParent',
                       'RawTiltParent',
                       'RunParent',
                       'TiltSeriesParent',
                       'TomogramParent',
                       'VoxelSpacingParent']} })
    deposition: Optional[list[str]] = Field(default=None, description="""Include or exclude depositions for a source.""", json_schema_extra = { "linkml_meta": {'alias': 'deposition',
         'domain_of': ['AlignmentParent',
                       'AnnotationParent',
                       'CollectionMetadataParent',
                       'CtfParent',
                       'DatasetParent',
                       'DatasetKeyPhotoParent',
                       'DepositionKeyPhotoParent',
                       'FrameParent',
                       'GainParent',
                       'KeyImageParent',
                       'RawTiltParent',
                       'RunParent',
                       'TiltSeriesParent',
                       'TomogramParent',
                       'VoxelSpacingParent']} })
    run: Optional[list[str]] = Field(default=None, description="""Include or exclude runs for a source.""", json_schema_extra = { "linkml_meta": {'alias': 'run',
         'domain_of': ['AlignmentParent',
                       'AnnotationParent',
                       'CollectionMetadataParent',
                       'CtfParent',
                       'FrameParent',
                       'GainParent',
                       'KeyImageParent',
                       'RawTiltParent',
                       'TiltSeriesParent',
                       'TomogramParent',
                       'VoxelSpacingParent']} })


class DatasetEntity(ConfiguredBaseModel):
    """
    A dataset entity.
    """
    linkml_meta: ClassVar[LinkMLMeta] = LinkMLMeta({'from_schema': 'cdp-ingestion-config'})

    metadata: Optional[Dataset] = Field(default=None, description="""High-level description of a cryoET dataset.""", json_schema_extra = { "linkml_meta": {'alias': 'metadata',
         'domain_of': ['AlignmentEntity',
                       'AnnotationEntity',
                       'CtfEntity',
                       'DatasetEntity',
                       'DepositionEntity',
                       'FrameEntity',
                       'IdentifiedObjectEntity',
                       'TiltSeriesEntity',
                       'TomogramEntity']} })
    sources: list[DatasetSource] = Field(default=..., description="""A dataset source.""", min_length=1, json_schema_extra = { "linkml_meta": {'alias': 'sources',
         'domain_of': ['AlignmentEntity',
                       'AnnotationEntity',
                       'CollectionMetadataEntity',
                       'CtfEntity',
                       'DatasetEntity',
                       'DatasetKeyPhotoEntity',
                       'DepositionEntity',
                       'DepositionKeyPhotoEntity',
                       'FrameEntity',
                       'GainEntity',
                       'IdentifiedObjectEntity',
                       'KeyImageEntity',
                       'RawTiltEntity',
                       'RunEntity',
                       'TiltSeriesEntity',
                       'TomogramEntity',
                       'VoxelSpacingEntity']} })


class DatasetSource(StandardSource):
    """
    A dataset source.
    """
    linkml_meta: ClassVar[LinkMLMeta] = LinkMLMeta({'from_schema': 'cdp-ingestion-config'})

    parent_filters: Optional[DatasetParentFilters] = Field(default=None, description="""Types of parent filters for a dataset source.""", json_schema_extra = { "linkml_meta": {'alias': 'parent_filters',
         'domain_of': ['AlignmentSource',
                       'AnnotationSource',
                       'CollectionMetadataSource',
                       'CtfSource',
                       'DatasetSource',
                       'DatasetKeyPhotoSource',
                       'DepositionKeyPhotoSource',
                       'FrameSource',
                       'GainSource',
                       'KeyImageSource',
                       'RawTiltSource',
                       'RunSource',
                       'TiltSeriesSource',
                       'TomogramSource',
                       'VoxelSpacingSource']} })
    destination_glob: Optional[DestinationGlob] = Field(default=None, description="""A glob class for finding files in the output / destination directory.""", json_schema_extra = { "linkml_meta": {'alias': 'destination_glob',
         'domain_of': ['StandardSource',
                       'VoxelSpacingSource',
                       'ReferencedSource',
                       'AlignmentSource',
                       'CollectionMetadataSource',
                       'CtfSource',
                       'DatasetSource',
                       'DatasetKeyPhotoSource',
                       'DepositionSource',
                       'DepositionKeyPhotoSource',
                       'FrameSource',
                       'GainSource',
                       'KeyImageSource',
                       'RawTiltSource',
                       'RunSource',
                       'TiltSeriesSource',
                       'TomogramSource']} })
    source_glob: Optional[SourceGlob] = Field(default=None, description="""A glob class for finding files in the source directory.""", json_schema_extra = { "linkml_meta": {'alias': 'source_glob',
         'domain_of': ['StandardSource',
                       'VoxelSpacingSource',
                       'ReferencedSource',
                       'AlignmentSource',
                       'CollectionMetadataSource',
                       'CtfSource',
                       'DatasetSource',
                       'DatasetKeyPhotoSource',
                       'DepositionSource',
                       'DepositionKeyPhotoSource',
                       'FrameSource',
                       'GainSource',
                       'KeyImageSource',
                       'RawTiltSource',
                       'RunSource',
                       'TiltSeriesSource',
                       'TomogramSource']} })
    source_multi_glob: Optional[SourceMultiGlob] = Field(default=None, description="""A glob class for finding files in the source directory (with multiple globs).""", json_schema_extra = { "linkml_meta": {'alias': 'source_multi_glob',
         'domain_of': ['StandardSource',
                       'ReferencedSource',
                       'AlignmentSource',
                       'CollectionMetadataSource',
                       'CtfSource',
                       'DatasetSource',
                       'DatasetKeyPhotoSource',
                       'DepositionSource',
                       'DepositionKeyPhotoSource',
                       'FrameSource',
                       'GainSource',
                       'KeyImageSource',
                       'RawTiltSource',
                       'RunSource',
                       'TiltSeriesSource',
                       'TomogramSource']} })
    literal: Optional[StandardLiteral] = Field(default=None, description="""A literal class with a value attribute.""", json_schema_extra = { "linkml_meta": {'alias': 'literal',
         'domain_of': ['StandardSource',
                       'DatasetKeyPhotoSource',
                       'DepositionKeyPhotoSource',
                       'VoxelSpacingSource',
                       'ReferencedSource',
                       'AlignmentSource',
                       'CollectionMetadataSource',
                       'CtfSource',
                       'DatasetSource',
                       'DepositionSource',
                       'FrameSource',
                       'GainSource',
                       'KeyImageSource',
                       'RawTiltSource',
                       'RunSource',
                       'TiltSeriesSource',
                       'TomogramSource']} })
    exclude: Optional[list[str]] = Field(default=None, description="""Exclude files from the source that match (regexes).""", json_schema_extra = { "linkml_meta": {'alias': 'exclude',
         'domain_of': ['DefaultSource',
                       'AlignmentParentFilters',
                       'AnnotationParentFilters',
                       'CollectionMetadataParentFilters',
                       'CtfParentFilters',
                       'DatasetParentFilters',
                       'DatasetKeyPhotoParentFilters',
                       'DepositionKeyPhotoParentFilters',
                       'FrameParentFilters',
                       'GainParentFilters',
                       'KeyImageParentFilters',
                       'RawTiltParentFilters',
                       'RunParentFilters',
                       'TiltSeriesParentFilters',
                       'TomogramParentFilters',
                       'VoxelSpacingParentFilters',
                       'StandardSource',
                       'ReferencedSource',
                       'AlignmentSource',
                       'AnnotationSource',
                       'CollectionMetadataSource',
                       'CtfSource',
                       'DatasetSource',
                       'DatasetKeyPhotoSource',
                       'DepositionSource',
                       'DepositionKeyPhotoSource',
                       'FrameSource',
                       'GainSource',
                       'KeyImageSource',
                       'RawTiltSource',
                       'RunSource',
                       'TiltSeriesSource',
                       'TomogramSource',
                       'VoxelSpacingSource']} })


class DatasetParentFilters(ConfiguredBaseModel):
    """
    Types of parent filters for a dataset source.
    """
    linkml_meta: ClassVar[LinkMLMeta] = LinkMLMeta({'from_schema': 'cdp-ingestion-config'})

    include: Optional[DatasetParent] = Field(default=None, description="""A filter for a parent class of a dataset source. For a given attribute, it can only be used if the current class is a subclass of the attribute.""", json_schema_extra = { "linkml_meta": {'alias': 'include',
         'domain_of': ['AlignmentParentFilters',
                       'AnnotationParentFilters',
                       'CollectionMetadataParentFilters',
                       'CtfParentFilters',
                       'DatasetParentFilters',
                       'DatasetKeyPhotoParentFilters',
                       'DepositionKeyPhotoParentFilters',
                       'FrameParentFilters',
                       'GainParentFilters',
                       'KeyImageParentFilters',
                       'RawTiltParentFilters',
                       'RunParentFilters',
                       'TiltSeriesParentFilters',
                       'TomogramParentFilters',
                       'VoxelSpacingParentFilters']} })
    exclude: Optional[DatasetParent] = Field(default=None, description="""A filter for a parent class of a dataset source. For a given attribute, it can only be used if the current class is a subclass of the attribute.""", json_schema_extra = { "linkml_meta": {'alias': 'exclude',
         'domain_of': ['DefaultSource',
                       'AlignmentParentFilters',
                       'AnnotationParentFilters',
                       'CollectionMetadataParentFilters',
                       'CtfParentFilters',
                       'DatasetParentFilters',
                       'DatasetKeyPhotoParentFilters',
                       'DepositionKeyPhotoParentFilters',
                       'FrameParentFilters',
                       'GainParentFilters',
                       'KeyImageParentFilters',
                       'RawTiltParentFilters',
                       'RunParentFilters',
                       'TiltSeriesParentFilters',
                       'TomogramParentFilters',
                       'VoxelSpacingParentFilters',
                       'StandardSource',
                       'ReferencedSource',
                       'AlignmentSource',
                       'AnnotationSource',
                       'CollectionMetadataSource',
                       'CtfSource',
                       'DatasetSource',
                       'DatasetKeyPhotoSource',
                       'DepositionSource',
                       'DepositionKeyPhotoSource',
                       'FrameSource',
                       'GainSource',
                       'KeyImageSource',
                       'RawTiltSource',
                       'RunSource',
                       'TiltSeriesSource',
                       'TomogramSource',
                       'VoxelSpacingSource']} })


class DatasetParent(ConfiguredBaseModel):
    """
    A filter for a parent class of a dataset source. For a given attribute, it can only be used if the current class is a subclass of the attribute.
    """
    linkml_meta: ClassVar[LinkMLMeta] = LinkMLMeta({'from_schema': 'cdp-ingestion-config'})

    deposition: Optional[list[str]] = Field(default=None, description="""Include or exclude depositions for a source.""", json_schema_extra = { "linkml_meta": {'alias': 'deposition',
         'domain_of': ['AlignmentParent',
                       'AnnotationParent',
                       'CollectionMetadataParent',
                       'CtfParent',
                       'DatasetParent',
                       'DatasetKeyPhotoParent',
                       'DepositionKeyPhotoParent',
                       'FrameParent',
                       'GainParent',
                       'KeyImageParent',
                       'RawTiltParent',
                       'RunParent',
                       'TiltSeriesParent',
                       'TomogramParent',
                       'VoxelSpacingParent']} })


class DatasetKeyPhotoEntity(ConfiguredBaseModel):
    """
    A dataset key photo entity.
    """
    linkml_meta: ClassVar[LinkMLMeta] = LinkMLMeta({'from_schema': 'cdp-ingestion-config'})

    sources: list[DatasetKeyPhotoSource] = Field(default=..., description="""A key photo source.""", min_length=1, json_schema_extra = { "linkml_meta": {'alias': 'sources',
         'domain_of': ['AlignmentEntity',
                       'AnnotationEntity',
                       'CollectionMetadataEntity',
                       'CtfEntity',
                       'DatasetEntity',
                       'DatasetKeyPhotoEntity',
                       'DepositionEntity',
                       'DepositionKeyPhotoEntity',
                       'FrameEntity',
                       'GainEntity',
                       'IdentifiedObjectEntity',
                       'KeyImageEntity',
                       'RawTiltEntity',
                       'RunEntity',
                       'TiltSeriesEntity',
                       'TomogramEntity',
                       'VoxelSpacingEntity']} })


class DatasetKeyPhotoSource(StandardSource):
    """
    A key photo source.
    """
    linkml_meta: ClassVar[LinkMLMeta] = LinkMLMeta({'from_schema': 'cdp-ingestion-config'})

    literal: Optional[KeyPhotoLiteral] = Field(default=None, description="""A literal for a key photo.""", json_schema_extra = { "linkml_meta": {'alias': 'literal',
         'domain_of': ['StandardSource',
                       'DatasetKeyPhotoSource',
                       'DepositionKeyPhotoSource',
                       'VoxelSpacingSource',
                       'ReferencedSource',
                       'AlignmentSource',
                       'CollectionMetadataSource',
                       'CtfSource',
                       'DatasetSource',
                       'DepositionSource',
                       'FrameSource',
                       'GainSource',
                       'KeyImageSource',
                       'RawTiltSource',
                       'RunSource',
                       'TiltSeriesSource',
                       'TomogramSource']} })
    parent_filters: Optional[DatasetKeyPhotoParentFilters] = Field(default=None, description="""Types of parent filters for a key photo source.""", json_schema_extra = { "linkml_meta": {'alias': 'parent_filters',
         'domain_of': ['AlignmentSource',
                       'AnnotationSource',
                       'CollectionMetadataSource',
                       'CtfSource',
                       'DatasetSource',
                       'DatasetKeyPhotoSource',
                       'DepositionKeyPhotoSource',
                       'FrameSource',
                       'GainSource',
                       'KeyImageSource',
                       'RawTiltSource',
                       'RunSource',
                       'TiltSeriesSource',
                       'TomogramSource',
                       'VoxelSpacingSource']} })
    destination_glob: Optional[DestinationGlob] = Field(default=None, description="""A glob class for finding files in the output / destination directory.""", json_schema_extra = { "linkml_meta": {'alias': 'destination_glob',
         'domain_of': ['StandardSource',
                       'VoxelSpacingSource',
                       'ReferencedSource',
                       'AlignmentSource',
                       'CollectionMetadataSource',
                       'CtfSource',
                       'DatasetSource',
                       'DatasetKeyPhotoSource',
                       'DepositionSource',
                       'DepositionKeyPhotoSource',
                       'FrameSource',
                       'GainSource',
                       'KeyImageSource',
                       'RawTiltSource',
                       'RunSource',
                       'TiltSeriesSource',
                       'TomogramSource']} })
    source_glob: Optional[SourceGlob] = Field(default=None, description="""A glob class for finding files in the source directory.""", json_schema_extra = { "linkml_meta": {'alias': 'source_glob',
         'domain_of': ['StandardSource',
                       'VoxelSpacingSource',
                       'ReferencedSource',
                       'AlignmentSource',
                       'CollectionMetadataSource',
                       'CtfSource',
                       'DatasetSource',
                       'DatasetKeyPhotoSource',
                       'DepositionSource',
                       'DepositionKeyPhotoSource',
                       'FrameSource',
                       'GainSource',
                       'KeyImageSource',
                       'RawTiltSource',
                       'RunSource',
                       'TiltSeriesSource',
                       'TomogramSource']} })
    source_multi_glob: Optional[SourceMultiGlob] = Field(default=None, description="""A glob class for finding files in the source directory (with multiple globs).""", json_schema_extra = { "linkml_meta": {'alias': 'source_multi_glob',
         'domain_of': ['StandardSource',
                       'ReferencedSource',
                       'AlignmentSource',
                       'CollectionMetadataSource',
                       'CtfSource',
                       'DatasetSource',
                       'DatasetKeyPhotoSource',
                       'DepositionSource',
                       'DepositionKeyPhotoSource',
                       'FrameSource',
                       'GainSource',
                       'KeyImageSource',
                       'RawTiltSource',
                       'RunSource',
                       'TiltSeriesSource',
                       'TomogramSource']} })
    exclude: Optional[list[str]] = Field(default=None, description="""Exclude files from the source that match (regexes).""", json_schema_extra = { "linkml_meta": {'alias': 'exclude',
         'domain_of': ['DefaultSource',
                       'AlignmentParentFilters',
                       'AnnotationParentFilters',
                       'CollectionMetadataParentFilters',
                       'CtfParentFilters',
                       'DatasetParentFilters',
                       'DatasetKeyPhotoParentFilters',
                       'DepositionKeyPhotoParentFilters',
                       'FrameParentFilters',
                       'GainParentFilters',
                       'KeyImageParentFilters',
                       'RawTiltParentFilters',
                       'RunParentFilters',
                       'TiltSeriesParentFilters',
                       'TomogramParentFilters',
                       'VoxelSpacingParentFilters',
                       'StandardSource',
                       'ReferencedSource',
                       'AlignmentSource',
                       'AnnotationSource',
                       'CollectionMetadataSource',
                       'CtfSource',
                       'DatasetSource',
                       'DatasetKeyPhotoSource',
                       'DepositionSource',
                       'DepositionKeyPhotoSource',
                       'FrameSource',
                       'GainSource',
                       'KeyImageSource',
                       'RawTiltSource',
                       'RunSource',
                       'TiltSeriesSource',
                       'TomogramSource',
                       'VoxelSpacingSource']} })


class DatasetKeyPhotoParentFilters(ConfiguredBaseModel):
    """
    Types of parent filters for a key photo source.
    """
    linkml_meta: ClassVar[LinkMLMeta] = LinkMLMeta({'from_schema': 'cdp-ingestion-config'})

    include: Optional[DatasetKeyPhotoParent] = Field(default=None, description="""A filter for a parent class of a key photo source. For a given attribute, it can only be used if the current class is a subclass of the attribute.""", json_schema_extra = { "linkml_meta": {'alias': 'include',
         'domain_of': ['AlignmentParentFilters',
                       'AnnotationParentFilters',
                       'CollectionMetadataParentFilters',
                       'CtfParentFilters',
                       'DatasetParentFilters',
                       'DatasetKeyPhotoParentFilters',
                       'DepositionKeyPhotoParentFilters',
                       'FrameParentFilters',
                       'GainParentFilters',
                       'KeyImageParentFilters',
                       'RawTiltParentFilters',
                       'RunParentFilters',
                       'TiltSeriesParentFilters',
                       'TomogramParentFilters',
                       'VoxelSpacingParentFilters']} })
    exclude: Optional[DatasetKeyPhotoParent] = Field(default=None, description="""A filter for a parent class of a key photo source. For a given attribute, it can only be used if the current class is a subclass of the attribute.""", json_schema_extra = { "linkml_meta": {'alias': 'exclude',
         'domain_of': ['DefaultSource',
                       'AlignmentParentFilters',
                       'AnnotationParentFilters',
                       'CollectionMetadataParentFilters',
                       'CtfParentFilters',
                       'DatasetParentFilters',
                       'DatasetKeyPhotoParentFilters',
                       'DepositionKeyPhotoParentFilters',
                       'FrameParentFilters',
                       'GainParentFilters',
                       'KeyImageParentFilters',
                       'RawTiltParentFilters',
                       'RunParentFilters',
                       'TiltSeriesParentFilters',
                       'TomogramParentFilters',
                       'VoxelSpacingParentFilters',
                       'StandardSource',
                       'ReferencedSource',
                       'AlignmentSource',
                       'AnnotationSource',
                       'CollectionMetadataSource',
                       'CtfSource',
                       'DatasetSource',
                       'DatasetKeyPhotoSource',
                       'DepositionSource',
                       'DepositionKeyPhotoSource',
                       'FrameSource',
                       'GainSource',
                       'KeyImageSource',
                       'RawTiltSource',
                       'RunSource',
                       'TiltSeriesSource',
                       'TomogramSource',
                       'VoxelSpacingSource']} })


class DatasetKeyPhotoParent(ConfiguredBaseModel):
    """
    A filter for a parent class of a key photo source. For a given attribute, it can only be used if the current class is a subclass of the attribute.
    """
    linkml_meta: ClassVar[LinkMLMeta] = LinkMLMeta({'from_schema': 'cdp-ingestion-config'})

    deposition: Optional[list[str]] = Field(default=None, description="""Include or exclude depositions for a source.""", json_schema_extra = { "linkml_meta": {'alias': 'deposition',
         'domain_of': ['AlignmentParent',
                       'AnnotationParent',
                       'CollectionMetadataParent',
                       'CtfParent',
                       'DatasetParent',
                       'DatasetKeyPhotoParent',
                       'DepositionKeyPhotoParent',
                       'FrameParent',
                       'GainParent',
                       'KeyImageParent',
                       'RawTiltParent',
                       'RunParent',
                       'TiltSeriesParent',
                       'TomogramParent',
                       'VoxelSpacingParent']} })


class DepositionEntity(ConfiguredBaseModel):
    """
    A deposition entity.
    """
    linkml_meta: ClassVar[LinkMLMeta] = LinkMLMeta({'from_schema': 'cdp-ingestion-config'})

    metadata: Optional[Deposition] = Field(default=None, description="""Metadata describing a deposition.""", json_schema_extra = { "linkml_meta": {'alias': 'metadata',
         'domain_of': ['AlignmentEntity',
                       'AnnotationEntity',
                       'CtfEntity',
                       'DatasetEntity',
                       'DepositionEntity',
                       'FrameEntity',
                       'IdentifiedObjectEntity',
                       'TiltSeriesEntity',
                       'TomogramEntity']} })
    sources: list[DepositionSource] = Field(default=..., description="""A deposition source.""", min_length=1, json_schema_extra = { "linkml_meta": {'alias': 'sources',
         'domain_of': ['AlignmentEntity',
                       'AnnotationEntity',
                       'CollectionMetadataEntity',
                       'CtfEntity',
                       'DatasetEntity',
                       'DatasetKeyPhotoEntity',
                       'DepositionEntity',
                       'DepositionKeyPhotoEntity',
                       'FrameEntity',
                       'GainEntity',
                       'IdentifiedObjectEntity',
                       'KeyImageEntity',
                       'RawTiltEntity',
                       'RunEntity',
                       'TiltSeriesEntity',
                       'TomogramEntity',
                       'VoxelSpacingEntity']} })


class DepositionSource(StandardSource):
    """
    A deposition source.
    """
    linkml_meta: ClassVar[LinkMLMeta] = LinkMLMeta({'from_schema': 'cdp-ingestion-config'})

    destination_glob: Optional[DestinationGlob] = Field(default=None, description="""A glob class for finding files in the output / destination directory.""", json_schema_extra = { "linkml_meta": {'alias': 'destination_glob',
         'domain_of': ['StandardSource',
                       'VoxelSpacingSource',
                       'ReferencedSource',
                       'AlignmentSource',
                       'CollectionMetadataSource',
                       'CtfSource',
                       'DatasetSource',
                       'DatasetKeyPhotoSource',
                       'DepositionSource',
                       'DepositionKeyPhotoSource',
                       'FrameSource',
                       'GainSource',
                       'KeyImageSource',
                       'RawTiltSource',
                       'RunSource',
                       'TiltSeriesSource',
                       'TomogramSource']} })
    source_glob: Optional[SourceGlob] = Field(default=None, description="""A glob class for finding files in the source directory.""", json_schema_extra = { "linkml_meta": {'alias': 'source_glob',
         'domain_of': ['StandardSource',
                       'VoxelSpacingSource',
                       'ReferencedSource',
                       'AlignmentSource',
                       'CollectionMetadataSource',
                       'CtfSource',
                       'DatasetSource',
                       'DatasetKeyPhotoSource',
                       'DepositionSource',
                       'DepositionKeyPhotoSource',
                       'FrameSource',
                       'GainSource',
                       'KeyImageSource',
                       'RawTiltSource',
                       'RunSource',
                       'TiltSeriesSource',
                       'TomogramSource']} })
    source_multi_glob: Optional[SourceMultiGlob] = Field(default=None, description="""A glob class for finding files in the source directory (with multiple globs).""", json_schema_extra = { "linkml_meta": {'alias': 'source_multi_glob',
         'domain_of': ['StandardSource',
                       'ReferencedSource',
                       'AlignmentSource',
                       'CollectionMetadataSource',
                       'CtfSource',
                       'DatasetSource',
                       'DatasetKeyPhotoSource',
                       'DepositionSource',
                       'DepositionKeyPhotoSource',
                       'FrameSource',
                       'GainSource',
                       'KeyImageSource',
                       'RawTiltSource',
                       'RunSource',
                       'TiltSeriesSource',
                       'TomogramSource']} })
    literal: Optional[StandardLiteral] = Field(default=None, description="""A literal class with a value attribute.""", json_schema_extra = { "linkml_meta": {'alias': 'literal',
         'domain_of': ['StandardSource',
                       'DatasetKeyPhotoSource',
                       'DepositionKeyPhotoSource',
                       'VoxelSpacingSource',
                       'ReferencedSource',
                       'AlignmentSource',
                       'CollectionMetadataSource',
                       'CtfSource',
                       'DatasetSource',
                       'DepositionSource',
                       'FrameSource',
                       'GainSource',
                       'KeyImageSource',
                       'RawTiltSource',
                       'RunSource',
                       'TiltSeriesSource',
                       'TomogramSource']} })
    exclude: Optional[list[str]] = Field(default=None, description="""Exclude files from the source that match (regexes).""", json_schema_extra = { "linkml_meta": {'alias': 'exclude',
         'domain_of': ['DefaultSource',
                       'AlignmentParentFilters',
                       'AnnotationParentFilters',
                       'CollectionMetadataParentFilters',
                       'CtfParentFilters',
                       'DatasetParentFilters',
                       'DatasetKeyPhotoParentFilters',
                       'DepositionKeyPhotoParentFilters',
                       'FrameParentFilters',
                       'GainParentFilters',
                       'KeyImageParentFilters',
                       'RawTiltParentFilters',
                       'RunParentFilters',
                       'TiltSeriesParentFilters',
                       'TomogramParentFilters',
                       'VoxelSpacingParentFilters',
                       'StandardSource',
                       'ReferencedSource',
                       'AlignmentSource',
                       'AnnotationSource',
                       'CollectionMetadataSource',
                       'CtfSource',
                       'DatasetSource',
                       'DatasetKeyPhotoSource',
                       'DepositionSource',
                       'DepositionKeyPhotoSource',
                       'FrameSource',
                       'GainSource',
                       'KeyImageSource',
                       'RawTiltSource',
                       'RunSource',
                       'TiltSeriesSource',
                       'TomogramSource',
                       'VoxelSpacingSource']} })


class DepositionKeyPhotoEntity(ConfiguredBaseModel):
    """
    A deposition key photo entity.
    """
    linkml_meta: ClassVar[LinkMLMeta] = LinkMLMeta({'from_schema': 'cdp-ingestion-config'})

    sources: list[DepositionKeyPhotoSource] = Field(default=..., description="""A key photo source.""", min_length=1, json_schema_extra = { "linkml_meta": {'alias': 'sources',
         'domain_of': ['AlignmentEntity',
                       'AnnotationEntity',
                       'CollectionMetadataEntity',
                       'CtfEntity',
                       'DatasetEntity',
                       'DatasetKeyPhotoEntity',
                       'DepositionEntity',
                       'DepositionKeyPhotoEntity',
                       'FrameEntity',
                       'GainEntity',
                       'IdentifiedObjectEntity',
                       'KeyImageEntity',
                       'RawTiltEntity',
                       'RunEntity',
                       'TiltSeriesEntity',
                       'TomogramEntity',
                       'VoxelSpacingEntity']} })


class DepositionKeyPhotoSource(StandardSource):
    """
    A key photo source.
    """
    linkml_meta: ClassVar[LinkMLMeta] = LinkMLMeta({'from_schema': 'cdp-ingestion-config'})

    literal: Optional[KeyPhotoLiteral] = Field(default=None, description="""A literal for a key photo.""", json_schema_extra = { "linkml_meta": {'alias': 'literal',
         'domain_of': ['StandardSource',
                       'DatasetKeyPhotoSource',
                       'DepositionKeyPhotoSource',
                       'VoxelSpacingSource',
                       'ReferencedSource',
                       'AlignmentSource',
                       'CollectionMetadataSource',
                       'CtfSource',
                       'DatasetSource',
                       'DepositionSource',
                       'FrameSource',
                       'GainSource',
                       'KeyImageSource',
                       'RawTiltSource',
                       'RunSource',
                       'TiltSeriesSource',
                       'TomogramSource']} })
    parent_filters: Optional[DepositionKeyPhotoParentFilters] = Field(default=None, description="""Types of parent filters for a key photo source.""", json_schema_extra = { "linkml_meta": {'alias': 'parent_filters',
         'domain_of': ['AlignmentSource',
                       'AnnotationSource',
                       'CollectionMetadataSource',
                       'CtfSource',
                       'DatasetSource',
                       'DatasetKeyPhotoSource',
                       'DepositionKeyPhotoSource',
                       'FrameSource',
                       'GainSource',
                       'KeyImageSource',
                       'RawTiltSource',
                       'RunSource',
                       'TiltSeriesSource',
                       'TomogramSource',
                       'VoxelSpacingSource']} })
    destination_glob: Optional[DestinationGlob] = Field(default=None, description="""A glob class for finding files in the output / destination directory.""", json_schema_extra = { "linkml_meta": {'alias': 'destination_glob',
         'domain_of': ['StandardSource',
                       'VoxelSpacingSource',
                       'ReferencedSource',
                       'AlignmentSource',
                       'CollectionMetadataSource',
                       'CtfSource',
                       'DatasetSource',
                       'DatasetKeyPhotoSource',
                       'DepositionSource',
                       'DepositionKeyPhotoSource',
                       'FrameSource',
                       'GainSource',
                       'KeyImageSource',
                       'RawTiltSource',
                       'RunSource',
                       'TiltSeriesSource',
                       'TomogramSource']} })
    source_glob: Optional[SourceGlob] = Field(default=None, description="""A glob class for finding files in the source directory.""", json_schema_extra = { "linkml_meta": {'alias': 'source_glob',
         'domain_of': ['StandardSource',
                       'VoxelSpacingSource',
                       'ReferencedSource',
                       'AlignmentSource',
                       'CollectionMetadataSource',
                       'CtfSource',
                       'DatasetSource',
                       'DatasetKeyPhotoSource',
                       'DepositionSource',
                       'DepositionKeyPhotoSource',
                       'FrameSource',
                       'GainSource',
                       'KeyImageSource',
                       'RawTiltSource',
                       'RunSource',
                       'TiltSeriesSource',
                       'TomogramSource']} })
    source_multi_glob: Optional[SourceMultiGlob] = Field(default=None, description="""A glob class for finding files in the source directory (with multiple globs).""", json_schema_extra = { "linkml_meta": {'alias': 'source_multi_glob',
         'domain_of': ['StandardSource',
                       'ReferencedSource',
                       'AlignmentSource',
                       'CollectionMetadataSource',
                       'CtfSource',
                       'DatasetSource',
                       'DatasetKeyPhotoSource',
                       'DepositionSource',
                       'DepositionKeyPhotoSource',
                       'FrameSource',
                       'GainSource',
                       'KeyImageSource',
                       'RawTiltSource',
                       'RunSource',
                       'TiltSeriesSource',
                       'TomogramSource']} })
    exclude: Optional[list[str]] = Field(default=None, description="""Exclude files from the source that match (regexes).""", json_schema_extra = { "linkml_meta": {'alias': 'exclude',
         'domain_of': ['DefaultSource',
                       'AlignmentParentFilters',
                       'AnnotationParentFilters',
                       'CollectionMetadataParentFilters',
                       'CtfParentFilters',
                       'DatasetParentFilters',
                       'DatasetKeyPhotoParentFilters',
                       'DepositionKeyPhotoParentFilters',
                       'FrameParentFilters',
                       'GainParentFilters',
                       'KeyImageParentFilters',
                       'RawTiltParentFilters',
                       'RunParentFilters',
                       'TiltSeriesParentFilters',
                       'TomogramParentFilters',
                       'VoxelSpacingParentFilters',
                       'StandardSource',
                       'ReferencedSource',
                       'AlignmentSource',
                       'AnnotationSource',
                       'CollectionMetadataSource',
                       'CtfSource',
                       'DatasetSource',
                       'DatasetKeyPhotoSource',
                       'DepositionSource',
                       'DepositionKeyPhotoSource',
                       'FrameSource',
                       'GainSource',
                       'KeyImageSource',
                       'RawTiltSource',
                       'RunSource',
                       'TiltSeriesSource',
                       'TomogramSource',
                       'VoxelSpacingSource']} })


class DepositionKeyPhotoParentFilters(ConfiguredBaseModel):
    """
    Types of parent filters for a key photo source.
    """
    linkml_meta: ClassVar[LinkMLMeta] = LinkMLMeta({'from_schema': 'cdp-ingestion-config'})

    include: Optional[DepositionKeyPhotoParent] = Field(default=None, description="""A filter for a parent class of a key photo source. For a given attribute, it can only be used if the current class is a subclass of the attribute.""", json_schema_extra = { "linkml_meta": {'alias': 'include',
         'domain_of': ['AlignmentParentFilters',
                       'AnnotationParentFilters',
                       'CollectionMetadataParentFilters',
                       'CtfParentFilters',
                       'DatasetParentFilters',
                       'DatasetKeyPhotoParentFilters',
                       'DepositionKeyPhotoParentFilters',
                       'FrameParentFilters',
                       'GainParentFilters',
                       'KeyImageParentFilters',
                       'RawTiltParentFilters',
                       'RunParentFilters',
                       'TiltSeriesParentFilters',
                       'TomogramParentFilters',
                       'VoxelSpacingParentFilters']} })
    exclude: Optional[DepositionKeyPhotoParent] = Field(default=None, description="""A filter for a parent class of a key photo source. For a given attribute, it can only be used if the current class is a subclass of the attribute.""", json_schema_extra = { "linkml_meta": {'alias': 'exclude',
         'domain_of': ['DefaultSource',
                       'AlignmentParentFilters',
                       'AnnotationParentFilters',
                       'CollectionMetadataParentFilters',
                       'CtfParentFilters',
                       'DatasetParentFilters',
                       'DatasetKeyPhotoParentFilters',
                       'DepositionKeyPhotoParentFilters',
                       'FrameParentFilters',
                       'GainParentFilters',
                       'KeyImageParentFilters',
                       'RawTiltParentFilters',
                       'RunParentFilters',
                       'TiltSeriesParentFilters',
                       'TomogramParentFilters',
                       'VoxelSpacingParentFilters',
                       'StandardSource',
                       'ReferencedSource',
                       'AlignmentSource',
                       'AnnotationSource',
                       'CollectionMetadataSource',
                       'CtfSource',
                       'DatasetSource',
                       'DatasetKeyPhotoSource',
                       'DepositionSource',
                       'DepositionKeyPhotoSource',
                       'FrameSource',
                       'GainSource',
                       'KeyImageSource',
                       'RawTiltSource',
                       'RunSource',
                       'TiltSeriesSource',
                       'TomogramSource',
                       'VoxelSpacingSource']} })


class DepositionKeyPhotoParent(ConfiguredBaseModel):
    """
    A filter for a parent class of a key photo source. For a given attribute, it can only be used if the current class is a subclass of the attribute.
    """
    linkml_meta: ClassVar[LinkMLMeta] = LinkMLMeta({'from_schema': 'cdp-ingestion-config'})

    deposition: Optional[list[str]] = Field(default=None, description="""Include or exclude depositions for a source.""", json_schema_extra = { "linkml_meta": {'alias': 'deposition',
         'domain_of': ['AlignmentParent',
                       'AnnotationParent',
                       'CollectionMetadataParent',
                       'CtfParent',
                       'DatasetParent',
                       'DatasetKeyPhotoParent',
                       'DepositionKeyPhotoParent',
                       'FrameParent',
                       'GainParent',
                       'KeyImageParent',
                       'RawTiltParent',
                       'RunParent',
                       'TiltSeriesParent',
                       'TomogramParent',
                       'VoxelSpacingParent']} })


class FrameEntity(ConfiguredBaseModel):
    """
    A frame entity.
    """
    linkml_meta: ClassVar[LinkMLMeta] = LinkMLMeta({'from_schema': 'cdp-ingestion-config'})

    sources: Optional[list[FrameSource]] = Field(default=None, description="""A frame source.""", json_schema_extra = { "linkml_meta": {'alias': 'sources',
         'domain_of': ['AlignmentEntity',
                       'AnnotationEntity',
                       'CollectionMetadataEntity',
                       'CtfEntity',
                       'DatasetEntity',
                       'DatasetKeyPhotoEntity',
                       'DepositionEntity',
                       'DepositionKeyPhotoEntity',
                       'FrameEntity',
                       'GainEntity',
                       'IdentifiedObjectEntity',
                       'KeyImageEntity',
                       'RawTiltEntity',
                       'RunEntity',
                       'TiltSeriesEntity',
                       'TomogramEntity',
                       'VoxelSpacingEntity']} })
    metadata: Optional[Frame] = Field(default=None, description="""A frame entity.""", json_schema_extra = { "linkml_meta": {'alias': 'metadata',
         'domain_of': ['AlignmentEntity',
                       'AnnotationEntity',
                       'CtfEntity',
                       'DatasetEntity',
                       'DepositionEntity',
                       'FrameEntity',
                       'IdentifiedObjectEntity',
                       'TiltSeriesEntity',
                       'TomogramEntity']} })


class FrameSource(StandardSource):
    """
    A frame source.
    """
    linkml_meta: ClassVar[LinkMLMeta] = LinkMLMeta({'from_schema': 'cdp-ingestion-config'})

    parent_filters: Optional[FrameParentFilters] = Field(default=None, description="""Types of parent filters for a frame source.""", json_schema_extra = { "linkml_meta": {'alias': 'parent_filters',
         'domain_of': ['AlignmentSource',
                       'AnnotationSource',
                       'CollectionMetadataSource',
                       'CtfSource',
                       'DatasetSource',
                       'DatasetKeyPhotoSource',
                       'DepositionKeyPhotoSource',
                       'FrameSource',
                       'GainSource',
                       'KeyImageSource',
                       'RawTiltSource',
                       'RunSource',
                       'TiltSeriesSource',
                       'TomogramSource',
                       'VoxelSpacingSource']} })
    destination_glob: Optional[DestinationGlob] = Field(default=None, description="""A glob class for finding files in the output / destination directory.""", json_schema_extra = { "linkml_meta": {'alias': 'destination_glob',
         'domain_of': ['StandardSource',
                       'VoxelSpacingSource',
                       'ReferencedSource',
                       'AlignmentSource',
                       'CollectionMetadataSource',
                       'CtfSource',
                       'DatasetSource',
                       'DatasetKeyPhotoSource',
                       'DepositionSource',
                       'DepositionKeyPhotoSource',
                       'FrameSource',
                       'GainSource',
                       'KeyImageSource',
                       'RawTiltSource',
                       'RunSource',
                       'TiltSeriesSource',
                       'TomogramSource']} })
    source_glob: Optional[SourceGlob] = Field(default=None, description="""A glob class for finding files in the source directory.""", json_schema_extra = { "linkml_meta": {'alias': 'source_glob',
         'domain_of': ['StandardSource',
                       'VoxelSpacingSource',
                       'ReferencedSource',
                       'AlignmentSource',
                       'CollectionMetadataSource',
                       'CtfSource',
                       'DatasetSource',
                       'DatasetKeyPhotoSource',
                       'DepositionSource',
                       'DepositionKeyPhotoSource',
                       'FrameSource',
                       'GainSource',
                       'KeyImageSource',
                       'RawTiltSource',
                       'RunSource',
                       'TiltSeriesSource',
                       'TomogramSource']} })
    source_multi_glob: Optional[SourceMultiGlob] = Field(default=None, description="""A glob class for finding files in the source directory (with multiple globs).""", json_schema_extra = { "linkml_meta": {'alias': 'source_multi_glob',
         'domain_of': ['StandardSource',
                       'ReferencedSource',
                       'AlignmentSource',
                       'CollectionMetadataSource',
                       'CtfSource',
                       'DatasetSource',
                       'DatasetKeyPhotoSource',
                       'DepositionSource',
                       'DepositionKeyPhotoSource',
                       'FrameSource',
                       'GainSource',
                       'KeyImageSource',
                       'RawTiltSource',
                       'RunSource',
                       'TiltSeriesSource',
                       'TomogramSource']} })
    literal: Optional[StandardLiteral] = Field(default=None, description="""A literal class with a value attribute.""", json_schema_extra = { "linkml_meta": {'alias': 'literal',
         'domain_of': ['StandardSource',
                       'DatasetKeyPhotoSource',
                       'DepositionKeyPhotoSource',
                       'VoxelSpacingSource',
                       'ReferencedSource',
                       'AlignmentSource',
                       'CollectionMetadataSource',
                       'CtfSource',
                       'DatasetSource',
                       'DepositionSource',
                       'FrameSource',
                       'GainSource',
                       'KeyImageSource',
                       'RawTiltSource',
                       'RunSource',
                       'TiltSeriesSource',
                       'TomogramSource']} })
    exclude: Optional[list[str]] = Field(default=None, description="""Exclude files from the source that match (regexes).""", json_schema_extra = { "linkml_meta": {'alias': 'exclude',
         'domain_of': ['DefaultSource',
                       'AlignmentParentFilters',
                       'AnnotationParentFilters',
                       'CollectionMetadataParentFilters',
                       'CtfParentFilters',
                       'DatasetParentFilters',
                       'DatasetKeyPhotoParentFilters',
                       'DepositionKeyPhotoParentFilters',
                       'FrameParentFilters',
                       'GainParentFilters',
                       'KeyImageParentFilters',
                       'RawTiltParentFilters',
                       'RunParentFilters',
                       'TiltSeriesParentFilters',
                       'TomogramParentFilters',
                       'VoxelSpacingParentFilters',
                       'StandardSource',
                       'ReferencedSource',
                       'AlignmentSource',
                       'AnnotationSource',
                       'CollectionMetadataSource',
                       'CtfSource',
                       'DatasetSource',
                       'DatasetKeyPhotoSource',
                       'DepositionSource',
                       'DepositionKeyPhotoSource',
                       'FrameSource',
                       'GainSource',
                       'KeyImageSource',
                       'RawTiltSource',
                       'RunSource',
                       'TiltSeriesSource',
                       'TomogramSource',
                       'VoxelSpacingSource']} })


class FrameParentFilters(ConfiguredBaseModel):
    """
    Types of parent filters for a frame source.
    """
    linkml_meta: ClassVar[LinkMLMeta] = LinkMLMeta({'from_schema': 'cdp-ingestion-config'})

    include: Optional[FrameParent] = Field(default=None, description="""A filter for a parent class of a frame source. For a given attribute, it can only be used if the current class is a subclass of the attribute.""", json_schema_extra = { "linkml_meta": {'alias': 'include',
         'domain_of': ['AlignmentParentFilters',
                       'AnnotationParentFilters',
                       'CollectionMetadataParentFilters',
                       'CtfParentFilters',
                       'DatasetParentFilters',
                       'DatasetKeyPhotoParentFilters',
                       'DepositionKeyPhotoParentFilters',
                       'FrameParentFilters',
                       'GainParentFilters',
                       'KeyImageParentFilters',
                       'RawTiltParentFilters',
                       'RunParentFilters',
                       'TiltSeriesParentFilters',
                       'TomogramParentFilters',
                       'VoxelSpacingParentFilters']} })
    exclude: Optional[FrameParent] = Field(default=None, description="""A filter for a parent class of a frame source. For a given attribute, it can only be used if the current class is a subclass of the attribute.""", json_schema_extra = { "linkml_meta": {'alias': 'exclude',
         'domain_of': ['DefaultSource',
                       'AlignmentParentFilters',
                       'AnnotationParentFilters',
                       'CollectionMetadataParentFilters',
                       'CtfParentFilters',
                       'DatasetParentFilters',
                       'DatasetKeyPhotoParentFilters',
                       'DepositionKeyPhotoParentFilters',
                       'FrameParentFilters',
                       'GainParentFilters',
                       'KeyImageParentFilters',
                       'RawTiltParentFilters',
                       'RunParentFilters',
                       'TiltSeriesParentFilters',
                       'TomogramParentFilters',
                       'VoxelSpacingParentFilters',
                       'StandardSource',
                       'ReferencedSource',
                       'AlignmentSource',
                       'AnnotationSource',
                       'CollectionMetadataSource',
                       'CtfSource',
                       'DatasetSource',
                       'DatasetKeyPhotoSource',
                       'DepositionSource',
                       'DepositionKeyPhotoSource',
                       'FrameSource',
                       'GainSource',
                       'KeyImageSource',
                       'RawTiltSource',
                       'RunSource',
                       'TiltSeriesSource',
                       'TomogramSource',
                       'VoxelSpacingSource']} })


class FrameParent(ConfiguredBaseModel):
    """
    A filter for a parent class of a frame source. For a given attribute, it can only be used if the current class is a subclass of the attribute.
    """
    linkml_meta: ClassVar[LinkMLMeta] = LinkMLMeta({'from_schema': 'cdp-ingestion-config'})

    dataset: Optional[list[str]] = Field(default=None, description="""Include or exclude datasets for a source.""", json_schema_extra = { "linkml_meta": {'alias': 'dataset',
         'domain_of': ['AlignmentParent',
                       'AnnotationParent',
                       'CollectionMetadataParent',
                       'CtfParent',
                       'FrameParent',
                       'GainParent',
                       'KeyImageParent',
                       'RawTiltParent',
                       'RunParent',
                       'TiltSeriesParent',
                       'TomogramParent',
                       'VoxelSpacingParent']} })
    deposition: Optional[list[str]] = Field(default=None, description="""Include or exclude depositions for a source.""", json_schema_extra = { "linkml_meta": {'alias': 'deposition',
         'domain_of': ['AlignmentParent',
                       'AnnotationParent',
                       'CollectionMetadataParent',
                       'CtfParent',
                       'DatasetParent',
                       'DatasetKeyPhotoParent',
                       'DepositionKeyPhotoParent',
                       'FrameParent',
                       'GainParent',
                       'KeyImageParent',
                       'RawTiltParent',
                       'RunParent',
                       'TiltSeriesParent',
                       'TomogramParent',
                       'VoxelSpacingParent']} })
    run: Optional[list[str]] = Field(default=None, description="""Include or exclude runs for a source.""", json_schema_extra = { "linkml_meta": {'alias': 'run',
         'domain_of': ['AlignmentParent',
                       'AnnotationParent',
                       'CollectionMetadataParent',
                       'CtfParent',
                       'FrameParent',
                       'GainParent',
                       'KeyImageParent',
                       'RawTiltParent',
                       'TiltSeriesParent',
                       'TomogramParent',
                       'VoxelSpacingParent']} })


class GainEntity(ConfiguredBaseModel):
    """
    A gain entity.
    """
    linkml_meta: ClassVar[LinkMLMeta] = LinkMLMeta({'from_schema': 'cdp-ingestion-config'})

    sources: list[GainSource] = Field(default=..., description="""A gain source.""", min_length=1, json_schema_extra = { "linkml_meta": {'alias': 'sources',
         'domain_of': ['AlignmentEntity',
                       'AnnotationEntity',
                       'CollectionMetadataEntity',
                       'CtfEntity',
                       'DatasetEntity',
                       'DatasetKeyPhotoEntity',
                       'DepositionEntity',
                       'DepositionKeyPhotoEntity',
                       'FrameEntity',
                       'GainEntity',
                       'IdentifiedObjectEntity',
                       'KeyImageEntity',
                       'RawTiltEntity',
                       'RunEntity',
                       'TiltSeriesEntity',
                       'TomogramEntity',
                       'VoxelSpacingEntity']} })


class GainSource(StandardSource):
    """
    A gain source.
    """
    linkml_meta: ClassVar[LinkMLMeta] = LinkMLMeta({'from_schema': 'cdp-ingestion-config'})

    parent_filters: Optional[GainParentFilters] = Field(default=None, description="""Types of parent filters for a gain source.""", json_schema_extra = { "linkml_meta": {'alias': 'parent_filters',
         'domain_of': ['AlignmentSource',
                       'AnnotationSource',
                       'CollectionMetadataSource',
                       'CtfSource',
                       'DatasetSource',
                       'DatasetKeyPhotoSource',
                       'DepositionKeyPhotoSource',
                       'FrameSource',
                       'GainSource',
                       'KeyImageSource',
                       'RawTiltSource',
                       'RunSource',
                       'TiltSeriesSource',
                       'TomogramSource',
                       'VoxelSpacingSource']} })
    destination_glob: Optional[DestinationGlob] = Field(default=None, description="""A glob class for finding files in the output / destination directory.""", json_schema_extra = { "linkml_meta": {'alias': 'destination_glob',
         'domain_of': ['StandardSource',
                       'VoxelSpacingSource',
                       'ReferencedSource',
                       'AlignmentSource',
                       'CollectionMetadataSource',
                       'CtfSource',
                       'DatasetSource',
                       'DatasetKeyPhotoSource',
                       'DepositionSource',
                       'DepositionKeyPhotoSource',
                       'FrameSource',
                       'GainSource',
                       'KeyImageSource',
                       'RawTiltSource',
                       'RunSource',
                       'TiltSeriesSource',
                       'TomogramSource']} })
    source_glob: Optional[SourceGlob] = Field(default=None, description="""A glob class for finding files in the source directory.""", json_schema_extra = { "linkml_meta": {'alias': 'source_glob',
         'domain_of': ['StandardSource',
                       'VoxelSpacingSource',
                       'ReferencedSource',
                       'AlignmentSource',
                       'CollectionMetadataSource',
                       'CtfSource',
                       'DatasetSource',
                       'DatasetKeyPhotoSource',
                       'DepositionSource',
                       'DepositionKeyPhotoSource',
                       'FrameSource',
                       'GainSource',
                       'KeyImageSource',
                       'RawTiltSource',
                       'RunSource',
                       'TiltSeriesSource',
                       'TomogramSource']} })
    source_multi_glob: Optional[SourceMultiGlob] = Field(default=None, description="""A glob class for finding files in the source directory (with multiple globs).""", json_schema_extra = { "linkml_meta": {'alias': 'source_multi_glob',
         'domain_of': ['StandardSource',
                       'ReferencedSource',
                       'AlignmentSource',
                       'CollectionMetadataSource',
                       'CtfSource',
                       'DatasetSource',
                       'DatasetKeyPhotoSource',
                       'DepositionSource',
                       'DepositionKeyPhotoSource',
                       'FrameSource',
                       'GainSource',
                       'KeyImageSource',
                       'RawTiltSource',
                       'RunSource',
                       'TiltSeriesSource',
                       'TomogramSource']} })
    literal: Optional[StandardLiteral] = Field(default=None, description="""A literal class with a value attribute.""", json_schema_extra = { "linkml_meta": {'alias': 'literal',
         'domain_of': ['StandardSource',
                       'DatasetKeyPhotoSource',
                       'DepositionKeyPhotoSource',
                       'VoxelSpacingSource',
                       'ReferencedSource',
                       'AlignmentSource',
                       'CollectionMetadataSource',
                       'CtfSource',
                       'DatasetSource',
                       'DepositionSource',
                       'FrameSource',
                       'GainSource',
                       'KeyImageSource',
                       'RawTiltSource',
                       'RunSource',
                       'TiltSeriesSource',
                       'TomogramSource']} })
    exclude: Optional[list[str]] = Field(default=None, description="""Exclude files from the source that match (regexes).""", json_schema_extra = { "linkml_meta": {'alias': 'exclude',
         'domain_of': ['DefaultSource',
                       'AlignmentParentFilters',
                       'AnnotationParentFilters',
                       'CollectionMetadataParentFilters',
                       'CtfParentFilters',
                       'DatasetParentFilters',
                       'DatasetKeyPhotoParentFilters',
                       'DepositionKeyPhotoParentFilters',
                       'FrameParentFilters',
                       'GainParentFilters',
                       'KeyImageParentFilters',
                       'RawTiltParentFilters',
                       'RunParentFilters',
                       'TiltSeriesParentFilters',
                       'TomogramParentFilters',
                       'VoxelSpacingParentFilters',
                       'StandardSource',
                       'ReferencedSource',
                       'AlignmentSource',
                       'AnnotationSource',
                       'CollectionMetadataSource',
                       'CtfSource',
                       'DatasetSource',
                       'DatasetKeyPhotoSource',
                       'DepositionSource',
                       'DepositionKeyPhotoSource',
                       'FrameSource',
                       'GainSource',
                       'KeyImageSource',
                       'RawTiltSource',
                       'RunSource',
                       'TiltSeriesSource',
                       'TomogramSource',
                       'VoxelSpacingSource']} })


class GainParentFilters(ConfiguredBaseModel):
    """
    Types of parent filters for a gain source.
    """
    linkml_meta: ClassVar[LinkMLMeta] = LinkMLMeta({'from_schema': 'cdp-ingestion-config'})

    include: Optional[GainParent] = Field(default=None, description="""A filter for a parent class of a gain source. For a given attribute, it can only be used if the current class is a subclass of the attribute.""", json_schema_extra = { "linkml_meta": {'alias': 'include',
         'domain_of': ['AlignmentParentFilters',
                       'AnnotationParentFilters',
                       'CollectionMetadataParentFilters',
                       'CtfParentFilters',
                       'DatasetParentFilters',
                       'DatasetKeyPhotoParentFilters',
                       'DepositionKeyPhotoParentFilters',
                       'FrameParentFilters',
                       'GainParentFilters',
                       'KeyImageParentFilters',
                       'RawTiltParentFilters',
                       'RunParentFilters',
                       'TiltSeriesParentFilters',
                       'TomogramParentFilters',
                       'VoxelSpacingParentFilters']} })
    exclude: Optional[GainParent] = Field(default=None, description="""A filter for a parent class of a gain source. For a given attribute, it can only be used if the current class is a subclass of the attribute.""", json_schema_extra = { "linkml_meta": {'alias': 'exclude',
         'domain_of': ['DefaultSource',
                       'AlignmentParentFilters',
                       'AnnotationParentFilters',
                       'CollectionMetadataParentFilters',
                       'CtfParentFilters',
                       'DatasetParentFilters',
                       'DatasetKeyPhotoParentFilters',
                       'DepositionKeyPhotoParentFilters',
                       'FrameParentFilters',
                       'GainParentFilters',
                       'KeyImageParentFilters',
                       'RawTiltParentFilters',
                       'RunParentFilters',
                       'TiltSeriesParentFilters',
                       'TomogramParentFilters',
                       'VoxelSpacingParentFilters',
                       'StandardSource',
                       'ReferencedSource',
                       'AlignmentSource',
                       'AnnotationSource',
                       'CollectionMetadataSource',
                       'CtfSource',
                       'DatasetSource',
                       'DatasetKeyPhotoSource',
                       'DepositionSource',
                       'DepositionKeyPhotoSource',
                       'FrameSource',
                       'GainSource',
                       'KeyImageSource',
                       'RawTiltSource',
                       'RunSource',
                       'TiltSeriesSource',
                       'TomogramSource',
                       'VoxelSpacingSource']} })


class GainParent(ConfiguredBaseModel):
    """
    A filter for a parent class of a gain source. For a given attribute, it can only be used if the current class is a subclass of the attribute.
    """
    linkml_meta: ClassVar[LinkMLMeta] = LinkMLMeta({'from_schema': 'cdp-ingestion-config'})

    dataset: Optional[list[str]] = Field(default=None, description="""Include or exclude datasets for a source.""", json_schema_extra = { "linkml_meta": {'alias': 'dataset',
         'domain_of': ['AlignmentParent',
                       'AnnotationParent',
                       'CollectionMetadataParent',
                       'CtfParent',
                       'FrameParent',
                       'GainParent',
                       'KeyImageParent',
                       'RawTiltParent',
                       'RunParent',
                       'TiltSeriesParent',
                       'TomogramParent',
                       'VoxelSpacingParent']} })
    deposition: Optional[list[str]] = Field(default=None, description="""Include or exclude depositions for a source.""", json_schema_extra = { "linkml_meta": {'alias': 'deposition',
         'domain_of': ['AlignmentParent',
                       'AnnotationParent',
                       'CollectionMetadataParent',
                       'CtfParent',
                       'DatasetParent',
                       'DatasetKeyPhotoParent',
                       'DepositionKeyPhotoParent',
                       'FrameParent',
                       'GainParent',
                       'KeyImageParent',
                       'RawTiltParent',
                       'RunParent',
                       'TiltSeriesParent',
                       'TomogramParent',
                       'VoxelSpacingParent']} })
    run: Optional[list[str]] = Field(default=None, description="""Include or exclude runs for a source.""", json_schema_extra = { "linkml_meta": {'alias': 'run',
         'domain_of': ['AlignmentParent',
                       'AnnotationParent',
                       'CollectionMetadataParent',
                       'CtfParent',
                       'FrameParent',
                       'GainParent',
                       'KeyImageParent',
                       'RawTiltParent',
                       'TiltSeriesParent',
                       'TomogramParent',
                       'VoxelSpacingParent']} })


class IdentifiedObjectEntity(ConfiguredBaseModel):
    """
    An identified object entity.
    """
    linkml_meta: ClassVar[LinkMLMeta] = LinkMLMeta({'from_schema': 'cdp-ingestion-config'})

    metadata: Optional[IdentifiedObjectList] = Field(None, description="""Metadata for a list of identified objects.""", json_schema_extra = { "linkml_meta": {'alias': 'metadata',
         'domain_of': ['AlignmentEntity',
                       'AnnotationEntity',
                       'CtfEntity',
                       'DatasetEntity',
                       'DepositionEntity',
                       'FrameEntity',
                       'IdentifiedObjectEntity',
                       'TiltSeriesEntity',
                       'TomogramEntity']} })
    sources: List[StandardSource] = Field(..., description="""A generalized source class with glob finders. Inherited by a majority of source classes.""", min_length=1, json_schema_extra = { "linkml_meta": {'alias': 'sources',
         'domain_of': ['AlignmentEntity',
                       'AnnotationEntity',
                       'CollectionMetadataEntity',
                       'CtfEntity',
                       'DatasetEntity',
                       'DatasetKeyPhotoEntity',
                       'DepositionEntity',
                       'DepositionKeyPhotoEntity',
                       'FrameEntity',
                       'GainEntity',
                       'IdentifiedObjectEntity',
                       'KeyImageEntity',
                       'RawTiltEntity',
                       'RunEntity',
                       'TiltSeriesEntity',
                       'TomogramEntity',
                       'VoxelSpacingEntity']} })


class KeyImageEntity(ConfiguredBaseModel):
    """
    A key image entity.
    """
    linkml_meta: ClassVar[LinkMLMeta] = LinkMLMeta({'from_schema': 'cdp-ingestion-config'})

    sources: list[KeyImageSource] = Field(default=..., description="""A key image source.""", min_length=1, json_schema_extra = { "linkml_meta": {'alias': 'sources',
         'domain_of': ['AlignmentEntity',
                       'AnnotationEntity',
                       'CollectionMetadataEntity',
                       'CtfEntity',
                       'DatasetEntity',
                       'DatasetKeyPhotoEntity',
                       'DepositionEntity',
                       'DepositionKeyPhotoEntity',
                       'FrameEntity',
                       'GainEntity',
                       'IdentifiedObjectEntity',
                       'KeyImageEntity',
                       'RawTiltEntity',
                       'RunEntity',
                       'TiltSeriesEntity',
                       'TomogramEntity',
                       'VoxelSpacingEntity']} })


class KeyImageSource(StandardSource):
    """
    A key image source.
    """
    linkml_meta: ClassVar[LinkMLMeta] = LinkMLMeta({'from_schema': 'cdp-ingestion-config'})

    parent_filters: Optional[KeyImageParentFilters] = Field(default=None, description="""Types of parent filters for a key image source.""", json_schema_extra = { "linkml_meta": {'alias': 'parent_filters',
         'domain_of': ['AlignmentSource',
                       'AnnotationSource',
                       'CollectionMetadataSource',
                       'CtfSource',
                       'DatasetSource',
                       'DatasetKeyPhotoSource',
                       'DepositionKeyPhotoSource',
                       'FrameSource',
                       'GainSource',
                       'KeyImageSource',
                       'RawTiltSource',
                       'RunSource',
                       'TiltSeriesSource',
                       'TomogramSource',
                       'VoxelSpacingSource']} })
    destination_glob: Optional[DestinationGlob] = Field(default=None, description="""A glob class for finding files in the output / destination directory.""", json_schema_extra = { "linkml_meta": {'alias': 'destination_glob',
         'domain_of': ['StandardSource',
                       'VoxelSpacingSource',
                       'ReferencedSource',
                       'AlignmentSource',
                       'CollectionMetadataSource',
                       'CtfSource',
                       'DatasetSource',
                       'DatasetKeyPhotoSource',
                       'DepositionSource',
                       'DepositionKeyPhotoSource',
                       'FrameSource',
                       'GainSource',
                       'KeyImageSource',
                       'RawTiltSource',
                       'RunSource',
                       'TiltSeriesSource',
                       'TomogramSource']} })
    source_glob: Optional[SourceGlob] = Field(default=None, description="""A glob class for finding files in the source directory.""", json_schema_extra = { "linkml_meta": {'alias': 'source_glob',
         'domain_of': ['StandardSource',
                       'VoxelSpacingSource',
                       'ReferencedSource',
                       'AlignmentSource',
                       'CollectionMetadataSource',
                       'CtfSource',
                       'DatasetSource',
                       'DatasetKeyPhotoSource',
                       'DepositionSource',
                       'DepositionKeyPhotoSource',
                       'FrameSource',
                       'GainSource',
                       'KeyImageSource',
                       'RawTiltSource',
                       'RunSource',
                       'TiltSeriesSource',
                       'TomogramSource']} })
    source_multi_glob: Optional[SourceMultiGlob] = Field(default=None, description="""A glob class for finding files in the source directory (with multiple globs).""", json_schema_extra = { "linkml_meta": {'alias': 'source_multi_glob',
         'domain_of': ['StandardSource',
                       'ReferencedSource',
                       'AlignmentSource',
                       'CollectionMetadataSource',
                       'CtfSource',
                       'DatasetSource',
                       'DatasetKeyPhotoSource',
                       'DepositionSource',
                       'DepositionKeyPhotoSource',
                       'FrameSource',
                       'GainSource',
                       'KeyImageSource',
                       'RawTiltSource',
                       'RunSource',
                       'TiltSeriesSource',
                       'TomogramSource']} })
    literal: Optional[StandardLiteral] = Field(default=None, description="""A literal class with a value attribute.""", json_schema_extra = { "linkml_meta": {'alias': 'literal',
         'domain_of': ['StandardSource',
                       'DatasetKeyPhotoSource',
                       'DepositionKeyPhotoSource',
                       'VoxelSpacingSource',
                       'ReferencedSource',
                       'AlignmentSource',
                       'CollectionMetadataSource',
                       'CtfSource',
                       'DatasetSource',
                       'DepositionSource',
                       'FrameSource',
                       'GainSource',
                       'KeyImageSource',
                       'RawTiltSource',
                       'RunSource',
                       'TiltSeriesSource',
                       'TomogramSource']} })
    exclude: Optional[list[str]] = Field(default=None, description="""Exclude files from the source that match (regexes).""", json_schema_extra = { "linkml_meta": {'alias': 'exclude',
         'domain_of': ['DefaultSource',
                       'AlignmentParentFilters',
                       'AnnotationParentFilters',
                       'CollectionMetadataParentFilters',
                       'CtfParentFilters',
                       'DatasetParentFilters',
                       'DatasetKeyPhotoParentFilters',
                       'DepositionKeyPhotoParentFilters',
                       'FrameParentFilters',
                       'GainParentFilters',
                       'KeyImageParentFilters',
                       'RawTiltParentFilters',
                       'RunParentFilters',
                       'TiltSeriesParentFilters',
                       'TomogramParentFilters',
                       'VoxelSpacingParentFilters',
                       'StandardSource',
                       'ReferencedSource',
                       'AlignmentSource',
                       'AnnotationSource',
                       'CollectionMetadataSource',
                       'CtfSource',
                       'DatasetSource',
                       'DatasetKeyPhotoSource',
                       'DepositionSource',
                       'DepositionKeyPhotoSource',
                       'FrameSource',
                       'GainSource',
                       'KeyImageSource',
                       'RawTiltSource',
                       'RunSource',
                       'TiltSeriesSource',
                       'TomogramSource',
                       'VoxelSpacingSource']} })


class KeyImageParentFilters(ConfiguredBaseModel):
    """
    Types of parent filters for a key image source.
    """
    linkml_meta: ClassVar[LinkMLMeta] = LinkMLMeta({'from_schema': 'cdp-ingestion-config'})

    include: Optional[KeyImageParent] = Field(default=None, description="""A filter for a parent class of a key image source. For a given attribute, it can only be used if the current class is a subclass of the attribute.""", json_schema_extra = { "linkml_meta": {'alias': 'include',
         'domain_of': ['AlignmentParentFilters',
                       'AnnotationParentFilters',
                       'CollectionMetadataParentFilters',
                       'CtfParentFilters',
                       'DatasetParentFilters',
                       'DatasetKeyPhotoParentFilters',
                       'DepositionKeyPhotoParentFilters',
                       'FrameParentFilters',
                       'GainParentFilters',
                       'KeyImageParentFilters',
                       'RawTiltParentFilters',
                       'RunParentFilters',
                       'TiltSeriesParentFilters',
                       'TomogramParentFilters',
                       'VoxelSpacingParentFilters']} })
    exclude: Optional[KeyImageParent] = Field(default=None, description="""A filter for a parent class of a key image source. For a given attribute, it can only be used if the current class is a subclass of the attribute.""", json_schema_extra = { "linkml_meta": {'alias': 'exclude',
         'domain_of': ['DefaultSource',
                       'AlignmentParentFilters',
                       'AnnotationParentFilters',
                       'CollectionMetadataParentFilters',
                       'CtfParentFilters',
                       'DatasetParentFilters',
                       'DatasetKeyPhotoParentFilters',
                       'DepositionKeyPhotoParentFilters',
                       'FrameParentFilters',
                       'GainParentFilters',
                       'KeyImageParentFilters',
                       'RawTiltParentFilters',
                       'RunParentFilters',
                       'TiltSeriesParentFilters',
                       'TomogramParentFilters',
                       'VoxelSpacingParentFilters',
                       'StandardSource',
                       'ReferencedSource',
                       'AlignmentSource',
                       'AnnotationSource',
                       'CollectionMetadataSource',
                       'CtfSource',
                       'DatasetSource',
                       'DatasetKeyPhotoSource',
                       'DepositionSource',
                       'DepositionKeyPhotoSource',
                       'FrameSource',
                       'GainSource',
                       'KeyImageSource',
                       'RawTiltSource',
                       'RunSource',
                       'TiltSeriesSource',
                       'TomogramSource',
                       'VoxelSpacingSource']} })


class KeyImageParent(ConfiguredBaseModel):
    """
    A filter for a parent class of a key image source. For a given attribute, it can only be used if the current class is a subclass of the attribute.
    """
    linkml_meta: ClassVar[LinkMLMeta] = LinkMLMeta({'from_schema': 'cdp-ingestion-config'})

    dataset: Optional[list[str]] = Field(default=None, description="""Include or exclude datasets for a source.""", json_schema_extra = { "linkml_meta": {'alias': 'dataset',
         'domain_of': ['AlignmentParent',
                       'AnnotationParent',
                       'CollectionMetadataParent',
                       'CtfParent',
                       'FrameParent',
                       'GainParent',
                       'KeyImageParent',
                       'RawTiltParent',
                       'RunParent',
                       'TiltSeriesParent',
                       'TomogramParent',
                       'VoxelSpacingParent']} })
    deposition: Optional[list[str]] = Field(default=None, description="""Include or exclude depositions for a source.""", json_schema_extra = { "linkml_meta": {'alias': 'deposition',
         'domain_of': ['AlignmentParent',
                       'AnnotationParent',
                       'CollectionMetadataParent',
                       'CtfParent',
                       'DatasetParent',
                       'DatasetKeyPhotoParent',
                       'DepositionKeyPhotoParent',
                       'FrameParent',
                       'GainParent',
                       'KeyImageParent',
                       'RawTiltParent',
                       'RunParent',
                       'TiltSeriesParent',
                       'TomogramParent',
                       'VoxelSpacingParent']} })
    run: Optional[list[str]] = Field(default=None, description="""Include or exclude runs for a source.""", json_schema_extra = { "linkml_meta": {'alias': 'run',
         'domain_of': ['AlignmentParent',
                       'AnnotationParent',
                       'CollectionMetadataParent',
                       'CtfParent',
                       'FrameParent',
                       'GainParent',
                       'KeyImageParent',
                       'RawTiltParent',
                       'TiltSeriesParent',
                       'TomogramParent',
                       'VoxelSpacingParent']} })
    tomogram: Optional[list[str]] = Field(default=None, description="""Include or exclude tomograms for a source.""", json_schema_extra = { "linkml_meta": {'alias': 'tomogram', 'domain_of': ['KeyImageParent']} })
    voxel_spacing: Optional[list[str]] = Field(default=None, description="""Include or exclude voxel spacings for a source.""", json_schema_extra = { "linkml_meta": {'alias': 'voxel_spacing',
         'domain_of': ['Tomogram',
                       'AnnotationParent',
                       'KeyImageParent',
                       'TomogramParent']} })


class RawTiltEntity(ConfiguredBaseModel):
    """
    A raw tilt entity.
    """
    linkml_meta: ClassVar[LinkMLMeta] = LinkMLMeta({'from_schema': 'cdp-ingestion-config'})

    sources: list[RawTiltSource] = Field(default=..., description="""A raw tilt source.""", min_length=1, json_schema_extra = { "linkml_meta": {'alias': 'sources',
         'domain_of': ['AlignmentEntity',
                       'AnnotationEntity',
                       'CollectionMetadataEntity',
                       'CtfEntity',
                       'DatasetEntity',
                       'DatasetKeyPhotoEntity',
                       'DepositionEntity',
                       'DepositionKeyPhotoEntity',
                       'FrameEntity',
                       'GainEntity',
                       'IdentifiedObjectEntity',
                       'KeyImageEntity',
                       'RawTiltEntity',
                       'RunEntity',
                       'TiltSeriesEntity',
                       'TomogramEntity',
                       'VoxelSpacingEntity']} })


class RawTiltSource(StandardSource):
    """
    A raw tilt source.
    """
    linkml_meta: ClassVar[LinkMLMeta] = LinkMLMeta({'from_schema': 'cdp-ingestion-config'})

    parent_filters: Optional[RawTiltParentFilters] = Field(default=None, description="""Types of parent filters for a raw tilt source.""", json_schema_extra = { "linkml_meta": {'alias': 'parent_filters',
         'domain_of': ['AlignmentSource',
                       'AnnotationSource',
                       'CollectionMetadataSource',
                       'CtfSource',
                       'DatasetSource',
                       'DatasetKeyPhotoSource',
                       'DepositionKeyPhotoSource',
                       'FrameSource',
                       'GainSource',
                       'KeyImageSource',
                       'RawTiltSource',
                       'RunSource',
                       'TiltSeriesSource',
                       'TomogramSource',
                       'VoxelSpacingSource']} })
    destination_glob: Optional[DestinationGlob] = Field(default=None, description="""A glob class for finding files in the output / destination directory.""", json_schema_extra = { "linkml_meta": {'alias': 'destination_glob',
         'domain_of': ['StandardSource',
                       'VoxelSpacingSource',
                       'ReferencedSource',
                       'AlignmentSource',
                       'CollectionMetadataSource',
                       'CtfSource',
                       'DatasetSource',
                       'DatasetKeyPhotoSource',
                       'DepositionSource',
                       'DepositionKeyPhotoSource',
                       'FrameSource',
                       'GainSource',
                       'KeyImageSource',
                       'RawTiltSource',
                       'RunSource',
                       'TiltSeriesSource',
                       'TomogramSource']} })
    source_glob: Optional[SourceGlob] = Field(default=None, description="""A glob class for finding files in the source directory.""", json_schema_extra = { "linkml_meta": {'alias': 'source_glob',
         'domain_of': ['StandardSource',
                       'VoxelSpacingSource',
                       'ReferencedSource',
                       'AlignmentSource',
                       'CollectionMetadataSource',
                       'CtfSource',
                       'DatasetSource',
                       'DatasetKeyPhotoSource',
                       'DepositionSource',
                       'DepositionKeyPhotoSource',
                       'FrameSource',
                       'GainSource',
                       'KeyImageSource',
                       'RawTiltSource',
                       'RunSource',
                       'TiltSeriesSource',
                       'TomogramSource']} })
    source_multi_glob: Optional[SourceMultiGlob] = Field(default=None, description="""A glob class for finding files in the source directory (with multiple globs).""", json_schema_extra = { "linkml_meta": {'alias': 'source_multi_glob',
         'domain_of': ['StandardSource',
                       'ReferencedSource',
                       'AlignmentSource',
                       'CollectionMetadataSource',
                       'CtfSource',
                       'DatasetSource',
                       'DatasetKeyPhotoSource',
                       'DepositionSource',
                       'DepositionKeyPhotoSource',
                       'FrameSource',
                       'GainSource',
                       'KeyImageSource',
                       'RawTiltSource',
                       'RunSource',
                       'TiltSeriesSource',
                       'TomogramSource']} })
    literal: Optional[StandardLiteral] = Field(default=None, description="""A literal class with a value attribute.""", json_schema_extra = { "linkml_meta": {'alias': 'literal',
         'domain_of': ['StandardSource',
                       'DatasetKeyPhotoSource',
                       'DepositionKeyPhotoSource',
                       'VoxelSpacingSource',
                       'ReferencedSource',
                       'AlignmentSource',
                       'CollectionMetadataSource',
                       'CtfSource',
                       'DatasetSource',
                       'DepositionSource',
                       'FrameSource',
                       'GainSource',
                       'KeyImageSource',
                       'RawTiltSource',
                       'RunSource',
                       'TiltSeriesSource',
                       'TomogramSource']} })
    exclude: Optional[list[str]] = Field(default=None, description="""Exclude files from the source that match (regexes).""", json_schema_extra = { "linkml_meta": {'alias': 'exclude',
         'domain_of': ['DefaultSource',
                       'AlignmentParentFilters',
                       'AnnotationParentFilters',
                       'CollectionMetadataParentFilters',
                       'CtfParentFilters',
                       'DatasetParentFilters',
                       'DatasetKeyPhotoParentFilters',
                       'DepositionKeyPhotoParentFilters',
                       'FrameParentFilters',
                       'GainParentFilters',
                       'KeyImageParentFilters',
                       'RawTiltParentFilters',
                       'RunParentFilters',
                       'TiltSeriesParentFilters',
                       'TomogramParentFilters',
                       'VoxelSpacingParentFilters',
                       'StandardSource',
                       'ReferencedSource',
                       'AlignmentSource',
                       'AnnotationSource',
                       'CollectionMetadataSource',
                       'CtfSource',
                       'DatasetSource',
                       'DatasetKeyPhotoSource',
                       'DepositionSource',
                       'DepositionKeyPhotoSource',
                       'FrameSource',
                       'GainSource',
                       'KeyImageSource',
                       'RawTiltSource',
                       'RunSource',
                       'TiltSeriesSource',
                       'TomogramSource',
                       'VoxelSpacingSource']} })


class RawTiltParentFilters(ConfiguredBaseModel):
    """
    Types of parent filters for a raw tilt source.
    """
    linkml_meta: ClassVar[LinkMLMeta] = LinkMLMeta({'from_schema': 'cdp-ingestion-config'})

    include: Optional[RawTiltParent] = Field(default=None, description="""A filter for a parent class of a raw tilt source. For a given attribute, it can only be used if the current class is a subclass of the attribute.""", json_schema_extra = { "linkml_meta": {'alias': 'include',
         'domain_of': ['AlignmentParentFilters',
                       'AnnotationParentFilters',
                       'CollectionMetadataParentFilters',
                       'CtfParentFilters',
                       'DatasetParentFilters',
                       'DatasetKeyPhotoParentFilters',
                       'DepositionKeyPhotoParentFilters',
                       'FrameParentFilters',
                       'GainParentFilters',
                       'KeyImageParentFilters',
                       'RawTiltParentFilters',
                       'RunParentFilters',
                       'TiltSeriesParentFilters',
                       'TomogramParentFilters',
                       'VoxelSpacingParentFilters']} })
    exclude: Optional[RawTiltParent] = Field(default=None, description="""A filter for a parent class of a raw tilt source. For a given attribute, it can only be used if the current class is a subclass of the attribute.""", json_schema_extra = { "linkml_meta": {'alias': 'exclude',
         'domain_of': ['DefaultSource',
                       'AlignmentParentFilters',
                       'AnnotationParentFilters',
                       'CollectionMetadataParentFilters',
                       'CtfParentFilters',
                       'DatasetParentFilters',
                       'DatasetKeyPhotoParentFilters',
                       'DepositionKeyPhotoParentFilters',
                       'FrameParentFilters',
                       'GainParentFilters',
                       'KeyImageParentFilters',
                       'RawTiltParentFilters',
                       'RunParentFilters',
                       'TiltSeriesParentFilters',
                       'TomogramParentFilters',
                       'VoxelSpacingParentFilters',
                       'StandardSource',
                       'ReferencedSource',
                       'AlignmentSource',
                       'AnnotationSource',
                       'CollectionMetadataSource',
                       'CtfSource',
                       'DatasetSource',
                       'DatasetKeyPhotoSource',
                       'DepositionSource',
                       'DepositionKeyPhotoSource',
                       'FrameSource',
                       'GainSource',
                       'KeyImageSource',
                       'RawTiltSource',
                       'RunSource',
                       'TiltSeriesSource',
                       'TomogramSource',
                       'VoxelSpacingSource']} })


class RawTiltParent(ConfiguredBaseModel):
    """
    A filter for a parent class of a raw tilt source. For a given attribute, it can only be used if the current class is a subclass of the attribute.
    """
    linkml_meta: ClassVar[LinkMLMeta] = LinkMLMeta({'from_schema': 'cdp-ingestion-config'})

    dataset: Optional[list[str]] = Field(default=None, description="""Include or exclude datasets for a source.""", json_schema_extra = { "linkml_meta": {'alias': 'dataset',
         'domain_of': ['AlignmentParent',
                       'AnnotationParent',
                       'CollectionMetadataParent',
                       'CtfParent',
                       'FrameParent',
                       'GainParent',
                       'KeyImageParent',
                       'RawTiltParent',
                       'RunParent',
                       'TiltSeriesParent',
                       'TomogramParent',
                       'VoxelSpacingParent']} })
    deposition: Optional[list[str]] = Field(default=None, description="""Include or exclude depositions for a source.""", json_schema_extra = { "linkml_meta": {'alias': 'deposition',
         'domain_of': ['AlignmentParent',
                       'AnnotationParent',
                       'CollectionMetadataParent',
                       'CtfParent',
                       'DatasetParent',
                       'DatasetKeyPhotoParent',
                       'DepositionKeyPhotoParent',
                       'FrameParent',
                       'GainParent',
                       'KeyImageParent',
                       'RawTiltParent',
                       'RunParent',
                       'TiltSeriesParent',
                       'TomogramParent',
                       'VoxelSpacingParent']} })
    run: Optional[list[str]] = Field(default=None, description="""Include or exclude runs for a source.""", json_schema_extra = { "linkml_meta": {'alias': 'run',
         'domain_of': ['AlignmentParent',
                       'AnnotationParent',
                       'CollectionMetadataParent',
                       'CtfParent',
                       'FrameParent',
                       'GainParent',
                       'KeyImageParent',
                       'RawTiltParent',
                       'TiltSeriesParent',
                       'TomogramParent',
                       'VoxelSpacingParent']} })


class RunEntity(ConfiguredBaseModel):
    """
    A run entity.
    """
    linkml_meta: ClassVar[LinkMLMeta] = LinkMLMeta({'from_schema': 'cdp-ingestion-config'})

    sources: list[RunSource] = Field(default=..., description="""A run source.""", min_length=1, json_schema_extra = { "linkml_meta": {'alias': 'sources',
         'domain_of': ['AlignmentEntity',
                       'AnnotationEntity',
                       'CollectionMetadataEntity',
                       'CtfEntity',
                       'DatasetEntity',
                       'DatasetKeyPhotoEntity',
                       'DepositionEntity',
                       'DepositionKeyPhotoEntity',
                       'FrameEntity',
                       'GainEntity',
                       'IdentifiedObjectEntity',
                       'KeyImageEntity',
                       'RawTiltEntity',
                       'RunEntity',
                       'TiltSeriesEntity',
                       'TomogramEntity',
                       'VoxelSpacingEntity']} })


class RunSource(StandardSource):
    """
    A run source.
    """
    linkml_meta: ClassVar[LinkMLMeta] = LinkMLMeta({'from_schema': 'cdp-ingestion-config'})

    parent_filters: Optional[RunParentFilters] = Field(default=None, description="""Types of parent filters for a run source.""", json_schema_extra = { "linkml_meta": {'alias': 'parent_filters',
         'domain_of': ['AlignmentSource',
                       'AnnotationSource',
                       'CollectionMetadataSource',
                       'CtfSource',
                       'DatasetSource',
                       'DatasetKeyPhotoSource',
                       'DepositionKeyPhotoSource',
                       'FrameSource',
                       'GainSource',
                       'KeyImageSource',
                       'RawTiltSource',
                       'RunSource',
                       'TiltSeriesSource',
                       'TomogramSource',
                       'VoxelSpacingSource']} })
    destination_glob: Optional[DestinationGlob] = Field(default=None, description="""A glob class for finding files in the output / destination directory.""", json_schema_extra = { "linkml_meta": {'alias': 'destination_glob',
         'domain_of': ['StandardSource',
                       'VoxelSpacingSource',
                       'ReferencedSource',
                       'AlignmentSource',
                       'CollectionMetadataSource',
                       'CtfSource',
                       'DatasetSource',
                       'DatasetKeyPhotoSource',
                       'DepositionSource',
                       'DepositionKeyPhotoSource',
                       'FrameSource',
                       'GainSource',
                       'KeyImageSource',
                       'RawTiltSource',
                       'RunSource',
                       'TiltSeriesSource',
                       'TomogramSource']} })
    source_glob: Optional[SourceGlob] = Field(default=None, description="""A glob class for finding files in the source directory.""", json_schema_extra = { "linkml_meta": {'alias': 'source_glob',
         'domain_of': ['StandardSource',
                       'VoxelSpacingSource',
                       'ReferencedSource',
                       'AlignmentSource',
                       'CollectionMetadataSource',
                       'CtfSource',
                       'DatasetSource',
                       'DatasetKeyPhotoSource',
                       'DepositionSource',
                       'DepositionKeyPhotoSource',
                       'FrameSource',
                       'GainSource',
                       'KeyImageSource',
                       'RawTiltSource',
                       'RunSource',
                       'TiltSeriesSource',
                       'TomogramSource']} })
    source_multi_glob: Optional[SourceMultiGlob] = Field(default=None, description="""A glob class for finding files in the source directory (with multiple globs).""", json_schema_extra = { "linkml_meta": {'alias': 'source_multi_glob',
         'domain_of': ['StandardSource',
                       'ReferencedSource',
                       'AlignmentSource',
                       'CollectionMetadataSource',
                       'CtfSource',
                       'DatasetSource',
                       'DatasetKeyPhotoSource',
                       'DepositionSource',
                       'DepositionKeyPhotoSource',
                       'FrameSource',
                       'GainSource',
                       'KeyImageSource',
                       'RawTiltSource',
                       'RunSource',
                       'TiltSeriesSource',
                       'TomogramSource']} })
    literal: Optional[StandardLiteral] = Field(default=None, description="""A literal class with a value attribute.""", json_schema_extra = { "linkml_meta": {'alias': 'literal',
         'domain_of': ['StandardSource',
                       'DatasetKeyPhotoSource',
                       'DepositionKeyPhotoSource',
                       'VoxelSpacingSource',
                       'ReferencedSource',
                       'AlignmentSource',
                       'CollectionMetadataSource',
                       'CtfSource',
                       'DatasetSource',
                       'DepositionSource',
                       'FrameSource',
                       'GainSource',
                       'KeyImageSource',
                       'RawTiltSource',
                       'RunSource',
                       'TiltSeriesSource',
                       'TomogramSource']} })
    exclude: Optional[list[str]] = Field(default=None, description="""Exclude files from the source that match (regexes).""", json_schema_extra = { "linkml_meta": {'alias': 'exclude',
         'domain_of': ['DefaultSource',
                       'AlignmentParentFilters',
                       'AnnotationParentFilters',
                       'CollectionMetadataParentFilters',
                       'CtfParentFilters',
                       'DatasetParentFilters',
                       'DatasetKeyPhotoParentFilters',
                       'DepositionKeyPhotoParentFilters',
                       'FrameParentFilters',
                       'GainParentFilters',
                       'KeyImageParentFilters',
                       'RawTiltParentFilters',
                       'RunParentFilters',
                       'TiltSeriesParentFilters',
                       'TomogramParentFilters',
                       'VoxelSpacingParentFilters',
                       'StandardSource',
                       'ReferencedSource',
                       'AlignmentSource',
                       'AnnotationSource',
                       'CollectionMetadataSource',
                       'CtfSource',
                       'DatasetSource',
                       'DatasetKeyPhotoSource',
                       'DepositionSource',
                       'DepositionKeyPhotoSource',
                       'FrameSource',
                       'GainSource',
                       'KeyImageSource',
                       'RawTiltSource',
                       'RunSource',
                       'TiltSeriesSource',
                       'TomogramSource',
                       'VoxelSpacingSource']} })


class RunParentFilters(ConfiguredBaseModel):
    """
    Types of parent filters for a run source.
    """
    linkml_meta: ClassVar[LinkMLMeta] = LinkMLMeta({'from_schema': 'cdp-ingestion-config'})

    include: Optional[RunParent] = Field(default=None, description="""A filter for a parent class of a run source. For a given attribute, it can only be used if the current class is a subclass of the attribute.""", json_schema_extra = { "linkml_meta": {'alias': 'include',
         'domain_of': ['AlignmentParentFilters',
                       'AnnotationParentFilters',
                       'CollectionMetadataParentFilters',
                       'CtfParentFilters',
                       'DatasetParentFilters',
                       'DatasetKeyPhotoParentFilters',
                       'DepositionKeyPhotoParentFilters',
                       'FrameParentFilters',
                       'GainParentFilters',
                       'KeyImageParentFilters',
                       'RawTiltParentFilters',
                       'RunParentFilters',
                       'TiltSeriesParentFilters',
                       'TomogramParentFilters',
                       'VoxelSpacingParentFilters']} })
    exclude: Optional[RunParent] = Field(default=None, description="""A filter for a parent class of a run source. For a given attribute, it can only be used if the current class is a subclass of the attribute.""", json_schema_extra = { "linkml_meta": {'alias': 'exclude',
         'domain_of': ['DefaultSource',
                       'AlignmentParentFilters',
                       'AnnotationParentFilters',
                       'CollectionMetadataParentFilters',
                       'CtfParentFilters',
                       'DatasetParentFilters',
                       'DatasetKeyPhotoParentFilters',
                       'DepositionKeyPhotoParentFilters',
                       'FrameParentFilters',
                       'GainParentFilters',
                       'KeyImageParentFilters',
                       'RawTiltParentFilters',
                       'RunParentFilters',
                       'TiltSeriesParentFilters',
                       'TomogramParentFilters',
                       'VoxelSpacingParentFilters',
                       'StandardSource',
                       'ReferencedSource',
                       'AlignmentSource',
                       'AnnotationSource',
                       'CollectionMetadataSource',
                       'CtfSource',
                       'DatasetSource',
                       'DatasetKeyPhotoSource',
                       'DepositionSource',
                       'DepositionKeyPhotoSource',
                       'FrameSource',
                       'GainSource',
                       'KeyImageSource',
                       'RawTiltSource',
                       'RunSource',
                       'TiltSeriesSource',
                       'TomogramSource',
                       'VoxelSpacingSource']} })


class RunParent(ConfiguredBaseModel):
    """
    A filter for a parent class of a run source. For a given attribute, it can only be used if the current class is a subclass of the attribute.
    """
    linkml_meta: ClassVar[LinkMLMeta] = LinkMLMeta({'from_schema': 'cdp-ingestion-config'})

    dataset: Optional[list[str]] = Field(default=None, description="""Include or exclude datasets for a source.""", json_schema_extra = { "linkml_meta": {'alias': 'dataset',
         'domain_of': ['AlignmentParent',
                       'AnnotationParent',
                       'CollectionMetadataParent',
                       'CtfParent',
                       'FrameParent',
                       'GainParent',
                       'KeyImageParent',
                       'RawTiltParent',
                       'RunParent',
                       'TiltSeriesParent',
                       'TomogramParent',
                       'VoxelSpacingParent']} })
    deposition: Optional[list[str]] = Field(default=None, description="""Include or exclude depositions for a source.""", json_schema_extra = { "linkml_meta": {'alias': 'deposition',
         'domain_of': ['AlignmentParent',
                       'AnnotationParent',
                       'CollectionMetadataParent',
                       'CtfParent',
                       'DatasetParent',
                       'DatasetKeyPhotoParent',
                       'DepositionKeyPhotoParent',
                       'FrameParent',
                       'GainParent',
                       'KeyImageParent',
                       'RawTiltParent',
                       'RunParent',
                       'TiltSeriesParent',
                       'TomogramParent',
                       'VoxelSpacingParent']} })


class StandardizationConfig(ConfiguredBaseModel):
    """
    A standardization configuration.
    """
    linkml_meta: ClassVar[LinkMLMeta] = LinkMLMeta({'from_schema': 'cdp-ingestion-config'})

    deposition_id: int = Field(default=..., description="""The deposition ID.""", json_schema_extra = { "linkml_meta": {'alias': 'deposition_id', 'domain_of': ['StandardizationConfig']} })
    run_data_map_file: Optional[str] = Field(default=None, description="""The run data map file.""", json_schema_extra = { "linkml_meta": {'alias': 'run_data_map_file', 'domain_of': ['StandardizationConfig']} })
    run_to_frame_map_csv: Optional[str] = Field(default=None, description="""The run to frame map CSV.""", json_schema_extra = { "linkml_meta": {'alias': 'run_to_frame_map_csv', 'domain_of': ['StandardizationConfig']} })
    run_to_tomo_map_csv: Optional[str] = Field(default=None, description="""The run to tomogram map CSV.""", json_schema_extra = { "linkml_meta": {'alias': 'run_to_tomo_map_csv', 'domain_of': ['StandardizationConfig']} })
    run_to_ts_map_csv: Optional[str] = Field(default=None, description="""The run to tilt series map CSV.""", json_schema_extra = { "linkml_meta": {'alias': 'run_to_ts_map_csv', 'domain_of': ['StandardizationConfig']} })
    source_prefix: str = Field(default=..., description="""The source prefix of the input files.""", json_schema_extra = { "linkml_meta": {'alias': 'source_prefix', 'domain_of': ['StandardizationConfig']} })


class TiltSeriesEntity(ConfiguredBaseModel):
    """
    A tilt series entity.
    """
    linkml_meta: ClassVar[LinkMLMeta] = LinkMLMeta({'from_schema': 'cdp-ingestion-config'})

    metadata: Optional[TiltSeries] = Field(default=None, description="""Metadata describing a tilt series.""", json_schema_extra = { "linkml_meta": {'alias': 'metadata',
         'domain_of': ['AlignmentEntity',
                       'AnnotationEntity',
                       'CtfEntity',
                       'DatasetEntity',
                       'DepositionEntity',
                       'FrameEntity',
                       'IdentifiedObjectEntity',
                       'TiltSeriesEntity',
                       'TomogramEntity']} })
    sources: list[TiltSeriesSource] = Field(default=..., description="""A tilt series source.""", min_length=1, json_schema_extra = { "linkml_meta": {'alias': 'sources',
         'domain_of': ['AlignmentEntity',
                       'AnnotationEntity',
                       'CollectionMetadataEntity',
                       'CtfEntity',
                       'DatasetEntity',
                       'DatasetKeyPhotoEntity',
                       'DepositionEntity',
                       'DepositionKeyPhotoEntity',
                       'FrameEntity',
                       'GainEntity',
                       'IdentifiedObjectEntity',
                       'KeyImageEntity',
                       'RawTiltEntity',
                       'RunEntity',
                       'TiltSeriesEntity',
                       'TomogramEntity',
                       'VoxelSpacingEntity']} })


class TiltSeriesSource(ReferencedSource):
    """
    A tilt series source.
    """
    linkml_meta: ClassVar[LinkMLMeta] = LinkMLMeta({'from_schema': 'cdp-ingestion-config'})

    parent_filters: Optional[TiltSeriesParentFilters] = Field(default=None, description="""Types of parent filters for a tilt series source.""", json_schema_extra = { "linkml_meta": {'alias': 'parent_filters',
         'domain_of': ['AlignmentSource',
                       'AnnotationSource',
                       'CollectionMetadataSource',
                       'CtfSource',
                       'DatasetSource',
                       'DatasetKeyPhotoSource',
                       'DepositionKeyPhotoSource',
                       'FrameSource',
                       'GainSource',
                       'KeyImageSource',
                       'RawTiltSource',
                       'RunSource',
                       'TiltSeriesSource',
                       'TomogramSource',
                       'VoxelSpacingSource']} })
    destination_filter: Optional[DestinationMetadataFilter] = Field(default=None, description="""A finder class for to filter destination metadata by certain criteria.""", json_schema_extra = { "linkml_meta": {'alias': 'destination_filter',
         'domain_of': ['ReferencedSource', 'TiltSeriesSource', 'TomogramSource']} })
    destination_glob: Optional[DestinationGlob] = Field(default=None, description="""A glob class for finding files in the output / destination directory.""", json_schema_extra = { "linkml_meta": {'alias': 'destination_glob',
         'domain_of': ['StandardSource',
                       'VoxelSpacingSource',
                       'ReferencedSource',
                       'AlignmentSource',
                       'CollectionMetadataSource',
                       'CtfSource',
                       'DatasetSource',
                       'DatasetKeyPhotoSource',
                       'DepositionSource',
                       'DepositionKeyPhotoSource',
                       'FrameSource',
                       'GainSource',
                       'KeyImageSource',
                       'RawTiltSource',
                       'RunSource',
                       'TiltSeriesSource',
                       'TomogramSource']} })
    source_glob: Optional[SourceGlob] = Field(default=None, description="""A glob class for finding files in the source directory.""", json_schema_extra = { "linkml_meta": {'alias': 'source_glob',
         'domain_of': ['StandardSource',
                       'VoxelSpacingSource',
                       'ReferencedSource',
                       'AlignmentSource',
                       'CollectionMetadataSource',
                       'CtfSource',
                       'DatasetSource',
                       'DatasetKeyPhotoSource',
                       'DepositionSource',
                       'DepositionKeyPhotoSource',
                       'FrameSource',
                       'GainSource',
                       'KeyImageSource',
                       'RawTiltSource',
                       'RunSource',
                       'TiltSeriesSource',
                       'TomogramSource']} })
    source_multi_glob: Optional[SourceMultiGlob] = Field(default=None, description="""A glob class for finding files in the source directory (with multiple globs).""", json_schema_extra = { "linkml_meta": {'alias': 'source_multi_glob',
         'domain_of': ['StandardSource',
                       'ReferencedSource',
                       'AlignmentSource',
                       'CollectionMetadataSource',
                       'CtfSource',
                       'DatasetSource',
                       'DatasetKeyPhotoSource',
                       'DepositionSource',
                       'DepositionKeyPhotoSource',
                       'FrameSource',
                       'GainSource',
                       'KeyImageSource',
                       'RawTiltSource',
                       'RunSource',
                       'TiltSeriesSource',
                       'TomogramSource']} })
    literal: Optional[StandardLiteral] = Field(default=None, description="""A literal class with a value attribute.""", json_schema_extra = { "linkml_meta": {'alias': 'literal',
         'domain_of': ['StandardSource',
                       'DatasetKeyPhotoSource',
                       'DepositionKeyPhotoSource',
                       'VoxelSpacingSource',
                       'ReferencedSource',
                       'AlignmentSource',
                       'CollectionMetadataSource',
                       'CtfSource',
                       'DatasetSource',
                       'DepositionSource',
                       'FrameSource',
                       'GainSource',
                       'KeyImageSource',
                       'RawTiltSource',
                       'RunSource',
                       'TiltSeriesSource',
                       'TomogramSource']} })
    exclude: Optional[list[str]] = Field(default=None, description="""Exclude files from the source that match (regexes).""", json_schema_extra = { "linkml_meta": {'alias': 'exclude',
         'domain_of': ['DefaultSource',
                       'AlignmentParentFilters',
                       'AnnotationParentFilters',
                       'CollectionMetadataParentFilters',
                       'CtfParentFilters',
                       'DatasetParentFilters',
                       'DatasetKeyPhotoParentFilters',
                       'DepositionKeyPhotoParentFilters',
                       'FrameParentFilters',
                       'GainParentFilters',
                       'KeyImageParentFilters',
                       'RawTiltParentFilters',
                       'RunParentFilters',
                       'TiltSeriesParentFilters',
                       'TomogramParentFilters',
                       'VoxelSpacingParentFilters',
                       'StandardSource',
                       'ReferencedSource',
                       'AlignmentSource',
                       'AnnotationSource',
                       'CollectionMetadataSource',
                       'CtfSource',
                       'DatasetSource',
                       'DatasetKeyPhotoSource',
                       'DepositionSource',
                       'DepositionKeyPhotoSource',
                       'FrameSource',
                       'GainSource',
                       'KeyImageSource',
                       'RawTiltSource',
                       'RunSource',
                       'TiltSeriesSource',
                       'TomogramSource',
                       'VoxelSpacingSource']} })


class TiltSeriesParentFilters(ConfiguredBaseModel):
    """
    Types of parent filters for a tilt series source.
    """
    linkml_meta: ClassVar[LinkMLMeta] = LinkMLMeta({'from_schema': 'cdp-ingestion-config'})

    include: Optional[TiltSeriesParent] = Field(default=None, description="""A filter for a parent class of a tilt series source. For a given attribute, it can only be used if the current class is a subclass of the attribute.""", json_schema_extra = { "linkml_meta": {'alias': 'include',
         'domain_of': ['AlignmentParentFilters',
                       'AnnotationParentFilters',
                       'CollectionMetadataParentFilters',
                       'CtfParentFilters',
                       'DatasetParentFilters',
                       'DatasetKeyPhotoParentFilters',
                       'DepositionKeyPhotoParentFilters',
                       'FrameParentFilters',
                       'GainParentFilters',
                       'KeyImageParentFilters',
                       'RawTiltParentFilters',
                       'RunParentFilters',
                       'TiltSeriesParentFilters',
                       'TomogramParentFilters',
                       'VoxelSpacingParentFilters']} })
    exclude: Optional[TiltSeriesParent] = Field(default=None, description="""A filter for a parent class of a tilt series source. For a given attribute, it can only be used if the current class is a subclass of the attribute.""", json_schema_extra = { "linkml_meta": {'alias': 'exclude',
         'domain_of': ['DefaultSource',
                       'AlignmentParentFilters',
                       'AnnotationParentFilters',
                       'CollectionMetadataParentFilters',
                       'CtfParentFilters',
                       'DatasetParentFilters',
                       'DatasetKeyPhotoParentFilters',
                       'DepositionKeyPhotoParentFilters',
                       'FrameParentFilters',
                       'GainParentFilters',
                       'KeyImageParentFilters',
                       'RawTiltParentFilters',
                       'RunParentFilters',
                       'TiltSeriesParentFilters',
                       'TomogramParentFilters',
                       'VoxelSpacingParentFilters',
                       'StandardSource',
                       'ReferencedSource',
                       'AlignmentSource',
                       'AnnotationSource',
                       'CollectionMetadataSource',
                       'CtfSource',
                       'DatasetSource',
                       'DatasetKeyPhotoSource',
                       'DepositionSource',
                       'DepositionKeyPhotoSource',
                       'FrameSource',
                       'GainSource',
                       'KeyImageSource',
                       'RawTiltSource',
                       'RunSource',
                       'TiltSeriesSource',
                       'TomogramSource',
                       'VoxelSpacingSource']} })


class TiltSeriesParent(ConfiguredBaseModel):
    """
    A filter for a parent class of a tilt series source. For a given attribute, it can only be used if the current class is a subclass of the attribute.
    """
    linkml_meta: ClassVar[LinkMLMeta] = LinkMLMeta({'from_schema': 'cdp-ingestion-config'})

    dataset: Optional[list[str]] = Field(default=None, description="""Include or exclude datasets for a source.""", json_schema_extra = { "linkml_meta": {'alias': 'dataset',
         'domain_of': ['AlignmentParent',
                       'AnnotationParent',
                       'CollectionMetadataParent',
                       'CtfParent',
                       'FrameParent',
                       'GainParent',
                       'KeyImageParent',
                       'RawTiltParent',
                       'RunParent',
                       'TiltSeriesParent',
                       'TomogramParent',
                       'VoxelSpacingParent']} })
    deposition: Optional[list[str]] = Field(default=None, description="""Include or exclude depositions for a source.""", json_schema_extra = { "linkml_meta": {'alias': 'deposition',
         'domain_of': ['AlignmentParent',
                       'AnnotationParent',
                       'CollectionMetadataParent',
                       'CtfParent',
                       'DatasetParent',
                       'DatasetKeyPhotoParent',
                       'DepositionKeyPhotoParent',
                       'FrameParent',
                       'GainParent',
                       'KeyImageParent',
                       'RawTiltParent',
                       'RunParent',
                       'TiltSeriesParent',
                       'TomogramParent',
                       'VoxelSpacingParent']} })
    run: Optional[list[str]] = Field(default=None, description="""Include or exclude runs for a source.""", json_schema_extra = { "linkml_meta": {'alias': 'run',
         'domain_of': ['AlignmentParent',
                       'AnnotationParent',
                       'CollectionMetadataParent',
                       'CtfParent',
                       'FrameParent',
                       'GainParent',
                       'KeyImageParent',
                       'RawTiltParent',
                       'TiltSeriesParent',
                       'TomogramParent',
                       'VoxelSpacingParent']} })


class TomogramEntity(ConfiguredBaseModel):
    """
    A tomogram entity.
    """
    linkml_meta: ClassVar[LinkMLMeta] = LinkMLMeta({'from_schema': 'cdp-ingestion-config'})

    metadata: Optional[Tomogram] = Field(default=None, description="""Metadata describing a tomogram.""", json_schema_extra = { "linkml_meta": {'alias': 'metadata',
         'domain_of': ['AlignmentEntity',
                       'AnnotationEntity',
                       'CtfEntity',
                       'DatasetEntity',
                       'DepositionEntity',
                       'FrameEntity',
                       'IdentifiedObjectEntity',
                       'TiltSeriesEntity',
                       'TomogramEntity']} })
    sources: list[TomogramSource] = Field(default=..., description="""A tomogram source.""", min_length=1, json_schema_extra = { "linkml_meta": {'alias': 'sources',
         'domain_of': ['AlignmentEntity',
                       'AnnotationEntity',
                       'CollectionMetadataEntity',
                       'CtfEntity',
                       'DatasetEntity',
                       'DatasetKeyPhotoEntity',
                       'DepositionEntity',
                       'DepositionKeyPhotoEntity',
                       'FrameEntity',
                       'GainEntity',
                       'IdentifiedObjectEntity',
                       'KeyImageEntity',
                       'RawTiltEntity',
                       'RunEntity',
                       'TiltSeriesEntity',
                       'TomogramEntity',
                       'VoxelSpacingEntity']} })


class TomogramSource(ReferencedSource):
    """
    A tomogram source.
    """
    linkml_meta: ClassVar[LinkMLMeta] = LinkMLMeta({'from_schema': 'cdp-ingestion-config'})

    parent_filters: Optional[TomogramParentFilters] = Field(default=None, description="""Types of parent filters for a tomogram source.""", json_schema_extra = { "linkml_meta": {'alias': 'parent_filters',
         'domain_of': ['AlignmentSource',
                       'AnnotationSource',
                       'CollectionMetadataSource',
                       'CtfSource',
                       'DatasetSource',
                       'DatasetKeyPhotoSource',
                       'DepositionKeyPhotoSource',
                       'FrameSource',
                       'GainSource',
                       'KeyImageSource',
                       'RawTiltSource',
                       'RunSource',
                       'TiltSeriesSource',
                       'TomogramSource',
                       'VoxelSpacingSource']} })
    destination_filter: Optional[DestinationMetadataFilter] = Field(default=None, description="""A finder class for to filter destination metadata by certain criteria.""", json_schema_extra = { "linkml_meta": {'alias': 'destination_filter',
         'domain_of': ['ReferencedSource', 'TiltSeriesSource', 'TomogramSource']} })
    destination_glob: Optional[DestinationGlob] = Field(default=None, description="""A glob class for finding files in the output / destination directory.""", json_schema_extra = { "linkml_meta": {'alias': 'destination_glob',
         'domain_of': ['StandardSource',
                       'VoxelSpacingSource',
                       'ReferencedSource',
                       'AlignmentSource',
                       'CollectionMetadataSource',
                       'CtfSource',
                       'DatasetSource',
                       'DatasetKeyPhotoSource',
                       'DepositionSource',
                       'DepositionKeyPhotoSource',
                       'FrameSource',
                       'GainSource',
                       'KeyImageSource',
                       'RawTiltSource',
                       'RunSource',
                       'TiltSeriesSource',
                       'TomogramSource']} })
    source_glob: Optional[SourceGlob] = Field(default=None, description="""A glob class for finding files in the source directory.""", json_schema_extra = { "linkml_meta": {'alias': 'source_glob',
         'domain_of': ['StandardSource',
                       'VoxelSpacingSource',
                       'ReferencedSource',
                       'AlignmentSource',
                       'CollectionMetadataSource',
                       'CtfSource',
                       'DatasetSource',
                       'DatasetKeyPhotoSource',
                       'DepositionSource',
                       'DepositionKeyPhotoSource',
                       'FrameSource',
                       'GainSource',
                       'KeyImageSource',
                       'RawTiltSource',
                       'RunSource',
                       'TiltSeriesSource',
                       'TomogramSource']} })
    source_multi_glob: Optional[SourceMultiGlob] = Field(default=None, description="""A glob class for finding files in the source directory (with multiple globs).""", json_schema_extra = { "linkml_meta": {'alias': 'source_multi_glob',
         'domain_of': ['StandardSource',
                       'ReferencedSource',
                       'AlignmentSource',
                       'CollectionMetadataSource',
                       'CtfSource',
                       'DatasetSource',
                       'DatasetKeyPhotoSource',
                       'DepositionSource',
                       'DepositionKeyPhotoSource',
                       'FrameSource',
                       'GainSource',
                       'KeyImageSource',
                       'RawTiltSource',
                       'RunSource',
                       'TiltSeriesSource',
                       'TomogramSource']} })
    literal: Optional[StandardLiteral] = Field(default=None, description="""A literal class with a value attribute.""", json_schema_extra = { "linkml_meta": {'alias': 'literal',
         'domain_of': ['StandardSource',
                       'DatasetKeyPhotoSource',
                       'DepositionKeyPhotoSource',
                       'VoxelSpacingSource',
                       'ReferencedSource',
                       'AlignmentSource',
                       'CollectionMetadataSource',
                       'CtfSource',
                       'DatasetSource',
                       'DepositionSource',
                       'FrameSource',
                       'GainSource',
                       'KeyImageSource',
                       'RawTiltSource',
                       'RunSource',
                       'TiltSeriesSource',
                       'TomogramSource']} })
    exclude: Optional[list[str]] = Field(default=None, description="""Exclude files from the source that match (regexes).""", json_schema_extra = { "linkml_meta": {'alias': 'exclude',
         'domain_of': ['DefaultSource',
                       'AlignmentParentFilters',
                       'AnnotationParentFilters',
                       'CollectionMetadataParentFilters',
                       'CtfParentFilters',
                       'DatasetParentFilters',
                       'DatasetKeyPhotoParentFilters',
                       'DepositionKeyPhotoParentFilters',
                       'FrameParentFilters',
                       'GainParentFilters',
                       'KeyImageParentFilters',
                       'RawTiltParentFilters',
                       'RunParentFilters',
                       'TiltSeriesParentFilters',
                       'TomogramParentFilters',
                       'VoxelSpacingParentFilters',
                       'StandardSource',
                       'ReferencedSource',
                       'AlignmentSource',
                       'AnnotationSource',
                       'CollectionMetadataSource',
                       'CtfSource',
                       'DatasetSource',
                       'DatasetKeyPhotoSource',
                       'DepositionSource',
                       'DepositionKeyPhotoSource',
                       'FrameSource',
                       'GainSource',
                       'KeyImageSource',
                       'RawTiltSource',
                       'RunSource',
                       'TiltSeriesSource',
                       'TomogramSource',
                       'VoxelSpacingSource']} })


class TomogramParentFilters(ConfiguredBaseModel):
    """
    Types of parent filters for a tomogram source.
    """
    linkml_meta: ClassVar[LinkMLMeta] = LinkMLMeta({'from_schema': 'cdp-ingestion-config'})

    include: Optional[TomogramParent] = Field(default=None, description="""A filter for a parent class of a tomogram source. For a given attribute, it can only be used if the current class is a subclass of the attribute.""", json_schema_extra = { "linkml_meta": {'alias': 'include',
         'domain_of': ['AlignmentParentFilters',
                       'AnnotationParentFilters',
                       'CollectionMetadataParentFilters',
                       'CtfParentFilters',
                       'DatasetParentFilters',
                       'DatasetKeyPhotoParentFilters',
                       'DepositionKeyPhotoParentFilters',
                       'FrameParentFilters',
                       'GainParentFilters',
                       'KeyImageParentFilters',
                       'RawTiltParentFilters',
                       'RunParentFilters',
                       'TiltSeriesParentFilters',
                       'TomogramParentFilters',
                       'VoxelSpacingParentFilters']} })
    exclude: Optional[TomogramParent] = Field(default=None, description="""A filter for a parent class of a tomogram source. For a given attribute, it can only be used if the current class is a subclass of the attribute.""", json_schema_extra = { "linkml_meta": {'alias': 'exclude',
         'domain_of': ['DefaultSource',
                       'AlignmentParentFilters',
                       'AnnotationParentFilters',
                       'CollectionMetadataParentFilters',
                       'CtfParentFilters',
                       'DatasetParentFilters',
                       'DatasetKeyPhotoParentFilters',
                       'DepositionKeyPhotoParentFilters',
                       'FrameParentFilters',
                       'GainParentFilters',
                       'KeyImageParentFilters',
                       'RawTiltParentFilters',
                       'RunParentFilters',
                       'TiltSeriesParentFilters',
                       'TomogramParentFilters',
                       'VoxelSpacingParentFilters',
                       'StandardSource',
                       'ReferencedSource',
                       'AlignmentSource',
                       'AnnotationSource',
                       'CollectionMetadataSource',
                       'CtfSource',
                       'DatasetSource',
                       'DatasetKeyPhotoSource',
                       'DepositionSource',
                       'DepositionKeyPhotoSource',
                       'FrameSource',
                       'GainSource',
                       'KeyImageSource',
                       'RawTiltSource',
                       'RunSource',
                       'TiltSeriesSource',
                       'TomogramSource',
                       'VoxelSpacingSource']} })


class TomogramParent(ConfiguredBaseModel):
    """
    A filter for a parent class of a tomogram source. For a given attribute, it can only be used if the current class is a subclass of the attribute.
    """
    linkml_meta: ClassVar[LinkMLMeta] = LinkMLMeta({'from_schema': 'cdp-ingestion-config'})

    dataset: Optional[list[str]] = Field(default=None, description="""Include or exclude datasets for a source.""", json_schema_extra = { "linkml_meta": {'alias': 'dataset',
         'domain_of': ['AlignmentParent',
                       'AnnotationParent',
                       'CollectionMetadataParent',
                       'CtfParent',
                       'FrameParent',
                       'GainParent',
                       'KeyImageParent',
                       'RawTiltParent',
                       'RunParent',
                       'TiltSeriesParent',
                       'TomogramParent',
                       'VoxelSpacingParent']} })
    deposition: Optional[list[str]] = Field(default=None, description="""Include or exclude depositions for a source.""", json_schema_extra = { "linkml_meta": {'alias': 'deposition',
         'domain_of': ['AlignmentParent',
                       'AnnotationParent',
                       'CollectionMetadataParent',
                       'CtfParent',
                       'DatasetParent',
                       'DatasetKeyPhotoParent',
                       'DepositionKeyPhotoParent',
                       'FrameParent',
                       'GainParent',
                       'KeyImageParent',
                       'RawTiltParent',
                       'RunParent',
                       'TiltSeriesParent',
                       'TomogramParent',
                       'VoxelSpacingParent']} })
    run: Optional[list[str]] = Field(default=None, description="""Include or exclude runs for a source.""", json_schema_extra = { "linkml_meta": {'alias': 'run',
         'domain_of': ['AlignmentParent',
                       'AnnotationParent',
                       'CollectionMetadataParent',
                       'CtfParent',
                       'FrameParent',
                       'GainParent',
                       'KeyImageParent',
                       'RawTiltParent',
                       'TiltSeriesParent',
                       'TomogramParent',
                       'VoxelSpacingParent']} })
    voxel_spacing: Optional[list[str]] = Field(default=None, description="""Include or exclude voxel spacings for a source.""", json_schema_extra = { "linkml_meta": {'alias': 'voxel_spacing',
         'domain_of': ['Tomogram',
                       'AnnotationParent',
                       'KeyImageParent',
                       'TomogramParent']} })


class VoxelSpacingEntity(ConfiguredBaseModel):
    """
    A voxel spacing entity.
    """
    linkml_meta: ClassVar[LinkMLMeta] = LinkMLMeta({'from_schema': 'cdp-ingestion-config'})

    sources: list[VoxelSpacingSource] = Field(default=..., description="""A voxel spacing source.""", min_length=1, json_schema_extra = { "linkml_meta": {'alias': 'sources',
         'domain_of': ['AlignmentEntity',
                       'AnnotationEntity',
                       'CollectionMetadataEntity',
                       'CtfEntity',
                       'DatasetEntity',
                       'DatasetKeyPhotoEntity',
                       'DepositionEntity',
                       'DepositionKeyPhotoEntity',
                       'FrameEntity',
                       'GainEntity',
                       'IdentifiedObjectEntity',
                       'KeyImageEntity',
                       'RawTiltEntity',
                       'RunEntity',
                       'TiltSeriesEntity',
                       'TomogramEntity',
                       'VoxelSpacingEntity']} })


class VoxelSpacingSource(DefaultSource):
    """
    A voxel spacing source.
    """
    linkml_meta: ClassVar[LinkMLMeta] = LinkMLMeta({'from_schema': 'cdp-ingestion-config'})

    destination_glob: Optional[DestinationGlob] = Field(default=None, description="""A glob class for finding files in the output / destination directory.""", json_schema_extra = { "linkml_meta": {'alias': 'destination_glob',
         'domain_of': ['StandardSource',
                       'VoxelSpacingSource',
                       'ReferencedSource',
                       'AlignmentSource',
                       'CollectionMetadataSource',
                       'CtfSource',
                       'DatasetSource',
                       'DatasetKeyPhotoSource',
                       'DepositionSource',
                       'DepositionKeyPhotoSource',
                       'FrameSource',
                       'GainSource',
                       'KeyImageSource',
                       'RawTiltSource',
                       'RunSource',
                       'TiltSeriesSource',
                       'TomogramSource']} })
    source_glob: Optional[SourceGlob] = Field(default=None, description="""A glob class for finding files in the source directory.""", json_schema_extra = { "linkml_meta": {'alias': 'source_glob',
         'domain_of': ['StandardSource',
                       'VoxelSpacingSource',
                       'ReferencedSource',
                       'AlignmentSource',
                       'CollectionMetadataSource',
                       'CtfSource',
                       'DatasetSource',
                       'DatasetKeyPhotoSource',
                       'DepositionSource',
                       'DepositionKeyPhotoSource',
                       'FrameSource',
                       'GainSource',
                       'KeyImageSource',
                       'RawTiltSource',
                       'RunSource',
                       'TiltSeriesSource',
                       'TomogramSource']} })
    literal: Optional[VoxelSpacingLiteral] = Field(default=None, description="""A literal for a voxel spacing.""", json_schema_extra = { "linkml_meta": {'alias': 'literal',
         'domain_of': ['StandardSource',
                       'DatasetKeyPhotoSource',
                       'DepositionKeyPhotoSource',
                       'VoxelSpacingSource',
                       'ReferencedSource',
                       'AlignmentSource',
                       'CollectionMetadataSource',
                       'CtfSource',
                       'DatasetSource',
                       'DepositionSource',
                       'FrameSource',
                       'GainSource',
                       'KeyImageSource',
                       'RawTiltSource',
                       'RunSource',
                       'TiltSeriesSource',
                       'TomogramSource']} })
    tomogram_header: Optional[TomogramHeader] = Field(default=None, description="""A tomogram header, a unique source attribute for voxel spacing.""", json_schema_extra = { "linkml_meta": {'alias': 'tomogram_header', 'domain_of': ['VoxelSpacingSource']} })
    parent_filters: Optional[VoxelSpacingParentFilters] = Field(default=None, description="""Types of parent filters for a voxel spacing source.""", json_schema_extra = { "linkml_meta": {'alias': 'parent_filters',
         'domain_of': ['AlignmentSource',
                       'AnnotationSource',
                       'CollectionMetadataSource',
                       'CtfSource',
                       'DatasetSource',
                       'DatasetKeyPhotoSource',
                       'DepositionKeyPhotoSource',
                       'FrameSource',
                       'GainSource',
                       'KeyImageSource',
                       'RawTiltSource',
                       'RunSource',
                       'TiltSeriesSource',
                       'TomogramSource',
                       'VoxelSpacingSource']} })
    exclude: Optional[list[str]] = Field(default=None, description="""Exclude files from the source that match (regexes).""", json_schema_extra = { "linkml_meta": {'alias': 'exclude',
         'domain_of': ['DefaultSource',
                       'AlignmentParentFilters',
                       'AnnotationParentFilters',
                       'CollectionMetadataParentFilters',
                       'CtfParentFilters',
                       'DatasetParentFilters',
                       'DatasetKeyPhotoParentFilters',
                       'DepositionKeyPhotoParentFilters',
                       'FrameParentFilters',
                       'GainParentFilters',
                       'KeyImageParentFilters',
                       'RawTiltParentFilters',
                       'RunParentFilters',
                       'TiltSeriesParentFilters',
                       'TomogramParentFilters',
                       'VoxelSpacingParentFilters',
                       'StandardSource',
                       'ReferencedSource',
                       'AlignmentSource',
                       'AnnotationSource',
                       'CollectionMetadataSource',
                       'CtfSource',
                       'DatasetSource',
                       'DatasetKeyPhotoSource',
                       'DepositionSource',
                       'DepositionKeyPhotoSource',
                       'FrameSource',
                       'GainSource',
                       'KeyImageSource',
                       'RawTiltSource',
                       'RunSource',
                       'TiltSeriesSource',
                       'TomogramSource',
                       'VoxelSpacingSource']} })


class VoxelSpacingParentFilters(ConfiguredBaseModel):
    """
    Types of parent filters for a voxel spacing source.
    """
    linkml_meta: ClassVar[LinkMLMeta] = LinkMLMeta({'from_schema': 'cdp-ingestion-config'})

    include: Optional[VoxelSpacingParent] = Field(default=None, description="""A filter for a parent class of a voxel spacing source. For a given attribute, it can only be used if the current class is a subclass of the attribute.""", json_schema_extra = { "linkml_meta": {'alias': 'include',
         'domain_of': ['AlignmentParentFilters',
                       'AnnotationParentFilters',
                       'CollectionMetadataParentFilters',
                       'CtfParentFilters',
                       'DatasetParentFilters',
                       'DatasetKeyPhotoParentFilters',
                       'DepositionKeyPhotoParentFilters',
                       'FrameParentFilters',
                       'GainParentFilters',
                       'KeyImageParentFilters',
                       'RawTiltParentFilters',
                       'RunParentFilters',
                       'TiltSeriesParentFilters',
                       'TomogramParentFilters',
                       'VoxelSpacingParentFilters']} })
    exclude: Optional[VoxelSpacingParent] = Field(default=None, description="""A filter for a parent class of a voxel spacing source. For a given attribute, it can only be used if the current class is a subclass of the attribute.""", json_schema_extra = { "linkml_meta": {'alias': 'exclude',
         'domain_of': ['DefaultSource',
                       'AlignmentParentFilters',
                       'AnnotationParentFilters',
                       'CollectionMetadataParentFilters',
                       'CtfParentFilters',
                       'DatasetParentFilters',
                       'DatasetKeyPhotoParentFilters',
                       'DepositionKeyPhotoParentFilters',
                       'FrameParentFilters',
                       'GainParentFilters',
                       'KeyImageParentFilters',
                       'RawTiltParentFilters',
                       'RunParentFilters',
                       'TiltSeriesParentFilters',
                       'TomogramParentFilters',
                       'VoxelSpacingParentFilters',
                       'StandardSource',
                       'ReferencedSource',
                       'AlignmentSource',
                       'AnnotationSource',
                       'CollectionMetadataSource',
                       'CtfSource',
                       'DatasetSource',
                       'DatasetKeyPhotoSource',
                       'DepositionSource',
                       'DepositionKeyPhotoSource',
                       'FrameSource',
                       'GainSource',
                       'KeyImageSource',
                       'RawTiltSource',
                       'RunSource',
                       'TiltSeriesSource',
                       'TomogramSource',
                       'VoxelSpacingSource']} })


class VoxelSpacingParent(ConfiguredBaseModel):
    """
    A filter for a parent class of a voxel spacing source. For a given attribute, it can only be used if the current class is a subclass of the attribute.
    """
    linkml_meta: ClassVar[LinkMLMeta] = LinkMLMeta({'from_schema': 'cdp-ingestion-config'})

    dataset: Optional[list[str]] = Field(default=None, description="""Include or exclude datasets for a source.""", json_schema_extra = { "linkml_meta": {'alias': 'dataset',
         'domain_of': ['AlignmentParent',
                       'AnnotationParent',
                       'CollectionMetadataParent',
                       'CtfParent',
                       'FrameParent',
                       'GainParent',
                       'KeyImageParent',
                       'RawTiltParent',
                       'RunParent',
                       'TiltSeriesParent',
                       'TomogramParent',
                       'VoxelSpacingParent']} })
    deposition: Optional[list[str]] = Field(default=None, description="""Include or exclude depositions for a source.""", json_schema_extra = { "linkml_meta": {'alias': 'deposition',
         'domain_of': ['AlignmentParent',
                       'AnnotationParent',
                       'CollectionMetadataParent',
                       'CtfParent',
                       'DatasetParent',
                       'DatasetKeyPhotoParent',
                       'DepositionKeyPhotoParent',
                       'FrameParent',
                       'GainParent',
                       'KeyImageParent',
                       'RawTiltParent',
                       'RunParent',
                       'TiltSeriesParent',
                       'TomogramParent',
                       'VoxelSpacingParent']} })
    run: Optional[list[str]] = Field(default=None, description="""Include or exclude runs for a source.""", json_schema_extra = { "linkml_meta": {'alias': 'run',
         'domain_of': ['AlignmentParent',
                       'AnnotationParent',
                       'CollectionMetadataParent',
                       'CtfParent',
                       'FrameParent',
                       'GainParent',
                       'KeyImageParent',
                       'RawTiltParent',
                       'TiltSeriesParent',
                       'TomogramParent',
                       'VoxelSpacingParent']} })


class VoxelSpacingLiteral(ConfiguredBaseModel):
    """
    A literal for a voxel spacing.
    """
    linkml_meta: ClassVar[LinkMLMeta] = LinkMLMeta({'from_schema': 'cdp-ingestion-config'})

    value: list[Union[float, str]] = Field(default=..., description="""The value for the voxel spacing literal.""", min_length=1, json_schema_extra = { "linkml_meta": {'alias': 'value',
         'any_of': [{'range': 'float'}, {'range': 'FloatFormattedString'}],
         'domain_of': ['StandardLiteral',
                       'KeyPhotoLiteral',
                       'DestinationMetadataFilterKeyPair',
                       'VoxelSpacingLiteral']} })

    @field_validator('value')
    def pattern_value(cls, v):
        pattern=re.compile(r"^float[ ]*\{[a-zA-Z0-9_-]+\}[ ]*$")
        if isinstance(v, list):
            for element in v:
                if isinstance(element, str) and not pattern.match(element):
                    err_msg = f"Invalid value format: {element}"
                    raise ValueError(err_msg)
        elif isinstance(v, str) and not pattern.match(v):
            err_msg = f"Invalid value format: {v}"
            raise ValueError(err_msg)
        return v


class TomogramHeader(ConfiguredBaseModel):
    """
    A tomogram header, a unique source attribute for voxel spacing.
    """
    linkml_meta: ClassVar[LinkMLMeta] = LinkMLMeta({'from_schema': 'cdp-ingestion-config'})

    list_glob: str = Field(default=..., description="""The glob for the tomogram header file.""", json_schema_extra = { "linkml_meta": {'alias': 'list_glob',
         'domain_of': ['GeneralGlob',
                       'TomogramHeader',
                       'DestinationGlob',
                       'SourceGlob']} })
    match_regex: Optional[str] = Field(default=".*", description="""The regex for the tomogram header file.""", json_schema_extra = { "linkml_meta": {'alias': 'match_regex',
         'domain_of': ['GeneralGlob',
                       'TomogramHeader',
                       'DestinationGlob',
                       'SourceGlob'],
         'ifabsent': 'string(.*)'} })
    header_key: Optional[str] = Field(default="voxel_size", description="""The key in the header file for the voxel spacing.""", json_schema_extra = { "linkml_meta": {'alias': 'header_key',
         'domain_of': ['TomogramHeader'],
         'ifabsent': 'string(voxel_size)'} })


# Model rebuild
# see https://pydantic-docs.helpmanual.io/usage/models/#rebuilding-a-model
PicturePath.model_rebuild()
MetadataPicturePath.model_rebuild()
FundingDetails.model_rebuild()
DateStampedEntity.model_rebuild()
AuthoredEntity.model_rebuild()
FundedEntity.model_rebuild()
CrossReferencedEntity.model_rebuild()
PicturedEntity.model_rebuild()
PicturedMetadataEntity.model_rebuild()
OrganismDetails.model_rebuild()
TissueDetails.model_rebuild()
CellType.model_rebuild()
CellStrain.model_rebuild()
CellComponent.model_rebuild()
ExperimentMetadata.model_rebuild()
Dataset.model_rebuild()
Deposition.model_rebuild()
CameraDetails.model_rebuild()
MicroscopeDetails.model_rebuild()
MicroscopeOpticalSetup.model_rebuild()
TiltRange.model_rebuild()
PerSectionParameter.model_rebuild()
TiltSeriesSize.model_rebuild()
TiltSeries.model_rebuild()
TomogramSize.model_rebuild()
TomogramOffset.model_rebuild()
Tomogram.model_rebuild()
AnnotationConfidence.model_rebuild()
AnnotationObject.model_rebuild()
AnnotationMethodLinks.model_rebuild()
AnnotationSourceFile.model_rebuild()
AnnotationOrientedPointFile.model_rebuild()
AnnotationInstanceSegmentationFile.model_rebuild()
AnnotationPointFile.model_rebuild()
AnnotationSegmentationMaskFile.model_rebuild()
AnnotationSemanticSegmentationMaskFile.model_rebuild()
AnnotationTriangularMeshFile.model_rebuild()
AnnotationTriangularMeshGroupFile.model_rebuild()
IdentifiedObject.model_rebuild()
IdentifiedObjectList.model_rebuild()
Annotation.model_rebuild()
AlignmentSize.model_rebuild()
AlignmentOffset.model_rebuild()
PerSectionAlignmentParameters.model_rebuild()
Alignment.model_rebuild()
Frame.model_rebuild()
Ctf.model_rebuild()
DateStampedEntityMixin.model_rebuild()
DateStamp.model_rebuild()
CrossReferencesMixin.model_rebuild()
CrossReferences.model_rebuild()
AuthorMixin.model_rebuild()
Author.model_rebuild()
Container.model_rebuild()
GeneralGlob.model_rebuild()
DestinationGlob.model_rebuild()
SourceGlob.model_rebuild()
SourceMultiGlob.model_rebuild()
DefaultSource.model_rebuild()
StandardSource.model_rebuild()
StandardLiteral.model_rebuild()
KeyPhotoLiteral.model_rebuild()
DestinationMetadataFilterKeyPair.model_rebuild()
DestinationMetadataFilter.model_rebuild()
ReferencedSource.model_rebuild()
AlignmentEntity.model_rebuild()
AlignmentSource.model_rebuild()
AlignmentParentFilters.model_rebuild()
AlignmentParent.model_rebuild()
AnnotationEntity.model_rebuild()
AnnotationSource.model_rebuild()
AnnotationParentFilters.model_rebuild()
AnnotationParent.model_rebuild()
CollectionMetadataEntity.model_rebuild()
CollectionMetadataSource.model_rebuild()
CollectionMetadataParentFilters.model_rebuild()
CollectionMetadataParent.model_rebuild()
CtfEntity.model_rebuild()
CtfSource.model_rebuild()
CtfParentFilters.model_rebuild()
CtfParent.model_rebuild()
DatasetEntity.model_rebuild()
DatasetSource.model_rebuild()
DatasetParentFilters.model_rebuild()
DatasetParent.model_rebuild()
DatasetKeyPhotoEntity.model_rebuild()
DatasetKeyPhotoSource.model_rebuild()
DatasetKeyPhotoParentFilters.model_rebuild()
DatasetKeyPhotoParent.model_rebuild()
DepositionEntity.model_rebuild()
DepositionSource.model_rebuild()
DepositionKeyPhotoEntity.model_rebuild()
DepositionKeyPhotoSource.model_rebuild()
DepositionKeyPhotoParentFilters.model_rebuild()
DepositionKeyPhotoParent.model_rebuild()
FrameEntity.model_rebuild()
FrameSource.model_rebuild()
FrameParentFilters.model_rebuild()
FrameParent.model_rebuild()
GainEntity.model_rebuild()
GainSource.model_rebuild()
GainParentFilters.model_rebuild()
GainParent.model_rebuild()
IdentifiedObjectEntity.model_rebuild()
KeyImageEntity.model_rebuild()
KeyImageSource.model_rebuild()
KeyImageParentFilters.model_rebuild()
KeyImageParent.model_rebuild()
RawTiltEntity.model_rebuild()
RawTiltSource.model_rebuild()
RawTiltParentFilters.model_rebuild()
RawTiltParent.model_rebuild()
RunEntity.model_rebuild()
RunSource.model_rebuild()
RunParentFilters.model_rebuild()
RunParent.model_rebuild()
StandardizationConfig.model_rebuild()
TiltSeriesEntity.model_rebuild()
TiltSeriesSource.model_rebuild()
TiltSeriesParentFilters.model_rebuild()
TiltSeriesParent.model_rebuild()
TomogramEntity.model_rebuild()
TomogramSource.model_rebuild()
TomogramParentFilters.model_rebuild()
TomogramParent.model_rebuild()
VoxelSpacingEntity.model_rebuild()
VoxelSpacingSource.model_rebuild()
VoxelSpacingParentFilters.model_rebuild()
VoxelSpacingParent.model_rebuild()
VoxelSpacingLiteral.model_rebuild()
TomogramHeader.model_rebuild()<|MERGE_RESOLUTION|>--- conflicted
+++ resolved
@@ -540,20 +540,6 @@
     """
 
 
-class AnnotationFileFormatEnum(str, Enum):
-    """
-    Describes the format of the annotation file
-    """
-    # MRC format
-    mrc = "mrc"
-    # OMEZARR format
-    zarr = "zarr"
-    # NDJSON format
-    ndjson = "ndjson"
-    # GLB format
-    glb = "glb"
-
-
 class AnnotationMethodLinkTypeEnum(str, Enum):
     """
     Describes the type of link associated to the annotation method.
@@ -791,19 +777,11 @@
     """
     linkml_meta: ClassVar[LinkMLMeta] = LinkMLMeta({'from_schema': 'metadata'})
 
-<<<<<<< HEAD
     snapshot: Optional[str] = Field(default=None, description="""Path to the dataset preview image relative to the dataset directory root.""", json_schema_extra = { "linkml_meta": {'alias': 'snapshot',
          'domain_of': ['PicturePath', 'MetadataPicturePath'],
          'exact_mappings': ['cdp-common:snapshot'],
          'recommended': True} })
     thumbnail: Optional[str] = Field(default=None, description="""Path to the thumbnail of preview image relative to the dataset directory root.""", json_schema_extra = { "linkml_meta": {'alias': 'thumbnail',
-=======
-    snapshot: Optional[str] = Field(None, description="""Path to the dataset preview image relative to the dataset directory root.""", json_schema_extra = { "linkml_meta": {'alias': 'snapshot',
-         'domain_of': ['PicturePath', 'MetadataPicturePath'],
-         'exact_mappings': ['cdp-common:snapshot'],
-         'recommended': True} })
-    thumbnail: Optional[str] = Field(None, description="""Path to the thumbnail of preview image relative to the dataset directory root.""", json_schema_extra = { "linkml_meta": {'alias': 'thumbnail',
->>>>>>> 248366d1
          'domain_of': ['PicturePath', 'MetadataPicturePath'],
          'exact_mappings': ['cdp-common:thumbnail'],
          'recommended': True} })
@@ -841,19 +819,11 @@
     """
     linkml_meta: ClassVar[LinkMLMeta] = LinkMLMeta({'from_schema': 'metadata'})
 
-<<<<<<< HEAD
     snapshot: Optional[str] = Field(default=None, description="""Relative path (non-URL/URI) to the dataset preview image relative to the dataset directory root.""", json_schema_extra = { "linkml_meta": {'alias': 'snapshot',
          'domain_of': ['PicturePath', 'MetadataPicturePath'],
          'exact_mappings': ['cdp-common:metadata_snapshot'],
          'recommended': True} })
     thumbnail: Optional[str] = Field(default=None, description="""Relative path (non-URL/URI) to the thumbnail of preview image relative to the dataset directory root.""", json_schema_extra = { "linkml_meta": {'alias': 'thumbnail',
-=======
-    snapshot: Optional[str] = Field(None, description="""Relative path (non-URL/URI) to the dataset preview image relative to the dataset directory root.""", json_schema_extra = { "linkml_meta": {'alias': 'snapshot',
-         'domain_of': ['PicturePath', 'MetadataPicturePath'],
-         'exact_mappings': ['cdp-common:metadata_snapshot'],
-         'recommended': True} })
-    thumbnail: Optional[str] = Field(None, description="""Relative path (non-URL/URI) to the thumbnail of preview image relative to the dataset directory root.""", json_schema_extra = { "linkml_meta": {'alias': 'thumbnail',
->>>>>>> 248366d1
          'domain_of': ['PicturePath', 'MetadataPicturePath'],
          'exact_mappings': ['cdp-common:metadata_thumbnail'],
          'recommended': True} })
@@ -932,11 +902,7 @@
     """
     linkml_meta: ClassVar[LinkMLMeta] = LinkMLMeta({'from_schema': 'metadata'})
 
-<<<<<<< HEAD
     key_photos: PicturePath = Field(default=..., description="""A set of paths to representative images of a piece of data.""", json_schema_extra = { "linkml_meta": {'alias': 'key_photos',
-=======
-    key_photos: PicturePath = Field(..., description="""A set of paths to representative images of a piece of data.""", json_schema_extra = { "linkml_meta": {'alias': 'key_photos',
->>>>>>> 248366d1
          'domain_of': ['PicturedEntity', 'PicturedMetadataEntity']} })
 
 
@@ -946,11 +912,7 @@
     """
     linkml_meta: ClassVar[LinkMLMeta] = LinkMLMeta({'from_schema': 'metadata'})
 
-<<<<<<< HEAD
     key_photos: MetadataPicturePath = Field(default=..., description="""A set of paths to representative images of a piece of data for metadata files.""", json_schema_extra = { "linkml_meta": {'alias': 'key_photos',
-=======
-    key_photos: MetadataPicturePath = Field(..., description="""A set of paths to representative images of a piece of data for metadata files.""", json_schema_extra = { "linkml_meta": {'alias': 'key_photos',
->>>>>>> 248366d1
          'domain_of': ['PicturedEntity', 'PicturedMetadataEntity']} })
 
 
@@ -1463,7 +1425,6 @@
     """
     linkml_meta: ClassVar[LinkMLMeta] = LinkMLMeta({'from_schema': 'metadata'})
 
-<<<<<<< HEAD
     z_index: int = Field(default=..., description="""z-index of the frame in the tiltseries""", ge=0, json_schema_extra = { "linkml_meta": {'alias': 'z_index',
          'domain_of': ['PerSectionParameter', 'PerSectionAlignmentParameters'],
          'exact_mappings': ['cdp-common:per_section_z_index']} })
@@ -1495,39 +1456,6 @@
          'exact_mappings': ['cdp-common:per_section_phase_shift'],
          'unit': {'descriptive_name': 'radians', 'symbol': 'rad'}} })
     cross_correlation: Optional[float] = Field(default=None, description="""CTF fit cross correlation value for this section.""", json_schema_extra = { "linkml_meta": {'alias': 'cross_correlation',
-=======
-    z_index: int = Field(..., description="""z-index of the frame in the tiltseries""", ge=0, json_schema_extra = { "linkml_meta": {'alias': 'z_index',
-         'domain_of': ['PerSectionParameter', 'PerSectionAlignmentParameters'],
-         'exact_mappings': ['cdp-common:per_section_z_index']} })
-    frame_acquisition_order: int = Field(..., description="""The 0-based index of this movie stack in the order of acquisition.""", json_schema_extra = { "linkml_meta": {'alias': 'frame_acquisition_order',
-         'domain_of': ['PerSectionParameter'],
-         'exact_mappings': ['cdp-common:frames_acquisition_order']} })
-    raw_angle: Optional[float] = Field(None, description="""Nominal angle of the tilt series section.""", ge=-90, le=90, json_schema_extra = { "linkml_meta": {'alias': 'raw_angle',
-         'domain_of': ['PerSectionParameter'],
-         'exact_mappings': ['cdp-common:per_section_nominal_tilt_angle'],
-         'unit': {'descriptive_name': 'degrees', 'symbol': '°'}} })
-    astigmatic_angle: Optional[float] = Field(None, description="""Angle of astigmatism.""", ge=-180, le=180, json_schema_extra = { "linkml_meta": {'alias': 'astigmatic_angle',
-         'domain_of': ['PerSectionParameter'],
-         'exact_mappings': ['cdp-common:per_section_astigmatic_angle'],
-         'unit': {'descriptive_name': 'degrees', 'symbol': '°'}} })
-    minor_defocus: Optional[float] = Field(None, description="""Minor axis defocus amount, underfocus is positive.""", json_schema_extra = { "linkml_meta": {'alias': 'minor_defocus',
-         'domain_of': ['PerSectionParameter'],
-         'exact_mappings': ['cdp-common:per_section_minor_defocus'],
-         'unit': {'descriptive_name': 'angstrom', 'symbol': 'Å'}} })
-    major_defocus: Optional[float] = Field(None, description="""Major axis defocus amount, underfocus is positive.""", json_schema_extra = { "linkml_meta": {'alias': 'major_defocus',
-         'domain_of': ['PerSectionParameter'],
-         'exact_mappings': ['cdp-common:per_section_major_defocus'],
-         'unit': {'descriptive_name': 'angstrom', 'symbol': 'Å'}} })
-    max_resolution: Optional[float] = Field(None, description="""Maximum resolution of the CTF fit for this section.""", json_schema_extra = { "linkml_meta": {'alias': 'max_resolution',
-         'domain_of': ['PerSectionParameter'],
-         'exact_mappings': ['cdp-common:per_section_max_resolution'],
-         'unit': {'descriptive_name': 'angstrom', 'symbol': 'Å'}} })
-    phase_shift: Optional[float] = Field(None, description="""Phase shift measured for this section.""", json_schema_extra = { "linkml_meta": {'alias': 'phase_shift',
-         'domain_of': ['PerSectionParameter'],
-         'exact_mappings': ['cdp-common:per_section_phase_shift'],
-         'unit': {'descriptive_name': 'radians', 'symbol': 'rad'}} })
-    cross_correlation: Optional[float] = Field(None, description="""CTF fit cross correlation value for this section.""", json_schema_extra = { "linkml_meta": {'alias': 'cross_correlation',
->>>>>>> 248366d1
          'domain_of': ['PerSectionParameter'],
          'exact_mappings': ['cdp-common:per_section_cross_correlation']} })
 
@@ -1538,33 +1466,21 @@
     """
     linkml_meta: ClassVar[LinkMLMeta] = LinkMLMeta({'from_schema': 'metadata'})
 
-<<<<<<< HEAD
     x: int = Field(default=..., description="""Number of pixels in the 2D data fast axis""", ge=0, json_schema_extra = { "linkml_meta": {'alias': 'x',
-=======
-    x: int = Field(..., description="""Number of pixels in the 2D data fast axis""", ge=0, json_schema_extra = { "linkml_meta": {'alias': 'x',
->>>>>>> 248366d1
          'domain_of': ['TiltSeriesSize',
                        'TomogramSize',
                        'TomogramOffset',
                        'AlignmentSize',
                        'AlignmentOffset'],
          'unit': {'descriptive_name': 'pixels', 'symbol': 'px'}} })
-<<<<<<< HEAD
     y: int = Field(default=..., description="""Number of pixels in the 2D data medium axis""", ge=0, json_schema_extra = { "linkml_meta": {'alias': 'y',
-=======
-    y: int = Field(..., description="""Number of pixels in the 2D data medium axis""", ge=0, json_schema_extra = { "linkml_meta": {'alias': 'y',
->>>>>>> 248366d1
          'domain_of': ['TiltSeriesSize',
                        'TomogramSize',
                        'TomogramOffset',
                        'AlignmentSize',
                        'AlignmentOffset'],
          'unit': {'descriptive_name': 'pixels', 'symbol': 'px'}} })
-<<<<<<< HEAD
     z: int = Field(default=..., description="""Number of sections in the 2D stack.""", ge=0, json_schema_extra = { "linkml_meta": {'alias': 'z',
-=======
-    z: int = Field(..., description="""Number of sections in the 2D stack.""", ge=0, json_schema_extra = { "linkml_meta": {'alias': 'z',
->>>>>>> 248366d1
          'domain_of': ['TiltSeriesSize',
                        'TomogramSize',
                        'TomogramOffset',
@@ -1812,33 +1728,21 @@
     """
     linkml_meta: ClassVar[LinkMLMeta] = LinkMLMeta({'from_schema': 'metadata'})
 
-<<<<<<< HEAD
     x: int = Field(default=..., description="""Number of pixels in the 3D data fast axis""", ge=0, json_schema_extra = { "linkml_meta": {'alias': 'x',
-=======
-    x: int = Field(..., description="""Number of pixels in the 3D data fast axis""", ge=0, json_schema_extra = { "linkml_meta": {'alias': 'x',
->>>>>>> 248366d1
          'domain_of': ['TiltSeriesSize',
                        'TomogramSize',
                        'TomogramOffset',
                        'AlignmentSize',
                        'AlignmentOffset'],
          'unit': {'descriptive_name': 'pixels', 'symbol': 'px'}} })
-<<<<<<< HEAD
     y: int = Field(default=..., description="""Number of pixels in the 3D data medium axis""", ge=0, json_schema_extra = { "linkml_meta": {'alias': 'y',
-=======
-    y: int = Field(..., description="""Number of pixels in the 3D data medium axis""", ge=0, json_schema_extra = { "linkml_meta": {'alias': 'y',
->>>>>>> 248366d1
          'domain_of': ['TiltSeriesSize',
                        'TomogramSize',
                        'TomogramOffset',
                        'AlignmentSize',
                        'AlignmentOffset'],
          'unit': {'descriptive_name': 'pixels', 'symbol': 'px'}} })
-<<<<<<< HEAD
     z: int = Field(default=..., description="""Number of pixels in the 3D data slow axis.  This is the image projection direction at zero stage tilt""", ge=0, json_schema_extra = { "linkml_meta": {'alias': 'z',
-=======
-    z: int = Field(..., description="""Number of pixels in the 3D data slow axis.  This is the image projection direction at zero stage tilt""", ge=0, json_schema_extra = { "linkml_meta": {'alias': 'z',
->>>>>>> 248366d1
          'domain_of': ['TiltSeriesSize',
                        'TomogramSize',
                        'TomogramOffset',
@@ -1853,33 +1757,21 @@
     """
     linkml_meta: ClassVar[LinkMLMeta] = LinkMLMeta({'from_schema': 'metadata'})
 
-<<<<<<< HEAD
     x: int = Field(default=..., description="""x offset data relative to the canonical tomogram in pixels""", json_schema_extra = { "linkml_meta": {'alias': 'x',
-=======
-    x: int = Field(..., description="""x offset data relative to the canonical tomogram in pixels""", json_schema_extra = { "linkml_meta": {'alias': 'x',
->>>>>>> 248366d1
          'domain_of': ['TiltSeriesSize',
                        'TomogramSize',
                        'TomogramOffset',
                        'AlignmentSize',
                        'AlignmentOffset'],
          'unit': {'descriptive_name': 'pixels', 'symbol': 'px'}} })
-<<<<<<< HEAD
     y: int = Field(default=..., description="""y offset data relative to the canonical tomogram in pixels""", json_schema_extra = { "linkml_meta": {'alias': 'y',
-=======
-    y: int = Field(..., description="""y offset data relative to the canonical tomogram in pixels""", json_schema_extra = { "linkml_meta": {'alias': 'y',
->>>>>>> 248366d1
          'domain_of': ['TiltSeriesSize',
                        'TomogramSize',
                        'TomogramOffset',
                        'AlignmentSize',
                        'AlignmentOffset'],
          'unit': {'descriptive_name': 'pixels', 'symbol': 'px'}} })
-<<<<<<< HEAD
     z: int = Field(default=..., description="""z offset data relative to the canonical tomogram in pixels""", json_schema_extra = { "linkml_meta": {'alias': 'z',
-=======
-    z: int = Field(..., description="""z offset data relative to the canonical tomogram in pixels""", json_schema_extra = { "linkml_meta": {'alias': 'z',
->>>>>>> 248366d1
          'domain_of': ['TiltSeriesSize',
                        'TomogramSize',
                        'TomogramOffset',
@@ -1948,15 +1840,9 @@
          'array': {'dimensions': [{'exact_cardinality': 4}, {'exact_cardinality': 4}],
                    'exact_number_dimensions': 2},
          'domain_of': ['Tomogram', 'Alignment']} })
-<<<<<<< HEAD
     size: Optional[TomogramSize] = Field(default=None, description="""The size of a tomogram in voxels in each dimension.""", json_schema_extra = { "linkml_meta": {'alias': 'size', 'domain_of': ['Tomogram']} })
     offset: TomogramOffset = Field(default=..., description="""The offset of a tomogram in voxels in each dimension relative to the canonical tomogram.""", json_schema_extra = { "linkml_meta": {'alias': 'offset', 'domain_of': ['Tomogram']} })
     is_visualization_default: bool = Field(default=True, description="""Whether the tomogram is the default for visualization.""", json_schema_extra = { "linkml_meta": {'alias': 'is_visualization_default',
-=======
-    size: Optional[TomogramSize] = Field(None, description="""The size of a tomogram in voxels in each dimension.""", json_schema_extra = { "linkml_meta": {'alias': 'size', 'domain_of': ['Tomogram']} })
-    offset: TomogramOffset = Field(..., description="""The offset of a tomogram in voxels in each dimension relative to the canonical tomogram.""", json_schema_extra = { "linkml_meta": {'alias': 'offset', 'domain_of': ['Tomogram']} })
-    is_visualization_default: bool = Field(True, description="""Whether the tomogram is the default for visualization.""", json_schema_extra = { "linkml_meta": {'alias': 'is_visualization_default',
->>>>>>> 248366d1
          'domain_of': ['Tomogram',
                        'AnnotationSourceFile',
                        'AnnotationOrientedPointFile',
@@ -2720,30 +2606,31 @@
     """
     linkml_meta: ClassVar[LinkMLMeta] = LinkMLMeta({'from_schema': 'metadata'})
 
-    object_id: str = Field(..., description="""A placeholder for any type of data.""", json_schema_extra = { "linkml_meta": {'alias': 'object_id',
+    object_id: str = Field(default=..., description="""A placeholder for any type of data.""", json_schema_extra = { "linkml_meta": {'alias': 'object_id',
          'any_of': [{'range': 'GO_ID'}, {'range': 'UNIPROT_ID'}],
          'domain_of': ['IdentifiedObject'],
          'exact_mappings': ['cdp-common:identified_object_id']} })
-    object_name: str = Field(..., description="""Name of the object that was identified (e.g. ribosome, nuclear pore complex, actin filament, membrane)""", json_schema_extra = { "linkml_meta": {'alias': 'object_name',
+    object_name: str = Field(default=..., description="""Name of the object that was identified (e.g. ribosome, nuclear pore complex, actin filament, membrane)""", json_schema_extra = { "linkml_meta": {'alias': 'object_name',
          'domain_of': ['IdentifiedObject'],
          'exact_mappings': ['cdp-common:identified_object_name']} })
-    object_description: Optional[str] = Field(None, description="""A textual description of the identified object, can be a longer description to include additional information not covered by the identified object name and state.""", json_schema_extra = { "linkml_meta": {'alias': 'object_description',
+    object_description: Optional[str] = Field(default=None, description="""A textual description of the identified object, can be a longer description to include additional information not covered by the identified object name and state.""", json_schema_extra = { "linkml_meta": {'alias': 'object_description',
          'domain_of': ['IdentifiedObject'],
          'exact_mappings': ['cdp-common:identified_object_description']} })
-    object_state: Optional[str] = Field(None, description="""Molecule state identified (e.g. open, closed)""", json_schema_extra = { "linkml_meta": {'alias': 'object_state',
+    object_state: Optional[str] = Field(default=None, description="""Molecule state identified (e.g. open, closed)""", json_schema_extra = { "linkml_meta": {'alias': 'object_state',
          'domain_of': ['IdentifiedObject'],
          'exact_mappings': ['cdp-common:identified_object_state']} })
 
     @field_validator('object_id')
     def pattern_object_id(cls, v):
         pattern=re.compile(r"(^GO:[0-9]{7}$)|(^UniProtKB:[OPQ][0-9][A-Z0-9]{3}[0-9]|[A-NR-Z][0-9]([A-Z][A-Z0-9]{2}[0-9]){1,2}$)")
-        if isinstance(v,list):
+        if isinstance(v, list):
             for element in v:
-                if not pattern.match(element):
-                    raise ValueError(f"Invalid object_id format: {element}")
-        elif isinstance(v,str):
-            if not pattern.match(v):
-                raise ValueError(f"Invalid object_id format: {v}")
+                if isinstance(element, str) and not pattern.match(element):
+                    err_msg = f"Invalid object_id format: {element}"
+                    raise ValueError(err_msg)
+        elif isinstance(v, str) and not pattern.match(v):
+            err_msg = f"Invalid object_id format: {v}"
+            raise ValueError(err_msg)
         return v
 
 
@@ -2753,7 +2640,7 @@
     """
     linkml_meta: ClassVar[LinkMLMeta] = LinkMLMeta({'from_schema': 'metadata'})
 
-    filter_value: Optional[str] = Field(None, description="""Filter value for the identified object, used to filter the list of identified objects by run name.""", json_schema_extra = { "linkml_meta": {'alias': 'filter_value',
+    filter_value: Optional[str] = Field(default=None, description="""Filter value for the identified object, used to filter the list of identified objects by run name.""", json_schema_extra = { "linkml_meta": {'alias': 'filter_value',
          'domain_of': ['AnnotationOrientedPointFile',
                        'AnnotationPointFile',
                        'IdentifiedObjectList',
@@ -2988,7 +2875,6 @@
     """
     linkml_meta: ClassVar[LinkMLMeta] = LinkMLMeta({'from_schema': 'metadata'})
 
-<<<<<<< HEAD
     z_index: int = Field(default=..., description="""z-index of the frame in the tiltseries""", ge=0, json_schema_extra = { "linkml_meta": {'alias': 'z_index',
          'domain_of': ['PerSectionParameter', 'PerSectionAlignmentParameters'],
          'exact_mappings': ['cdp-common:per_section_z_index']} })
@@ -3013,32 +2899,6 @@
          'exact_mappings': ['cdp-common:per_section_alignment_y_offset'],
          'unit': {'descriptive_name': 'Angstrom', 'symbol': 'Å'}} })
     beam_tilt: Optional[float] = Field(default=None, description="""Beam tilt during projection in degrees""", json_schema_extra = { "linkml_meta": {'alias': 'beam_tilt',
-=======
-    z_index: int = Field(..., description="""z-index of the frame in the tiltseries""", ge=0, json_schema_extra = { "linkml_meta": {'alias': 'z_index',
-         'domain_of': ['PerSectionParameter', 'PerSectionAlignmentParameters'],
-         'exact_mappings': ['cdp-common:per_section_z_index']} })
-    tilt_angle: Optional[float] = Field(None, description="""Tilt angle of the projection in degrees""", json_schema_extra = { "linkml_meta": {'alias': 'tilt_angle',
-         'domain_of': ['PerSectionAlignmentParameters'],
-         'exact_mappings': ['cdp-common:per_section_alignment_tilt_angle'],
-         'unit': {'descriptive_name': 'degrees', 'symbol': '°'}} })
-    volume_x_rotation: Optional[float] = Field(None, description="""Additional X rotation of the reconstruction volume in degrees""", json_schema_extra = { "linkml_meta": {'alias': 'volume_x_rotation',
-         'domain_of': ['PerSectionAlignmentParameters'],
-         'exact_mappings': ['cdp-common:alignment_volume_x_rotation'],
-         'unit': {'descriptive_name': 'degrees', 'symbol': '°'}} })
-    in_plane_rotation: Optional[conlist(min_length=2, max_length=2, item_type=conlist(min_length=2, max_length=2, item_type=float))] = Field(None, description="""In-plane rotation of the projection as a rotation matrix.""", json_schema_extra = { "linkml_meta": {'alias': 'in_plane_rotation',
-         'array': {'dimensions': [{'exact_cardinality': 2}, {'exact_cardinality': 2}],
-                   'exact_number_dimensions': 2},
-         'domain_of': ['PerSectionAlignmentParameters']} })
-    x_offset: Optional[float] = Field(None, description="""In-plane X-shift of the projection in angstrom""", json_schema_extra = { "linkml_meta": {'alias': 'x_offset',
-         'domain_of': ['PerSectionAlignmentParameters'],
-         'exact_mappings': ['cdp-common:per_section_alignment_x_offset'],
-         'unit': {'descriptive_name': 'Angstrom', 'symbol': 'Å'}} })
-    y_offset: Optional[float] = Field(None, description="""In-plane Y-shift of the projection in angstrom""", json_schema_extra = { "linkml_meta": {'alias': 'y_offset',
-         'domain_of': ['PerSectionAlignmentParameters'],
-         'exact_mappings': ['cdp-common:per_section_alignment_y_offset'],
-         'unit': {'descriptive_name': 'Angstrom', 'symbol': 'Å'}} })
-    beam_tilt: Optional[float] = Field(None, description="""Beam tilt during projection in degrees""", json_schema_extra = { "linkml_meta": {'alias': 'beam_tilt',
->>>>>>> 248366d1
          'domain_of': ['PerSectionAlignmentParameters'],
          'exact_mappings': ['cdp-common:per_section_alignment_beam_tilt'],
          'unit': {'descriptive_name': 'degrees', 'symbol': '°'}} })
@@ -3047,17 +2907,10 @@
 class Alignment(ConfiguredBaseModel):
     linkml_meta: ClassVar[LinkMLMeta] = LinkMLMeta({'from_schema': 'metadata'})
 
-<<<<<<< HEAD
     alignment_type: Optional[AlignmentTypeEnum] = Field(default=None, description="""The type of alignment.""", json_schema_extra = { "linkml_meta": {'alias': 'alignment_type', 'domain_of': ['Alignment']} })
     volume_offset: Optional[AlignmentOffset] = Field(default=None, description="""The offset of a alignment in voxels in each dimension relative to the canonical tomogram.""", json_schema_extra = { "linkml_meta": {'alias': 'volume_offset', 'domain_of': ['Alignment']} })
     volume_dimension: Optional[AlignmentSize] = Field(default=None, description="""The size of an alignment in voxels in each dimension.""", json_schema_extra = { "linkml_meta": {'alias': 'volume_dimension', 'domain_of': ['Alignment']} })
     x_rotation_offset: Optional[Union[int, str]] = Field(default=None, description="""A placeholder for any type of data.""", json_schema_extra = { "linkml_meta": {'alias': 'x_rotation_offset',
-=======
-    alignment_type: Optional[AlignmentTypeEnum] = Field(None, description="""The type of alignment.""", json_schema_extra = { "linkml_meta": {'alias': 'alignment_type', 'domain_of': ['Alignment']} })
-    volume_offset: Optional[AlignmentOffset] = Field(None, description="""The offset of a alignment in voxels in each dimension relative to the canonical tomogram.""", json_schema_extra = { "linkml_meta": {'alias': 'volume_offset', 'domain_of': ['Alignment']} })
-    volume_dimension: Optional[AlignmentSize] = Field(None, description="""The size of an alignment in voxels in each dimension.""", json_schema_extra = { "linkml_meta": {'alias': 'volume_dimension', 'domain_of': ['Alignment']} })
-    x_rotation_offset: Optional[Union[int, str]] = Field(0, description="""A placeholder for any type of data.""", json_schema_extra = { "linkml_meta": {'alias': 'x_rotation_offset',
->>>>>>> 248366d1
          'any_of': [{'range': 'integer'}, {'range': 'IntegerFormattedString'}],
          'domain_of': ['Alignment']} })
     tilt_offset: Optional[float] = Field(default=0.0, description="""The tilt offset relative to the tomogram.""", json_schema_extra = { "linkml_meta": {'alias': 'tilt_offset', 'domain_of': ['Alignment'], 'ifabsent': 'float(0.0)'} })
@@ -3410,7 +3263,6 @@
     """
     linkml_meta: ClassVar[LinkMLMeta] = LinkMLMeta({'from_schema': 'cdp-ingestion-config', 'tree_root': True})
 
-<<<<<<< HEAD
     alignments: Optional[list[AlignmentEntity]] = Field(default=None, description="""An alignment entity.""", json_schema_extra = { "linkml_meta": {'alias': 'alignments', 'domain_of': ['Container']} })
     annotations: Optional[list[AnnotationEntity]] = Field(default=None, description="""An annotation entity.""", json_schema_extra = { "linkml_meta": {'alias': 'annotations', 'domain_of': ['Container']} })
     collection_metadata: Optional[list[CollectionMetadataEntity]] = Field(default=None, description="""A collection_metadata entity.""", json_schema_extra = { "linkml_meta": {'alias': 'collection_metadata', 'domain_of': ['Container']} })
@@ -3421,6 +3273,7 @@
     depositions: list[DepositionEntity] = Field(default=..., description="""A deposition entity.""", min_length=1, json_schema_extra = { "linkml_meta": {'alias': 'depositions', 'domain_of': ['Container']} })
     frames: Optional[list[FrameEntity]] = Field(default=None, description="""A frame entity.""", json_schema_extra = { "linkml_meta": {'alias': 'frames', 'domain_of': ['Container']} })
     gains: Optional[list[GainEntity]] = Field(default=None, description="""A gain entity.""", json_schema_extra = { "linkml_meta": {'alias': 'gains', 'domain_of': ['Container']} })
+    identified_objects: Optional[list[IdentifiedObjectEntity]] = Field(default=None, description="""An identified object entity.""", json_schema_extra = { "linkml_meta": {'alias': 'identified_objects', 'domain_of': ['Container']} })
     key_images: Optional[list[KeyImageEntity]] = Field(default=None, description="""A key image entity.""", json_schema_extra = { "linkml_meta": {'alias': 'key_images', 'domain_of': ['Container']} })
     rawtilts: Optional[list[RawTiltEntity]] = Field(default=None, description="""A raw tilt entity.""", json_schema_extra = { "linkml_meta": {'alias': 'rawtilts', 'domain_of': ['Container']} })
     runs: list[RunEntity] = Field(default=..., description="""A run entity.""", min_length=1, json_schema_extra = { "linkml_meta": {'alias': 'runs', 'domain_of': ['Container']} })
@@ -3429,27 +3282,6 @@
     tomograms: Optional[list[TomogramEntity]] = Field(default=None, description="""A tomogram entity.""", json_schema_extra = { "linkml_meta": {'alias': 'tomograms', 'domain_of': ['Container']} })
     version: str = Field(default=..., description="""The version of the ingestion config.""", json_schema_extra = { "linkml_meta": {'alias': 'version', 'domain_of': ['Annotation', 'Container']} })
     voxel_spacings: list[VoxelSpacingEntity] = Field(default=..., description="""A voxel spacing entity.""", min_length=1, json_schema_extra = { "linkml_meta": {'alias': 'voxel_spacings', 'domain_of': ['Container']} })
-=======
-    alignments: Optional[List[AlignmentEntity]] = Field(None, description="""An alignment entity.""", json_schema_extra = { "linkml_meta": {'alias': 'alignments', 'domain_of': ['Container']} })
-    annotations: Optional[List[AnnotationEntity]] = Field(None, description="""An annotation entity.""", json_schema_extra = { "linkml_meta": {'alias': 'annotations', 'domain_of': ['Container']} })
-    collection_metadata: Optional[List[CollectionMetadataEntity]] = Field(None, description="""A collection_metadata entity.""", json_schema_extra = { "linkml_meta": {'alias': 'collection_metadata', 'domain_of': ['Container']} })
-    ctfs: Optional[List[CtfEntity]] = Field(None, description="""A ctf entity.""", json_schema_extra = { "linkml_meta": {'alias': 'ctfs', 'domain_of': ['Container']} })
-    dataset_keyphotos: Optional[List[DatasetKeyPhotoEntity]] = Field(None, description="""A dataset key photo entity.""", json_schema_extra = { "linkml_meta": {'alias': 'dataset_keyphotos', 'domain_of': ['Container']} })
-    datasets: List[DatasetEntity] = Field(..., description="""A dataset entity.""", min_length=1, json_schema_extra = { "linkml_meta": {'alias': 'datasets', 'domain_of': ['Container']} })
-    deposition_keyphotos: Optional[List[DepositionKeyPhotoEntity]] = Field(None, description="""A deposition key photo entity.""", json_schema_extra = { "linkml_meta": {'alias': 'deposition_keyphotos', 'domain_of': ['Container']} })
-    depositions: List[DepositionEntity] = Field(..., description="""A deposition entity.""", min_length=1, json_schema_extra = { "linkml_meta": {'alias': 'depositions', 'domain_of': ['Container']} })
-    frames: Optional[List[FrameEntity]] = Field(None, description="""A frame entity.""", json_schema_extra = { "linkml_meta": {'alias': 'frames', 'domain_of': ['Container']} })
-    gains: Optional[List[GainEntity]] = Field(None, description="""A gain entity.""", json_schema_extra = { "linkml_meta": {'alias': 'gains', 'domain_of': ['Container']} })
-    identified_objects: Optional[List[IdentifiedObjectEntity]] = Field(None, description="""An identified object entity.""", json_schema_extra = { "linkml_meta": {'alias': 'identified_objects', 'domain_of': ['Container']} })
-    key_images: Optional[List[KeyImageEntity]] = Field(None, description="""A key image entity.""", json_schema_extra = { "linkml_meta": {'alias': 'key_images', 'domain_of': ['Container']} })
-    rawtilts: Optional[List[RawTiltEntity]] = Field(None, description="""A raw tilt entity.""", json_schema_extra = { "linkml_meta": {'alias': 'rawtilts', 'domain_of': ['Container']} })
-    runs: List[RunEntity] = Field(..., description="""A run entity.""", min_length=1, json_schema_extra = { "linkml_meta": {'alias': 'runs', 'domain_of': ['Container']} })
-    standardization_config: StandardizationConfig = Field(..., description="""A standardization configuration.""", json_schema_extra = { "linkml_meta": {'alias': 'standardization_config', 'domain_of': ['Container']} })
-    tiltseries: Optional[List[TiltSeriesEntity]] = Field(None, description="""A tilt series entity.""", json_schema_extra = { "linkml_meta": {'alias': 'tiltseries', 'domain_of': ['Container']} })
-    tomograms: Optional[List[TomogramEntity]] = Field(None, description="""A tomogram entity.""", json_schema_extra = { "linkml_meta": {'alias': 'tomograms', 'domain_of': ['Container']} })
-    version: str = Field(..., description="""The version of the ingestion config.""", json_schema_extra = { "linkml_meta": {'alias': 'version', 'domain_of': ['Annotation', 'Container']} })
-    voxel_spacings: List[VoxelSpacingEntity] = Field(..., description="""A voxel spacing entity.""", min_length=1, json_schema_extra = { "linkml_meta": {'alias': 'voxel_spacings', 'domain_of': ['Container']} })
->>>>>>> 248366d1
 
 
 class GeneralGlob(ConfiguredBaseModel):
@@ -6297,7 +6129,7 @@
     """
     linkml_meta: ClassVar[LinkMLMeta] = LinkMLMeta({'from_schema': 'cdp-ingestion-config'})
 
-    metadata: Optional[IdentifiedObjectList] = Field(None, description="""Metadata for a list of identified objects.""", json_schema_extra = { "linkml_meta": {'alias': 'metadata',
+    metadata: Optional[IdentifiedObjectList] = Field(default=None, description="""Metadata for a list of identified objects.""", json_schema_extra = { "linkml_meta": {'alias': 'metadata',
          'domain_of': ['AlignmentEntity',
                        'AnnotationEntity',
                        'CtfEntity',
@@ -6307,7 +6139,7 @@
                        'IdentifiedObjectEntity',
                        'TiltSeriesEntity',
                        'TomogramEntity']} })
-    sources: List[StandardSource] = Field(..., description="""A generalized source class with glob finders. Inherited by a majority of source classes.""", min_length=1, json_schema_extra = { "linkml_meta": {'alias': 'sources',
+    sources: list[StandardSource] = Field(default=..., description="""A generalized source class with glob finders. Inherited by a majority of source classes.""", min_length=1, json_schema_extra = { "linkml_meta": {'alias': 'sources',
          'domain_of': ['AlignmentEntity',
                        'AnnotationEntity',
                        'CollectionMetadataEntity',
