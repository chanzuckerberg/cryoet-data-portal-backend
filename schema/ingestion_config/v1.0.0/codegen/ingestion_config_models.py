--- conflicted
+++ resolved
@@ -497,11 +497,7 @@
     """
     Used to determine what ctf parser to use.
     """
-<<<<<<< HEAD
-    # formats ctffind file formats
-=======
     # The file has ctffind schema
->>>>>>> cb6586f7
     CTFFIND = "CTFFIND"
 
 
