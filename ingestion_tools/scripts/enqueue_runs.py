--- conflicted
+++ resolved
@@ -233,8 +233,13 @@
     }
     args = [f"--{arg_name}" for arg_name, is_enabled in bool_args.items() if is_enabled]
 
+    skip_run_until_regex = None
+    skip_run = False
+    if skip_until_run_name:
+        skip_run = True
+        skip_run_until_regex = re.compile(skip_until_run_name)
+
     # Always iterate over datasets and runs.
-<<<<<<< HEAD
     if config.dataset_finder_config:
         datasets = config.dataset_finder_config.find(DatasetImporter, None, config, fs)
     else:
@@ -243,53 +248,18 @@
     for dataset in datasets:
         if filter_dataset_name and not list(filter(lambda x: x.match(dataset.name), filter_ds_name_patterns)):
             print(f"Skipping dataset {dataset.name}..")
-=======
-    dataset = DatasetImporter(config, None)
-    digitmatch = re.compile(r"[^\d]+(\d+)[^\d]+")
-
-    # Learn more about our AWS environment
-    swipe_comms_bucket = None
-    swipe_wdl_bucket = None
-    sfn_name = f"cryoet-ingestion-{env_name}-default-wdl"
-
-    sts = boto3.client("sts")
-    aws_account_id = sts.get_caller_identity()["Account"]
-    session = Session()
-    aws_region = session.region_name
-    s3_client = session.client("s3")
-    buckets = s3_client.list_buckets()
-    for bucket in buckets["Buckets"]:
-        bucket_name = bucket["Name"]
-        if "swipe-wdl" in bucket_name and env_name in bucket_name:
-            swipe_wdl_bucket = bucket_name
-        if "swipe-comms" in bucket_name and env_name in bucket_name:
-            swipe_comms_bucket = bucket_name
-
-    skip_run_until_regex = None
-    skip_run = False
-    if skip_until_run_name:
-        skip_run = True
-        skip_run_until_regex = re.compile(skip_until_run_name)
-    for run in RunImporter.find_runs(config, dataset):
-        if skip_run and not skip_run_until_regex.match(run.run_name):
-            print(f"Skipping {run.run_name}..")
             continue
-
-        skip_run = False
-        if list(filter(lambda x: x.match(run.run_name), exclude_run_name_patterns)):
-            print(f"Excluding {run.run_name}..")
-            continue
-        if filter_run_name and not list(filter(lambda x: x.match(run.run_name), filter_run_name_patterns)):
-            print(f"Skipping {run.run_name}..")
->>>>>>> acf2a054
-            continue
-        digitmatch = re.compile(r"[^\d]+(\d+)[^\d]+")
         if config.run_finder_config:
             runs = config.run_finder_config.find(RunImporter, dataset, config, fs)
         else:
             # Maintain reverse compatibility
             runs = RunImporter.find_runs(config, dataset)
         for run in runs:
+            if skip_run and not skip_run_until_regex.match(run.run_name):
+                print(f"Skipping {run.run_name}..")
+                continue
+
+            skip_run = False
             if list(filter(lambda x: x.match(run.name), exclude_run_name_patterns)):
                 print(f"Excluding {run.name}..")
                 continue
@@ -304,7 +274,6 @@
             deposition_id = config.deposition_id
             execution_name = f"{int(time.time())}-dep{deposition_id}-ds{dataset_id}-run{run.name}"
 
-<<<<<<< HEAD
             # Learn more about our AWS environment
             swipe_comms_bucket = None
             swipe_wdl_bucket = None
@@ -322,11 +291,10 @@
                     swipe_wdl_bucket = bucket_name
                 if "swipe-comms" in bucket_name and env_name in bucket_name:
                     swipe_comms_bucket = bucket_name
-=======
-        # execution name greater than 80 chars causes boto ValidationException
-        if len(execution_name) > 80:
-            execution_name = execution_name[-80:]
->>>>>>> acf2a054
+
+            # execution name greater than 80 chars causes boto ValidationException
+            if len(execution_name) > 80:
+                execution_name = execution_name[-80:]
 
             run_job(
                 execution_name,
