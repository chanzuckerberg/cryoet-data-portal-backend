import json
import re
import time

import boto3
import click
from boto3 import Session
from importers.dataset import DatasetImporter
from importers.run import RunImporter
from standardize_dirs import IMPORTERS, common_options

from common.config import DepositionImportConfig
from common.fs import FileSystemApi


@click.group()
@click.pass_context
def cli(ctx):
    pass


def run_job(
    execution_name: str,
    config_file: str,
    input_bucket: str,
    output_path: str,
    flags: str,
    aws_region: str,
    aws_account_id: str,
    sfn_name: str,
    swipe_comms_bucket: str,
    swipe_wdl_bucket: str,
    swipe_wdl_key: str,
    ecr_repo: str,
    ecr_tag: str,
    memory: int | None = None,
):
    if not memory:
        memory = 24000

    state_machine_arn = f"arn:aws:states:{aws_region}:{aws_account_id}:stateMachine:{sfn_name}"

    execution_name = re.sub(r"[^0-9a-zA-Z-]", r"-", execution_name)
    sfn_input_json = {
        "Input": {
            "Run": {
                "aws_region": aws_region,
                "docker_image_id": f"{aws_account_id}.dkr.ecr.{aws_region}.amazonaws.com/{ecr_repo}:{ecr_tag}",
                "config_file": config_file,
                "input_bucket": input_bucket,
                "output_path": output_path,
                "flags": flags,
            },
        },
        "OutputPrefix": f"s3://{swipe_comms_bucket}/swipe/standardize-dirs-sfn/{execution_name}/results",
        "RUN_WDL_URI": f"s3://{swipe_wdl_bucket}/{swipe_wdl_key}",
        "RunEC2Memory": memory,
        "RunEC2Vcpu": 1,
        "RunSPOTMemory": memory,
        "RunSPOTVcpu": 1,
        "StateMachineArn": state_machine_arn,
    }

    session = Session(region_name=aws_region)
    client = session.client(
        service_name="stepfunctions",
    )

    return client.start_execution(
        stateMachineArn=state_machine_arn,
        name=execution_name,
        input=json.dumps(sfn_input_json),
    )


def get_aws_env(env_name):
    # Learn more about our AWS environment
    swipe_comms_bucket = None
    swipe_wdl_bucket = None
    sfn_name = f"cryoet-ingestion-{env_name}-default-wdl"

    sts = boto3.client("sts")
    aws_account_id = sts.get_caller_identity()["Account"]
    session = Session()
    aws_region = session.region_name
    s3_client = session.client("s3")
    buckets = s3_client.list_buckets()
    for bucket in buckets["Buckets"]:
        bucket_name = bucket["Name"]
        if "swipe-wdl" in bucket_name and env_name in bucket_name:
            swipe_wdl_bucket = bucket_name
        if "swipe-comms" in bucket_name and env_name in bucket_name:
            swipe_comms_bucket = bucket_name
    aws_env = {
        "aws_region": aws_region,
        "aws_account_id": aws_account_id,
        "sfn_name": sfn_name,
        "swipe_comms_bucket": swipe_comms_bucket,
        "swipe_wdl_bucket": swipe_wdl_bucket,
    }
    return aws_env


def to_args(**kwargs) -> list[str]:
    args = []
    for k, v in kwargs.items():
        if not v:
            continue
        if isinstance(v, bool):
            args.append(f"--{k.replace('_', '-')}")
        elif isinstance(v, tuple):
            for item in v:
                args.append(f"--{k.replace('_', '-')}")
                args.append(str(item))
        else:
            args.append(f"--{k.replace('_', '-')}")
            args.append(str(v))
    return args


@cli.command()
@click.argument("config_file", required=True, type=str)
@click.argument("input_bucket", required=True, type=str)
@click.argument("output_path", required=True, type=str)
@click.option("--import-everything", is_flag=True, default=False)
@click.option("--write-mrc/--no-write-mrc", default=True)
@click.option("--write-zarr/--no-write-zarr", default=True)
@click.option("--force-overwrite", is_flag=True, default=False)
@click.option(
    "--env-name",
    type=str,
    required=True,
    default="staging",
    help="Specify environment, defaults to staging",
)
@click.option(
    "--ecr-repo",
    type=str,
    required=True,
    default="cryoet-staging",
    help="Specify ecr-repo name, defaults to 'cryoet-staging'",
)
@click.option(
    "--ecr-tag",
    type=str,
    required=True,
    default="main",
    help="Specify docker image tag, defaults to 'main'",
)
@click.option(
    "--swipe-wdl-key",
    type=str,
    required=True,
    default="standardize_dirs.wdl-v0.0.1.wdl",
    help="Specify wdl key for custom workload",
)
@click.option("--memory", type=int, default=None, help="Specify memory allocation override")
@click.option(
    "--skip-until-run-name",
    type=str,
    default=None,
    multiple=False,
    help="Exclude runs matching this regex. If not specified, all runs are processed",
)
<<<<<<< HEAD
@click.option("--make-key-image", type=bool, is_flag=True, default=False, help="Create key image for run from tomogram")
@click.option(
    "--make-neuroglancer-config",
    type=bool,
    is_flag=True,
    default=False,
    help="Create neuroglancer config for run",
)
@click.option("--import-neuroglancer-precompute", type=bool, is_flag=True, default=False)
@click.option(
    "--write-mrc/--no-write-mrc",
    default=True,
    help="Specify if mrc volumes should be written, defaults to True.",
)
@click.option(
    "--write-zarr/--no-write-zarr",
    default=True,
    help="Specify if zarr volumes should be written, defaults to True.",
)
@click.option("--memory", type=int, default=None, help="Specify memory allocation override")
=======
@common_options
>>>>>>> c326993e
@click.pass_context
def queue(
    ctx,
    config_file: str,
    input_bucket: str,
    output_path: str,
    import_everything: bool,
    write_mrc: bool,
    write_zarr: bool,
    force_overwrite: bool,
    env_name: str,
    ecr_repo: str,
    ecr_tag: str,
    swipe_wdl_key: str,
<<<<<<< HEAD
    force_overwrite: bool,
    import_tomograms: bool,
    import_tomogram_metadata: bool,
    import_annotations: bool,
    import_annotation_metadata: bool,
    import_metadata: bool,
    import_frames: bool,
    import_tiltseries: bool,
    import_tiltseries_metadata: bool,
    import_run_metadata: bool,
    import_datasets: bool,
    import_dataset_metadata: bool,
    import_everything: bool,
    filter_run_name: list[str],
    exclude_run_name: list[str],
    skip_until_run_name: str,
    make_key_image: bool,
    make_neuroglancer_config: bool,
    import_neuroglancer_precompute: bool,
    write_mrc: bool,
    write_zarr: bool,
=======
>>>>>>> c326993e
    memory: int | None,
    skip_until_run_name: str,
    **kwargs,
):
    fs_mode = "s3"
    fs = FileSystemApi.get_fs_api(mode=fs_mode, force_overwrite=force_overwrite)

    config = DepositionImportConfig(fs, config_file, output_path, input_bucket, IMPORTERS)
    config.write_mrc = write_mrc
    config.write_zarr = write_zarr
    config.load_map_files()

<<<<<<< HEAD
    exclude_run_name_patterns = [re.compile(pattern) for pattern in exclude_run_name]
    filter_run_name_patterns = [re.compile(pattern) for pattern in filter_run_name]

    bool_args = {
        "force-overwrite": force_overwrite,
        "import-tomograms": import_tomograms,
        "import-tomogram-metadata": import_tomogram_metadata,
        "import-annotations": import_annotations,
        "import-annotation-metadata": import_annotation_metadata,
        "import-metadata": import_metadata,
        "import-frames": import_frames,
        "import-tiltseries": import_tiltseries,
        "import-tiltseries-metadata": import_tiltseries_metadata,
        "import-run-metadata": import_run_metadata,
        "import-datasets": import_datasets,
        "import-dataset-metadata": import_dataset_metadata,
        "import-everything": import_everything,
        "make-key-image": make_key_image,
        "make-neuroglancer-config": make_neuroglancer_config,
        "import-neuroglancer-precompute": import_neuroglancer_precompute,
        "no-write-mrc": not write_mrc,
        "no-write-zarr": not write_zarr,
    }
    args = [f"--{arg_name}" for arg_name, is_enabled in bool_args.items() if is_enabled]

    # Always iterate over datasets and runs.
    dataset = DatasetImporter(config, None)
    digitmatch = re.compile(r"[^\d]+(\d+)[^\d]+")

    # Learn more about our AWS environment
    swipe_comms_bucket = None
    swipe_wdl_bucket = None
    sfn_name = f"cryoet-ingestion-{env_name}-default-wdl"

    sts = boto3.client("sts")
    aws_account_id = sts.get_caller_identity()["Account"]
    session = Session()
    aws_region = session.region_name
    s3_client = session.client("s3")
    buckets = s3_client.list_buckets()
    for bucket in buckets["Buckets"]:
        bucket_name = bucket["Name"]
        if "swipe-wdl" in bucket_name and env_name in bucket_name:
            swipe_wdl_bucket = bucket_name
        if "swipe-comms" in bucket_name and env_name in bucket_name:
            swipe_comms_bucket = bucket_name

=======
>>>>>>> c326993e
    skip_run_until_regex = None
    skip_run = False
    if skip_until_run_name:
        skip_run = True
        skip_run_until_regex = re.compile(skip_until_run_name)

    aws_env = get_aws_env(env_name)

    filter_runs = [re.compile(pattern) for pattern in kwargs.get("filter_run_name", [])]
    exclude_runs = [re.compile(pattern) for pattern in kwargs.get("exclude_run_name", [])]
    filter_datasets = [re.compile(pattern) for pattern in kwargs.get("filter_dataset_name", [])]
    exclude_datasets = [re.compile(pattern) for pattern in kwargs.get("exclude_dataset_name", [])]

    # Always iterate over datasets and runs.
    datasets = DatasetImporter.finder(config)
    for dataset in datasets:
        if list(filter(lambda x: x.match(dataset.name), exclude_datasets)):
            print(f"Excluding {dataset.name}..")
            continue
        if filter_datasets and not list(filter(lambda x: x.match(dataset.name), filter_datasets)):
            print(f"Skipping {dataset.name}..")
            continue
        runs = RunImporter.finder(config, dataset=dataset)
        for run in runs:
            if skip_run and not skip_run_until_regex.match(run.name):
                print(f"Skipping {run.name}..")
                continue
            skip_run = False

            if list(filter(lambda x: x.match(run.name), exclude_runs)):
                print(f"Excluding {run.name}..")
                continue
            if filter_runs and not list(filter(lambda x: x.match(run.name), filter_runs)):
                print(f"Skipping {run.name}..")
                continue
            print(f"Processing {run.name}...")

            new_args = {k: v for k, v in kwargs.items() if "run" not in k and "dataset" not in k}
            new_args = to_args(
                import_everything=import_everything,
                write_mrc=write_mrc,
                write_zarr=write_zarr,
                force_overwrite=force_overwrite,
                **kwargs,
            )  # make a copy
            new_args.append(f"--filter-dataset-name '^{dataset.name}$'")
            new_args.append(f"--filter-run-name '^{run.name}$'")

            dataset_id = dataset.name
            deposition_id = config.deposition_id
            execution_name = f"{int(time.time())}-dep{deposition_id}-ds{dataset_id}-run{run.name}"

            # execution name greater than 80 chars causes boto ValidationException
            if len(execution_name) > 80:
                execution_name = execution_name[-80:]

            run_job(
                execution_name,
                config_file,
                input_bucket,
                output_path,
                " ".join(new_args),
                aws_region=aws_env["aws_region"],
                aws_account_id=aws_env["aws_account_id"],
                sfn_name=aws_env["sfn_name"],
                swipe_comms_bucket=aws_env["swipe_comms_bucket"],
                swipe_wdl_bucket=aws_env["swipe_wdl_bucket"],
                swipe_wdl_key=swipe_wdl_key,
                ecr_repo=ecr_repo,
                ecr_tag=ecr_tag,
                memory=memory,
            )


if __name__ == "__main__":
    cli()<|MERGE_RESOLUTION|>--- conflicted
+++ resolved
@@ -123,8 +123,16 @@
 @click.argument("input_bucket", required=True, type=str)
 @click.argument("output_path", required=True, type=str)
 @click.option("--import-everything", is_flag=True, default=False)
-@click.option("--write-mrc/--no-write-mrc", default=True)
-@click.option("--write-zarr/--no-write-zarr", default=True)
+@click.option(
+    "--write-mrc/--no-write-mrc",
+    default=True,
+    help="Specify if mrc volumes should be written, defaults to True.",
+)
+@click.option(
+    "--write-zarr/--no-write-zarr",
+    default=True,
+    help="Specify if zarr volumes should be written, defaults to True.",
+)
 @click.option("--force-overwrite", is_flag=True, default=False)
 @click.option(
     "--env-name",
@@ -162,30 +170,7 @@
     multiple=False,
     help="Exclude runs matching this regex. If not specified, all runs are processed",
 )
-<<<<<<< HEAD
-@click.option("--make-key-image", type=bool, is_flag=True, default=False, help="Create key image for run from tomogram")
-@click.option(
-    "--make-neuroglancer-config",
-    type=bool,
-    is_flag=True,
-    default=False,
-    help="Create neuroglancer config for run",
-)
-@click.option("--import-neuroglancer-precompute", type=bool, is_flag=True, default=False)
-@click.option(
-    "--write-mrc/--no-write-mrc",
-    default=True,
-    help="Specify if mrc volumes should be written, defaults to True.",
-)
-@click.option(
-    "--write-zarr/--no-write-zarr",
-    default=True,
-    help="Specify if zarr volumes should be written, defaults to True.",
-)
-@click.option("--memory", type=int, default=None, help="Specify memory allocation override")
-=======
 @common_options
->>>>>>> c326993e
 @click.pass_context
 def queue(
     ctx,
@@ -200,30 +185,6 @@
     ecr_repo: str,
     ecr_tag: str,
     swipe_wdl_key: str,
-<<<<<<< HEAD
-    force_overwrite: bool,
-    import_tomograms: bool,
-    import_tomogram_metadata: bool,
-    import_annotations: bool,
-    import_annotation_metadata: bool,
-    import_metadata: bool,
-    import_frames: bool,
-    import_tiltseries: bool,
-    import_tiltseries_metadata: bool,
-    import_run_metadata: bool,
-    import_datasets: bool,
-    import_dataset_metadata: bool,
-    import_everything: bool,
-    filter_run_name: list[str],
-    exclude_run_name: list[str],
-    skip_until_run_name: str,
-    make_key_image: bool,
-    make_neuroglancer_config: bool,
-    import_neuroglancer_precompute: bool,
-    write_mrc: bool,
-    write_zarr: bool,
-=======
->>>>>>> c326993e
     memory: int | None,
     skip_until_run_name: str,
     **kwargs,
@@ -236,56 +197,6 @@
     config.write_zarr = write_zarr
     config.load_map_files()
 
-<<<<<<< HEAD
-    exclude_run_name_patterns = [re.compile(pattern) for pattern in exclude_run_name]
-    filter_run_name_patterns = [re.compile(pattern) for pattern in filter_run_name]
-
-    bool_args = {
-        "force-overwrite": force_overwrite,
-        "import-tomograms": import_tomograms,
-        "import-tomogram-metadata": import_tomogram_metadata,
-        "import-annotations": import_annotations,
-        "import-annotation-metadata": import_annotation_metadata,
-        "import-metadata": import_metadata,
-        "import-frames": import_frames,
-        "import-tiltseries": import_tiltseries,
-        "import-tiltseries-metadata": import_tiltseries_metadata,
-        "import-run-metadata": import_run_metadata,
-        "import-datasets": import_datasets,
-        "import-dataset-metadata": import_dataset_metadata,
-        "import-everything": import_everything,
-        "make-key-image": make_key_image,
-        "make-neuroglancer-config": make_neuroglancer_config,
-        "import-neuroglancer-precompute": import_neuroglancer_precompute,
-        "no-write-mrc": not write_mrc,
-        "no-write-zarr": not write_zarr,
-    }
-    args = [f"--{arg_name}" for arg_name, is_enabled in bool_args.items() if is_enabled]
-
-    # Always iterate over datasets and runs.
-    dataset = DatasetImporter(config, None)
-    digitmatch = re.compile(r"[^\d]+(\d+)[^\d]+")
-
-    # Learn more about our AWS environment
-    swipe_comms_bucket = None
-    swipe_wdl_bucket = None
-    sfn_name = f"cryoet-ingestion-{env_name}-default-wdl"
-
-    sts = boto3.client("sts")
-    aws_account_id = sts.get_caller_identity()["Account"]
-    session = Session()
-    aws_region = session.region_name
-    s3_client = session.client("s3")
-    buckets = s3_client.list_buckets()
-    for bucket in buckets["Buckets"]:
-        bucket_name = bucket["Name"]
-        if "swipe-wdl" in bucket_name and env_name in bucket_name:
-            swipe_wdl_bucket = bucket_name
-        if "swipe-comms" in bucket_name and env_name in bucket_name:
-            swipe_comms_bucket = bucket_name
-
-=======
->>>>>>> c326993e
     skip_run_until_regex = None
     skip_run = False
     if skip_until_run_name:
