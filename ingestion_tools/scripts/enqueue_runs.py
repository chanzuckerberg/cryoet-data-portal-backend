import json
import logging
import os
import re
import time
from concurrent.futures import ProcessPoolExecutor, wait
from functools import partial
from typing import Any

import boto3
import click
from boto3 import Session
from botocore import UNSIGNED
from botocore.config import Config
from db_import import db_import_options
from importers.dataset import DatasetImporter
from importers.db.base_importer import DBImportConfig
from importers.db.dataset import DatasetDBImporter
from importers.deposition import DepositionImporter
from importers.run import RunImporter
from standardize_dirs import IMPORTERS
from standardize_dirs import common_options as ingest_common_options

from common.config import DepositionImportConfig
from common.fs import FileSystemApi

logger = logging.getLogger("db_import")
logging.basicConfig(level=logging.INFO)


def enqueue_common_options(func):
    options = []
    options.append(
        click.option(
            "--environment",
            type=str,
            required=True,
            default="staging",
            help="Specify environment, defaults to staging",
        ),
    )
    options.append(
        click.option(
            "--ecr-repo",
            type=str,
            required=True,
            default="cryoet-staging",
            help="Specify ecr-repo name, defaults to 'cryoet-staging'",
        ),
    )
    options.append(
        click.option(
            "--ecr-tag",
            type=str,
            required=True,
            default="main",
            help="Specify docker image tag, defaults to 'main'",
        ),
    )
    options.append(click.option("--memory", type=int, default=None, help="Specify memory allocation override"))
    options.append(click.option("--parallelism", required=True, type=int, default=20))
    for option in options:
        func = option(func)
    return func


def create_execution_machine_log_file(filename):
    if os.path.exists(filename):
        os.remove(filename)
        logger.warning("Removing existing %s file.", filename)

    os.makedirs(os.path.dirname(filename), exist_ok=True)


def handle_common_options(ctx, kwargs):
    ctx.obj = {
        "environment": kwargs["environment"],
        "ecr_repo": kwargs["ecr_repo"],
        "ecr_tag": kwargs["ecr_tag"],
        "memory": kwargs["memory"],
        "parallelism": kwargs["parallelism"],
        **get_aws_env(kwargs["environment"]),
    }
    enqueue_common_keys = ["environment", "ecr_repo", "ecr_tag", "memory", "parallelism"]
    # Make sure to remove these common options from the list of args processed by commands.
    for opt in enqueue_common_keys:
        del kwargs[opt]


@click.group()
@click.pass_context
def cli(ctx):
    ctx.obj = {}


def run_job(
    execution_name: str,
    wdl_args: dict[str, Any],
    aws_region: str,
    aws_account_id: str,
    sfn_name: str,
    swipe_comms_bucket: str,
    swipe_wdl_bucket: str,
    swipe_wdl_key: str,
    ecr_repo: str,
    ecr_tag: str,
    memory: int | None = None,
    execution_machine_log: str | None = None,
    **kwargs,  # Ignore any the extra vars this method doesn't need.
):
    if not memory:
        memory = 24000

    state_machine_arn = f"arn:aws:states:{aws_region}:{aws_account_id}:stateMachine:{sfn_name}"

    execution_name = re.sub(r"[^0-9a-zA-Z-]", r"-", execution_name)
    sfn_input_json = {
        "Input": {
            "Run": {
                "aws_region": aws_region,
                "docker_image_id": f"908710317728.dkr.ecr.{aws_region}.amazonaws.com/{ecr_repo}:{ecr_tag}",
                **wdl_args,
            },
        },
        "OutputPrefix": f"s3://{swipe_comms_bucket}/swipe/swipe-job-output/{execution_name}/results",
        "RUN_WDL_URI": f"s3://{swipe_wdl_bucket}/{swipe_wdl_key}",
        "RunEC2Memory": memory,
        "RunEC2Vcpu": 1,
        "RunSPOTMemory": memory,
        "RunSPOTVcpu": 1,
        "StateMachineArn": state_machine_arn,
    }

    session = Session(region_name=aws_region)
    client = session.client(
        service_name="stepfunctions",
    )

    execution = client.start_execution(
        stateMachineArn=state_machine_arn,
        name=execution_name,
        input=json.dumps(sfn_input_json),
    )

    if execution_machine_log is not None:
        with open(execution_machine_log, "a") as f:
            f.write(execution["executionArn"] + "\n")

    return execution


def get_aws_env(environment):
    # Learn more about our AWS environment
    swipe_comms_bucket = None
    swipe_wdl_bucket = None
    sfn_name = f"cryoet-ingestion-{environment}-default-wdl"

    sts = boto3.client("sts")
    aws_account_id = sts.get_caller_identity()["Account"]
    session = Session()
    aws_region = session.region_name
    s3_client = session.client("s3")
    buckets = s3_client.list_buckets()
    for bucket in buckets["Buckets"]:
        bucket_name = bucket["Name"]
        if "swipe-wdl" in bucket_name and environment in bucket_name:
            swipe_wdl_bucket = bucket_name
        if "swipe-comms" in bucket_name and environment in bucket_name:
            swipe_comms_bucket = bucket_name
    aws_env = {
        "aws_region": aws_region,
        "aws_account_id": aws_account_id,
        "sfn_name": sfn_name,
        "swipe_comms_bucket": swipe_comms_bucket,
        "swipe_wdl_bucket": swipe_wdl_bucket,
    }
    return aws_env


def get_datasets(
    s3_bucket,
    https_prefix,
    filter_datasets,
    include_dataset,
    exclude_dataset,
    s3_prefix,
    anonymous: bool,
):
    filter_datasets = [re.compile(pattern) for pattern in filter_datasets]
    exclude_datasets = [re.compile(pattern) for pattern in exclude_dataset]
    s3_config = Config(signature_version=UNSIGNED) if anonymous else None
    s3_client = boto3.client("s3", config=s3_config)
    config = DBImportConfig(s3_client, s3_bucket, https_prefix)

    datasets_to_check = []
    if include_dataset:
        for ds in include_dataset:
            datasets_to_check.extend(DatasetDBImporter.get_items(config, ds))
    else:
        datasets_to_check = DatasetDBImporter.get_items(config, s3_prefix)

    for dataset in datasets_to_check:
        dataset_id = dataset.dir_prefix.strip("/")
        if filter_datasets and not list(filter(lambda x: x.match(dataset_id), filter_datasets)):
            logger.info("Skipping %s...", dataset.dir_prefix)
            continue
        if exclude_dataset and list(filter(lambda x: x.match(dataset_id), exclude_datasets)):
            logger.info("Excluding %s...", dataset.dir_prefix)
            continue
        yield dataset_id, dataset


def to_args(**kwargs) -> list[str]:
    args = []
    for k, v in kwargs.items():
        if not v:
            continue
        if isinstance(v, bool):
            args.append(f"--{k.replace('_', '-')}")
        elif isinstance(v, tuple):
            for item in v:
                args.append(f"--{k.replace('_', '-')}")
                args.append(str(item))
        else:
            args.append(f"--{k.replace('_', '-')}")
            args.append(str(v))
    return args


@cli.command(name="db-import")
@click.option("--s3-bucket", required=False, type=str, help="S3 bucket to read from")
@click.option("--https-prefix", required=False, type=str, help="protocol + domain for where to fetch files via HTTP")
@click.option("--s3-prefix", required=True, default="", type=str)
@click.option(
    "--debug/--no-debug",
    is_flag=True,
    required=True,
    default=True,
    type=bool,
    help="Print DB Queries",
)
@click.option("--filter-datasets", type=str, default=None, multiple=True)
@click.option("--include-dataset", type=str, default=None, multiple=True)
@click.option("--exclude-dataset", type=str, default=None, multiple=True)
@click.option(
    "--swipe-wdl-key",
    type=str,
    required=True,
    default="db_import-v0.0.1.wdl",
    help="Specify wdl key for custom workload",
)
@click.option(
    "--execution-machine-log",
    type=str,
    default=None,
    help="Log execution machine ARNs to this file",
)
@db_import_options
@enqueue_common_options
@click.pass_context
def db_import(
    ctx,
    s3_bucket: str | None,
    https_prefix: str | None,
    s3_prefix: str,
    debug: bool,
    filter_datasets: list[str],
    include_dataset: list[str],
    exclude_dataset: list[str],
    swipe_wdl_key: str,
    execution_machine_log: str,
    **kwargs,
):
    handle_common_options(ctx, kwargs)
    # Import data from S3 into the DB.

    # Set per-env defaults if values weren't provided.
    env = ctx.obj["environment"]
    if not s3_bucket:
        s3_bucket = "cryoet-data-portal-staging"
        if env == "prod":
            s3_bucket = "cryoet-data-portal-public"
    if not https_prefix:
        https_prefix = "https://files.cryoet.staging.si.czi.technology"
        if env == "prod":
            https_prefix = "https://files.cryoetdataportal.cziscience.com"

    # Default to using a lot less memory than the ingestion job.
    if not ctx.obj.get("memory"):
        ctx.obj["memory"] = 4000

    if execution_machine_log is not None:
        create_execution_machine_log_file(execution_machine_log)

    futures = []
    with ProcessPoolExecutor(max_workers=ctx.obj["parallelism"]) as workerpool:
        for dataset_id, _ in get_datasets(
            s3_bucket,
            https_prefix,
            filter_datasets,
            include_dataset,
            exclude_dataset,
            s3_prefix,
            kwargs.get("anonymous"),
        ):
            print(f"Processing dataset {dataset_id}...")

            new_args = to_args(**kwargs)
            new_args.append(f"--s3-prefix {dataset_id}")
            if debug:
                new_args.append("--debug")

            execution_name = f"{int(time.time())}-dbimport-{dataset_id}"

            # execution name greater than 80 chars causes boto ValidationException
            if len(execution_name) > 80:
                execution_name = execution_name[-80:]

            wdl_args = {
                "s3_bucket": s3_bucket,
                "https_prefix": https_prefix,
                "flags": " ".join(new_args),
                "environment": ctx.obj["environment"],
            }
            futures.append(
                workerpool.submit(
                    partial(
                        run_job,
                        execution_name,
                        wdl_args,
                        swipe_wdl_key=swipe_wdl_key,
                        execution_machine_log=execution_machine_log,
                        **ctx.obj,
                    ),
                ),
            )
        wait(futures)


@cli.command()
@click.argument("config_file", required=True, type=str)
@click.argument("input_bucket", required=True, type=str)
@click.argument("output_path", required=True, type=str)
@click.option("--import-everything", is_flag=True, default=False)
@click.option(
    "--write-mrc/--no-write-mrc",
    default=True,
    help="Specify if mrc volumes should be written, defaults to True.",
)
@click.option(
    "--write-zarr/--no-write-zarr",
    default=True,
    help="Specify if zarr volumes should be written, defaults to True.",
)
@click.option("--force-overwrite", is_flag=True, default=False)
@click.option(
    "--swipe-wdl-key",
    type=str,
    required=True,
    default="standardize_dirs.wdl-v0.0.1.wdl",
    help="Specify wdl key for custom workload",
)
@click.option(
    "--skip-until-run-name",
    type=str,
    default=None,
    multiple=False,
    help="Exclude runs matching this regex. If not specified, all runs are processed",
)
@click.option(
    "--execution-machine-log",
    type=str,
    default=None,
    help="Log execution machine ARNs to this file",
)
@ingest_common_options
@enqueue_common_options
@click.pass_context
def queue(
    ctx,
    config_file: str,
    input_bucket: str,
    output_path: str,
    import_everything: bool,
    write_mrc: bool,
    write_zarr: bool,
    force_overwrite: bool,
    swipe_wdl_key: str,
    skip_until_run_name: str,
    execution_machine_log: str,
    **kwargs,
):
    handle_common_options(ctx, kwargs)
    fs_mode = "s3"
    fs = FileSystemApi.get_fs_api(mode=fs_mode, force_overwrite=force_overwrite)

    config = DepositionImportConfig(fs, config_file, output_path, input_bucket, IMPORTERS)
    config.write_mrc = write_mrc
    config.write_zarr = write_zarr
    config.load_map_files()

    skip_run_until_regex = None
    skip_run = False
    if skip_until_run_name:
        skip_run = True
        skip_run_until_regex = re.compile(skip_until_run_name)

    filter_runs = [re.compile(pattern) for pattern in kwargs.get("filter_run_name", [])]
    exclude_runs = [re.compile(pattern) for pattern in kwargs.get("exclude_run_name", [])]
    filter_datasets = [re.compile(pattern) for pattern in kwargs.get("filter_dataset_name", [])]
    exclude_datasets = [re.compile(pattern) for pattern in kwargs.get("exclude_dataset_name", [])]

<<<<<<< HEAD
    if execution_machine_log is not None:
        create_execution_machine_log_file(execution_machine_log)

    # Always iterate over datasets and runs.
    datasets = DatasetImporter.finder(config)
    for dataset in datasets:
        if list(filter(lambda x: x.match(dataset.name), exclude_datasets)):
            print(f"Excluding {dataset.name}..")
            continue
        if filter_datasets and not list(filter(lambda x: x.match(dataset.name), filter_datasets)):
            print(f"Skipping {dataset.name}..")
            continue
        runs = RunImporter.finder(config, dataset=dataset)
        futures = []
        with ProcessPoolExecutor(max_workers=ctx.obj["parallelism"]) as workerpool:
            for run in runs:
                if skip_run and not skip_run_until_regex.match(run.name):
                    print(f"Skipping {run.name}..")
                    continue
                skip_run = False

                if list(filter(lambda x: x.match(run.name), exclude_runs)):
                    print(f"Excluding {run.name}..")
                    continue
                if filter_runs and not list(filter(lambda x: x.match(run.name), filter_runs)):
                    print(f"Skipping {run.name}..")
                    continue
                print(f"Processing {run.name}...")

                per_run_args = {}
                # Don't copy over dataset and run name filters to the queued jobs - they're intended to be batched into 1-run chunks.
                excluded_args = ["filter_dataset_name", "filter_run_name"]
                for k, v in kwargs.items():
                    if any(substring in k for substring in excluded_args):
                        break
                    per_run_args[k] = v
                new_args = to_args(
                    import_everything=import_everything,
                    write_mrc=write_mrc,
                    write_zarr=write_zarr,
                    force_overwrite=force_overwrite,
                    **per_run_args,
                )  # make a copy
                new_args.append(f"--filter-dataset-name '^{dataset.name}$'")
                new_args.append(f"--filter-run-name '^{run.name}$'")

                dataset_id = dataset.name
                deposition_id = config.deposition_id
                execution_name = f"{int(time.time())}-dep{deposition_id}-ds{dataset_id}-run{run.name}"

                # execution name greater than 80 chars causes boto ValidationException
                if len(execution_name) > 80:
                    execution_name = execution_name[-80:]

                wdl_args = {
                    "config_file": config_file,
                    "input_bucket": input_bucket,
                    "output_path": output_path,
                    "flags": " ".join(new_args),
                }
                futures.append(
                    workerpool.submit(
                        partial(
                            run_job,
                            execution_name,
                            wdl_args,
                            swipe_wdl_key=swipe_wdl_key,
                            execution_machine_log=execution_machine_log,
                            **ctx.obj,
=======
    # Always iterate over depostions, datasets and runs.
    for deposition in DepositionImporter.finder(config):
        print(f"Processing deposition: {deposition.name}")
        datasets = DatasetImporter.finder(config, deposition=deposition)
        for dataset in datasets:
            if list(filter(lambda x: x.match(dataset.name), exclude_datasets)):
                print(f"Excluding {dataset.name}..")
                continue
            if filter_datasets and not list(filter(lambda x: x.match(dataset.name), filter_datasets)):
                print(f"Skipping {dataset.name}..")
                continue
            print(f"Processing dataset: {dataset.name}")
            runs = RunImporter.finder(config, dataset=dataset)
            futures = []
            with ProcessPoolExecutor(max_workers=ctx.obj["parallelism"]) as workerpool:
                for run in runs:
                    if skip_run and not skip_run_until_regex.match(run.name):
                        print(f"Skipping {run.name}..")
                        continue
                    skip_run = False

                    if list(filter(lambda x: x.match(run.name), exclude_runs)):
                        print(f"Excluding {run.name}..")
                        continue
                    if filter_runs and not list(filter(lambda x: x.match(run.name), filter_runs)):
                        print(f"Skipping {run.name}..")
                        continue
                    print(f"Processing {run.name}...")

                    per_run_args = {}
                    # Don't copy over dataset and run name filters to the queued jobs - they're intended to be
                    # batched into 1-run chunks.
                    excluded_args = ["filter_dataset_name", "filter_run_name"]
                    for k, v in kwargs.items():
                        if any(substring in k for substring in excluded_args):
                            break
                        per_run_args[k] = v
                    new_args = to_args(
                        import_everything=import_everything,
                        write_mrc=write_mrc,
                        write_zarr=write_zarr,
                        force_overwrite=force_overwrite,
                        **per_run_args,
                    )  # make a copy
                    new_args.append(f"--filter-dataset-name '^{dataset.name}$'")
                    new_args.append(f"--filter-run-name '^{run.name}$'")

                    dataset_id = dataset.name
                    deposition_id = deposition.name
                    execution_name = f"{int(time.time())}-dep{deposition_id}-ds{dataset_id}-run{run.name}"

                    # execution name greater than 80 chars causes boto ValidationException
                    if len(execution_name) > 80:
                        execution_name = execution_name[-80:]

                    wdl_args = {
                        "config_file": config_file,
                        "input_bucket": input_bucket,
                        "output_path": output_path,
                        "flags": " ".join(new_args),
                    }
                    futures.append(
                        workerpool.submit(
                            partial(
                                run_job,
                                execution_name,
                                wdl_args,
                                swipe_wdl_key=swipe_wdl_key,
                                **ctx.obj,
                            ),
>>>>>>> 025335d2
                        ),
                    )
                wait(futures)


class OrderedSyncFilters(click.Command):
    _options = []

    def parse_args(self, ctx, args):
        parser = self.make_parser(ctx)
        opts, _, param_order = parser.parse_args(args=list(args))
        for param in param_order:
            if param.name not in ["include", "exclude"]:
                continue
            type(self)._options.append((param, opts[param.name].pop(0)))

        return super().parse_args(ctx, args)


@cli.command(name="sync", cls=OrderedSyncFilters)
@click.option("--input-bucket", required=True, type=str, default="cryoet-data-portal-staging")
@click.option("--output-bucket", required=True, type=str, default="cryoet-data-portal-public")
@click.option("--include", type=str, default=None, multiple=True, help="--include option to send to `aws s3 sync`")
@click.option("--exclude", type=str, default=None, multiple=True, help="--exclude option to send to `aws s3 sync`")
@click.option("--delete-files", is_flag=True, default=False)
@click.option("--dryrun", is_flag=True, default=False)
@click.option("--s3-prefix", required=True, default="", type=str)
@click.option("--filter-datasets", type=str, default=None, multiple=True)
@click.option("--include-dataset", type=str, default=None, multiple=True)
@click.option("--exclude-dataset", type=str, default=None, multiple=True)
@click.option(
    "--swipe-wdl-key",
    type=str,
    required=True,
    default="sync-v0.0.1.wdl",
    help="Specify wdl key for custom workload",
)
@click.option(
    "--execution-machine-log",
    type=str,
    default=None,
    help="Log execution machine ARNs to this file",
)
@enqueue_common_options
@click.pass_context
def sync(
    ctx,
    input_bucket: str,
    output_bucket: str,
    delete_files: bool,
    dryrun: bool,
    s3_prefix: str | None,
    filter_datasets: list[str],
    include_dataset: list[str],
    exclude_dataset: list[str],
    swipe_wdl_key: str,
    execution_machine_log: str,
    **kwargs,
):
    handle_common_options(ctx, kwargs)
    # Sync data from staging to prod s3 bucket

    # Default to using a lot less memory than the ingestion job.
    if not ctx.obj.get("memory"):
        ctx.obj["memory"] = 4000

    new_args = []
    if delete_files:
        new_args.append("--delete")
    if dryrun:
        new_args.append("--dryrun")

    for param, value in OrderedSyncFilters._options:
        new_args.append(f"--{param.name} '{value}'")

    if execution_machine_log is not None:
        create_execution_machine_log_file(execution_machine_log)

    futures = []
    with ProcessPoolExecutor(max_workers=ctx.obj["parallelism"]) as workerpool:
        for dataset_id, _ in get_datasets(
            input_bucket,
            "",
            filter_datasets,
            include_dataset,
            exclude_dataset,
            s3_prefix,
            False,
        ):
            print(f"Processing dataset {dataset_id}...")

            execution_name = f"{int(time.time())}-sync-{dataset_id}"

            # execution name greater than 80 chars causes boto ValidationException
            if len(execution_name) > 80:
                execution_name = execution_name[-80:]

            wdl_args = {
                "input_bucket": input_bucket,
                "input_path": dataset_id,
                "output_bucket": output_bucket,
                "output_path": dataset_id,
                "flags": " ".join(new_args),
            }
            futures.append(
                workerpool.submit(
                    partial(
                        run_job,
                        execution_name,
                        wdl_args,
                        swipe_wdl_key=swipe_wdl_key,
                        execution_machine_log=execution_machine_log,
                        **ctx.obj,
                    ),
                ),
            )
        wait(futures)


if __name__ == "__main__":
    cli()<|MERGE_RESOLUTION|>--- conflicted
+++ resolved
@@ -410,77 +410,9 @@
     filter_datasets = [re.compile(pattern) for pattern in kwargs.get("filter_dataset_name", [])]
     exclude_datasets = [re.compile(pattern) for pattern in kwargs.get("exclude_dataset_name", [])]
 
-<<<<<<< HEAD
     if execution_machine_log is not None:
         create_execution_machine_log_file(execution_machine_log)
 
-    # Always iterate over datasets and runs.
-    datasets = DatasetImporter.finder(config)
-    for dataset in datasets:
-        if list(filter(lambda x: x.match(dataset.name), exclude_datasets)):
-            print(f"Excluding {dataset.name}..")
-            continue
-        if filter_datasets and not list(filter(lambda x: x.match(dataset.name), filter_datasets)):
-            print(f"Skipping {dataset.name}..")
-            continue
-        runs = RunImporter.finder(config, dataset=dataset)
-        futures = []
-        with ProcessPoolExecutor(max_workers=ctx.obj["parallelism"]) as workerpool:
-            for run in runs:
-                if skip_run and not skip_run_until_regex.match(run.name):
-                    print(f"Skipping {run.name}..")
-                    continue
-                skip_run = False
-
-                if list(filter(lambda x: x.match(run.name), exclude_runs)):
-                    print(f"Excluding {run.name}..")
-                    continue
-                if filter_runs and not list(filter(lambda x: x.match(run.name), filter_runs)):
-                    print(f"Skipping {run.name}..")
-                    continue
-                print(f"Processing {run.name}...")
-
-                per_run_args = {}
-                # Don't copy over dataset and run name filters to the queued jobs - they're intended to be batched into 1-run chunks.
-                excluded_args = ["filter_dataset_name", "filter_run_name"]
-                for k, v in kwargs.items():
-                    if any(substring in k for substring in excluded_args):
-                        break
-                    per_run_args[k] = v
-                new_args = to_args(
-                    import_everything=import_everything,
-                    write_mrc=write_mrc,
-                    write_zarr=write_zarr,
-                    force_overwrite=force_overwrite,
-                    **per_run_args,
-                )  # make a copy
-                new_args.append(f"--filter-dataset-name '^{dataset.name}$'")
-                new_args.append(f"--filter-run-name '^{run.name}$'")
-
-                dataset_id = dataset.name
-                deposition_id = config.deposition_id
-                execution_name = f"{int(time.time())}-dep{deposition_id}-ds{dataset_id}-run{run.name}"
-
-                # execution name greater than 80 chars causes boto ValidationException
-                if len(execution_name) > 80:
-                    execution_name = execution_name[-80:]
-
-                wdl_args = {
-                    "config_file": config_file,
-                    "input_bucket": input_bucket,
-                    "output_path": output_path,
-                    "flags": " ".join(new_args),
-                }
-                futures.append(
-                    workerpool.submit(
-                        partial(
-                            run_job,
-                            execution_name,
-                            wdl_args,
-                            swipe_wdl_key=swipe_wdl_key,
-                            execution_machine_log=execution_machine_log,
-                            **ctx.obj,
-=======
     # Always iterate over depostions, datasets and runs.
     for deposition in DepositionImporter.finder(config):
         print(f"Processing deposition: {deposition.name}")
@@ -549,9 +481,9 @@
                                 execution_name,
                                 wdl_args,
                                 swipe_wdl_key=swipe_wdl_key,
+                                execution_machine_log=execution_machine_log,
                                 **ctx.obj,
                             ),
->>>>>>> 025335d2
                         ),
                     )
                 wait(futures)
