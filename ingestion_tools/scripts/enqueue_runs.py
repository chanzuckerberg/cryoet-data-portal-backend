--- conflicted
+++ resolved
@@ -637,8 +637,6 @@
         )
 
 
-<<<<<<< HEAD
-=======
 @cli.command(name="validate")
 @click.argument("dataset_id", nargs=-1, required=True, type=str)
 @click.option(
@@ -767,6 +765,5 @@
             wait(futures)
 
 
->>>>>>> 709e8a00
 if __name__ == "__main__":
     cli()