--- conflicted
+++ resolved
@@ -37,7 +37,6 @@
     bucket_name = random_bucket_name
     s3_client.create_bucket(Bucket=bucket_name)
     yield bucket_name
-<<<<<<< HEAD
     try:
         objects = s3_client.list_objects_v2(Bucket = bucket_name)["Contents"]
         objects = list(map(lambda x: {"Key":x["Key"]},objects))
@@ -45,11 +44,6 @@
     except KeyError:
         # We may not have written any files and that's ok.
         pass
-=======
-    objects = s3_client.list_objects_v2(Bucket=bucket_name)["Contents"]
-    objects = [{"Key": x["Key"]} for x in objects]
-    s3_client.delete_objects(Bucket=bucket_name, Delete={"Objects": objects})
->>>>>>> 34d02465
     s3_client.delete_bucket(Bucket=bucket_name)
 
 
