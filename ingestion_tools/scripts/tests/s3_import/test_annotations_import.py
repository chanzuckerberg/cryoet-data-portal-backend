--- conflicted
+++ resolved
@@ -70,19 +70,7 @@
     return tomo
 
 
-<<<<<<< HEAD
-def test_import_annotation_metadata(
-=======
-def list_dir(s3_client: S3Client, bucket: str, prefix: str) -> List[str]:
-    files = s3_client.list_objects(Bucket=bucket, Prefix=prefix)
-    fnames = []
-    for item in files["Contents"]:
-        fnames.append(item["Key"])
-    return fnames
-
-
 def import_annotation_metadata(
->>>>>>> 58dd44b0
     s3_fs: FileSystemApi,
     test_output_bucket: str,
     tomo_importer: TomogramImporter,
