import datetime
import json
from typing import Any, Callable

import pytest as pytest
from tests.db_import.populate_db import (
    ANNOTATION_AUTHOR_ID,
    ANNOTATION_FILE_ID,
    ANNOTATION_ID,
    DATASET_ID,
    TOMOGRAM_VOXEL_ID1,
    populate_annotation_authors,
    populate_annotation_files,
    populate_stale_annotation_authors,
    populate_stale_annotation_files,
)

import common.db_models as models


@pytest.fixture
def expected_annotations(http_prefix: str) -> list[dict[str, Any]]:
    path = f"{DATASET_ID}/RUN1/Tomograms/VoxelSpacing12.300/Annotations/100-foo-1.0.json"
    return [
        {
            "id": ANNOTATION_ID,
            "tomogram_voxel_spacing_id": TOMOGRAM_VOXEL_ID1,
            "s3_metadata_path": f"s3://test-public-bucket/{path}",
            "https_metadata_path": f"{http_prefix}/{path}",
            "deposition_date": datetime.date(2023, 4, 1),
            "release_date": datetime.date(2023, 6, 1),
            "last_modified_date": datetime.date(2023, 6, 1),
            "annotation_publication": "EMPIAR-XYZ",
            "annotation_method": "2D CNN predictions",
            "ground_truth_status": True,
            "object_name": "foo",
            "object_id": "GO:000000",
            "annotation_software": "pyTOM + Keras",
            "is_curator_recommended": True,
            "object_count": 16,
            "deposition_id": 301,
            "method_type": "hybrid",
<<<<<<< HEAD
            "method_links": json.dumps(
                [
                    {
                        "link": "https://fake-link.com/resources/100-foo-1.0_method.pdf",
                        "link_type": "documentation",
                        "name": "Method Documentation",
                    },
                    {
                        "link": "https://another-link.com/100-foo-1.0_code.zip",
                        "link_type": "source_code",
                        "name": "Source Code",
                    },
                ],
            ),
=======
            "method_links": [
                {
                    "link": "https://fake-link.com/resources/100-foo-1.0_method.pdf",
                    "link_type": "documentation",
                    "name": "Method Documentation",
                },
                {
                    "link": "https://another-link.com/100-foo-1.0_code.zip",
                    "link_type": "source_code",
                    "name": "Source Code",
                },
            ],
>>>>>>> 74fa5ab6
        },
    ]


@pytest.fixture
def expected_annotation_files(http_prefix: str) -> list[dict[str, Any]]:
    path = f"{DATASET_ID}/RUN1/Tomograms/VoxelSpacing12.300/Annotations/"
    return [
        {
            "id": ANNOTATION_FILE_ID,
            "annotation_id": ANNOTATION_ID,
            "s3_path": f"s3://test-public-bucket/{path}100-foo-1.0_point.ndjson",
            "https_path": f"{http_prefix}/{path}100-foo-1.0_point.ndjson",
            "shape_type": "Point",
            "format": "ndjson",
            "is_visualization_default": True,
        },
        {
            "annotation_id": ANNOTATION_ID,
            "s3_path": f"s3://test-public-bucket/{path}100-foo-1.0_segmask.mrc",
            "https_path": f"{http_prefix}/{path}100-foo-1.0_segmask.mrc",
            "shape_type": "SegmentationMask",
            "format": "mrc",
            "is_visualization_default": False,
        },
        {
            "annotation_id": ANNOTATION_ID,
            "s3_path": f"s3://test-public-bucket/{path}100-foo-1.0_segmask.zarr",
            "https_path": f"{http_prefix}/{path}100-foo-1.0_segmask.zarr",
            "shape_type": "SegmentationMask",
            "format": "zarr",
            "is_visualization_default": False,
        },
    ]


@pytest.fixture
def expected_annotation_authors() -> list[dict[str, Any]]:
    return [
        {
            "id": ANNOTATION_AUTHOR_ID,
            "annotation_id": ANNOTATION_ID,
            "name": "Jane Smith",
            "corresponding_author_status": False,
            "primary_annotator_status": True,
            "primary_author_status": True,
            "author_list_order": 1,
        },
        {
            "annotation_id": ANNOTATION_ID,
            "name": "J Carpenter",
            "corresponding_author_status": False,
            "primary_annotator_status": True,
            "primary_author_status": True,
            "author_list_order": 2,
        },
        {
            "annotation_id": ANNOTATION_ID,
            "name": "John Doe",
            "corresponding_author_status": False,
            "primary_annotator_status": False,
            "primary_author_status": False,
            "orcid": "0000-0000-1234-0000",
            "email": "jdoe@test.com",
            "author_list_order": 3,
        },
    ]


# Tests addition and update  of annotations and annotation files
def test_import_annotations(
    verify_dataset_import: Callable[[list[str]], models.Dataset],
    verify_model: Callable[[models.BaseModel, dict[str, Any]], None],
    expected_annotations: list[dict[str, Any]],
    expected_annotation_files: list[dict[str, Any]],
) -> None:
    populate_annotation_files()
    verify_dataset_import(["--import-annotations"])
    expected_annotations_iter = iter(expected_annotations)
    expected_annotations_files_iter = iter(expected_annotation_files)
    actual_voxel_spacing = models.TomogramVoxelSpacing.get(id=TOMOGRAM_VOXEL_ID1)
    for annotation in actual_voxel_spacing.annotations.order_by(models.Annotation.s3_metadata_path):
        verify_model(annotation, next(expected_annotations_iter))
        assert len(annotation.files) == len(expected_annotation_files)
        for file in annotation.files.order_by(models.AnnotationFiles.shape_type, models.AnnotationFiles.format):
            verify_model(file, next(expected_annotations_files_iter))
        assert len(annotation.authors) == 0


# Tests state annotation and files are removed
def test_import_annotations_files_removes_stale(
    verify_dataset_import: Callable[[list[str]], models.Dataset],
    verify_model: Callable[[models.BaseModel, dict[str, Any]], None],
    expected_annotations: list[dict[str, Any]],
    expected_annotation_files: list[dict[str, Any]],
) -> None:
    populate_annotation_files()
    populate_stale_annotation_files()
    verify_dataset_import(["--import-annotations"])
    expected_annotations_iter = iter(expected_annotations)
    expected_annotations_files_iter = iter(expected_annotation_files)
    actual_voxel_spacing = models.TomogramVoxelSpacing.get(id=TOMOGRAM_VOXEL_ID1)
    for annotation in actual_voxel_spacing.annotations.order_by(models.Annotation.s3_metadata_path):
        verify_model(annotation, next(expected_annotations_iter))
        assert len(annotation.files) == len(expected_annotation_files)
        for file in annotation.files.order_by(models.AnnotationFiles.shape_type, models.AnnotationFiles.format):
            verify_model(file, next(expected_annotations_files_iter))
        assert len(annotation.authors) == 0


# Tests update of existing annotation authors, addition of new authors
def test_import_annotation_authors(
    verify_dataset_import: Callable[[list[str]], models.Dataset],
    verify_model: Callable[[models.BaseModel, dict[str, Any]], None],
    expected_annotations: list[dict[str, Any]],
    expected_annotation_authors: list[dict[str, Any]],
) -> None:
    populate_annotation_authors()
    verify_dataset_import(["--import-annotation-authors"])
    expected_annotations_authors_iter = iter(expected_annotation_authors)
    actual_voxel_spacing = models.TomogramVoxelSpacing.get(id=TOMOGRAM_VOXEL_ID1)
    for annotation in actual_voxel_spacing.annotations.order_by(models.Annotation.s3_metadata_path):
        assert len(annotation.authors) == len(expected_annotation_authors)
        for author in annotation.authors.order_by(models.AnnotationAuthor.author_list_order):
            verify_model(author, next(expected_annotations_authors_iter))


# Tests deletion of stale annotation and annotation authors
def test_import_annotation_authors_removes_stale(
    verify_dataset_import: Callable[[list[str]], models.Dataset],
    verify_model: Callable[[models.BaseModel, dict[str, Any]], None],
    expected_annotations: list[dict[str, Any]],
    expected_annotation_authors: list[dict[str, Any]],
) -> None:
    populate_annotation_authors()
    populate_stale_annotation_authors()
    verify_dataset_import(["--import-annotation-authors"])
    expected_annotations_authors_iter = iter(expected_annotation_authors)
    actual_voxel_spacing = models.TomogramVoxelSpacing.get(id=TOMOGRAM_VOXEL_ID1)
    for annotation in actual_voxel_spacing.annotations.order_by(models.Annotation.s3_metadata_path):
        assert len(annotation.authors) == len(expected_annotation_authors)
        for author in annotation.authors.order_by(models.AnnotationAuthor.author_list_order):
            verify_model(author, next(expected_annotations_authors_iter))<|MERGE_RESOLUTION|>--- conflicted
+++ resolved
@@ -1,5 +1,4 @@
 import datetime
-import json
 from typing import Any, Callable
 
 import pytest as pytest
@@ -40,22 +39,6 @@
             "object_count": 16,
             "deposition_id": 301,
             "method_type": "hybrid",
-<<<<<<< HEAD
-            "method_links": json.dumps(
-                [
-                    {
-                        "link": "https://fake-link.com/resources/100-foo-1.0_method.pdf",
-                        "link_type": "documentation",
-                        "name": "Method Documentation",
-                    },
-                    {
-                        "link": "https://another-link.com/100-foo-1.0_code.zip",
-                        "link_type": "source_code",
-                        "name": "Source Code",
-                    },
-                ],
-            ),
-=======
             "method_links": [
                 {
                     "link": "https://fake-link.com/resources/100-foo-1.0_method.pdf",
@@ -68,7 +51,6 @@
                     "name": "Source Code",
                 },
             ],
->>>>>>> 74fa5ab6
         },
     ]
 
