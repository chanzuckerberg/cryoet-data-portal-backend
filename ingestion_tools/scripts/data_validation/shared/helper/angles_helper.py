--- conflicted
+++ resolved
@@ -13,13 +13,8 @@
     remaining_angles = codomain_angles.copy()
     for domain_angle in domain_angles:
         found_match = False
-<<<<<<< HEAD
-        for codomain_angle in codomain_angles:
+        for codomain_angle in remaining_angles:
             if abs(domain_angle - codomain_angle) < angle_tolerance:
-=======
-        for codomain_angle in remaining_angles:
-            if abs(domain_angle - codomain_angle) < ANGLE_TOLERANCE:
->>>>>>> f7b790ee
                 found_match = True
                 remaining_angles.remove(codomain_angle)
                 break
