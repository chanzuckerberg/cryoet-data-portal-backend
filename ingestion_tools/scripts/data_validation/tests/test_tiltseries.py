--- conflicted
+++ resolved
@@ -2,22 +2,13 @@
 import os
 from typing import Dict
 
-<<<<<<< HEAD
-=======
 import allure
-import pandas as pd
->>>>>>> 320e4f75
 import pytest
+from data_validation.tests.helper_mrc import mrc_allure_title
 from data_validation.tests.helper_mrc_zarr import HelperTestMRCZarrHeader
 from data_validation.tests.test_deposition import HelperTestDeposition
 from fixtures.data import BINNING_FACTORS
 from mrcfile.mrcinterpreter import MrcInterpreter
-<<<<<<< HEAD
-=======
-from tests.helper_mrc import mrc_allure_title
-from tests.helper_mrc_zarr import HelperTestMRCZarrHeader
-from tests.test_deposition import HelperTestDeposition
->>>>>>> 320e4f75
 
 
 # By setting this scope to session, scope="session" fixtures will be reinitialized for each run + voxel_spacing combination
@@ -115,22 +106,4 @@
         assert len(tiltseries_mrc_header) == 1
         assert tiltseries_metadata["mrc_files"][0] == os.path.basename(list(tiltseries_mrc_header.keys())[0])
 
-<<<<<<< HEAD
-    ### END metadata-MRC/Zarr consistency tests ###
-=======
-    ### END metadata-MRC/Zarr consistency tests ###
-
-    ### BEGIN MDOC consistency tests ###
-    @allure.title("Tiltseries: metadata pixel spacing matches the mdoc file.")
-    def test_pixel_spacing_mdoc(self, tiltseries_metadata: Dict, tiltseries_mdoc: pd.DataFrame):
-        assert len(set(tiltseries_mdoc["PixelSpacing"])) == 1
-        assert tiltseries_metadata["pixel_spacing"] == tiltseries_mdoc["PixelSpacing"][0]
-
-    @allure.title("Tiltseries: metadata image size matches the mdoc file.")
-    def test_image_size_mdoc(self, tiltseries_metadata: Dict, tiltseries_mdoc: pd.DataFrame):
-        assert len(set(tiltseries_mdoc["ImageSize"])) == 1
-        assert tiltseries_metadata["size"]["x"] == tiltseries_mdoc["ImageSize"][0][0]
-        assert tiltseries_metadata["size"]["y"] == tiltseries_mdoc["ImageSize"][0][1]
-
-    ### END MDOC consistency tests ###
->>>>>>> 320e4f75
+    ### END metadata-MRC/Zarr consistency tests ###