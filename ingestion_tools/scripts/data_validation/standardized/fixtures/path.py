--- conflicted
+++ resolved
@@ -251,11 +251,6 @@
         pytest.fail(f"Multiple rawtlt files found: {files}")
     return files[0]
 
-<<<<<<< HEAD
-@pytest.fixture(scope="session")
-
-=======
->>>>>>> 47aaa704
 @pytest.fixture(scope="session")
 def alignment_metadata_file(alignment_dir: str, filesystem: FileSystemApi) -> str:
     """[Dataset]/[ExperimentRun]/Alignments/[alignment_dir]/alignment_metadata.json"""
