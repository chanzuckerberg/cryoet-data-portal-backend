--- conflicted
+++ resolved
@@ -27,15 +27,6 @@
 )
 @click.option("--input-bucket", default=STAGING_BUCKET, type=str, help="S3 bucket to search for datasets.")
 @click.option("--output-bucket", default=OUTPUT_BUCKET, type=str, help="S3 bucket to store the report.")
-<<<<<<< HEAD
-@click.option("--datasets", required=False, type=str, default=None, help="Comma separated list of dataset IDs.")
-@click.option(
-    "--multiprocessing/--no-multiprocessing",
-    is_flag=True,
-    help="Run tests simultaneously with multiple workers (pytest-xdist).",
-)
-@click.option("--save-history/--no-save-history", default=True, help="Save the history of the report.")
-=======
 @click.option("--output-dir", default="data_validation", type=str, help="Output directory in the S3 bucket.")
 @click.option("--datasets", default="*", type=str, help="Comma separated list of dataset IDs.")
 @click.option(
@@ -51,7 +42,6 @@
     help="Save the history to S3 and retrieve the history of the report. If testing multiple datasets, \
     saving history will result in longer execution time (each dataset has to be an individual `pytest` call).",
 )
->>>>>>> 5bf361b3
 @click.option(
     "--extra-args",
     default=None,
@@ -65,11 +55,7 @@
     output_bucket: str,
     datasets: str | None,
     multiprocessing: bool,
-<<<<<<< HEAD
-    save_history: bool,
-=======
     history: bool,
->>>>>>> 5bf361b3
     extra_args: str | None,
 ):
     fs: S3Filesystem = FileSystemApi.get_fs_api(mode="s3", force_overwrite=False)
@@ -98,11 +84,7 @@
 
         # Run tests and generate results
         os.system(
-<<<<<<< HEAD
-            f"pytest {'--dist worksteal -n auto' if multiprocessing else '--dist no'} --dataset {dataset} --alluredir {localdir_raw} {extra_args}",
-=======
             f"pytest {'--dist worksteal -n auto' if multiprocessing else '--dist no'} --datasets {dataset} --alluredir {localdir_raw} {extra_args}",
->>>>>>> 5bf361b3
         )
 
         # Get the history from S3 (Must do this before generating the report)
