--- conflicted
+++ resolved
@@ -197,15 +197,7 @@
     Dictionary structure: headers = {annotation_a_filename: {"zattrs": Dict, "zarrays": Dict}}, annotation_b_filename: ...}.
     """
     headers = {}
-<<<<<<< HEAD
     for zarr_filename in seg_mask_annotation_zarr_files:
-        headers[zarr_filename] = {
-            "zattrs": get_zattrs(zarr_filename, filesystem),
-            "zarrays": get_zarrays(zarr_filename, filesystem),
-        }
-=======
-    for zarr_filename, _ in seg_mask_annotation_zarr_files_to_metadata_files.items():
         headers[zarr_filename] = get_zarr_headers(zarr_filename, filesystem)
->>>>>>> 9c147b40
 
     return headers