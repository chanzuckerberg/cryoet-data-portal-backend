"""
Fixtures for files and directories on the s3 bucket.
Paths returned as strings (singular fixture name) or lists of strings (plural fixture name).
Note that some of these fixtures, although session-scoped, can be re-initialized for every parameterized
run_name and voxel_spacing combination.
"""

import os
from typing import Dict, List, Optional

import pytest

from common.fs import FileSystemApi


@pytest.fixture(scope="session")
def filesystem() -> FileSystemApi:
    return FileSystemApi.get_fs_api(mode="s3", force_overwrite=False)


# =============================================================================
# Dataset fixtures
# =============================================================================


@pytest.fixture(scope="session")
def dataset_dir(bucket: str, dataset: str) -> str:
    """[Dataset]"""
    return f"s3://{bucket}/{dataset}"


@pytest.fixture(scope="session")
def dataset_metadata_file(dataset_dir: str, filesystem: FileSystemApi) -> str:
    """[Dataset]/dataset_metadata.json"""
    dst = f"{dataset_dir}/dataset_metadata.json"
    if filesystem.exists(dst):
        return dst
    else:
        pytest.fail(f"Dataset metadata file not found: {dst}")


# =============================================================================
# Run fixtures
# =============================================================================


@pytest.fixture(scope="session")
def run_dir(dataset_dir: str, run_name: str, filesystem: FileSystemApi) -> str:
    """[Dataset]/[ExperimentRun]"""
    dst = f"{dataset_dir}/{run_name}"
    if filesystem.exists(dst):
        return dst
    else:
        pytest.fail(f"Run directory {dst} does not exist.")


@pytest.fixture(scope="session")
def run_meta_file(run_dir: str, filesystem: FileSystemApi) -> str:
    """[Dataset]/[ExperimentRun]/run_metadata.json"""
    dst = f"{run_dir}/run_metadata.json"
    if filesystem.exists(dst):
        return dst
    else:
        pytest.fail(f"Run metadata file not found: {dst}")


# =============================================================================
# Run-specific fixtures, Frames
# =============================================================================


@pytest.fixture(scope="session")
def frames_dir(run_dir: str, filesystem: FileSystemApi) -> str:
    """[Dataset]/[ExperimentRun]/Frames"""
    dst = f"{run_dir}/Frames"
    if filesystem.exists(dst):
        return dst
    else:
        pytest.skip(f"Frames directory not present: {dst}")
<<<<<<< HEAD


@pytest.fixture(scope="session")
def frames_files(frames_dir: str, filesystem: FileSystemApi) -> List[str]:
    """[Dataset]/[ExperimentRun]/Frames/[frame_name].mrc"""
    files = filesystem.glob(f"{frames_dir}/*")
    return ["s3://" + file for file in files if "_gain" not in file]  # Exclude gain files


# =============================================================================
# Run-specific fixtures, Gain
# =============================================================================


@pytest.fixture(scope="session")
def gain_dir(run_dir: str, filesystem: FileSystemApi) -> str:
    """[Dataset]/[ExperimentRun]/Frames"""
    dst = f"{run_dir}/Frames"
=======


@pytest.fixture(scope="session")
def frames_files(frames_dir: str, filesystem: FileSystemApi) -> List[str]:
    """[Dataset]/[ExperimentRun]/Frames/[frame_name].mrc"""
    files = filesystem.glob(f"{frames_dir}/*")
    return ["s3://" + file for file in files if "_gain" not in file]  # Exclude gain files


@pytest.fixture(scope="session")
def frame_acquisition_order_file(frames_dir: str, filesystem: FileSystemApi) -> str:
    """[Dataset]/[ExperimentRun]/Frames/frame_acquisition_order.json"""
    dst = f"{frames_dir}/frame_acquisition_order.json"
>>>>>>> 3caea516
    if filesystem.exists(dst):
        return dst
    else:
        pytest.skip(f"Gain directory not found: {dst}")


@pytest.fixture(scope="session")
def gain_files(run_name: str, gain_dir: str, filesystem: FileSystemApi) -> List[str]:
    """[Dataset]/[ExperimentRun]/Frames/[run_name]_gain*"""
    files = filesystem.glob(f"{gain_dir}/*_gain*")
    if len(files) == 0:
        pytest.skip("No gain files found.")

    for file in files:
        assert f"{run_name}_gain" in file, f"Invalid gain file name: {file}"
        assert not file.endswith(".dm4"), f"Invalid gain file extension: {file} (should be .mrc)"

    return files


# =============================================================================
# Run-specific fixtures, Gain
# =============================================================================


@pytest.fixture(scope="session")
def gain_dir(run_dir: str, filesystem: FileSystemApi) -> str:
    """[Dataset]/[ExperimentRun]/Frames"""
    dst = f"{run_dir}/Frames"
    if filesystem.exists(dst):
        return dst
    else:
        pytest.skip(f"Gain directory not found: {dst}")


@pytest.fixture(scope="session")
def gain_files(run_name: str, gain_dir: str, filesystem: FileSystemApi) -> List[str]:
    """[Dataset]/[ExperimentRun]/Frames/[run_name]_gain*"""
    files = filesystem.glob(f"{gain_dir}/*_gain*")
    if len(files) == 0:
        pytest.skip("No gain files found.")

    for file in files:
        assert f"{run_name}_gain" in file, f"Invalid gain file name: {file}"
        assert not file.endswith(".dm4"), f"Invalid gain file extension: {file} (should be .mrc)"

    return files


# =============================================================================
# Run-specific fixtures, Tiltseries & RawTilt
# =============================================================================


@pytest.fixture(scope="session")
def tiltseries_dir(run_dir: str, filesystem: FileSystemApi) -> str:
    """[Dataset]/[ExperimentRun]/TiltSeries"""
    dst = f"{run_dir}/TiltSeries"
    if filesystem.exists(dst):
        return dst
    else:
        pytest.skip(f"TiltSeries directory not found: {dst}")


@pytest.fixture(scope="session")
def tiltseries_meta_file(
    tiltseries_dir: str,
    filesystem: FileSystemApi,
) -> str:
    """[Dataset]/[ExperimentRun]/TiltSeries/tiltseries_metadata.json"""
    dst = f"{tiltseries_dir}/tiltseries_metadata.json"
    if filesystem.exists(dst):
        return dst
    else:
        pytest.fail(f"Tilt series metadata file not found: {dst}")


@pytest.fixture(scope="session")
def tiltseries_mrc_file(
    tiltseries_dir: str,
    tiltseries_metadata: Dict,
    filesystem: FileSystemApi,
) -> str:
    """[Dataset]/[ExperimentRun]/TiltSeries/[ts_name].mrc"""
    # TODO FIXME List[str] mrc_files should really just become str mrc_file, and then adjust this fixture accordingly
    file = f"{tiltseries_dir}/{tiltseries_metadata['mrc_files'][0]}"
    if not filesystem.exists(file):
        pytest.fail(f"Tilt series mrc file not found: {file}")
    return file


@pytest.fixture(scope="session")
def tiltseries_zarr_file(
    tiltseries_dir: str,
    tiltseries_metadata: Dict,
    filesystem: FileSystemApi,
) -> str:
    """[Dataset]/[ExperimentRun]/TiltSeries/[ts_name].zarr"""
    file = f"{tiltseries_dir}/{tiltseries_metadata['omezarr_dir']}"
    if not filesystem.exists(file):
        pytest.fail(f"Tilt series OME-Zarr file not found: {file}")
    return file


@pytest.fixture(scope="session")
def tiltseries_basename(
    tiltseries_zarr_file: str,
) -> str:
    """[Dataset]/[ExperimentRun]/TiltSeries/[ts_name]"""
    return os.path.splitext(tiltseries_zarr_file)[0]


@pytest.fixture(scope="session")
def tiltseries_mdoc_file(tiltseries_dir: str, filesystem: FileSystemApi) -> str:
    """[Dataset]/[ExperimentRun]/TiltSeries/*.mdoc"""
    mdoc_files = filesystem.glob(f"{tiltseries_dir}/*.mdoc")
    if len(mdoc_files) == 1:
        return mdoc_files[0]
    elif len(mdoc_files) > 1:
        pytest.fail(f"Multiple mdoc files found: {mdoc_files}")
    else:
        pytest.skip("No mdoc file found.")


@pytest.fixture(scope="session")
<<<<<<< HEAD
def tiltseries_rawtlt_file(tiltseries_basename: str, filesystem: FileSystemApi) -> str:
    """[Dataset]/[ExperimentRun]/TiltSeries/[ts_name].rawtlt"""
    if filesystem.s3fs.exists(f"{tiltseries_basename}.rawtlt"):
        return f"{tiltseries_basename}.rawtlt"
    else:
        pytest.skip("No rawtlt file found.")


@pytest.fixture(scope="session")
def tiltseries_tlt_file(tiltseries_basename: str, filesystem: FileSystemApi) -> str:
    """[Dataset]/[ExperimentRun]/TiltSeries/[ts_name].tlt"""
    if filesystem.s3fs.exists(f"{tiltseries_basename}.tlt"):
        return f"{tiltseries_basename}.tlt"
    else:
        pytest.skip("No tlt file found.")
=======
def tiltseries_tilt_file(tiltseries_basename: str, filesystem: FileSystemApi) -> str:
    """[Dataset]/[ExperimentRun]/TiltSeries/[ts_name].tlt"""
    tlt_files = filesystem.glob(f"{tiltseries_basename}.tlt")
    if len(tlt_files) == 0:
        pytest.skip("No tlt file found.")
    return tlt_files[0]


@pytest.fixture(scope="session")
def tiltseries_rawtilt_file(tiltseries_basename: str, filesystem: FileSystemApi) -> str:
    """[Dataset]/[ExperimentRun]/TiltSeries/[ts_name].rawtlt"""
    rawtlt_files = filesystem.glob(f"{tiltseries_basename}.rawtlt")
    if len(rawtlt_files) == 0:
        pytest.skip("No rawtlt file found.")
    return rawtlt_files[0]
>>>>>>> 3caea516


# =============================================================================
# Run and voxel-specific fixtures, Tomograms
# =============================================================================


@pytest.fixture(scope="session")
def tomograms_dir(run_dir: str, filesystem: FileSystemApi) -> str:
    """[Dataset]/[ExperimentRun]/Tomograms"""
    dst = f"{run_dir}/Tomograms"
    if filesystem.exists(dst):
        return dst
    else:
        pytest.fail(f"Tomograms directory not found: {dst}")


@pytest.fixture(scope="session")
def voxel_dir(
    tomograms_dir: str,
    voxel_spacing: float,
    filesystem: FileSystemApi,
) -> str:
    """[Dataset]/[ExperimentRun]/Tomograms/VoxelSpacing[voxel_spacing]"""

    dst = f"{tomograms_dir}/VoxelSpacing{voxel_spacing:.3f}"

    if filesystem.exists(dst):
        return dst
    else:
        pytest.fail(f"VoxelSpacing directory not found: {dst}")


@pytest.fixture(scope="session")
def canonical_tomo_dir(voxel_dir: str, filesystem: FileSystemApi) -> str:
    """[Dataset]/[ExperimentRun]/Tomograms/VoxelSpacing[voxel_spacing]/CanonicalTomogram"""
    dst = f"{voxel_dir}/CanonicalTomogram"
    if filesystem.exists(dst):
        return dst
    else:
        pytest.fail(f"CanonicalTomogram directory not found: {dst}")


@pytest.fixture(scope="session")
def canonical_tomo_meta_file(
    canonical_tomo_dir: str,
    filesystem: FileSystemApi,
) -> str:
    """[Dataset]/[ExperimentRun]/Tomograms/VoxelSpacing[voxel_spacing]/CanonicalTomogram/tomogram_metadata.json"""
    dst = f"{canonical_tomo_dir}/tomogram_metadata.json"
    if filesystem.exists(dst):
        return dst
    else:
        pytest.fail(f"Canonical tomogram metadata file not found: {dst}")


@pytest.fixture(scope="session")
def canonical_tomo_mrc_file(
    canonical_tomo_dir: str,
    canonical_tomogram_metadata: Dict,
    filesystem: FileSystemApi,
) -> str:
    """[Dataset]/[ExperimentRun]/Tomograms/VoxelSpacing[voxel_spacing]/CanonicalTomogram/[tomo_name].mrc"""
    # TODO FIXME List[str] mrc_files should really just become str mrc_file, and then adjust this fixture accordingly
    file = f"{canonical_tomo_dir}/{canonical_tomogram_metadata['mrc_files'][0]}"
    if not filesystem.exists(file):
        pytest.fail(f"Canonical tomogram mrc file not found: {file}")
    return file


@pytest.fixture(scope="session")
def canonical_tomo_zarr_file(
    canonical_tomo_dir: str,
    canonical_tomogram_metadata: Dict,
    filesystem: FileSystemApi,
) -> str:
    """[Dataset]/[ExperimentRun]/Tomograms/VoxelSpacing[voxel_spacing]/CanonicalTomogram/[tomo_name].zarr"""
    file = f"{canonical_tomo_dir}/{canonical_tomogram_metadata['omezarr_dir']}"
    if not filesystem.exists(file):
        pytest.fail(f"Canonical tomogram OME-Zarr file not found: {file}")
    return file


@pytest.fixture(scope="session")
def canonical_tomo_basename(
    canonical_tomo_zarr_file: str,
) -> str:
    """[Dataset]/[ExperimentRun]/Tomograms/VoxelSpacing[voxel_spacing]/CanonicalTomogram/[tomo_name]"""
    return os.path.splitext(canonical_tomo_zarr_file)[0]


# =============================================================================
# Run and voxel-specific fixtures, Annotations
# =============================================================================


@pytest.fixture(scope="session")
def annotations_dir(voxel_dir: str, filesystem: FileSystemApi) -> str:
    """[Dataset]/[ExperimentRun]/Tomograms/VoxelSpacing[voxel_spacing]/Annotations"""
    dst = f"{voxel_dir}/Annotations"
    if filesystem.exists(dst):
        return dst
    else:
        pytest.skip(f"Annotations directory not found: {dst}")


@pytest.fixture(scope="session")
def annotation_files(
    point_annotation_files: List[str],
    oriented_point_annotation_files: List[str],
    instance_seg_annotation_files: List[str],
    seg_mask_annotation_mrc_files: List[str],
) -> List[str]:
    all_files = (
        point_annotation_files
        + oriented_point_annotation_files
        + instance_seg_annotation_files
        + seg_mask_annotation_mrc_files
    )
    assert len(all_files) > 0, "No annotation files found, but folder exists."
    return all_files


@pytest.fixture(scope="session")
def annotation_metadata_files(annotations_dir: str, filesystem: FileSystemApi) -> List[str]:
    """[Dataset]/[ExperimentRun]/Tomograms/VoxelSpacing[voxel_spacing]/Annotations/[annotation_name].json"""
    return filesystem.glob(f"{annotations_dir}/*.json")


def get_annotation_files_to_metadata_files(
    bucket: str,
    annotation_files: List[str],
    annotation_metadata: Dict[str, Dict],
    filesystem: FileSystemApi,
    name: str,
    format: Optional[str] = None,
) -> Dict[str, str]:
    """[Dataset]/[ExperimentRun]/Tomograms/VoxelSpacing[voxel_spacing]/Annotations/[annotation_name].*
    Helper function for retrieving annotation files and their corresponding metadata files.
    Fails the test if the annotation file is not found for a given metadata file OR if there are any remaining annotation files.
    Returns a dictionary of annotation files, annotation_filename -> metadata_filename.
    """

    remaining_annotation_files = annotation_files.copy()
    corresponding_annotation_files = {}
    count = 0

    for metadata_filename, metadata in annotation_metadata.items():
        for annotation in metadata["files"]:
            if annotation["shape"] == name and (format is None or annotation["format"] == format):
                file = f"s3://{bucket}/{annotation['path']}"
                if not filesystem.exists(file):
                    pytest.fail(f"{name} annotation file not found: {file}")

                corresponding_annotation_files[file] = metadata_filename
                remaining_annotation_files.remove(file)
                count += 1

    if len(remaining_annotation_files) > 0:
        pytest.fail(
            f"Metadata file not found for {len(remaining_annotation_files)} {name} annotation files.",
        )

    if count == 0:
        pytest.skip(f"No {name} annotation files found.")

    return corresponding_annotation_files


@pytest.fixture(scope="session")
def point_annotation_files(annotations_dir: str, filesystem: FileSystemApi) -> List[str]:
    """
    [Dataset]/[ExperimentRun]/Tomograms/VoxelSpacing[voxel_spacing]/Annotations/*_point.ndjson

    Note: for files like this, we don't actually want to skip if there's no files found, because we're testing
    if the metadata and annotation files are consistent. See `get_annotation_files_to_metadata_files` for more info.
    """
    files = filesystem.glob(f"{annotations_dir}/*_point.ndjson")
    return ["s3://" + file for file in files]


@pytest.fixture(scope="session")
def point_annotation_files_to_metadata_files(
    bucket: str,
    point_annotation_files: List[str],
    annotation_metadata: Dict[str, Dict],
    filesystem: FileSystemApi,
) -> Dict[str, str]:
    return get_annotation_files_to_metadata_files(
        bucket,
        point_annotation_files,
        annotation_metadata,
        filesystem,
        "Point",
    )


@pytest.fixture(scope="session")
def oriented_point_annotation_files(annotations_dir: str, filesystem: FileSystemApi) -> List[str]:
    """
    [Dataset]/[ExperimentRun]/Tomograms/VoxelSpacing[voxel_spacing]/Annotations/*_orientedpoint.ndjson

    Note: for files like this, we don't actually want to skip if there's no files found, because we're testing
    if the metadata and annotation files are consistent. See `get_annotation_files_to_metadata_files` for more info.
    """
    files = filesystem.glob(f"{annotations_dir}/*_orientedpoint.ndjson")
    return ["s3://" + file for file in files]


@pytest.fixture(scope="session")
def oriented_point_annotation_files_to_metadata_files(
    bucket: str,
    oriented_point_annotation_files: List[str],
    annotation_metadata: Dict[str, Dict],
    filesystem: FileSystemApi,
) -> Dict[str, str]:
    return get_annotation_files_to_metadata_files(
        bucket,
        oriented_point_annotation_files,
        annotation_metadata,
        filesystem,
        "OrientedPoint",
    )
<<<<<<< HEAD


@pytest.fixture(scope="session")
def instance_seg_annotation_files(annotations_dir: str, filesystem: FileSystemApi) -> List[str]:
    """
    [Dataset]/[ExperimentRun]/Tomograms/VoxelSpacing[voxel_spacing]/Annotations/*_instancesegmentation.ndjson

    Note: for files like this, we don't actually want to skip if there's no files found, because we're testing
    if the metadata and annotation files are consistent. See `get_annotation_files_to_metadata_files` for more info.
    """
    files = filesystem.glob(f"{annotations_dir}/*_instancesegmentation.ndjson")
    return ["s3://" + file for file in files]


@pytest.fixture(scope="session")
=======


@pytest.fixture(scope="session")
def instance_seg_annotation_files(annotations_dir: str, filesystem: FileSystemApi) -> List[str]:
    """
    [Dataset]/[ExperimentRun]/Tomograms/VoxelSpacing[voxel_spacing]/Annotations/*_instancesegmentation.ndjson

    Note: for files like this, we don't actually want to skip if there's no files found, because we're testing
    if the metadata and annotation files are consistent. See `get_annotation_files_to_metadata_files` for more info.
    """
    files = filesystem.glob(f"{annotations_dir}/*_instancesegmentation.ndjson")
    return ["s3://" + file for file in files]


@pytest.fixture(scope="session")
>>>>>>> 3caea516
def instance_seg_annotation_files_to_metadata_files(
    bucket: str,
    instance_seg_annotation_files: List[str],
    annotation_metadata: Dict[str, Dict],
    filesystem: FileSystemApi,
) -> Dict[str, str]:
    return get_annotation_files_to_metadata_files(
        bucket,
        instance_seg_annotation_files,
        annotation_metadata,
        filesystem,
        "InstanceSegmentation",
    )
<<<<<<< HEAD


@pytest.fixture(scope="session")
def seg_mask_annotation_mrc_files(annotations_dir: str, filesystem: FileSystemApi) -> List[str]:
    """
    [Dataset]/[ExperimentRun]/Tomograms/VoxelSpacing[voxel_spacing]/Annotations/*_segmentationmask.mrc

    Note: for files like this, we don't actually want to skip if there's no files found, because we're testing
    if the metadata and annotation files are consistent. See `get_annotation_files_to_metadata_files` for more info.
    """
    files = filesystem.glob(f"{annotations_dir}/*_segmentationmask.mrc")
    return ["s3://" + file for file in files]


@pytest.fixture(scope="session")
=======


@pytest.fixture(scope="session")
def seg_mask_annotation_mrc_files(annotations_dir: str, filesystem: FileSystemApi) -> List[str]:
    """
    [Dataset]/[ExperimentRun]/Tomograms/VoxelSpacing[voxel_spacing]/Annotations/*_segmentationmask.mrc

    Note: for files like this, we don't actually want to skip if there's no files found, because we're testing
    if the metadata and annotation files are consistent. See `get_annotation_files_to_metadata_files` for more info.
    """
    files = filesystem.glob(f"{annotations_dir}/*_segmentationmask.mrc")
    return ["s3://" + file for file in files]


@pytest.fixture(scope="session")
>>>>>>> 3caea516
def seg_mask_annotation_mrc_files_to_metadata_files(
    bucket: str,
    seg_mask_annotation_mrc_files: List[str],
    annotation_metadata: Dict[str, Dict],
    filesystem: FileSystemApi,
) -> Dict[str, str]:
    return get_annotation_files_to_metadata_files(
        bucket,
        seg_mask_annotation_mrc_files,
        annotation_metadata,
        filesystem,
        "SegmentationMask",
        "mrc",
    )


@pytest.fixture(scope="session")
def seg_mask_annotation_zarr_files(annotations_dir: str, filesystem: FileSystemApi) -> List[str]:
    """
    [Dataset]/[ExperimentRun]/Tomograms/VoxelSpacing[voxel_spacing]/Annotations/*_segmentationmask.zarr

    Note: for files like this, we don't actually want to skip if there's no files found, because we're testing
    if the metadata and annotation files are consistent. See `get_annotation_files_to_metadata_files` for more info.
    """
    files = filesystem.glob(f"{annotations_dir}/*_segmentationmask.zarr")
    return ["s3://" + file for file in files]


@pytest.fixture(scope="session")
def seg_mask_annotation_zarr_files_to_metadata_files(
    bucket: str,
    annotation_metadata: Dict[str, Dict],
    filesystem: FileSystemApi,
) -> Dict[str, str]:
    return get_annotation_files_to_metadata_files(bucket, annotation_metadata, filesystem, "SegmentationMask", "zarr")<|MERGE_RESOLUTION|>--- conflicted
+++ resolved
@@ -77,7 +77,6 @@
         return dst
     else:
         pytest.skip(f"Frames directory not present: {dst}")
-<<<<<<< HEAD
 
 
 @pytest.fixture(scope="session")
@@ -85,50 +84,6 @@
     """[Dataset]/[ExperimentRun]/Frames/[frame_name].mrc"""
     files = filesystem.glob(f"{frames_dir}/*")
     return ["s3://" + file for file in files if "_gain" not in file]  # Exclude gain files
-
-
-# =============================================================================
-# Run-specific fixtures, Gain
-# =============================================================================
-
-
-@pytest.fixture(scope="session")
-def gain_dir(run_dir: str, filesystem: FileSystemApi) -> str:
-    """[Dataset]/[ExperimentRun]/Frames"""
-    dst = f"{run_dir}/Frames"
-=======
-
-
-@pytest.fixture(scope="session")
-def frames_files(frames_dir: str, filesystem: FileSystemApi) -> List[str]:
-    """[Dataset]/[ExperimentRun]/Frames/[frame_name].mrc"""
-    files = filesystem.glob(f"{frames_dir}/*")
-    return ["s3://" + file for file in files if "_gain" not in file]  # Exclude gain files
-
-
-@pytest.fixture(scope="session")
-def frame_acquisition_order_file(frames_dir: str, filesystem: FileSystemApi) -> str:
-    """[Dataset]/[ExperimentRun]/Frames/frame_acquisition_order.json"""
-    dst = f"{frames_dir}/frame_acquisition_order.json"
->>>>>>> 3caea516
-    if filesystem.exists(dst):
-        return dst
-    else:
-        pytest.skip(f"Gain directory not found: {dst}")
-
-
-@pytest.fixture(scope="session")
-def gain_files(run_name: str, gain_dir: str, filesystem: FileSystemApi) -> List[str]:
-    """[Dataset]/[ExperimentRun]/Frames/[run_name]_gain*"""
-    files = filesystem.glob(f"{gain_dir}/*_gain*")
-    if len(files) == 0:
-        pytest.skip("No gain files found.")
-
-    for file in files:
-        assert f"{run_name}_gain" in file, f"Invalid gain file name: {file}"
-        assert not file.endswith(".dm4"), f"Invalid gain file extension: {file} (should be .mrc)"
-
-    return files
 
 
 # =============================================================================
@@ -236,23 +191,6 @@
 
 
 @pytest.fixture(scope="session")
-<<<<<<< HEAD
-def tiltseries_rawtlt_file(tiltseries_basename: str, filesystem: FileSystemApi) -> str:
-    """[Dataset]/[ExperimentRun]/TiltSeries/[ts_name].rawtlt"""
-    if filesystem.s3fs.exists(f"{tiltseries_basename}.rawtlt"):
-        return f"{tiltseries_basename}.rawtlt"
-    else:
-        pytest.skip("No rawtlt file found.")
-
-
-@pytest.fixture(scope="session")
-def tiltseries_tlt_file(tiltseries_basename: str, filesystem: FileSystemApi) -> str:
-    """[Dataset]/[ExperimentRun]/TiltSeries/[ts_name].tlt"""
-    if filesystem.s3fs.exists(f"{tiltseries_basename}.tlt"):
-        return f"{tiltseries_basename}.tlt"
-    else:
-        pytest.skip("No tlt file found.")
-=======
 def tiltseries_tilt_file(tiltseries_basename: str, filesystem: FileSystemApi) -> str:
     """[Dataset]/[ExperimentRun]/TiltSeries/[ts_name].tlt"""
     tlt_files = filesystem.glob(f"{tiltseries_basename}.tlt")
@@ -268,7 +206,6 @@
     if len(rawtlt_files) == 0:
         pytest.skip("No rawtlt file found.")
     return rawtlt_files[0]
->>>>>>> 3caea516
 
 
 # =============================================================================
@@ -492,7 +429,6 @@
         filesystem,
         "OrientedPoint",
     )
-<<<<<<< HEAD
 
 
 @pytest.fixture(scope="session")
@@ -508,23 +444,6 @@
 
 
 @pytest.fixture(scope="session")
-=======
-
-
-@pytest.fixture(scope="session")
-def instance_seg_annotation_files(annotations_dir: str, filesystem: FileSystemApi) -> List[str]:
-    """
-    [Dataset]/[ExperimentRun]/Tomograms/VoxelSpacing[voxel_spacing]/Annotations/*_instancesegmentation.ndjson
-
-    Note: for files like this, we don't actually want to skip if there's no files found, because we're testing
-    if the metadata and annotation files are consistent. See `get_annotation_files_to_metadata_files` for more info.
-    """
-    files = filesystem.glob(f"{annotations_dir}/*_instancesegmentation.ndjson")
-    return ["s3://" + file for file in files]
-
-
-@pytest.fixture(scope="session")
->>>>>>> 3caea516
 def instance_seg_annotation_files_to_metadata_files(
     bucket: str,
     instance_seg_annotation_files: List[str],
@@ -538,7 +457,6 @@
         filesystem,
         "InstanceSegmentation",
     )
-<<<<<<< HEAD
 
 
 @pytest.fixture(scope="session")
@@ -554,23 +472,6 @@
 
 
 @pytest.fixture(scope="session")
-=======
-
-
-@pytest.fixture(scope="session")
-def seg_mask_annotation_mrc_files(annotations_dir: str, filesystem: FileSystemApi) -> List[str]:
-    """
-    [Dataset]/[ExperimentRun]/Tomograms/VoxelSpacing[voxel_spacing]/Annotations/*_segmentationmask.mrc
-
-    Note: for files like this, we don't actually want to skip if there's no files found, because we're testing
-    if the metadata and annotation files are consistent. See `get_annotation_files_to_metadata_files` for more info.
-    """
-    files = filesystem.glob(f"{annotations_dir}/*_segmentationmask.mrc")
-    return ["s3://" + file for file in files]
-
-
-@pytest.fixture(scope="session")
->>>>>>> 3caea516
 def seg_mask_annotation_mrc_files_to_metadata_files(
     bucket: str,
     seg_mask_annotation_mrc_files: List[str],
