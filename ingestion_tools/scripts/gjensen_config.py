--- conflicted
+++ resolved
@@ -200,7 +200,6 @@
 
 int_fields = {"ts-tilt_series_quality"}
 float_fields = {
-<<<<<<< HEAD
     "tomo-voxel_spacing",
     "ts-pixel_spacing",
     "ts-spherical_aberration_constant"
@@ -209,14 +208,6 @@
     "ts-tilt_range-min",
     "ts-tilt_range-max",
     "ts-total_flux"
-=======
-    "ts-pixel_spacing",
-    "ts-spherical_aberration_constantts-tilt_axis",
-    "ts-tilt_step",
-    "ts-tilt_range-min",
-    "ts-tilt_range-max",
-    "ts-total_flux",
->>>>>>> 832d8cb3
 }
 
 
