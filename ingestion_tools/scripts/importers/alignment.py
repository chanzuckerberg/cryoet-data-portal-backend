--- conflicted
+++ resolved
@@ -7,16 +7,10 @@
 from common.id_helper import IdentifierHelper
 from common.metadata import AlignmentMetadata
 from importers.base_importer import BaseFileImporter
+from importers.tiltseries import TiltSeriesImporter
 from importers.voxel_spacing import VoxelSpacingImporter
 
 if TYPE_CHECKING:
-<<<<<<< HEAD
-=======
-    TomogramImporter = "TomogramImporter"
-    TiltSeriesImporter = "TiltSeriesImporter"
-else:
-    from importers.tiltseries import TiltSeriesImporter
->>>>>>> 6993f72c
     from importers.tomogram import TomogramImporter
 
 
