--- conflicted
+++ resolved
@@ -31,13 +31,8 @@
         else:
             self.voxel_spacing = None
 
-<<<<<<< HEAD
     def set_voxel_spacing(self, voxel_spacing: float) -> None:
         self.voxel_spacing = '{:.3f}'.format(round(voxel_spacing, 3))
-=======
-    def set_voxel_spacing(self, voxel_spacing: float):
-        self.voxel_spacing = "{:.3f}".format(round(voxel_spacing, 3))
->>>>>>> 34d02465
 
     def import_run_metadata(self) -> None:
         dest_run_metadata = self.get_metadata_path()
