import json
import os.path
from pathlib import Path
from time import time
from typing import TYPE_CHECKING, Any, cast

import cryoet_data_portal_neuroglancer.state_generator as state_generator

from common import colors
from common.colors import generate_hash, to_base_hash_input
from common.finders import DefaultImporterFactory
from common.image import VolumeInfo, ZarrReader
from common.metadata import NeuroglancerMetadata
from importers.annotation import OrientedPointAnnotation
from importers.base_importer import BaseImporter
from importers.visualization_precompute import get_annotation_neuroglancer_precompute_path

if TYPE_CHECKING:
    from importers.tomogram import TomogramImporter
else:
    TomogramImporter = "TomogramImporter"


class VisualizationConfigImporter(BaseImporter):
    type_key = "viz_config"
    plural_key = "viz_config"
    finder_factory = DefaultImporterFactory
    has_metadata = False
    dir_path = (
        "{dataset_name}/{run_name}/Reconstructions/VoxelSpacing{voxel_spacing_name}/NeuroglancerPrecompute/"
        "{tomogram_id}-neuroglancer_config.json"
    )

    def import_item(self) -> None:
        if not self.is_import_allowed():
            print(f"Skipping import of {self.name}")
            return

        tomogram = self.get_tomogram()
        ng_contents = self._create_config(tomogram.alignment_metadata_path)
        meta = NeuroglancerMetadata(self.config.fs, self.get_deposition().name, ng_contents)
        meta.write_metadata(self.get_output_path())

    def _get_annotation_metadata_files(self) -> list[str]:
        # Getting a list of paths to the annotation metadata files using glob instead of using the annotation finder
        # to get all the annotations and not just the ones associated with the current deposition
        annotation_path = self.config.resolve_output_path("annotation_metadata", self, {"annotation_id": "*"})
        # Replace the voxel spacing path with wildcard to get all annotations
        template_path = annotation_path.replace(
            f"VoxelSpacing{self.get_voxel_spacing().name}",
            "VoxelSpacing*",
        )
        return self.config.fs.glob(os.path.join(template_path, "*.json"))

    def _to_tomogram_layer(
        self,
        tomogram: TomogramImporter,
        volume_info: VolumeInfo,
        resolution: tuple[float, float, float],
        contrast_limits: tuple[float, float],
        output_resolution: tuple[float, float, float] | None = None,
    ) -> dict[str, Any]:
        output_resolution = output_resolution or resolution
        zarr_dir_path = self.config.to_formatted_path(f"{tomogram.get_output_path()}.zarr")
        return state_generator.generate_image_layer(
            zarr_dir_path,
            scale=resolution,
            output_scale=output_resolution,
            url=self.config.https_prefix,
            size={k: float(v) for k, v in volume_info.get_dimensions().items()},
            name=self.get_run().name,
            mean=volume_info.dmean,
            rms=volume_info.rms,
            start={d: getattr(volume_info, f"{d}start") for d in "xyz"},
            threedee_contrast_limits=contrast_limits,
        )

    def _to_segmentation_mask_layer(
        self,
        source_path: str,
        file_metadata: dict[str, Any],
        name_prefix: str,
        color: str | dict[int, str],
        resolution: tuple[float, float, float],
<<<<<<< HEAD
        visible_segments: tuple[int, ...] = (1,),
=======
        output_resolution: tuple[float, float, float] | None = None,
>>>>>>> c836ba0e
        **kwargs,
    ) -> dict[str, Any]:
        output_resolution = output_resolution or resolution
        return state_generator.generate_segmentation_mask_layer(
            source=source_path,
            name=f"{name_prefix} segmentation",
            url=self.config.https_prefix,
            color=color,
            scale=resolution,
            output_scale=output_resolution,
            is_visible=file_metadata.get("is_visualization_default"),
            visible_segments=visible_segments,
        )

    def _to_point_layer(
        self,
        source_path: str,
        file_metadata: dict[str, Any],
        name_prefix: str,
        color: str,
        resolution: tuple[float, float, float],
        shape: str,
        output_resolution: tuple[float, float, float] | None = None,
        visible: bool | None = None,
        **kwargs,
    ) -> dict[str, Any]:
        output_resolution = output_resolution or resolution
        is_instance_segmentation = shape == "InstanceSegmentation"
        args = {
            "source": source_path,
            "url": self.config.https_prefix,
            "color": color,
            "scale": resolution,
            "output_scale": output_resolution,
            "is_visible": file_metadata.get("is_visualization_default") if visible is None else visible,
            "is_instance_segmentation": is_instance_segmentation,
        }
        if shape == "OrientedPoint":
            args["name"] = f"{name_prefix} orientedpoint"
            return state_generator.generate_oriented_point_layer(**args)
        args["name"] = f"{name_prefix} point"
        return state_generator.generate_point_layer(**args)

    def _to_triangular_mesh_layer(
        self,
        source_path: str,
        file_metadata: dict[str, Any],
        name_prefix: str,
        color: str,
        resolution: tuple[float, float, float],
        output_resolution: tuple[float, float, float] | None = None,
        **kwargs,
    ) -> dict[str, Any]:
        output_resolution = output_resolution or resolution
        return state_generator.generate_mesh_layer(
            source=source_path,
            name=f"{name_prefix} mesh",
            url=self.config.https_prefix,
            color=color,
            scale=resolution,
            is_visible=file_metadata.get("is_visualization_default"),
            output_scale=output_resolution,
        )

    def _find_annotation_metadata(self, precomputed_output_path: str, shape: str) -> tuple[str, float, float] | None:
        """
        Find the real path to a metadata file.

        If the file for the current voxel spacing doesn't exist,
        try matching files across all possible voxel spacings.
        Returns a tuple of (file_path, voxel_spacing_float, ratio) or None if no match is found.
        """
        voxel_spacing = self.get_voxel_spacing().as_float()

        if self.config.fs.exists(precomputed_output_path):
            return precomputed_output_path, voxel_spacing, 1.0

        # Try finding matching files across all voxel spacings
        voxel_spacing_name = self.get_voxel_spacing().name
        base_dir = Path(self.config.resolve_output_path("voxel_spacing", self)).parent
        file_glob = precomputed_output_path.replace(f"VoxelSpacing{voxel_spacing_name}", "VoxelSpacing*")
        matched_files = self.config.fs.glob(file_glob)

        if not matched_files:
            return None

        if len(matched_files) > 1:
            print(f"Multiple files found for {precomputed_output_path}, using the first one")

        matched_file_path = matched_files[0]
        try:
            relative_path = Path(matched_file_path).relative_to(base_dir)
        except ValueError:
            print(f"File {matched_file_path} is not relative to the base directory {base_dir}, skipping")
            return None
        voxel_spacing_str = relative_path.parts[0].lstrip("VoxelSpacing")
        new_voxel_spacing = round(float(voxel_spacing_str), 3)
        ratio = new_voxel_spacing / voxel_spacing

        return matched_file_path, new_voxel_spacing, ratio

    def get_annotation_layer_info(self, alignment_metadata_path: str) -> dict[str, Any]:
        annotation_metadata_paths = self._get_annotation_metadata_files()
        colors_used = []

        # Accumulates any arguments that need to be passed to the layer generation functions
        annotation_layer_info = {}

        for annotation_metadata_path in annotation_metadata_paths:
            with open(self.config.fs.localreadable(annotation_metadata_path), "r") as f:
                metadata = json.load(f)
            if metadata.get("alignment_metadata_path") != alignment_metadata_path:
                print(f"Skipping annotation {annotation_metadata_path} with different alignment metadata")
                continue
            annotation_hash_input = to_base_hash_input(metadata)

            for file in metadata.get("files", []):
                shape = file.get("shape")
                if shape not in {
                    "SegmentationMask",
                    "Point",
                    "OrientedPoint",
                    "InstanceSegmentation",
                    "TriangularMesh",
                    "TriangularMeshGroup",
                    "InstanceSegmentationMask",
                }:
                    print(f"Skipping file with unknown shape {shape}")
                    continue
                output_annotation_path = get_annotation_neuroglancer_precompute_path(
                    str(Path(annotation_metadata_path).with_suffix("")),
                    self.config.resolve_output_path("annotation_viz", self),
                    shape,
                )
                metadata_file_name = Path(output_annotation_path).stem
                name_prefix = self._get_annotation_name_prefix(metadata, metadata_file_name)

                # Skip certain files as we will only generate layers for zarr volumes and ndjson files and glb files
                if file.get("format") not in {"zarr", "ndjson", "glb"}:
                    print(f"Skipping file with unsupported format {file.get('format')}")
                    continue

                nb_colors = 1
                visible_segments = None
                if shape == "InstanceSegmentationMask":
                    # We load the ome zarr file and get the unique non zero labels and then set of those as visible
                    visible_segments = self._get_labels(file.get("path"))
                    nb_colors = len(visible_segments)

                color_seed = generate_hash({**annotation_hash_input, **{"shape": shape}})
                hex_colors, float_colors = colors.get_hex_colors(nb_colors, exclude=colors_used, seed=color_seed)

                result = self._find_annotation_metadata(output_annotation_path, shape)
                if result is None:
                    print(f"Skipping annotation {output_annotation_path} for shape {shape} as no matching file found")
                    continue
                file_path, voxel_spacing, ratio = result
                path = self.config.to_formatted_path(file_path)

                is_instance_seg = shape == "InstanceSegmentation" or shape == "InstanceSegmentationMask"

                args = {
                    "source_path": path,
                    "file_metadata": file,
                    "name_prefix": name_prefix,
                    "color": hex_colors[0],
                    "shape": shape,
<<<<<<< HEAD
=======
                    "voxel_spacing_ratio": ratio,
                    "args": {
                        "source_path": path,
                        "file_metadata": file,
                        "name_prefix": name_prefix,
                        "color": hex_colors[0],
                        "shape": shape,
                        "resolution": (voxel_spacing * 1e-10,) * 3,
                    },
>>>>>>> c836ba0e
                }

                if shape == "InstanceSegmentationMask":
                    args["visible_segments"] = visible_segments
                    args["color"] = dict(zip(visible_segments, hex_colors))

                annotation_layer_info[file.get("path")] = {"shape": shape, "args": args}

                if not is_instance_seg:
                    colors_used.append(float_colors[0])

        return annotation_layer_info

    def _to_mesh_layer(
        self,
        source_path: str,
        file_metadata: dict[str, Any],
        name_prefix: str,
        color: str,
        resolution: tuple[float, float, float],
        output_resolution: tuple[float, float, float] | None = None,
        **_,
    ):
        output_resolution = output_resolution or resolution
        return state_generator.generate_oriented_point_mesh_layer(
            name=f"{name_prefix} orientedmesh",
            source=OrientedPointAnnotation.convert_oriented_point_path_to_mesh_path(source_path),
            url=self.config.https_prefix,
            color=color,
            scale=resolution,
            output_scale=output_resolution,
            is_visible=cast(bool, file_metadata.get("is_visualization_default")),
        )

    def _has_oriented_mesh(self, path: str):
        fs = self.config.fs
        oriented_mesh_filename = OrientedPointAnnotation.convert_oriented_point_path_to_mesh_path(path)
        mesh_folder_path = os.path.join(self.config.output_prefix, oriented_mesh_filename)
        return fs.exists(mesh_folder_path)

    def _get_labels(self, path: str):
        segmentation_filename = os.path.join(self.config.output_prefix, path)

        reader = ZarrReader(self.config.fs, segmentation_filename)
        try:
            labels_info = reader.attrs.get("labels_metadata", {})["labels"]
            labels = [label["id"] for label in labels_info]
        except Exception:
            # Get labels iterating by chunks over the tab
            # We lazy import dask and numpy
            import dask.array as da
            import numpy as np

            arr = reader.get_data()
            labels = set(da.unique(arr[arr > 0]).compute().astype(np.integer))
        return tuple(labels)

    def _create_config(self, alignment_metadata_path: str) -> dict[str, Any]:
        tomogram = self.get_tomogram()
        volume_info = tomogram.get_output_volume_info()
        voxel_size = round(volume_info.voxel_size, 3)
        resolution = cast(tuple[float, float, float], (voxel_size * 1e-10,) * 3)
        # we display information about when the contrast limit computation starts and finishes
        # to give feedback to the user why the script is hanging as the computation limit might
        # take time depending on use pyramid level as well as the used computation method.
        t = time()
        print("Start contrast limit computation for", tomogram)
        contrast_limits = tomogram.get_contrast_limits()

        print(f"Computed contrast limit {contrast_limits} in  {(time() - t):.2f}s")
        layers = [self._to_tomogram_layer(tomogram, volume_info, resolution, contrast_limits)]

        annotation_layer_info = self.get_annotation_layer_info(alignment_metadata_path)
        largest_ratio = 1.0

        for _, info in annotation_layer_info.items():
            shape = info["shape"]
<<<<<<< HEAD
            if shape == "SegmentationMask" or shape == "InstanceSegmentationMask":
=======
            args = {**info["args"], "output_resolution": resolution}
            if shape == "SegmentationMask":
>>>>>>> c836ba0e
                layers.append(self._to_segmentation_mask_layer(**args))
            elif shape in {"Point", "OrientedPoint", "InstanceSegmentation"}:
                if shape == "OrientedPoint":
                    # Check if oriented point has produced meshes
                    has_mesh = self._has_oriented_mesh(args["source_path"])
                    if has_mesh:
                        layers.append(self._to_mesh_layer(**args))
                        print(
                            f"{shape} {args['name_prefix']} has meshes -> hiding raw {shape} layer in neuroglancer in favor of mesh layer",
                        )
                        args = {**args, "visible": False}
                layers.append(self._to_point_layer(**args))
            elif info["shape"] in {"TriangularMesh", "TriangularMeshGroup"}:
                layers.append(self._to_triangular_mesh_layer(**args))

            largest_ratio = max(largest_ratio, info.get("voxel_spacing_ratio", 1.0))

        return state_generator.combine_json_layers(layers, scale=resolution, voxel_size_scale=largest_ratio)

    @classmethod
    def _get_annotation_name_prefix(cls, metadata: dict[str, Any], stemmed_metadata_path: str) -> str:
        name = metadata.get("annotation_object", {}).get("name", "Annotation")
        anno_identifier = int(stemmed_metadata_path.split("-")[0])
        return f"{anno_identifier} {name}"

    @classmethod
    def get_default_config(cls) -> list[dict] | None:
        return [{"sources": [{"literal": {"value": ["neuroglancer"]}}]}]<|MERGE_RESOLUTION|>--- conflicted
+++ resolved
@@ -80,13 +80,10 @@
         source_path: str,
         file_metadata: dict[str, Any],
         name_prefix: str,
-        color: str | dict[int, str],
-        resolution: tuple[float, float, float],
-<<<<<<< HEAD
+        color: str,
+        resolution: tuple[float, float, float],
+        output_resolution: tuple[float, float, float] | None = None,
         visible_segments: tuple[int, ...] = (1,),
-=======
-        output_resolution: tuple[float, float, float] | None = None,
->>>>>>> c836ba0e
         **kwargs,
     ) -> dict[str, Any]:
         output_resolution = output_resolution or resolution
@@ -249,30 +246,21 @@
                 is_instance_seg = shape == "InstanceSegmentation" or shape == "InstanceSegmentationMask"
 
                 args = {
-                    "source_path": path,
-                    "file_metadata": file,
-                    "name_prefix": name_prefix,
-                    "color": hex_colors[0],
-                    "shape": shape,
-<<<<<<< HEAD
-=======
-                    "voxel_spacing_ratio": ratio,
-                    "args": {
-                        "source_path": path,
-                        "file_metadata": file,
-                        "name_prefix": name_prefix,
-                        "color": hex_colors[0],
-                        "shape": shape,
-                        "resolution": (voxel_spacing * 1e-10,) * 3,
-                    },
->>>>>>> c836ba0e
-                }
+
+                            "source_path": path,
+                            "file_metadata": file,
+                            "name_prefix": name_prefix,
+                            "color": hex_colors[0],
+                            "shape": shape,
+                            "resolution": (voxel_spacing * 1e-10,) * 3,
+
+                    }
 
                 if shape == "InstanceSegmentationMask":
                     args["visible_segments"] = visible_segments
                     args["color"] = dict(zip(visible_segments, hex_colors))
 
-                annotation_layer_info[file.get("path")] = {"shape": shape, "args": args}
+                annotation_layer_info[file.get("path")] = {"shape": shape, "voxel_spacing_ratio": ratio, "args": args}
 
                 if not is_instance_seg:
                     colors_used.append(float_colors[0])
@@ -334,7 +322,6 @@
         t = time()
         print("Start contrast limit computation for", tomogram)
         contrast_limits = tomogram.get_contrast_limits()
-
         print(f"Computed contrast limit {contrast_limits} in  {(time() - t):.2f}s")
         layers = [self._to_tomogram_layer(tomogram, volume_info, resolution, contrast_limits)]
 
@@ -343,12 +330,8 @@
 
         for _, info in annotation_layer_info.items():
             shape = info["shape"]
-<<<<<<< HEAD
+            args = {**info["args"], "output_resolution": resolution}
             if shape == "SegmentationMask" or shape == "InstanceSegmentationMask":
-=======
-            args = {**info["args"], "output_resolution": resolution}
-            if shape == "SegmentationMask":
->>>>>>> c836ba0e
                 layers.append(self._to_segmentation_mask_layer(**args))
             elif shape in {"Point", "OrientedPoint", "InstanceSegmentation"}:
                 if shape == "OrientedPoint":
