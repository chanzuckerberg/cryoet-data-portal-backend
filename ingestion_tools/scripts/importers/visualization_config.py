import json
import os.path
from pathlib import Path
from typing import TYPE_CHECKING, Any

import cryoet_data_portal_neuroglancer.state_generator as state_generator

from common import colors
from common.colors import generate_hash, to_base_hash_input
from common.finders import DefaultImporterFactory
from common.image import VolumeInfo
from common.metadata import NeuroglancerMetadata
from importers.base_importer import BaseImporter

if TYPE_CHECKING:
    from importers.tomogram import TomogramImporter
else:
    TomogramImporter = "TomogramImporter"


class VisualizationConfigImporter(BaseImporter):
    type_key = "viz_config"
    plural_key = "viz_config"
    finder_factory = DefaultImporterFactory
    has_metadata = False
    dir_path = (
        "{dataset_name}/{run_name}/Reconstructions/VoxelSpacing{voxel_spacing_name}/NeuroglancerPrecompute/"
        "{tomogram_id}-neuroglancer_config.json"
    )

    def import_item(self) -> None:
        if not self.is_import_allowed():
            print(f"Skipping import of {self.name}")
            return
<<<<<<< HEAD
        tomogram_metadata = self._get_tomogram_metadata()
        if not tomogram_metadata.get("is_visualization_default"):
            print("Skipping import for tomogram that is not configured for default_visualization")
            return
        ng_contents = self._create_config(tomogram_metadata.get("alignment_metadata_path"))
        meta = NeuroglancerMetadata(self.config.fs, self.get_deposition().name, ng_contents)
        meta.write_metadata(self.get_output_path())

    def _get_tomogram_metadata(self) -> dict[str, Any]:
        tomo_metadata_path = self.get_tomogram().get_metadata_path()
        with open(self.config.fs.localreadable(tomo_metadata_path), "r") as f:
            metadata = json.load(f)
        return metadata or {}
=======
        tomogram = self.get_tomogram()
        if not tomogram.get_base_metadata().get("is_visualization_default"):
            print("Skipping import for tomogram that is not configured for default_visualization")
            return
        ng_contents = self._create_config(tomogram.alignment_metadata_path)
        meta = NeuroglancerMetadata(self.config.fs, self.get_deposition().name, ng_contents)
        meta.write_metadata(self.get_output_path())
>>>>>>> 7204736c

    def _get_annotation_metadata_files(self) -> list[str]:
        # Getting a list of paths to the annotation metadata files using glob instead of using the annotation finder
        # to get all the annotations and not just the ones associated with the current deposition
        annotation_path = self.config.resolve_output_path("annotation_metadata", self, {"annotation_id": "*"})
        return self.config.fs.glob(os.path.join(annotation_path, "*.json"))

    def _to_directory_path(self, path: str) -> str:
        return path.removeprefix(self.config.output_prefix).removeprefix("/")

    def _to_tomogram_layer(
        self,
        tomogram: TomogramImporter,
        volume_info: VolumeInfo,
        resolution: tuple[float, float, float],
    ) -> dict[str, Any]:
        zarr_dir_path = self._to_directory_path(f"{tomogram.get_output_path()}.zarr")
        return state_generator.generate_image_layer(
            zarr_dir_path,
            scale=resolution,
            url=self.config.https_prefix,
            size=volume_info.get_dimensions(),
            name=self.get_run().name,
            mean=volume_info.dmean,
            rms=volume_info.rms,
            start={d: getattr(volume_info, f"{d}start") for d in "xyz"},
        )

    def _to_segmentation_mask_layer(
        self,
        source_path: str,
        file_metadata: dict[str, Any],
        name_prefix: str,
        color: str,
        resolution: tuple[float, float, float],
    ) -> dict[str, Any]:
        return state_generator.generate_segmentation_mask_layer(
            source_path,
            f"{name_prefix} segmentation",
            self.config.https_prefix,
            color=color,
            scale=resolution,
            is_visible=file_metadata.get("is_visualization_default"),
        )

    def _to_point_layer(
        self,
        source_path: str,
        file_metadata: dict[str, Any],
        name_prefix: str,
        color: str,
        resolution: tuple[float, float, float],
        is_instance_segmentation: bool,
    ) -> dict[str, Any]:
        return state_generator.generate_point_layer(
            source_path,
            f"{name_prefix} point",
            self.config.https_prefix,
            color=color,
            scale=resolution,
            is_visible=file_metadata.get("is_visualization_default"),
            is_instance_segmentation=is_instance_segmentation,
        )

    def _create_config(self, alignment_metadata_path: str) -> dict[str, Any]:
        tomogram = self.get_tomogram()
        volume_info = tomogram.get_output_volume_info()
        voxel_size = round(volume_info.voxel_size, 3)
        resolution = (voxel_size * 1e-10,) * 3
        layers = [self._to_tomogram_layer(tomogram, volume_info, resolution)]

        precompute_path = self.config.resolve_output_path("annotation_viz", self)

        # TODO: Update the annotation metadata to be fetched from all voxel spacings once, we start supporting the
        #  co-ordinate transformation in neuroglancer
        annotation_metadata_paths = self._get_annotation_metadata_files()
        colors_used = []

        for annotation_metadata_path in annotation_metadata_paths:
            with open(self.config.fs.localreadable(annotation_metadata_path), "r") as f:
                metadata = json.load(f)
            if metadata.get("alignment_metadata_path") != alignment_metadata_path:
                print(f"Skipping annotation {annotation_metadata_path} with different alignment metadata")
                continue
            annotation_hash_input = to_base_hash_input(metadata)
            metadata_file_name = Path(annotation_metadata_path).stem
            if not metadata_file_name.split("-")[0].isdigit():
                # If the file name does not start with a number, use the id from the directory
                annotation_id = os.path.basename(os.path.dirname(annotation_metadata_path))
                metadata_file_name = f"{annotation_id}-{metadata_file_name}"
            name_prefix = self._get_annotation_name_prefix(metadata, metadata_file_name)

            for file in metadata.get("files", []):
                # Skip mrc files as we will only generate layers for zarr volumes and ndjson files
                if file.get("format") not in {"zarr", "ndjson"}:
                    continue

                shape = file.get("shape")
                color_seed = generate_hash({**annotation_hash_input, **{"shape": shape}})
                hex_colors, float_colors = colors.get_hex_colors(1, exclude=colors_used, seed=color_seed)
                path = self._to_directory_path(
                    os.path.join(precompute_path, f"{metadata_file_name}_{shape.lower()}"),
                )
                if shape == "SegmentationMask":
                    layers.append(self._to_segmentation_mask_layer(path, file, name_prefix, hex_colors[0], resolution))
                    colors_used.append(float_colors[0])
                elif shape in {"Point", "OrientedPoint", "InstanceSegmentation"}:
                    is_instance_seg = shape == "InstanceSegmentation"
                    layer = self._to_point_layer(path, file, name_prefix, hex_colors[0], resolution, is_instance_seg)
                    layers.append(layer)
                    if not is_instance_seg:
                        colors_used.append(float_colors[0])
                else:
                    print(f"Skipping file with unknown shape {shape}")

        return state_generator.combine_json_layers(layers, scale=resolution)

    @classmethod
    def _get_annotation_name_prefix(cls, metadata: dict[str, Any], stemmed_metadata_path: str) -> str:
        name = metadata.get("annotation_object", {}).get("name", "Annotation")
        anno_identifier = int(stemmed_metadata_path.split("-")[0])
        return f"{anno_identifier} {name}"

    @classmethod
    def get_default_config(cls) -> list[dict] | None:
        return [{"sources": [{"literal": {"value": ["neuroglancer"]}}]}]<|MERGE_RESOLUTION|>--- conflicted
+++ resolved
@@ -32,21 +32,7 @@
         if not self.is_import_allowed():
             print(f"Skipping import of {self.name}")
             return
-<<<<<<< HEAD
-        tomogram_metadata = self._get_tomogram_metadata()
-        if not tomogram_metadata.get("is_visualization_default"):
-            print("Skipping import for tomogram that is not configured for default_visualization")
-            return
-        ng_contents = self._create_config(tomogram_metadata.get("alignment_metadata_path"))
-        meta = NeuroglancerMetadata(self.config.fs, self.get_deposition().name, ng_contents)
-        meta.write_metadata(self.get_output_path())
-
-    def _get_tomogram_metadata(self) -> dict[str, Any]:
-        tomo_metadata_path = self.get_tomogram().get_metadata_path()
-        with open(self.config.fs.localreadable(tomo_metadata_path), "r") as f:
-            metadata = json.load(f)
-        return metadata or {}
-=======
+          
         tomogram = self.get_tomogram()
         if not tomogram.get_base_metadata().get("is_visualization_default"):
             print("Skipping import for tomogram that is not configured for default_visualization")
@@ -54,7 +40,6 @@
         ng_contents = self._create_config(tomogram.alignment_metadata_path)
         meta = NeuroglancerMetadata(self.config.fs, self.get_deposition().name, ng_contents)
         meta.write_metadata(self.get_output_path())
->>>>>>> 7204736c
 
     def _get_annotation_metadata_files(self) -> list[str]:
         # Getting a list of paths to the annotation metadata files using glob instead of using the annotation finder
