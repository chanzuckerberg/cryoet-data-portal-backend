--- conflicted
+++ resolved
@@ -5,13 +5,9 @@
 
 import cryoet_data_portal_neuroglancer.state_generator as state_generator
 
-<<<<<<< HEAD
 from common import colors
-from common.config import DataImportConfig
-=======
 from common.config import DepositionImportConfig
 from common.finders import DefaultImporterFactory
->>>>>>> c326993e
 from common.metadata import NeuroglancerMetadata
 from importers.base_importer import BaseImporter
 
@@ -27,54 +23,23 @@
     finder_factory = DefaultImporterFactory
     has_metadata = False
 
-<<<<<<< HEAD
-    def import_neuroglancer_config(self) -> str:
-        dest_file = self.get_output_path()
-        tomogram_zarr_dir = self.parent.get_output_path() + ".zarr"
-        ng_contents = self.create_config_json(tomogram_zarr_dir)
-        meta = NeuroglancerMetadata(self.config.fs, ng_contents)
-        meta.write_metadata(dest_file)
-        return dest_file
-
-    def create_config_json(self, zarr_dir: str) -> dict[str, Any]:
-        zarr_dir_path = zarr_dir.removeprefix(self.config.output_prefix).removeprefix("/")
-        voxel_size = self.parent.get_voxel_spacing()
-        resolution = (voxel_size * 1e-10, voxel_size * 1e-10, voxel_size * 1e-10)
-        volume_header = self.parent.get_output_header()
-        run_name = self.parent.get_run().run_name
-=======
     def import_item(self) -> str:
         dest_file = self.get_output_path()
-        ng_contents = self.get_config_json(self.get_tomogram().get_output_path() + ".zarr")
+        ng_contents = self._get_config_json(self.get_tomogram().get_output_path() + ".zarr")
         meta = NeuroglancerMetadata(self.config.fs, self.config.deposition_id, ng_contents)
         meta.write_metadata(dest_file)
         return dest_file
 
-    def get_config_json(self, zarr_dir: str) -> dict[str, Any]:
-        zarr_dir_url_path = zarr_dir.removeprefix(self.config.output_prefix)
-        zarr_url = urljoin(self.config.https_prefix, zarr_dir_url_path)
+    def _get_annotation_metadata_files(self) -> list[str]:
+        annotation_path = self.config.resolve_output_path("annotation_metadata", self)
+        return self.config.fs.glob(os.path.join(annotation_path, "*.json"))
+
+    def _get_config_json(self, zarr_dir: str) -> dict[str, Any]:
+        zarr_dir_path = zarr_dir.removeprefix(self.config.output_prefix).removeprefix("/")
         voxel_size = self.get_voxel_spacing().as_float()
+        resolution = (voxel_size * 1e-10, voxel_size * 1e-10, voxel_size * 1e-10)
         volume_header = self.get_tomogram().get_output_header()
-        dimensions = {k: [voxel_size * 1e-10, "m"] for k in "xyz"}
-        return {
-            "dimensions": dimensions,
-            "position": self.get_position(volume_header),
-            "crossSectionScale": self.get_cross_section_scale(volume_header),
-            "crossSectionBackgroundColor": "#000000",
-            "layers": [
-                {
-                    "type": "image",
-                    "source": f"zarr://{zarr_url}",
-                    "opacity": 0.51,
-                    "shader": "#uicontrol invlerp normalized\n\nvoid main() {\n  emitGrayscale(normalized());\n}\n",
-                    "shaderControls": self.get_shader_controller(volume_header),
-                    "name": "tomogram",
-                },
-            ],
-            "selectedLayer": {"visible": True, "layer": "tomogram"},
-            "layout": "4panel",
-        }
->>>>>>> c326993e
+        run_name = self.get_run().name
 
         image_layer = state_generator.generate_image_layer(
             zarr_dir_path,
@@ -90,8 +55,7 @@
         colors_used = []
 
         ng_output_path = self.config.resolve_output_path("neuroglancer_precompute", run_name, voxel_size)
-        annotation_metadata_paths = self._get_annotation_metadata_files(run_name, voxel_size)
-        for annotation_metadata_path in annotation_metadata_paths:
+        for annotation_metadata_path in self._get_annotation_metadata_files():
             local_path = self.config.fs.localreadable(annotation_metadata_path)
             with open(local_path, "r") as f:
                 metadata = json.load(f)
@@ -140,18 +104,5 @@
         return state_generator.combine_json_layers(layers, scale=resolution)
 
     @classmethod
-<<<<<<< HEAD
-    def find_ng(cls, config: DataImportConfig, tomo: TomogramImporter) -> list["NeuroglancerImporter"]:
-        return [cls(config=config, parent=tomo)]
-
-    def _get_path(self, key: str, run_name: str, voxel_size: str) -> str:
-        return self.config.resolve_output_path(key, run_name, voxel_size)
-
-    def _get_annotation_metadata_files(self, run_name: str, voxel_size: float) -> list[str]:
-        annotation_path = self._get_path("annotation_metadata", run_name, "{:.3f}".format(voxel_size))
-        pattern = os.path.join(annotation_path, "*.json")
-        return self.config.fs.glob(pattern)
-=======
     def find_ng(cls, config: DepositionImportConfig, tomo: TomogramImporter) -> list["NeuroglancerImporter"]:
-        return [cls(config=config, parent=tomo)]
->>>>>>> c326993e
+        return [cls(config=config, parent=tomo)]