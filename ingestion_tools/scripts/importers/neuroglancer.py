from typing import TYPE_CHECKING, Any
from urllib.parse import urljoin

<<<<<<< HEAD
from common.config import DepositionImportConfig
=======
import numpy as np

from common.config import DataImportConfig
>>>>>>> 3aed2f1b
from common.metadata import NeuroglancerMetadata
from importers.base_importer import BaseImporter
from common.finders import DefaultImporterFactory

if TYPE_CHECKING:
    from importers.tomogram import TomogramImporter
else:
    TomogramImporter = "TomogramImporter"


class NeuroglancerImporter(BaseImporter):
    type_key = "neuroglancer"
    finder_factory = DefaultImporterFactory
    dependencies = ["tomogram"]
    has_metadata = False

    def import_neuroglancer(self) -> str:
        dest_file = self.get_output_path()
        ng_contents = self.get_config_json(self.parent.get_output_path() + ".zarr")
        meta = NeuroglancerMetadata(self.config.fs, self.config.deposition_id, ng_contents)
        meta.write_metadata(dest_file)
        return dest_file

    def get_config_json(self, zarr_dir: str) -> dict[str, Any]:
        zarr_dir_url_path = zarr_dir.removeprefix(self.config.output_prefix)
        zarr_url = urljoin(self.config.https_prefix, zarr_dir_url_path)
        voxel_size = self.parent.get_voxel_spacing()
        volume_header = self.parent.get_output_header()
        dimensions = {k: [voxel_size * 1e-10, "m"] for k in "xyz"}
        return {
            "dimensions": dimensions,
            "position": self.get_position(volume_header),
            "crossSectionScale": self.get_cross_section_scale(volume_header),
            "crossSectionBackgroundColor": "#000000",
            "layers": [
                {
                    "type": "image",
                    "source": f"zarr://{zarr_url}",
                    "opacity": 0.51,
                    "shader": "#uicontrol invlerp normalized\n\nvoid main() {\n  emitGrayscale(normalized());\n}\n",
                    "shaderControls": self.get_shader_controller(volume_header),
                    "name": "tomogram",
                },
            ],
            "selectedLayer": {"visible": True, "layer": "tomogram"},
            "layout": "4panel",
        }

    @classmethod
    def get_cross_section_scale(cls, header: np.recarray) -> float:
        avg_cross_section_render_height = 400
        largest_dimension = max([header[f"n{d}"].item() - header[f"n{d}start"].item() for d in "xyz"])
        return max(largest_dimension / avg_cross_section_render_height, 1)

    @classmethod
    def get_position(cls, header: np.recarray) -> list[float]:
        return [np.round(np.mean([header[f"n{d}"].item(), header[f"n{d}start"].item()])) for d in "xyz"]

    @classmethod
    def get_shader_controller(cls, tomo_header: np.recarray) -> dict[str, Any]:
        width = 3 * tomo_header.rms.item()

        mean = tomo_header.dmean.item()
        start = mean - width
        end = mean + width

        window_width_factor = width * 0.1
        window_start = start - window_width_factor
        window_end = end + window_width_factor

        return {
            "normalized": {
                "range": [start, end],
                "window": [window_start, window_end],
            },
        }

    @classmethod
    def find_ng(cls, config: DepositionImportConfig, tomo: TomogramImporter) -> list["NeuroglancerImporter"]:
        return [cls(config=config, parent=tomo)]<|MERGE_RESOLUTION|>--- conflicted
+++ resolved
@@ -1,13 +1,9 @@
 from typing import TYPE_CHECKING, Any
 from urllib.parse import urljoin
 
-<<<<<<< HEAD
 from common.config import DepositionImportConfig
-=======
 import numpy as np
 
-from common.config import DataImportConfig
->>>>>>> 3aed2f1b
 from common.metadata import NeuroglancerMetadata
 from importers.base_importer import BaseImporter
 from common.finders import DefaultImporterFactory
