--- conflicted
+++ resolved
@@ -1,12 +1,8 @@
 from typing import TYPE_CHECKING, Any
 
 from common.metadata import TomoMetadata
-<<<<<<< HEAD
 from common.config import DataImportConfig
-
-=======
 from common.normalize_fields import normalize_fiducial_alignment
->>>>>>> 34d02465
 from importers.base_importer import VolumeImporter
 from importers.key_image import KeyImageImporter
 
@@ -20,11 +16,7 @@
     type_key = "tomogram"
     cached_find_results: dict[str, Any] = {}
 
-<<<<<<< HEAD
     def get_voxel_spacing(self) -> float:
-=======
-    def get_voxel_spacing(self):
->>>>>>> 34d02465
         if self.config.tomo_format != "mrc":
             raise NotImplementedError("implement handling for other tomo input formats!")
         if voxel_spacing := self.get_base_metadata().get("voxel_spacing"):
