import os
from typing import Any

from common.config import DepositionImportConfig
from common.finders import DefaultImporterFactory
from common.id_helper import IdentifierHelper
from common.image import VolumeInfo, get_volume_info
from common.metadata import TomoMetadata
from common.normalize_fields import normalize_fiducial_alignment
from importers.base_importer import VolumeImporter
from importers.key_image import KeyImageImporter


class TomogramIdentifierHelper(IdentifierHelper):
    @classmethod
    def _get_container_key(cls, config: DepositionImportConfig, parents: dict[str, Any], *args, **kwargs) -> str:
        return parents["voxel_spacing"].get_output_path()

    @classmethod
    def _get_metadata_glob(cls, config: DepositionImportConfig, parents: dict[str, Any], *args, **kwargs) -> str:
        voxel_spacing = parents["voxel_spacing"]
        tomogram_dir_path = config.resolve_output_path("tomogram", voxel_spacing)
        return os.path.join(tomogram_dir_path, "*tomogram_metadata.json")

    @classmethod
    def _generate_hash_key(
        cls,
        container_key: str,
        metadata: dict[str, Any],
        parents: dict[str, Any],
        *args,
        **kwargs,
    ) -> str:
        return "-".join(
            [
                container_key,
                metadata.get("alignment_metadata_path", kwargs.get("alignment_metadata_path", "")),
                metadata.get("reconstruction_method", ""),
                metadata.get("processing", ""),
                str(metadata.get("deposition_id", int(parents["deposition"].name))),
            ],
        )


class TomogramImporter(VolumeImporter):
    type_key = "tomogram"
    plural_key = "tomograms"
    finder_factory = DefaultImporterFactory
    cached_find_results: dict[str, Any] = {}
    has_metadata = True
    dir_path = "{dataset_name}/{run_name}/Tomograms/VoxelSpacing{voxel_spacing_name}/CanonicalTomogram"
    metadata_path = (
        "{dataset_name}/{run_name}/Tomograms/VoxelSpacing{voxel_spacing_name}/CanonicalTomogram/tomogram_metadata.json"
    )

    def __init__(
        self,
        config: DepositionImportConfig,
        metadata: dict[str, Any],
        name: str,
        path: str,
        parents: dict[str, Any],
    ):
        super().__init__(config=config, metadata=metadata, name=name, path=path, parents=parents)
        self.alignment_metadata_path = self.get_alignment_metadata_path()
        self.identifier = TomogramIdentifierHelper.get_identifier(
            config,
            self.get_base_metadata(),
            self.parents,
            alignment_metadata_path=self.alignment_metadata_path,
        )

    def import_item(self) -> None:
        if not self.is_import_allowed():
            print(f"Skipping import of {self.name}")
            return
        self.scale_mrcfile(
            write_mrc=self.config.write_mrc,
            write_zarr=self.config.write_zarr,
            voxel_spacing=self.get_voxel_spacing().as_float(),
        )

    def get_identifier(self) -> int:
        return self.identifier

    def get_metadata_path(self) -> str:
        return super().get_metadata_path().format(identifier=self.identifier)

    def import_metadata(self) -> None:
        if not self.is_import_allowed():
            print(f"Skipping import of {self.name}")
            return
        dest_tomo_metadata = self.get_metadata_path()
        merge_data = self.load_extra_metadata()
        parent_args = dict(self.parents)
        parent_args["tomogram"] = self
        key_photo_types = ["snapshot", "thumbnail"]
        merge_data["key_photo"] = {}
        for keyimage in KeyImageImporter.finder(self.config, **parent_args):
            if keyimage.name in key_photo_types:
                merge_data["key_photo"][keyimage.name] = keyimage.find_key_image_path(keyimage.name)
        base_metadata = self.get_base_metadata()
        merge_data["voxel_spacing"] = self.get_voxel_spacing().as_float()
        # Enforce our schema for these values.
        base_metadata["fiducial_alignment_status"] = normalize_fiducial_alignment(
            base_metadata.get("fiducial_alignment_status"),
        )
        merge_data["alignment_metadata_path"] = self.alignment_metadata_path
        merge_data["neuroglancer_config_path"] = self.get_neuroglancer_config_path()
        metadata = TomoMetadata(self.config.fs, self.get_deposition().name, base_metadata)
        metadata.write_metadata(dest_tomo_metadata, merge_data)

    def get_source_volume_info(self) -> VolumeInfo:
        return get_volume_info(self.config.fs, self.volume_filename)

<<<<<<< HEAD
    def get_alignment_metadata_path(self) -> str:
        from importers.alignment import AlignmentImporter

        for alignment in AlignmentImporter.finder(self.config, **self.parents):
            return alignment.get_metadata_path()
        # TODO: This should be an error, but we need to fix the data first.
        return None

    def get_neuroglancer_config_path(self) -> str:
        if self.metadata.get("is_visualization_default"):
            # TODO: Refactor this to a method in the viz_config importer with identifier in the name
            return self.config.resolve_output_path("viz_config", self).format(identifier=self.identifier)

        return None
=======
    @classmethod
    def get_name_and_path(cls, metadata: dict, name: str, path: str, results: dict[str, str]) -> [str, str, dict]:
        filename = metadata.get("omezarr_dir")
        complete_path = os.path.join(os.path.dirname(path), filename)
        return filename, complete_path, {filename: complete_path}
>>>>>>> 6993f72c
<|MERGE_RESOLUTION|>--- conflicted
+++ resolved
@@ -113,7 +113,6 @@
     def get_source_volume_info(self) -> VolumeInfo:
         return get_volume_info(self.config.fs, self.volume_filename)
 
-<<<<<<< HEAD
     def get_alignment_metadata_path(self) -> str:
         from importers.alignment import AlignmentImporter
 
@@ -128,10 +127,9 @@
             return self.config.resolve_output_path("viz_config", self).format(identifier=self.identifier)
 
         return None
-=======
+
     @classmethod
     def get_name_and_path(cls, metadata: dict, name: str, path: str, results: dict[str, str]) -> [str, str, dict]:
         filename = metadata.get("omezarr_dir")
         complete_path = os.path.join(os.path.dirname(path), filename)
-        return filename, complete_path, {filename: complete_path}
->>>>>>> 6993f72c
+        return filename, complete_path, {filename: complete_path}