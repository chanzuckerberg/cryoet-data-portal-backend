import os
from typing import TYPE_CHECKING, Any, Optional

import numpy as np
from mrcfile.mrcobject import MrcObject

from common.image import get_header, get_tomo_metadata, get_voxel_size, scale_mrcfile

if TYPE_CHECKING:
    from common.config import DataImportConfig
    from importers.run import RunImporter
    from importers.dataset import DatasetImporter
    from importers.tomogram import TomogramImporter
else:
    RunImporter = "RunImporter"
    DatasetImporter = "DatasetImporter"
    TomogramImporter = "TomogramImporter"


class BaseImporter:
    type_key: str
    cached_find_results: dict[str, "BaseImporter"] = {}

    def __init__(self, config: "DataImportConfig", parent: Optional["BaseImporter"] = None):
        self.config = config
        self.parent = parent

    def parent_getter(self, type_key: str) -> "BaseImporter":
        parent = self
        while True:
            if not parent:
                raise ValueError(f"Could not find parent of type {type_key}")
            if parent.type_key == type_key:
                return parent
            else:
                parent = parent.parent

    def get_glob_vars(self) -> dict[str, Any]:
        run_name = self.get_run().run_name
        glob_vars = self.config.get_run_data_map(run_name)

        glob_vars["run_name"] = run_name
        # TODO: remove these in favor of the singular tsv file
        glob_vars["mapped_tomo_name"] = self.config.run_to_tomo_map.get(run_name)
        glob_vars["mapped_frame_name"] = self.config.run_to_frame_map.get(run_name)
        glob_vars["mapped_ts_name"] = self.config.run_to_ts_map.get(run_name)

        return glob_vars

    def get_run(self) -> RunImporter:
        return self.parent_getter("run")

    def get_dataset(self) -> DatasetImporter:
        return self.parent_getter("dataset")

    def get_tomogram(self) -> TomogramImporter:
        return self.parent_getter("tomogram")

    def get_output_path(self) -> str:
        return self.config.get_output_path(self)

    def get_base_metadata(self) -> dict[str, Any]:
        return self.config.get_expanded_metadata(self)

    def get_metadata_path(self) -> str:
        return self.config.get_metadata_path(self)


class VolumeImporter(BaseImporter):
    def __init__(
        self,
        path: str,
        *args: list[Any],
        **kwargs: dict[str, Any],
    ):
        super().__init__(*args, **kwargs)
        self.volume_filename = path

    def get_voxel_size(self) -> np.float32:
        return get_voxel_size(self.config.fs, self.volume_filename)

    def get_header(self) -> MrcObject:
        return get_header(self.config.fs, self.volume_filename)

    def get_output_header(self) -> MrcObject:
        output_prefix = self.get_output_path()
        return get_header(self.config.fs, f"{output_prefix}.mrc")

    def scale_mrcfile(
        self,
        scale_z_axis: bool = True,
        write_zarr: bool = True,
        write_mrc: bool = True,
<<<<<<< HEAD
        voxel_spacing: float | None = None,
=======
        voxel_spacing=None,
>>>>>>> 34d02465
    ) -> dict[str, Any]:
        output_prefix = self.get_output_path()
        return scale_mrcfile(
            self.config.fs,
            output_prefix,
            self.volume_filename,
            scale_z_axis=scale_z_axis,
            write_mrc=write_mrc,
            write_zarr=write_zarr,
            header_mapper=self.mrc_header_mapper,
            voxel_spacing=voxel_spacing,
        )

    def get_output_path(self) -> str:
        output_dir = super().get_output_path()
        return os.path.join(output_dir, self.get_run().run_name)

    def load_extra_metadata(self) -> dict[str, Any]:
        run: RunImporter = self.get_run()
        output_prefix = self.get_output_path()
        metadata = get_tomo_metadata(self.config.fs, output_prefix)
        metadata["run_name"] = run.run_name
        return metadata

    def mrc_header_mapper(self, header):
        pass<|MERGE_RESOLUTION|>--- conflicted
+++ resolved
@@ -91,11 +91,8 @@
         scale_z_axis: bool = True,
         write_zarr: bool = True,
         write_mrc: bool = True,
-<<<<<<< HEAD
         voxel_spacing: float | None = None,
-=======
-        voxel_spacing=None,
->>>>>>> 34d02465
+
     ) -> dict[str, Any]:
         output_prefix = self.get_output_path()
         return scale_mrcfile(
