--- conflicted
+++ resolved
@@ -452,12 +452,7 @@
         output_dir = super().get_output_path()
         return self.annotation_metadata.get_filename_prefix(output_dir, self.identifier)
 
-<<<<<<< HEAD
     def import_item(self):
-=======
-    def import_annotations(self, write_mrc: bool = True, write_zarr: bool = True):
-        run_name = self.parent.get_run().run_name
->>>>>>> 3e8df158
         dest_prefix = self.get_output_path()
         for source in self.sources:
             # Don't panic if we don't have a source file for this annotation source
@@ -471,13 +466,8 @@
                 self.config.input_path,
                 dest_prefix,
                 self.parent.get_voxel_spacing(),
-<<<<<<< HEAD
                 self.config.write_mrc,
                 self.config.write_zarr,
-=======
-                write_mrc,
-                write_zarr,
->>>>>>> 3e8df158
             )
 
     def import_metadata(self):
