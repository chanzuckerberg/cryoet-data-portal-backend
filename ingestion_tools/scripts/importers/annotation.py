--- conflicted
+++ resolved
@@ -76,7 +76,10 @@
         source_args = {k: v for k, v in self.source.items() if k not in {"shape", "glob_string", "glob_strings"}}
         alignment_path = self._get_alignment_metadata_path(config, parents)
         identifier = AnnotationIdentifierHelper.get_identifier(
-            config, metadata, parents, alignment_metadata_path=alignment_path,
+            config,
+            metadata,
+            parents,
+            alignment_metadata_path=alignment_path,
         )
         instance_args = {
             "identifier": identifier,
@@ -85,11 +88,8 @@
             "name": name,
             "path": path,
             "parents": parents,
-<<<<<<< HEAD
             "alignment_metadata_path": alignment_path,
-=======
             "allow_imports": allow_imports,
->>>>>>> 6993f72c
             **source_args,
         }
         shape = self.source["shape"]
