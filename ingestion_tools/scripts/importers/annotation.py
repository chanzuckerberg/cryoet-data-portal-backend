--- conflicted
+++ resolved
@@ -4,11 +4,7 @@
 from abc import abstractmethod
 from collections import defaultdict
 from functools import partial
-<<<<<<< HEAD
-from typing import Any, TYPE_CHECKING, TypedDict
-=======
-from typing import TYPE_CHECKING, Any
->>>>>>> 08e41d17
+from typing import Any, TYPE_CHECKING
 
 import ndjson
 
