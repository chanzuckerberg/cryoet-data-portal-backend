import json
import os
import os.path
<<<<<<< HEAD
from pathlib import Path
from typing import TYPE_CHECKING, Any, Dict, List, TypedDict
=======
from collections import defaultdict
from functools import partial
from typing import TYPE_CHECKING, Any, TypedDict
>>>>>>> c326993e

import ndjson

from common import colors
from common import point_converter as pc
from common.config import DepositionImportConfig
from common.finders import (
    BaseFinder,
    DepositionObjectImporterFactory,
    SourceGlobFinder,
)
from common.fs import FileSystemApi
from common.image import check_mask_for_label, scale_mrcfile
from common.metadata import AnnotationMetadata
from importers.base_importer import BaseImporter

if TYPE_CHECKING:
    from importers.voxel_spacing import VoxelSpacingImporter
else:
    VoxelSpacingImporter = "VoxelSpacingImporter"


from cryoet_data_portal_neuroglancer.precompute import points


class AnnotationObject(TypedDict):
    name: str
    id: str
    description: str
    state: str


class AnnotationSource(TypedDict):
    columns: str
    shape: str
    file_format: str
    delimiter: str | None
    binning: int | None
    order: str | None
    filter_value: str | None
    is_visualization_default: bool | None
    mask_label: str | None


class AnnotationMap(TypedDict):
    metadata: dict[str, Any]
    sources: list[AnnotationSource]


# This class is basically a global var that lets us cache metadata and identifiers for annotations,
# so we can generate non-conflicting sequential identifiers for annotations as they're imported.
class AnnotationIdentifierHelper:
    next_identifier: dict[str, int] = defaultdict(partial(int, 100))
    cached_identifiers: dict[str, int] = {}
    loaded_vs_metadatas: dict[str, bool] = {}

    @classmethod
    def load_current_ids(cls, next_id_key: str, config: DepositionImportConfig, vs: VoxelSpacingImporter):
        if next_id_key in cls.loaded_vs_metadatas:
            return
        metadatas = {}
        vs_path = config.resolve_output_path("annotation", vs)
        metadata_glob = f"{vs_path}/*.json"
        for file in config.fs.glob(metadata_glob):
            identifier = int(os.path.basename(file).split("-")[0])
            if identifier >= cls.next_identifier[next_id_key]:
                cls.next_identifier[next_id_key] = identifier + 1
            metadata = json.loads(config.fs.open(file, "r").read())
            metadatas[identifier] = metadata
            current_ids_key = cls.get_ids_key(next_id_key, config, metadata)
            cls.cached_identifiers[current_ids_key] = identifier
        cls.loaded_vs_metadatas[next_id_key] = True

    @classmethod
    def get_ids_key(cls, next_id_key, config, metadata):
        return "-".join(
            [
                next_id_key,
                str(metadata.get("deposition_id", config.deposition_id)),
                metadata["annotation_object"].get("description") or "",
                metadata["annotation_object"]["name"],
                metadata["annotation_method"],
            ],
        )

    @classmethod
    def get_identifier(cls, config: DepositionImportConfig, metadata: dict[str, Any], parents: dict[str, Any]):
        vs = parents["voxel_spacing"]
        next_id_key = vs.get_output_path()

        current_ids_key = cls.get_ids_key(next_id_key, config, metadata)
        cls.load_current_ids(next_id_key, config, vs)

        if cached_id := cls.cached_identifiers.get(current_ids_key):
            return cached_id

        return_value = cls.next_identifier[next_id_key]
        cls.cached_identifiers[current_ids_key] = return_value
        cls.next_identifier[next_id_key] += 1
        return return_value


class AnnotationImporterFactory(DepositionObjectImporterFactory):
    def load(
        self,
        config: DepositionImportConfig,
        **parent_objects: dict[str, Any] | None,
    ) -> BaseFinder:
        source = self.source
        return SourceGlobFinder(source["glob_string"])

    def _instantiate(
        self,
        cls,
        config: DepositionImportConfig,
        metadata: dict[str, Any],
        name: str,
        path: str,
        parents: dict[str, Any] | None,
    ):
        source_args = {k: v for k, v in self.source.items() if k not in ["shape", "glob_string"]}
        instance_args = {
            "identifier": AnnotationIdentifierHelper.get_identifier(config, metadata, parents),
            "config": config,
            "metadata": metadata,
            "name": name,
            "path": path,
            "parents": parents,
            **source_args,
        }
        shape = self.source["shape"]
        if shape == "SegmentationMask":
            anno = SegmentationMaskAnnotation(**instance_args)
        if shape == "SemanticSegmentationMask":
            anno = SemanticSegmentationMaskAnnotation(**instance_args)
        if shape == "OrientedPoint":
            anno = OrientedPointAnnotation(**instance_args)
        if shape == "Point":
            anno = PointAnnotation(**instance_args)
        if shape == "InstanceSegmentation":
            anno = InstanceSegmentationAnnotation(**instance_args)
        if not anno:
            raise NotImplementedError(f"Unknown shape {shape}")
        if anno.is_valid(config.fs):
            return anno


class AnnotationImporter(BaseImporter):
    type_key = "annotation"
    plural_key = "annotations"
    finder_factory = AnnotationImporterFactory
    has_metadata = True
    written_metadata_files = []  # This is a *class* variable that helps us avoid writing metadata files multiple times.

    def __init__(
        self,
        identifier: int,
        *args,
        **kwargs,
    ) -> None:
        super().__init__(*args, **kwargs)
        self.identifier: int = identifier
        self.local_metadata = {"object_count": 0, "files": []}
        self.annotation_metadata = AnnotationMetadata(self.config.fs, self.config.deposition_id, self.metadata)

    # Functions to support writing annotation data
    def import_item(self):
        dest_prefix = self.get_output_path()
        self.convert(
            self.config.fs,
            dest_prefix,
        )

    # Functions to support writing annotation metadata
    def get_output_path(self):
        output_dir = super().get_output_path()
        return self.annotation_metadata.get_filename_prefix(output_dir, self.identifier)

    def import_metadata(self):
        dest_prefix = self.get_output_path()
        filename = f"{dest_prefix}.json"
        if filename in self.written_metadata_files:
            return  # We've already written this metadata file

        anno_files = [
            item
            for item in AnnotationImporter.finder(self.config, **self.parents)
            if item.identifier == self.identifier
        ]

        output_dir = self.get_output_path()
        path = os.path.relpath(output_dir, self.config.output_prefix)
        files = []
        for source in anno_files:
            files.extend(source.get_metadata(path))

        self.local_metadata["object_count"] = max([anno.get_object_count(output_dir) for anno in anno_files], default=0)
        self.local_metadata["files"] = files

        self.written_metadata_files.append(filename)
        self.annotation_metadata.write_metadata(filename, self.local_metadata)


class BaseAnnotationSource(AnnotationImporter):
    is_visualization_default: bool
    valid_file_formats: list[str] = []

    shape: str
    file_format: str

    is_visualization_default: bool | None

    def __init__(
        self,
        file_format: str,
        is_visualization_default: bool = False,
        *args,
        **kwargs,
    ) -> None:
        self.file_format = file_format
        self.is_visualization_default = is_visualization_default

        if self.valid_file_formats and self.file_format not in self.valid_file_formats:
            raise Exception("Invalid file format")

<<<<<<< HEAD
    def get_object_count(self, fs: FileSystemApi, output_prefix: str) -> int:
=======
        super().__init__(*args, **kwargs)

    def get_object_count(self, output_prefix: str):
>>>>>>> c326993e
        # We currently don't count objects in segmentation masks.
        return 0

    def is_valid(self, *args, **kwargs):
        # To be overridden by subclasses to communicate whether this source contains valid information for this run.
        return True

    def get_neuroglancer_precompute_path(self, annotation_path: str, output_prefix: str) -> str:
        file_name = os.path.basename(f"{annotation_path}_{self.shape.lower()}")
        return os.path.join(output_prefix, file_name, "")

    def neuroglancer_precompute(
        self,
        fs: FileSystemApi,
        annotation_path: str,
        output_prefix: str,
        voxel_spacing: float,
    ):
        pass

    def convert(
        self,
        fs: FileSystemApi,
        output_prefix: str,
    ):
        pass


class VolumeAnnotationSource(BaseAnnotationSource):
    valid_file_formats: list[str] = ["mrc"]

    def get_output_filename(self, output_prefix: str, extension: str | None = None):
        filename = f"{output_prefix}_{self.shape.lower()}"
        if extension:
            filename = f"{filename}.{extension}"
        return filename

    def get_metadata(self, output_prefix: str):
        metadata = [
            {
                "format": fmt,
                "path": self.get_output_filename(output_prefix, fmt),
                "shape": self.shape,
                "is_visualization_default": self.is_visualization_default,
            }
            for fmt in ["zarr", "mrc"]
        ]
        return metadata


class SegmentationMaskAnnotation(VolumeAnnotationSource):
    shape = "SegmentationMask"  # Don't expose SemanticSegmentationMask to the public portal.

    def convert(
        self,
        fs: FileSystemApi,
        output_prefix: str,
    ):
        return scale_mrcfile(
            fs,
            self.get_output_filename(output_prefix),
            self.path,
            write_mrc=self.config.write_mrc,
            write_zarr=self.config.write_zarr,
            voxel_spacing=self.get_voxel_spacing().as_float(),
        )


<<<<<<< HEAD
class SemanticSegmentationMaskFile(SegmentationMaskFile):
=======
class SemanticSegmentationMaskAnnotation(VolumeAnnotationSource):
    shape = "SegmentationMask"  # Don't expose SemanticSegmentationMask to the public portal.

    mask_label: int

>>>>>>> c326993e
    def __init__(
        self,
        mask_label: int | None = None,
        *args,
        **kwargs,
    ) -> None:
        super().__init__(*args, **kwargs)
        if not mask_label:
            mask_label = 1
        self.mask_label = mask_label

    def convert(
        self,
        fs: FileSystemApi,
        output_prefix: str,
    ):
        return scale_mrcfile(
            fs,
            self.get_output_filename(output_prefix),
            self.path,
            label=self.mask_label,
            write_mrc=self.config.write_mrc,
            write_zarr=self.config.write_zarr,
            voxel_spacing=self.get_voxel_spacing().as_float(),
        )

    def is_valid(self, fs: FileSystemApi) -> bool:
        try:
            input_file = self.path
            return check_mask_for_label(fs, input_file, self.mask_label)
        except Exception:
            return False


class AbstractPointAnnotation(BaseAnnotationSource):
    shape = "Point"
    map_functions = {}
    valid_file_formats = []

    def __init__(
        self,
        binning: int | None = None,
        *args,
        **kwargs,
    ) -> None:
        if not binning:
            binning = 1
        self.binning = binning

        super().__init__(*args, **kwargs)

    def get_converter_args(self):
        return {}

    def load(
        self,
        fs: FileSystemApi,
        filename: str,
    ) -> list[pc.Point | pc.InstancePoint | pc.OrientedPoint]:
        method = self.map_functions[self.file_format]
        local_file = fs.localreadable(filename)

        try:
            points = method(local_file, **self.get_converter_args())
        except ValueError as err:
            print(err)
            return []

        return points

    def get_metadata(self, output_prefix: str):
        metadata = [
            {
                "format": "ndjson",
                "path": self.get_output_filename(output_prefix),
                "shape": self.shape,
                "is_visualization_default": self.is_visualization_default,
            },
        ]
        return metadata

    def get_output_filename(self, output_prefix: str):
<<<<<<< HEAD
        return f"{output_prefix}_{self.shape.lower()}.ndjson"

    def get_object_count(self, fs: FileSystemApi, output_prefix: str):
        return len(self.get_output_data(fs, output_prefix))
=======
        filename = f"{output_prefix}_{self.shape.lower()}.ndjson"
        return filename

    def get_object_count(self, output_prefix):
        return len(self.get_output_data(self.config.fs, output_prefix))
>>>>>>> c326993e

    def get_output_data(self, fs, output_prefix):
        with fs.open(self.get_output_filename(output_prefix), "r") as f:
            annotations = ndjson.load(f)
        return annotations

    def convert(
        self,
        fs: FileSystemApi,
        output_prefix: str,
    ):
        filename = self.get_output_filename(output_prefix)
        annotations = self.load(fs, self.path)
        with fs.open(filename, "w") as fh:
            ndjson.dump([a.to_dict() for a in annotations], fh)

    def neuroglancer_precompute_args(
        self,
        fs: FileSystemApi,
        output_prefix: str,
        metadata: dict[str, Any],
    ) -> dict[str, Any]:
        return {}

    def neuroglancer_precompute(
        self,
        fs: FileSystemApi,
        annotation_path: str,
        output_prefix: str,
        voxel_spacing: float,
    ):
        precompute_path = self.get_neuroglancer_precompute_path(annotation_path, output_prefix)
        tmp_path = fs.localwritable(precompute_path)
        annotation_metadata_path = fs.localreadable(f"{annotation_path}.json")
        with open(annotation_metadata_path) as f:
            annotation_metadata = json.load(f)
        points.encode_annotation(
            self.get_output_data(fs, annotation_path),
            annotation_metadata,
            Path(tmp_path),
            voxel_spacing * 1e-10,
            **self.neuroglancer_precompute_args(fs, output_prefix, annotation_metadata),
        )
        fs.push(tmp_path)


class PointAnnotation(AbstractPointAnnotation):
    shape = "Point"
    map_functions = {
        "csv": pc.from_csv,
        "csv_with_header": pc.from_csv_with_header,
        "mod": pc.from_mod,
    }
    valid_file_formats = list(map_functions.keys())

    columns: str
    delimiter: str

    def __init__(
        self,
        columns: str | None = None,
        delimiter: str | None = None,
        *args,
        **kwargs,
    ) -> None:
        if not delimiter:
            delimiter = ","
        self.delimiter = delimiter

        if not columns:
            columns = "xyz"
        self.columns = columns

        super().__init__(*args, **kwargs)

    def get_converter_args(self):
        return {
            "binning": self.binning,
            "order": self.columns,
            "delimiter": self.delimiter,
        }


class OrientedPointAnnotation(AbstractPointAnnotation):
    shape = "OrientedPoint"
    map_functions = {
        "relion3_star": pc.from_relion3_star,
        "relion4_star": pc.from_relion4_star,
        "tomoman_relion_star": pc.from_tomoman_relion_star,
        "stopgap_star": pc.from_stopgap_star,
    }
    valid_file_formats = list(map_functions.keys())

    binning: int
    order: str | None
    filter_value: str

    def __init__(
        self,
        filter_value: str | None = None,
        order: str | None = None,
        *args,
        **kwargs,
    ) -> None:
        self.order = order
        super().__init__(*args, **kwargs)
        self.filter_value = None
        if filter_value:
            self.filter_value = filter_value.format(**self.get_glob_vars())

    def get_converter_args(self):
        return {
            "binning": self.binning,
            "order": self.order,
            "filter_value": self.filter_value,
        }

    def neuroglancer_precompute_args(
        self,
        fs: FileSystemApi,
        output_prefix: str,
        metadata: dict[str, Any],
    ) -> dict[str, Any]:
        return {"is_oriented": True}


class InstanceSegmentationAnnotation(OrientedPointAnnotation):
    shape = "InstanceSegmentation"
    map_functions = {
        "tardis": pc.from_tardis,
    }
    valid_file_formats = list(map_functions.keys())

    def get_object_count(self, output_prefix):
        data = self.get_output_data(self.config.fs, output_prefix)

<<<<<<< HEAD
        # Converter arguments
        if filter_value:
            self.filter_value = filter_value.format(**glob_vars)
        else:
            self.filter_value = ""

        self.order = order
        self.binning = binning
        self.converter_args = {
            "order": self.order,
            "binning": self.binning,
            "filter_value": self.filter_value,
        }

    def get_object_count(self, fs: FileSystemApi, output_prefix: str) -> int:
        # In case of instance segmentation, we need to count the unique IDs (i.e. number of instances)
        return len(self._get_distinct_ids(fs, output_prefix))

    def neuroglancer_precompute_args(
        self,
        fs: FileSystemApi,
        output_prefix: str,
        metadata: dict[str, Any],
    ) -> dict[str, Any]:
        ids = self._get_distinct_ids(fs, output_prefix)
        color_map = dict(zip(ids, colors.get_instance_seg_colors(len(ids))))
        object_name = metadata.get("annotation_object", {}).get("name", "")
        names_by_id = {id: f"{object_name} {id}" for id in ids}
        return {
            "names_by_id": names_by_id,
            "label_key_mapper": lambda x: x["instance_id"],
            "color_mapper": lambda x: color_map.get(x["instance_id"], (255, 255, 255)),
        }

    def _get_distinct_ids(self, fs: FileSystemApi, output_prefix: str) -> set[int]:
        data = self.get_output_data(fs, output_prefix)
        return {d["instance_id"] for d in data}


def annotation_source_factory(source_config, glob_vars):
    if source_config["shape"] == "SegmentationMask":
        return SegmentationMaskFile(**source_config, glob_vars=glob_vars)
    if source_config["shape"] == "SemanticSegmentationMask":
        return SemanticSegmentationMaskFile(**source_config, glob_vars=glob_vars)
    if source_config["shape"] == "OrientedPoint":
        return OrientedPointFile(**source_config, glob_vars=glob_vars)
    if source_config["shape"] == "Point":
        return PointFile(**source_config, glob_vars=glob_vars)
    if source_config["shape"] == "InstanceSegmentation":
        return InstanceSegmentationFile(**source_config, glob_vars=glob_vars)
    raise NotImplementedError(f"Unknown shape {source_config['shape']}")


class AnnotationImporter(BaseImporter):
    type_key = "annotation"

    def __init__(
        self,
        identifier: int,
        annotation_config: AnnotationMap,
        annotation_metadata: AnnotationMetadata,
        *args,
        **kwargs,
    ) -> None:
        super().__init__(*args, **kwargs)
        self.identifier: int = identifier
        self.annotation_config = annotation_config
        self.annotation_metadata = annotation_metadata
        self.local_metadata = {"object_count": 0, "files": []}
        self.metadata = annotation_config["metadata"]

        sources = [annotation_source_factory(item, self.get_glob_vars()) for item in annotation_config["sources"]]
        self.sources = [source for source in sources if source.is_valid(self.config.fs, self.config.input_path)]

    def has_valid_source(self):
        return len(self.sources) > 0

    def get_output_files(self, fs, output_dir):
        path = os.path.relpath(output_dir, self.config.output_prefix)
        files = []
        for source in self.sources:
            files.extend(source.get_metadata(path))
        return files

    def get_object_count(self) -> int:
        object_counts = []
        dest_prefix = self.get_output_path()
        for source in self.sources:
            object_counts.append(source.get_object_count(self.config.fs, dest_prefix))
        return max(object_counts) if object_counts else 0

    def get_output_path(self):
        output_dir = super().get_output_path()
        return self.annotation_metadata.get_filename_prefix(output_dir, self.identifier)

    def import_annotations(self, write_mrc: bool = True, write_zarr: bool = True):
        run_name = self.parent.get_run().run_name
        dest_prefix = self.get_output_path()
        for source in self.sources:
            # Don't panic if we don't have a source file for this annotation source
            try:
                source.get_source_file(self.config.fs, self.config.input_path)
            except Exception:
                print(f"Skipping writing annotations for run {run_name} due to missing files")
                continue
            source.convert(
                self.config.fs,
                self.config.input_path,
                dest_prefix,
                self.parent.get_voxel_spacing(),
                write_mrc,
                write_zarr,
            )

    def import_metadata(self):
        run_name = self.parent.get_run().run_name
        print(f"importing annotations for {run_name}")
        real_sources = 0
        for source in self.sources:
            # Don't panic if we don't have a source file for this annotation source
            try:
                source.get_source_file(self.config.fs, self.config.input_path)
                real_sources += 1
            except Exception:
                continue
        if not real_sources:
            print(f"Skipping writing metadata for run {run_name} due to missing files")
            return
        dest_prefix = self.get_output_path()
        self.local_metadata["object_count"] = self.get_object_count()
        self.local_metadata["files"] = self.get_output_files(self.config.fs, dest_prefix)

        filename = f"{dest_prefix}.json"
        print(filename)
        self.annotation_metadata.write_metadata(filename, self.local_metadata)

    def import_neuroglancer_component(self):
        run_name = self.parent.get_run().run_name
        voxel_size = self.config.get_run_voxelsize(self)
        ng_output_path = self.config.resolve_output_path("neuroglancer_precompute", run_name, voxel_size)
        for source in self.sources:
            try:
                source.get_source_file(self.config.fs, self.config.input_path)
            except Exception:
                print(f"Skipping generating annotations neuroglancer config for run {run_name} due to missing files")
                continue
            source.neuroglancer_precompute(
                self.config.fs,
                self.get_output_path(),
                ng_output_path,
                float(voxel_size),
            )

    @classmethod
    def find_annotations(cls, config, tomo: "TomogramImporter") -> list["AnnotationImporter"]:
        annotations = []
        identifier = 100
        for annotation_config in config.annotation_template:
            metadata = AnnotationMetadata(config.fs, annotation_config["metadata"])
            annotations.append(
                AnnotationImporter(
                    identifier=identifier,
                    config=config,
                    parent=tomo,
                    annotation_metadata=metadata,
                    annotation_config=annotation_config,
                ),
            )
            identifier += 1

        # Annotation has to have at least one valid source to be imported.
        return [a for a in annotations if a.has_valid_source()]
=======
        ids = [d["instance_id"] for d in data]

        # In case of instance segmentation, we need to count the unique IDs (i.e. number of instances)
        return len(set(ids))
>>>>>>> c326993e
<|MERGE_RESOLUTION|>--- conflicted
+++ resolved
@@ -1,14 +1,10 @@
 import json
 import os
 import os.path
-<<<<<<< HEAD
-from pathlib import Path
-from typing import TYPE_CHECKING, Any, Dict, List, TypedDict
-=======
 from collections import defaultdict
 from functools import partial
+from pathlib import Path
 from typing import TYPE_CHECKING, Any, TypedDict
->>>>>>> c326993e
 
 import ndjson
 
@@ -211,480 +207,6 @@
         self.written_metadata_files.append(filename)
         self.annotation_metadata.write_metadata(filename, self.local_metadata)
 
-
-class BaseAnnotationSource(AnnotationImporter):
-    is_visualization_default: bool
-    valid_file_formats: list[str] = []
-
-    shape: str
-    file_format: str
-
-    is_visualization_default: bool | None
-
-    def __init__(
-        self,
-        file_format: str,
-        is_visualization_default: bool = False,
-        *args,
-        **kwargs,
-    ) -> None:
-        self.file_format = file_format
-        self.is_visualization_default = is_visualization_default
-
-        if self.valid_file_formats and self.file_format not in self.valid_file_formats:
-            raise Exception("Invalid file format")
-
-<<<<<<< HEAD
-    def get_object_count(self, fs: FileSystemApi, output_prefix: str) -> int:
-=======
-        super().__init__(*args, **kwargs)
-
-    def get_object_count(self, output_prefix: str):
->>>>>>> c326993e
-        # We currently don't count objects in segmentation masks.
-        return 0
-
-    def is_valid(self, *args, **kwargs):
-        # To be overridden by subclasses to communicate whether this source contains valid information for this run.
-        return True
-
-    def get_neuroglancer_precompute_path(self, annotation_path: str, output_prefix: str) -> str:
-        file_name = os.path.basename(f"{annotation_path}_{self.shape.lower()}")
-        return os.path.join(output_prefix, file_name, "")
-
-    def neuroglancer_precompute(
-        self,
-        fs: FileSystemApi,
-        annotation_path: str,
-        output_prefix: str,
-        voxel_spacing: float,
-    ):
-        pass
-
-    def convert(
-        self,
-        fs: FileSystemApi,
-        output_prefix: str,
-    ):
-        pass
-
-
-class VolumeAnnotationSource(BaseAnnotationSource):
-    valid_file_formats: list[str] = ["mrc"]
-
-    def get_output_filename(self, output_prefix: str, extension: str | None = None):
-        filename = f"{output_prefix}_{self.shape.lower()}"
-        if extension:
-            filename = f"{filename}.{extension}"
-        return filename
-
-    def get_metadata(self, output_prefix: str):
-        metadata = [
-            {
-                "format": fmt,
-                "path": self.get_output_filename(output_prefix, fmt),
-                "shape": self.shape,
-                "is_visualization_default": self.is_visualization_default,
-            }
-            for fmt in ["zarr", "mrc"]
-        ]
-        return metadata
-
-
-class SegmentationMaskAnnotation(VolumeAnnotationSource):
-    shape = "SegmentationMask"  # Don't expose SemanticSegmentationMask to the public portal.
-
-    def convert(
-        self,
-        fs: FileSystemApi,
-        output_prefix: str,
-    ):
-        return scale_mrcfile(
-            fs,
-            self.get_output_filename(output_prefix),
-            self.path,
-            write_mrc=self.config.write_mrc,
-            write_zarr=self.config.write_zarr,
-            voxel_spacing=self.get_voxel_spacing().as_float(),
-        )
-
-
-<<<<<<< HEAD
-class SemanticSegmentationMaskFile(SegmentationMaskFile):
-=======
-class SemanticSegmentationMaskAnnotation(VolumeAnnotationSource):
-    shape = "SegmentationMask"  # Don't expose SemanticSegmentationMask to the public portal.
-
-    mask_label: int
-
->>>>>>> c326993e
-    def __init__(
-        self,
-        mask_label: int | None = None,
-        *args,
-        **kwargs,
-    ) -> None:
-        super().__init__(*args, **kwargs)
-        if not mask_label:
-            mask_label = 1
-        self.mask_label = mask_label
-
-    def convert(
-        self,
-        fs: FileSystemApi,
-        output_prefix: str,
-    ):
-        return scale_mrcfile(
-            fs,
-            self.get_output_filename(output_prefix),
-            self.path,
-            label=self.mask_label,
-            write_mrc=self.config.write_mrc,
-            write_zarr=self.config.write_zarr,
-            voxel_spacing=self.get_voxel_spacing().as_float(),
-        )
-
-    def is_valid(self, fs: FileSystemApi) -> bool:
-        try:
-            input_file = self.path
-            return check_mask_for_label(fs, input_file, self.mask_label)
-        except Exception:
-            return False
-
-
-class AbstractPointAnnotation(BaseAnnotationSource):
-    shape = "Point"
-    map_functions = {}
-    valid_file_formats = []
-
-    def __init__(
-        self,
-        binning: int | None = None,
-        *args,
-        **kwargs,
-    ) -> None:
-        if not binning:
-            binning = 1
-        self.binning = binning
-
-        super().__init__(*args, **kwargs)
-
-    def get_converter_args(self):
-        return {}
-
-    def load(
-        self,
-        fs: FileSystemApi,
-        filename: str,
-    ) -> list[pc.Point | pc.InstancePoint | pc.OrientedPoint]:
-        method = self.map_functions[self.file_format]
-        local_file = fs.localreadable(filename)
-
-        try:
-            points = method(local_file, **self.get_converter_args())
-        except ValueError as err:
-            print(err)
-            return []
-
-        return points
-
-    def get_metadata(self, output_prefix: str):
-        metadata = [
-            {
-                "format": "ndjson",
-                "path": self.get_output_filename(output_prefix),
-                "shape": self.shape,
-                "is_visualization_default": self.is_visualization_default,
-            },
-        ]
-        return metadata
-
-    def get_output_filename(self, output_prefix: str):
-<<<<<<< HEAD
-        return f"{output_prefix}_{self.shape.lower()}.ndjson"
-
-    def get_object_count(self, fs: FileSystemApi, output_prefix: str):
-        return len(self.get_output_data(fs, output_prefix))
-=======
-        filename = f"{output_prefix}_{self.shape.lower()}.ndjson"
-        return filename
-
-    def get_object_count(self, output_prefix):
-        return len(self.get_output_data(self.config.fs, output_prefix))
->>>>>>> c326993e
-
-    def get_output_data(self, fs, output_prefix):
-        with fs.open(self.get_output_filename(output_prefix), "r") as f:
-            annotations = ndjson.load(f)
-        return annotations
-
-    def convert(
-        self,
-        fs: FileSystemApi,
-        output_prefix: str,
-    ):
-        filename = self.get_output_filename(output_prefix)
-        annotations = self.load(fs, self.path)
-        with fs.open(filename, "w") as fh:
-            ndjson.dump([a.to_dict() for a in annotations], fh)
-
-    def neuroglancer_precompute_args(
-        self,
-        fs: FileSystemApi,
-        output_prefix: str,
-        metadata: dict[str, Any],
-    ) -> dict[str, Any]:
-        return {}
-
-    def neuroglancer_precompute(
-        self,
-        fs: FileSystemApi,
-        annotation_path: str,
-        output_prefix: str,
-        voxel_spacing: float,
-    ):
-        precompute_path = self.get_neuroglancer_precompute_path(annotation_path, output_prefix)
-        tmp_path = fs.localwritable(precompute_path)
-        annotation_metadata_path = fs.localreadable(f"{annotation_path}.json")
-        with open(annotation_metadata_path) as f:
-            annotation_metadata = json.load(f)
-        points.encode_annotation(
-            self.get_output_data(fs, annotation_path),
-            annotation_metadata,
-            Path(tmp_path),
-            voxel_spacing * 1e-10,
-            **self.neuroglancer_precompute_args(fs, output_prefix, annotation_metadata),
-        )
-        fs.push(tmp_path)
-
-
-class PointAnnotation(AbstractPointAnnotation):
-    shape = "Point"
-    map_functions = {
-        "csv": pc.from_csv,
-        "csv_with_header": pc.from_csv_with_header,
-        "mod": pc.from_mod,
-    }
-    valid_file_formats = list(map_functions.keys())
-
-    columns: str
-    delimiter: str
-
-    def __init__(
-        self,
-        columns: str | None = None,
-        delimiter: str | None = None,
-        *args,
-        **kwargs,
-    ) -> None:
-        if not delimiter:
-            delimiter = ","
-        self.delimiter = delimiter
-
-        if not columns:
-            columns = "xyz"
-        self.columns = columns
-
-        super().__init__(*args, **kwargs)
-
-    def get_converter_args(self):
-        return {
-            "binning": self.binning,
-            "order": self.columns,
-            "delimiter": self.delimiter,
-        }
-
-
-class OrientedPointAnnotation(AbstractPointAnnotation):
-    shape = "OrientedPoint"
-    map_functions = {
-        "relion3_star": pc.from_relion3_star,
-        "relion4_star": pc.from_relion4_star,
-        "tomoman_relion_star": pc.from_tomoman_relion_star,
-        "stopgap_star": pc.from_stopgap_star,
-    }
-    valid_file_formats = list(map_functions.keys())
-
-    binning: int
-    order: str | None
-    filter_value: str
-
-    def __init__(
-        self,
-        filter_value: str | None = None,
-        order: str | None = None,
-        *args,
-        **kwargs,
-    ) -> None:
-        self.order = order
-        super().__init__(*args, **kwargs)
-        self.filter_value = None
-        if filter_value:
-            self.filter_value = filter_value.format(**self.get_glob_vars())
-
-    def get_converter_args(self):
-        return {
-            "binning": self.binning,
-            "order": self.order,
-            "filter_value": self.filter_value,
-        }
-
-    def neuroglancer_precompute_args(
-        self,
-        fs: FileSystemApi,
-        output_prefix: str,
-        metadata: dict[str, Any],
-    ) -> dict[str, Any]:
-        return {"is_oriented": True}
-
-
-class InstanceSegmentationAnnotation(OrientedPointAnnotation):
-    shape = "InstanceSegmentation"
-    map_functions = {
-        "tardis": pc.from_tardis,
-    }
-    valid_file_formats = list(map_functions.keys())
-
-    def get_object_count(self, output_prefix):
-        data = self.get_output_data(self.config.fs, output_prefix)
-
-<<<<<<< HEAD
-        # Converter arguments
-        if filter_value:
-            self.filter_value = filter_value.format(**glob_vars)
-        else:
-            self.filter_value = ""
-
-        self.order = order
-        self.binning = binning
-        self.converter_args = {
-            "order": self.order,
-            "binning": self.binning,
-            "filter_value": self.filter_value,
-        }
-
-    def get_object_count(self, fs: FileSystemApi, output_prefix: str) -> int:
-        # In case of instance segmentation, we need to count the unique IDs (i.e. number of instances)
-        return len(self._get_distinct_ids(fs, output_prefix))
-
-    def neuroglancer_precompute_args(
-        self,
-        fs: FileSystemApi,
-        output_prefix: str,
-        metadata: dict[str, Any],
-    ) -> dict[str, Any]:
-        ids = self._get_distinct_ids(fs, output_prefix)
-        color_map = dict(zip(ids, colors.get_instance_seg_colors(len(ids))))
-        object_name = metadata.get("annotation_object", {}).get("name", "")
-        names_by_id = {id: f"{object_name} {id}" for id in ids}
-        return {
-            "names_by_id": names_by_id,
-            "label_key_mapper": lambda x: x["instance_id"],
-            "color_mapper": lambda x: color_map.get(x["instance_id"], (255, 255, 255)),
-        }
-
-    def _get_distinct_ids(self, fs: FileSystemApi, output_prefix: str) -> set[int]:
-        data = self.get_output_data(fs, output_prefix)
-        return {d["instance_id"] for d in data}
-
-
-def annotation_source_factory(source_config, glob_vars):
-    if source_config["shape"] == "SegmentationMask":
-        return SegmentationMaskFile(**source_config, glob_vars=glob_vars)
-    if source_config["shape"] == "SemanticSegmentationMask":
-        return SemanticSegmentationMaskFile(**source_config, glob_vars=glob_vars)
-    if source_config["shape"] == "OrientedPoint":
-        return OrientedPointFile(**source_config, glob_vars=glob_vars)
-    if source_config["shape"] == "Point":
-        return PointFile(**source_config, glob_vars=glob_vars)
-    if source_config["shape"] == "InstanceSegmentation":
-        return InstanceSegmentationFile(**source_config, glob_vars=glob_vars)
-    raise NotImplementedError(f"Unknown shape {source_config['shape']}")
-
-
-class AnnotationImporter(BaseImporter):
-    type_key = "annotation"
-
-    def __init__(
-        self,
-        identifier: int,
-        annotation_config: AnnotationMap,
-        annotation_metadata: AnnotationMetadata,
-        *args,
-        **kwargs,
-    ) -> None:
-        super().__init__(*args, **kwargs)
-        self.identifier: int = identifier
-        self.annotation_config = annotation_config
-        self.annotation_metadata = annotation_metadata
-        self.local_metadata = {"object_count": 0, "files": []}
-        self.metadata = annotation_config["metadata"]
-
-        sources = [annotation_source_factory(item, self.get_glob_vars()) for item in annotation_config["sources"]]
-        self.sources = [source for source in sources if source.is_valid(self.config.fs, self.config.input_path)]
-
-    def has_valid_source(self):
-        return len(self.sources) > 0
-
-    def get_output_files(self, fs, output_dir):
-        path = os.path.relpath(output_dir, self.config.output_prefix)
-        files = []
-        for source in self.sources:
-            files.extend(source.get_metadata(path))
-        return files
-
-    def get_object_count(self) -> int:
-        object_counts = []
-        dest_prefix = self.get_output_path()
-        for source in self.sources:
-            object_counts.append(source.get_object_count(self.config.fs, dest_prefix))
-        return max(object_counts) if object_counts else 0
-
-    def get_output_path(self):
-        output_dir = super().get_output_path()
-        return self.annotation_metadata.get_filename_prefix(output_dir, self.identifier)
-
-    def import_annotations(self, write_mrc: bool = True, write_zarr: bool = True):
-        run_name = self.parent.get_run().run_name
-        dest_prefix = self.get_output_path()
-        for source in self.sources:
-            # Don't panic if we don't have a source file for this annotation source
-            try:
-                source.get_source_file(self.config.fs, self.config.input_path)
-            except Exception:
-                print(f"Skipping writing annotations for run {run_name} due to missing files")
-                continue
-            source.convert(
-                self.config.fs,
-                self.config.input_path,
-                dest_prefix,
-                self.parent.get_voxel_spacing(),
-                write_mrc,
-                write_zarr,
-            )
-
-    def import_metadata(self):
-        run_name = self.parent.get_run().run_name
-        print(f"importing annotations for {run_name}")
-        real_sources = 0
-        for source in self.sources:
-            # Don't panic if we don't have a source file for this annotation source
-            try:
-                source.get_source_file(self.config.fs, self.config.input_path)
-                real_sources += 1
-            except Exception:
-                continue
-        if not real_sources:
-            print(f"Skipping writing metadata for run {run_name} due to missing files")
-            return
-        dest_prefix = self.get_output_path()
-        self.local_metadata["object_count"] = self.get_object_count()
-        self.local_metadata["files"] = self.get_output_files(self.config.fs, dest_prefix)
-
-        filename = f"{dest_prefix}.json"
-        print(filename)
-        self.annotation_metadata.write_metadata(filename, self.local_metadata)
-
     def import_neuroglancer_component(self):
         run_name = self.parent.get_run().run_name
         voxel_size = self.config.get_run_voxelsize(self)
@@ -702,28 +224,341 @@
                 float(voxel_size),
             )
 
-    @classmethod
-    def find_annotations(cls, config, tomo: "TomogramImporter") -> list["AnnotationImporter"]:
-        annotations = []
-        identifier = 100
-        for annotation_config in config.annotation_template:
-            metadata = AnnotationMetadata(config.fs, annotation_config["metadata"])
-            annotations.append(
-                AnnotationImporter(
-                    identifier=identifier,
-                    config=config,
-                    parent=tomo,
-                    annotation_metadata=metadata,
-                    annotation_config=annotation_config,
-                ),
-            )
-            identifier += 1
-
-        # Annotation has to have at least one valid source to be imported.
-        return [a for a in annotations if a.has_valid_source()]
-=======
-        ids = [d["instance_id"] for d in data]
-
+
+class BaseAnnotationSource(AnnotationImporter):
+    is_visualization_default: bool
+    valid_file_formats: list[str] = []
+
+    shape: str
+    file_format: str
+
+    def __init__(
+        self,
+        file_format: str,
+        is_visualization_default: bool = False,
+        *args,
+        **kwargs,
+    ) -> None:
+        self.file_format = file_format
+        self.is_visualization_default = is_visualization_default
+
+        if self.valid_file_formats and self.file_format not in self.valid_file_formats:
+            raise Exception("Invalid file format")
+
+        super().__init__(*args, **kwargs)
+
+    def get_object_count(self, output_prefix: str):
+        return 0
+
+    def is_valid(self, *args, **kwargs):
+        # To be overridden by subclasses to communicate whether this source contains valid information for this run.
+        return True
+
+    def get_neuroglancer_precompute_path(self, annotation_path: str, output_prefix: str) -> str:
+        file_name = os.path.basename(f"{annotation_path}_{self.shape.lower()}")
+        return os.path.join(output_prefix, file_name, "")
+
+    def neuroglancer_precompute(
+        self,
+        fs: FileSystemApi,
+        annotation_path: str,
+        output_prefix: str,
+        voxel_spacing: float,
+    ):
+        pass
+
+    def convert(
+        self,
+        fs: FileSystemApi,
+        output_prefix: str,
+    ):
+        pass
+
+
+class VolumeAnnotationSource(BaseAnnotationSource):
+    valid_file_formats: list[str] = ["mrc"]
+
+    def get_output_filename(self, output_prefix: str, extension: str | None = None):
+        filename = f"{output_prefix}_{self.shape.lower()}"
+        if extension:
+            filename = f"{filename}.{extension}"
+        return filename
+
+    def get_metadata(self, output_prefix: str):
+        metadata = [
+            {
+                "format": fmt,
+                "path": self.get_output_filename(output_prefix, fmt),
+                "shape": self.shape,
+                "is_visualization_default": self.is_visualization_default,
+            }
+            for fmt in ["zarr", "mrc"]
+        ]
+        return metadata
+
+
+class SegmentationMaskAnnotation(VolumeAnnotationSource):
+    shape = "SegmentationMask"  # Don't expose SemanticSegmentationMask to the public portal.
+
+    def convert(
+        self,
+        fs: FileSystemApi,
+        output_prefix: str,
+    ):
+        return scale_mrcfile(
+            fs,
+            self.get_output_filename(output_prefix),
+            self.path,
+            write_mrc=self.config.write_mrc,
+            write_zarr=self.config.write_zarr,
+            voxel_spacing=self.get_voxel_spacing().as_float(),
+        )
+
+
+class SemanticSegmentationMaskAnnotation(VolumeAnnotationSource):
+    shape = "SegmentationMask"  # Don't expose SemanticSegmentationMask to the public portal.
+
+    mask_label: int
+
+    def __init__(
+        self,
+        mask_label: int | None = None,
+        *args,
+        **kwargs,
+    ) -> None:
+        super().__init__(*args, **kwargs)
+        if not mask_label:
+            mask_label = 1
+        self.mask_label = mask_label
+
+    def convert(
+        self,
+        fs: FileSystemApi,
+        output_prefix: str,
+    ):
+        return scale_mrcfile(
+            fs,
+            self.get_output_filename(output_prefix),
+            self.path,
+            label=self.mask_label,
+            write_mrc=self.config.write_mrc,
+            write_zarr=self.config.write_zarr,
+            voxel_spacing=self.get_voxel_spacing().as_float(),
+        )
+
+    def is_valid(self, fs: FileSystemApi) -> bool:
+        try:
+            input_file = self.path
+            return check_mask_for_label(fs, input_file, self.mask_label)
+        except Exception:
+            return False
+
+
+class AbstractPointAnnotation(BaseAnnotationSource):
+    shape = "Point"
+    map_functions = {}
+    valid_file_formats = []
+
+    def __init__(
+        self,
+        binning: int | None = None,
+        *args,
+        **kwargs,
+    ) -> None:
+        if not binning:
+            binning = 1
+        self.binning = binning
+
+        super().__init__(*args, **kwargs)
+
+    def get_converter_args(self):
+        return {}
+
+    def load(
+        self,
+        fs: FileSystemApi,
+        filename: str,
+    ) -> list[pc.Point | pc.InstancePoint | pc.OrientedPoint]:
+        method = self.map_functions[self.file_format]
+        local_file = fs.localreadable(filename)
+
+        try:
+            points = method(local_file, **self.get_converter_args())
+        except ValueError as err:
+            print(err)
+            return []
+
+        return points
+
+    def get_metadata(self, output_prefix: str):
+        metadata = [
+            {
+                "format": "ndjson",
+                "path": self.get_output_filename(output_prefix),
+                "shape": self.shape,
+                "is_visualization_default": self.is_visualization_default,
+            },
+        ]
+        return metadata
+
+    def get_output_filename(self, output_prefix: str):
+        return f"{output_prefix}_{self.shape.lower()}.ndjson"
+
+    def get_object_count(self, output_prefix: str):
+        return len(self.get_output_data(self.config.fs, output_prefix))
+
+    def get_output_data(self, fs, output_prefix):
+        with fs.open(self.get_output_filename(output_prefix), "r") as f:
+            annotations = ndjson.load(f)
+        return annotations
+
+    def convert(
+        self,
+        fs: FileSystemApi,
+        output_prefix: str,
+    ):
+        filename = self.get_output_filename(output_prefix)
+        annotations = self.load(fs, self.path)
+        with fs.open(filename, "w") as fh:
+            ndjson.dump([a.to_dict() for a in annotations], fh)
+
+    def neuroglancer_precompute_args(
+        self,
+        fs: FileSystemApi,
+        output_prefix: str,
+        metadata: dict[str, Any],
+    ) -> dict[str, Any]:
+        return {}
+
+    def neuroglancer_precompute(
+        self,
+        fs: FileSystemApi,
+        annotation_path: str,
+        output_prefix: str,
+        voxel_spacing: float,
+    ):
+        precompute_path = self.get_neuroglancer_precompute_path(annotation_path, output_prefix)
+        tmp_path = fs.localwritable(precompute_path)
+        annotation_metadata_path = fs.localreadable(f"{annotation_path}.json")
+        with open(annotation_metadata_path) as f:
+            annotation_metadata = json.load(f)
+        points.encode_annotation(
+            self.get_output_data(fs, annotation_path),
+            annotation_metadata,
+            Path(tmp_path),
+            voxel_spacing * 1e-10,
+            **self.neuroglancer_precompute_args(fs, output_prefix, annotation_metadata),
+        )
+        fs.push(tmp_path)
+
+
+class PointAnnotation(AbstractPointAnnotation):
+    shape = "Point"
+    map_functions = {
+        "csv": pc.from_csv,
+        "csv_with_header": pc.from_csv_with_header,
+        "mod": pc.from_mod,
+    }
+    valid_file_formats = list(map_functions.keys())
+
+    columns: str
+    delimiter: str
+
+    def __init__(
+        self,
+        columns: str | None = None,
+        delimiter: str | None = None,
+        *args,
+        **kwargs,
+    ) -> None:
+        if not delimiter:
+            delimiter = ","
+        self.delimiter = delimiter
+
+        if not columns:
+            columns = "xyz"
+        self.columns = columns
+
+        super().__init__(*args, **kwargs)
+
+    def get_converter_args(self):
+        return {
+            "binning": self.binning,
+            "order": self.columns,
+            "delimiter": self.delimiter,
+        }
+
+
+class OrientedPointAnnotation(AbstractPointAnnotation):
+    shape = "OrientedPoint"
+    map_functions = {
+        "relion3_star": pc.from_relion3_star,
+        "relion4_star": pc.from_relion4_star,
+        "tomoman_relion_star": pc.from_tomoman_relion_star,
+        "stopgap_star": pc.from_stopgap_star,
+    }
+    valid_file_formats = list(map_functions.keys())
+
+    binning: int
+    order: str | None
+    filter_value: str
+
+    def __init__(
+        self,
+        filter_value: str | None = None,
+        order: str | None = None,
+        *args,
+        **kwargs,
+    ) -> None:
+        self.order = order
+        super().__init__(*args, **kwargs)
+        self.filter_value = None
+        if filter_value:
+            self.filter_value = filter_value.format(**self.get_glob_vars())
+
+    def get_converter_args(self):
+        return {
+            "binning": self.binning,
+            "order": self.order,
+            "filter_value": self.filter_value,
+        }
+
+    def neuroglancer_precompute_args(
+        self,
+        fs: FileSystemApi,
+        output_prefix: str,
+        metadata: dict[str, Any],
+    ) -> dict[str, Any]:
+        return {"is_oriented": True}
+
+
+class InstanceSegmentationAnnotation(OrientedPointAnnotation):
+    shape = "InstanceSegmentation"
+    map_functions = {
+        "tardis": pc.from_tardis,
+    }
+    valid_file_formats = list(map_functions.keys())
+
+    def _get_distinct_ids(self, output_prefix: str) -> set[int]:
+        data = self.get_output_data(self.config.fs, output_prefix)
+        return {d["instance_id"] for d in data}
+
+    def get_object_count(self, output_prefix):
         # In case of instance segmentation, we need to count the unique IDs (i.e. number of instances)
-        return len(set(ids))
->>>>>>> c326993e
+        return len(self._get_distinct_ids(output_prefix))
+
+    def neuroglancer_precompute_args(
+        self,
+        fs: FileSystemApi,
+        output_prefix: str,
+        metadata: dict[str, Any],
+    ) -> dict[str, Any]:
+        ids = self._get_distinct_ids(fs, output_prefix)
+        color_map = dict(zip(ids, colors.get_instance_seg_colors(len(ids))))
+        object_name = metadata.get("annotation_object", {}).get("name", "")
+        names_by_id = {id: f"{object_name} {id}" for id in ids}
+        return {
+            "names_by_id": names_by_id,
+            "label_key_mapper": lambda x: x["instance_id"],
+            "color_mapper": lambda x: color_map.get(x["instance_id"], (255, 255, 255)),
+        }