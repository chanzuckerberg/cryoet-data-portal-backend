import csv
import json
import os
import os.path
from pathlib import Path
from typing import TYPE_CHECKING, Any, TypedDict

import ndjson
import numpy as np

from common import instance_point_converter as ipc
from common import oriented_point_converter as opc
from common.fs import FileSystemApi
from common.image import check_mask_for_label, scale_mrcfile
from common.metadata import AnnotationMetadata
from importers.base_importer import BaseImporter

if TYPE_CHECKING:
    from importers.tomogram import TomogramImporter


from cryo_et_neuroglancer.write_annotations import process_annotation as encode_point_annotation
from cryo_et_neuroglancer.write_segmentation import main as encode_segmentation


class AnnotationObject(TypedDict):
    name: str
    id: str
    description: str
    state: str


class AnnotationSource(TypedDict):
    columns: str
    shape: str
    glob_string: str
    file_format: str
    binning: int | None
    order: str | None
    filter_value: str | None


class AnnotationMap(TypedDict):
    metadata: dict[str, Any]
    sources: list[AnnotationSource]


class BaseAnnotationSource:
    is_visualization_default: bool

    def get_source_file(self, fs: FileSystemApi, input_prefix: str):
        source_path = os.path.join(input_prefix, self.glob_string)
        for file in fs.glob(source_path):
            return file
        raise Exception(f"No annotation source file found for {source_path}!")

    def get_object_count(self, fs: FileSystemApi, output_prefix: str):
        # We currently don't count objects in segmentation masks.
        return 0

    def is_valid(self, *args, **kwargs):
        # To be overridden by subclasses to communicate whether this source contains valid information for this run.
        return True

<<<<<<< HEAD
    def get_local_neuroglancer_path(self, fs: FileSystemApi, annotation_path: str, output_prefix: str) -> str:
        file_name = os.path.basename(f"{annotation_path}_{self.shape.lower()}")
        return fs.localwritable(os.path.join(output_prefix, file_name, ""))

    def neuroglancer_precompute(
        self,
        fs: FileSystemApi,
        annotation_path: str,
        output_prefix: str,
        voxel_spacing: float,
=======
    def convert(
        self,
        fs: FileSystemApi,
        input_prefix: str,
        output_prefix: str,
        voxel_spacing: float,
        write_mrc: bool = True,
        write_zarr: bool = True,
>>>>>>> 3e8df158
    ):
        pass


class VolumeAnnotationSource(BaseAnnotationSource):
    shape: str

    def get_output_filename(self, output_prefix: str, extension: str | None = None):
        filename = f"{output_prefix}_{self.shape.lower()}"
        if extension:
            filename = f"{filename}.{extension}"
        return filename

    def get_metadata(self, output_prefix: str):
        metadata = [
            {
                "format": fmt,
                "path": self.get_output_filename(output_prefix, fmt),
                "shape": self.shape,
                "is_visualization_default": self.is_visualization_default,
            }
            for fmt in ["zarr", "mrc"]
        ]
        return metadata


class SegmentationMaskFile(VolumeAnnotationSource):
    def __init__(
        self,
        shape: str,
        glob_string: str,
        glob_vars: dict[str, str],
        file_format: str,
        is_visualization_default: bool = False,
    ):
        self.glob_string = glob_string.format(**glob_vars)
        self.file_format = file_format
        self.shape = shape
        self.is_visualization_default = is_visualization_default
        if self.file_format not in ["mrc"]:
            raise NotImplementedError("We only support MRC files for segmentation masks")

    def convert(
        self,
        fs: FileSystemApi,
        input_prefix: str,
        output_prefix: str,
        voxel_spacing: float,
        write_mrc: bool = True,
        write_zarr: bool = True,
    ):
        return scale_mrcfile(
            fs,
            self.get_output_filename(output_prefix),
            self.get_source_file(fs, input_prefix),
            write_mrc=write_mrc,
            write_zarr=write_zarr,
            voxel_spacing=voxel_spacing,
        )

    def neuroglancer_precompute(
        self,
        fs: FileSystemApi,
        annotation_path: str,
        output_prefix: str,
        voxel_spacing: float,
    ):
        tmp_path = self.get_local_neuroglancer_path(fs, annotation_path, output_prefix)
        annotation_zarr_path = fs.destformat(self.get_output_filename(annotation_path, "zarr"))
        resolution = voxel_spacing / 10

        encode_segmentation(
            filename=annotation_zarr_path,
            output_path=Path(tmp_path),
            delete_existing_output_directory=True,
            resolution=(resolution, resolution, resolution),
        )
        fs.push(tmp_path)


class SemanticSegmentationMaskFile(SegmentationMaskFile):
    def __init__(
        self,
        shape: str,
        glob_string: str,
        glob_vars: dict[str, str],
        file_format: str,
        mask_label: int = 1,  # No explicit label means we are dealing with a binary mask already
        is_visualization_default: bool = False,
    ):
        self.glob_string = glob_string.format(**glob_vars)
        self.file_format = file_format
        self.shape = "SegmentationMask"  # Don't expose SemanticSegmentationMask to the public portal.
        self.label = mask_label
        self.is_visualization_default = is_visualization_default

        if self.file_format not in ["mrc"]:
            raise NotImplementedError("We only support MRC files for segmentation masks")

    def convert(
        self,
        fs: FileSystemApi,
        input_prefix: str,
        output_prefix: str,
        voxel_spacing: float = None,
        write_mrc: bool = True,
        write_zarr: bool = True,
    ):
        return scale_mrcfile(
            fs,
            self.get_output_filename(output_prefix),
            self.get_source_file(fs, input_prefix),
            label=self.label,
            write_mrc=write_mrc,
            write_zarr=write_zarr,
            voxel_spacing=voxel_spacing,
        )

    def is_valid(self, fs: FileSystemApi, input_prefix: str) -> bool:
        try:
            input_file = self.get_source_file(fs, input_prefix)
            return check_mask_for_label(fs, input_file, self.label)
        except Exception:
            return False


class PointFile(BaseAnnotationSource):
    def __init__(
        self,
        shape: str,
        glob_string: str,
        glob_vars: dict[str, str],
        file_format: str,
        columns: str,
        is_visualization_default: bool = False,
        delimiter: str = ",",
    ):
        self.glob_string = glob_string.format(**glob_vars)
        self.file_format = file_format
        self.columns = columns
        self.shape = shape
        self.delimiter = delimiter
        self.is_visualization_default = is_visualization_default
        if self.file_format not in ["csv", "csv_with_header"]:
            raise NotImplementedError("We only support CSV files for Point files")

    def point(self, x: int, y: int, z: int):
        annotation = {
            "type": "point",
            "location": {"x": x, "y": y, "z": z},
        }
        return annotation

    def load(
        self,
        fs: FileSystemApi,
        csvfilename: str,
    ):
        skip_header = self.file_format == "csv_with_header"
        # Convert to xyz order
        coord_order = [0, 1, 2]
        if self.columns == "zyx":
            coord_order = [2, 1, 0]
        annotation_set = []
        with fs.open(csvfilename, "r") as data:
            points = csv.reader(data, delimiter=self.delimiter)
            if skip_header:
                next(points)
            for coord in points:
                annotation_set.append(
                    self.point(
                        float(coord[coord_order[0]]),
                        float(coord[coord_order[1]]),
                        float(coord[coord_order[2]]),
                    ),
                )
        return annotation_set

    def get_metadata(self, output_prefix: str):
        metadata = [
            {
                "format": "ndjson",
                "path": self.get_output_filename(output_prefix),
                "shape": self.shape,
                "is_visualization_default": self.is_visualization_default,
            },
        ]
        return metadata

    def get_output_filename(self, output_prefix: str):
        filename = f"{output_prefix}_{self.shape.lower()}.ndjson"
        return filename

    def get_object_count(self, fs: FileSystemApi, output_prefix: str):
        return len(self.get_output_data(fs, output_prefix))

    def get_output_data(self, fs: FileSystemApi, output_prefix: str):
        with fs.open(self.get_output_filename(output_prefix), "r") as f:
            annotations = ndjson.load(f)
        return annotations

    def convert(
        self,
        fs: FileSystemApi,
        input_prefix: str,
        output_prefix: str,
        voxel_spacing: float,
        write_mrc: bool = True,
        write_zarr: bool = True,
    ):
        filename = self.get_output_filename(output_prefix)
        annotations = self.load(fs, self.get_source_file(fs, input_prefix))
        with fs.open(filename, "w") as fh:
            ndjson.dump(annotations, fh)

    def neuroglancer_precompute(
        self,
        fs: FileSystemApi,
        annotation_path: str,
        output_prefix: str,
        voxel_spacing: float,
    ):
        tmp_path = self.get_local_neuroglancer_path(fs, annotation_path, output_prefix)
        annotation_metadata_path = fs.localreadable(f"{annotation_path}.json")
        with open(annotation_metadata_path) as f:
            annotation_metadata = json.load(f)
        annotation_data = (annotation_metadata, self.get_output_data(fs, annotation_path))
        encode_point_annotation(
            annotation_data,
            Path(tmp_path),
            voxel_spacing / 10,
        )
        fs.push(tmp_path)


class OrientedPointFile(PointFile):
    map_functions = {
        "relion3_star": opc.from_relion3_star,
        "relion4_star": opc.from_relion4_star,
        "tomoman_relion_star": opc.from_tomoman_relion_star,
        "stopgap_star": opc.from_stopgap_star,
    }

    def __init__(
        self,
        shape: str,
        glob_vars: dict[str, str],
        file_format: str,
        binning: int,
        glob_string: str,
        is_visualization_default: bool = False,
        order: str | None = None,
        filter_value: str | None = None,
    ):
        self.shape = shape
        self.file_format = file_format
        self.binning = binning
        self.glob_string = glob_string
        self.glob_vars = glob_vars
        self.glob_string = glob_string.format(**glob_vars)
        self.order = order
        self.filter_value = ""
        self.is_visualization_default = is_visualization_default
        if filter_value:
            self.filter_value = filter_value.format(**glob_vars)
        valid_formats = self.map_functions.keys()
        if self.file_format not in valid_formats:
            raise NotImplementedError(
                f"We only support {', '.join(self.map_functions.keys())} files for oriented points",
            )

    def oriented_point(
        self,
        position: np.ndarray,
        rot_matrix: np.ndarray,
    ):
        position = position.tolist()
        rot_matrix = rot_matrix.tolist()
        annotation = {
            "type": "orientedPoint",
            "location": {
                "x": position[2],
                "y": position[1],
                "z": position[0],
            },
            "xyz_rotation_matrix": rot_matrix,
        }
        return annotation

    def load(
        self,
        fs: FileSystemApi,
        starfilename: str,
    ):
        method = self.map_functions[self.file_format]
        local_file = fs.localreadable(starfilename)
        annotation_set = []
        try:
            positions, rotations = method(local_file, self.filter_value, self.binning, self.order)
        except ValueError as err:
            print(err)
            return []
        for rownum in range(len(positions)):
            annotation_set.append(self.oriented_point(positions[rownum], rotations[rownum]))
        return annotation_set


class InstanceSegmentationFile(OrientedPointFile):
    map_functions = {
        "tardis": ipc.from_tardis,
    }

    def get_object_count(self, fs, output_prefix):
        data = self.get_output_data(fs, output_prefix)

        ids = [d["instance_id"] for d in data]

        # In case of instance segmentation, we need to count the unique IDs (i.e. number of instances)
        return len(set(ids))

    def load(self, fs: FileSystemApi, filename: str):
        method = self.map_functions[self.file_format]
        local_file = fs.localreadable(filename)

        try:
            print(self.binning)
            points = method(local_file, self.filter_value, self.binning, self.order)
        except ValueError as err:
            print(err)
            return []

        return points

    def convert(
        self,
        fs: FileSystemApi,
        input_prefix: str,
        output_prefix: str,
        voxel_spacing: float,
        write_mrc: bool = True,
        write_zarr: bool = True,
    ):
        filename = self.get_output_filename(output_prefix)
        annotations = self.load(fs, self.get_source_file(fs, input_prefix))

        with fs.open(filename, "w") as fh:
            ndjson.dump([a.to_dict() for a in annotations], fh)


def annotation_source_factory(source_config, glob_vars):
    if source_config["shape"] == "SegmentationMask":
        return SegmentationMaskFile(**source_config, glob_vars=glob_vars)
    if source_config["shape"] == "SemanticSegmentationMask":
        return SemanticSegmentationMaskFile(**source_config, glob_vars=glob_vars)
    if source_config["shape"] == "OrientedPoint":
        return OrientedPointFile(**source_config, glob_vars=glob_vars)
    if source_config["shape"] == "Point":
        return PointFile(**source_config, glob_vars=glob_vars)
    if source_config["shape"] == "InstanceSegmentation":
        return InstanceSegmentationFile(**source_config, glob_vars=glob_vars)
    raise NotImplementedError(f"Unknown shape {source_config['shape']}")


class AnnotationImporter(BaseImporter):
    type_key = "annotation"

    def __init__(
        self,
        identifier: int,
        annotation_config: AnnotationMap,
        annotation_metadata: AnnotationMetadata,
        *args,
        **kwargs,
    ) -> None:
        super().__init__(*args, **kwargs)
        self.identifier: int = identifier
        self.annotation_config = annotation_config
        self.annotation_metadata = annotation_metadata
        self.local_metadata = {"object_count": 0, "files": []}
        self.metadata = annotation_config["metadata"]

        sources = [annotation_source_factory(item, self.get_glob_vars()) for item in annotation_config["sources"]]
        self.sources = [source for source in sources if source.is_valid(self.config.fs, self.config.input_path)]

    def has_valid_source(self):
        return len(self.sources) > 0

    def get_output_files(self, fs, output_dir):
        path = os.path.relpath(output_dir, self.config.output_prefix)
        files = []
        for source in self.sources:
            files.extend(source.get_metadata(path))
        return files

    def get_object_count(self) -> int:
        object_counts = []
        dest_prefix = self.get_output_path()
        for source in self.sources:
            object_counts.append(source.get_object_count(self.config.fs, dest_prefix))
        return max(object_counts) if object_counts else 0

    def get_output_path(self):
        output_dir = super().get_output_path()
        return self.annotation_metadata.get_filename_prefix(output_dir, self.identifier)

    def import_annotations(self, write_mrc: bool = True, write_zarr: bool = True):
        run_name = self.parent.get_run().run_name
        dest_prefix = self.get_output_path()
        for source in self.sources:
            # Don't panic if we don't have a source file for this annotation source
            try:
                source.get_source_file(self.config.fs, self.config.input_path)
            except Exception:
                print(f"Skipping writing annotations for run {run_name} due to missing files")
                continue
            source.convert(
                self.config.fs,
                self.config.input_path,
                dest_prefix,
                self.parent.get_voxel_spacing(),
                write_mrc,
                write_zarr,
            )

    def import_metadata(self):
        run_name = self.parent.get_run().run_name
        print(f"importing annotations for {run_name}")
        real_sources = 0
        for source in self.sources:
            # Don't panic if we don't have a source file for this annotation source
            try:
                source.get_source_file(self.config.fs, self.config.input_path)
                real_sources += 1
            except Exception:
                continue
        if not real_sources:
            print(f"Skipping writing metadata for run {run_name} due to missing files")
            return
        dest_prefix = self.get_output_path()
        self.local_metadata["object_count"] = self.get_object_count()
        self.local_metadata["files"] = self.get_output_files(self.config.fs, dest_prefix)

        filename = f"{dest_prefix}.json"
        print(filename)
        self.annotation_metadata.write_metadata(filename, self.local_metadata)

    def import_neuroglancer_component(self):
        run_name = self.parent.get_run().run_name
        voxel_size = self.config.get_run_voxelsize(self)
        ng_output_path = self.config.resolve_output_path("neuroglancer_precompute", run_name, voxel_size)
        for source in self.sources:
            try:
                source.get_source_file(self.config.fs, self.config.input_path)
            except Exception:
                print(f"Skipping generating annotations neuroglancer config for run {run_name} due to missing files")
                continue
            source.neuroglancer_precompute(
                self.config.fs,
                self.get_output_path(),
                ng_output_path,
                float(voxel_size),
            )

    @classmethod
    def find_annotations(cls, config, tomo: "TomogramImporter"):
        annotations = []
        identifier = 100
        for annotation_config in config.annotation_template:
            metadata = AnnotationMetadata(config.fs, annotation_config["metadata"])
            annotations.append(
                AnnotationImporter(
                    identifier=identifier,
                    config=config,
                    parent=tomo,
                    annotation_metadata=metadata,
                    annotation_config=annotation_config,
                ),
            )
            identifier += 1

        # Annotation has to have at least one valid source to be imported.
        annotations = [a for a in annotations if a.has_valid_source()]

        return annotations<|MERGE_RESOLUTION|>--- conflicted
+++ resolved
@@ -62,7 +62,6 @@
         # To be overridden by subclasses to communicate whether this source contains valid information for this run.
         return True
 
-<<<<<<< HEAD
     def get_local_neuroglancer_path(self, fs: FileSystemApi, annotation_path: str, output_prefix: str) -> str:
         file_name = os.path.basename(f"{annotation_path}_{self.shape.lower()}")
         return fs.localwritable(os.path.join(output_prefix, file_name, ""))
@@ -73,7 +72,9 @@
         annotation_path: str,
         output_prefix: str,
         voxel_spacing: float,
-=======
+    ):
+        pass
+
     def convert(
         self,
         fs: FileSystemApi,
@@ -82,7 +83,6 @@
         voxel_spacing: float,
         write_mrc: bool = True,
         write_zarr: bool = True,
->>>>>>> 3e8df158
     ):
         pass
 
