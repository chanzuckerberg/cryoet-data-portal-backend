<<<<<<< HEAD
import os
from typing import Any
=======
import os.path
from typing import TYPE_CHECKING
>>>>>>> 6993f72c

from common.config import DepositionImportConfig
from common.finders import DefaultImporterFactory
from common.id_helper import IdentifierHelper
from common.metadata import TiltSeriesMetadata
from importers.base_importer import VolumeImporter
from importers.frame import FrameImporter


class TiltSeriesIdentifierHelper(IdentifierHelper):
    @classmethod
    def _get_container_key(cls, config: DepositionImportConfig, parents: dict[str, Any], *args, **kwargs) -> str:
        return parents["run"].get_output_path()

    @classmethod
    def _get_metadata_glob(cls, config: DepositionImportConfig, parents: dict[str, Any], *args, **kwargs) -> str:
        run = parents["run"]
        tiltseries_dir_path = config.resolve_output_path("tiltseries", run)
        return os.path.join(tiltseries_dir_path, "*tiltseries_metadata.json")

    @classmethod
    def _generate_hash_key(
        cls,
        container_key: str,
        metadata: dict[str, Any],
        parents: dict[str, Any],
        *args,
        **kwargs,
    ) -> str:
        return "-".join(
            [
                container_key,
                str(metadata.get("deposition_id", int(parents["deposition"].name))),
            ],
        )


class TiltSeriesImporter(VolumeImporter):
    type_key = "tiltseries"
    plural_key = "tiltseries"
    finder_factory = DefaultImporterFactory
    has_metadata = True
    dir_path = "{dataset_name}/{run_name}/TiltSeries"
    metadata_path = "{dataset_name}/{run_name}/TiltSeries/tiltseries_metadata.json"

    def __init__(
        self,
        config: DepositionImportConfig,
        metadata: dict[str, Any],
        name: str,
        path: str,
        parents: dict[str, Any],
    ):
        super().__init__(config=config, metadata=metadata, name=name, path=path, parents=parents)
        self.identifier = TiltSeriesIdentifierHelper.get_identifier(config, self.get_base_metadata(), self.parents)

    def get_metadata_path(self) -> str:
        return super().get_metadata_path().format(identifier=self.identifier)

    def import_item(self) -> None:
        if not self.is_import_allowed():
            print(f"Skipping import of {self.name}")
            return
        _ = self.scale_mrcfile(
            scale_z_axis=False,
            write_mrc=self.config.write_mrc,
            write_zarr=self.config.write_zarr,
            voxel_spacing=self.get_pixel_spacing(),
        )

    def get_frames_count(self) -> int:
        parent_args = dict(self.parents)
        parent_args["tiltseries"] = self
        num_frames = 0
        for _ in FrameImporter.finder(self.config, **parent_args):
            num_frames += 1
        return num_frames

    def import_metadata(self) -> None:
        if not self.is_import_allowed():
            print(f"Skipping import of {self.name}")
            return
        dest_ts_metadata = self.get_metadata_path()
        merge_data = self.load_extra_metadata()
        merge_data["frames_count"] = self.get_frames_count()
        base_metadata = self.get_base_metadata()
        merge_data["pixel_spacing"] = self.get_pixel_spacing()
        metadata = TiltSeriesMetadata(self.config.fs, self.get_deposition().name, base_metadata)
        metadata.write_metadata(dest_ts_metadata, merge_data)

    def get_pixel_spacing(self) -> float:
        pixel_spacing = self.get_base_metadata().get("pixel_spacing")
        if pixel_spacing:
            return float(pixel_spacing)
        return round(self.get_voxel_size(), 3)

    def mrc_header_mapper(self, header) -> None:
        header.ispg = 0
        header.mz = 1
        header.cella.z = 1 * self.get_pixel_spacing()

    @classmethod
    def get_name_and_path(cls, metadata: dict, name: str, path: str, results: dict[str, str]) -> [str, str, dict]:
        filename = metadata.get("omezarr_dir")
        complete_path = os.path.join(os.path.dirname(path), filename)
        return filename, complete_path, {filename: complete_path}<|MERGE_RESOLUTION|>--- conflicted
+++ resolved
@@ -1,10 +1,5 @@
-<<<<<<< HEAD
-import os
+import os.path
 from typing import Any
-=======
-import os.path
-from typing import TYPE_CHECKING
->>>>>>> 6993f72c
 
 from common.config import DepositionImportConfig
 from common.finders import DefaultImporterFactory
