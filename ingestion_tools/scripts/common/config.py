--- conflicted
+++ resolved
@@ -5,10 +5,10 @@
 import re
 from copy import deepcopy
 from typing import TYPE_CHECKING, Any
+
+import yaml
+
 from common.finders import DatasetImporterFactory, RunImporterFactory, VSImporterFactory
-
-import yaml
-
 from common.fs import FileSystemApi
 
 if TYPE_CHECKING:
@@ -65,7 +65,7 @@
     run_data_map: dict[str, Any]
     run_data_map_file: str | None = None
     # Data Finders
-    #vs_finder_config: DepositionObjectImporterFactory | None = None
+    # vs_finder_config: DepositionObjectImporterFactory | None = None
     dataset_finder_config: DatasetImporterFactory | None = None
     run_finder_config: RunImporterFactory | None = None
     vs_finder_config: VSImporterFactory | None = None
@@ -266,46 +266,27 @@
 
     def resolve_output_path(self, key: str, obj: BaseImporter) -> str:
         paths = {
-<<<<<<< HEAD
-            "tomogram": "{dataset_name}/{run_name}/Tomograms/VoxelSpacing{voxel_spacing_name}/CanonicalTomogram",
-            "key_image": "{dataset_name}/{run_name}/Tomograms/VoxelSpacing{voxel_spacing_name}/KeyPhotos",
-            "tiltseries": "{dataset_name}/{run_name}/TiltSeries",
-            "frames": "{dataset_name}/{run_name}/Frames",
             "annotation": "{dataset_name}/{run_name}/Tomograms/VoxelSpacing{voxel_spacing_name}/Annotations",
             "annotation_metadata": "{dataset_name}/{run_name}/Tomograms/VoxelSpacing{voxel_spacing_name}/Annotations",
+            "dataset": "{dataset_name}",
+            "dataset_keyphoto": "Images",
+            "dataset_metadata": "{dataset_name}/dataset_metadata.json",
+            "frames": "{dataset_name}/{run_name}/Frames",
+            "key_image": "{dataset_name}/{run_name}/Tomograms/VoxelSpacing{voxel_spacing_name}/KeyPhotos",
+            "neuroglancer": "{dataset_name}/{run_name}/Tomograms/VoxelSpacing{voxel_spacing_name}/CanonicalTomogram/neuroglancer_config.json",
+            "run": "{dataset_name}/{run_name}",
             "run_metadata": "{dataset_name}/{run_name}/run_metadata.json",
+            "tiltseries": "{dataset_name}/{run_name}/TiltSeries",
+            "tiltseries_metadata": "{dataset_name}/{run_name}/TiltSeries/tiltseries_metadata.json",
+            "tomogram": "{dataset_name}/{run_name}/Tomograms/VoxelSpacing{voxel_spacing_name}/CanonicalTomogram",
             "tomogram_metadata": "{dataset_name}/{run_name}/Tomograms/VoxelSpacing{voxel_spacing_name}/CanonicalTomogram/tomogram_metadata.json",
-            "tiltseries_metadata": "{dataset_name}/{run_name}/TiltSeries/tiltseries_metadata.json",
-            "dataset_metadata": "{dataset_name}/dataset_metadata.json",
-            "run": "{dataset_name}/{run_name}",
-            "dataset": "{dataset_name}",
-=======
-            "tomogram": "{run_name}/Tomograms/VoxelSpacing{voxelsize}/CanonicalTomogram",
-            "key_image": "{run_name}/Tomograms/VoxelSpacing{voxelsize}/KeyPhotos",
-            "tiltseries": "{run_name}/TiltSeries",
-            "frames": "{run_name}/Frames",
-            "annotation": "{run_name}/Tomograms/VoxelSpacing{voxelsize}/Annotations",
-            "annotation_metadata": "{run_name}/Tomograms/VoxelSpacing{voxelsize}/Annotations",
-            "run_metadata": "{run_name}/run_metadata.json",
-            "tomogram_metadata": (
-                "{run_name}/Tomograms/VoxelSpacing{voxelsize}/CanonicalTomogram/tomogram_metadata.json"
-            ),
-            "tiltseries_metadata": "{run_name}/TiltSeries/tiltseries_metadata.json",
-            "dataset_metadata": "dataset_metadata.json",
->>>>>>> acf2a054
-            "dataset_keyphoto": "Images",
-            "neuroglancer": "{dataset_name}/{run_name}/Tomograms/VoxelSpacing{voxel_spacing_name}/CanonicalTomogram/neuroglancer_config.json",
         }
         output_prefix = self.output_prefix
         glob_vars = obj.get_glob_vars()
         # support older configs that specified the dataset name as the output prefix
         if self.output_prefix == glob_vars["dataset_name"]:
             output_prefix = ""
-        path = os.path.join(
-            output_prefix,
-            self.destination_prefix,
-            paths[key].format(**glob_vars)
-        )
+        path = os.path.join(output_prefix, self.destination_prefix, paths[key].format(**glob_vars))
         self.fs.makedirs(path)
         return path
 
