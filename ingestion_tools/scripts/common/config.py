--- conflicted
+++ resolved
@@ -229,11 +229,7 @@
             glob_vars.update(extra_glob_vars)
         path = os.path.join(output_prefix, get_importer_output_path(key).format(**glob_vars))
 
-<<<<<<< HEAD
-        # If it's a glob pattern, we don't want to create the directory.
-=======
         # If the path contains a wildcard, we don't want to create the directory
->>>>>>> a65209fd
         if '*' in path or '?' in path:
             return path
 
