import contextlib
import glob
import os
import os.path
import shutil
from hashlib import md5
from abc import ABC, abstractmethod
from io import TextIOBase

import boto3
from s3fs import S3FileSystem


class FileSystemApi(ABC):
    force_overwrite: bool = False

    @classmethod
<<<<<<< HEAD
    def get_fs_api(cls, mode: str, force_overwrite: bool, client_kwargs: None | dict[str, str]=None) -> "FileSystemApi":
=======
    def get_fs_api(cls, mode: str, force_overwrite: bool, client_kwargs: None | dict[str, str] = None):
>>>>>>> 34d02465
        if mode == "s3":
            return S3Filesystem(force_overwrite=force_overwrite, client_kwargs=client_kwargs)
        else:
            return LocalFilesystem(force_overwrite=force_overwrite)

    @abstractmethod
    def glob(self, *args: list[str]) -> list[str]:
        pass

    @abstractmethod
    def open(self, path: str, mode: str) -> TextIOBase:
        pass

    @abstractmethod
    def localreadable(self, path: str) -> str:
        pass

    def makedirs(self, path: str) -> None:
        pass

    @abstractmethod
    def localwritable(self, path: str) -> str:
        pass

    @abstractmethod
    def push(self, path: str) -> None:
        pass

    @abstractmethod
    def destformat(self, path: str) -> str:
        pass

    @abstractmethod
    def copy(self, src_path: str, dest_path: str) -> None:
        pass

    @abstractmethod
    def read_block(self, path: str, start: int, end: int) -> str:
        pass


class S3Filesystem(FileSystemApi):
    def __init__(self, force_overwrite: bool, client_kwargs: None | dict[str, str] = None):
        self.s3fs = S3FileSystem(anon=False, client_kwargs=client_kwargs)
        self.tmpdir = "/tmp"
        self.force_overwrite = force_overwrite

    def _calc_etag(self, inputfile: str, partsize: int=8388608) -> bytes:
        md5_digests = []
        with open(inputfile, "rb") as f:
            for chunk in iter(lambda: f.read(partsize), b""):
                md5_digests.append(md5(chunk).digest())
        return md5(b"".join(md5_digests)).hexdigest() + "-" + str(len(md5_digests))

    def glob(self, *args: list[str]) -> list[str]:
        return self.s3fs.glob(*args)

    def open(self, path: str, mode: str) -> TextIOBase:
        return self.s3fs.open(path, mode)

    def localreadable(self, path: str) -> str:
        local_dest_file = os.path.join(self.tmpdir, path)
        # Don't re-download it if it's already available.
        if os.path.exists(local_dest_file):
            remote_checksum = self.s3fs.info(path)["ETag"].strip('"')
            local_checksum = self._calc_etag(local_dest_file)
            if remote_checksum == local_checksum:
                print(f"Skipping re-download of {path}")
                return local_dest_file
        self.s3fs.get(path, local_dest_file)
        return local_dest_file

    def localwritable(self, path: str) -> str:
        local_dest_file = os.path.join(self.tmpdir, path)
        os.makedirs(os.path.dirname(local_dest_file), exist_ok=True)
        return local_dest_file

    def destformat(self, path: str) -> str:
        return f"s3://{path}"

    def push(self, path: str) -> None:
        remote_file = os.path.relpath(path, self.tmpdir)
        src_size = os.path.getsize(path)
        dest_size = 0
        with contextlib.suppress(FileNotFoundError):
            dest_size = self.s3fs.size(remote_file)
        if src_size == dest_size:
            if self.force_overwrite:
                print(f"Forcing re-upload of {path}")
            else:
                print(f"Skipping re-upload of {path}")
                return
        print(f"Pushing {path} to {remote_file}")
        self.s3fs.put_file(path, remote_file)

    # Copy from one s3 location to another
    def copy(self, src_path: str, dest_path: str) -> None:
        # Don't re-copy it if it's already available.
        if self.s3fs.exists(dest_path):
            # TODO, s3 etags aren't sufficient here, so we're cheating and using size.
            src_size = self.s3fs.size(src_path)
            dest_size = self.s3fs.size(dest_path)
            if src_size == dest_size:
                print(f"Skipping copy of {src_path} to {dest_path}")
                return

        src = src_path.split("/", 1)
        dest = dest_path.split("/", 1)
        s3 = boto3.resource("s3")
        s3.meta.client.copy({"Bucket": src[0], "Key": src[1]}, dest[0], dest[1])

        # fsspec automatically expands path strings, but we have filenames with
        # square brackets [] in them, and that breaks its copy method.
        # self.s3fs.copy(src_path, dest_path, expand=False)

    def read_block(self, path: str, start: int = 0, end: int = 1024) -> str:
        local_dest_file = self.localwritable(path)
        if os.path.exists(local_dest_file):
            remote_checksum = self.s3fs.info(path)["ETag"].strip('"')
            local_checksum = self._calc_etag(local_dest_file)
            if remote_checksum == local_checksum:
                print(f"Block skipping re-download of {path}")
                return local_dest_file

        block_path = f"{path}-block-{start}-{end}"
        local_dest_file = self.localwritable(block_path)
        with open(local_dest_file, "wb+") as local_file:
            block = self.s3fs.read_block(path, start, end)
            local_file.write(block)

        return local_dest_file


class LocalFilesystem(FileSystemApi):
    def __init__(self, force_overwrite: bool):
        self.force_overwrite = force_overwrite

    def glob(self, *args: list[str]) -> list[str]:
        return glob.glob(*args)

    def open(self, path: str, mode: str) -> TextIOBase:
        return open(path, mode)

    def localreadable(self, path: str) -> str:
        return path

    def localwritable(self, path: str) -> str:
        return path

    def makedirs(self, path: str) -> None:
        os.makedirs(path, exist_ok=True)

    def destformat(self, path: str) -> str:
        return path

    def copy(self, src_path: str, dest_path: str) -> None:
        shutil.copy(src_path, dest_path)

    def read_block(self, path: str, start: int, end: int) -> str:
        return path<|MERGE_RESOLUTION|>--- conflicted
+++ resolved
@@ -15,11 +15,7 @@
     force_overwrite: bool = False
 
     @classmethod
-<<<<<<< HEAD
     def get_fs_api(cls, mode: str, force_overwrite: bool, client_kwargs: None | dict[str, str]=None) -> "FileSystemApi":
-=======
-    def get_fs_api(cls, mode: str, force_overwrite: bool, client_kwargs: None | dict[str, str] = None):
->>>>>>> 34d02465
         if mode == "s3":
             return S3Filesystem(force_overwrite=force_overwrite, client_kwargs=client_kwargs)
         else:
