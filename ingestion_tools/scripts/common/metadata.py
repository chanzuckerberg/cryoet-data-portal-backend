import contextlib
import os
import re
from copy import deepcopy
from typing import Any

from common.formats import tojson
from common.fs import FileSystemApi
from common.merge import deep_merge


class BaseMetadata:
    def __init__(self, fs: FileSystemApi, deposition_id: str, template: dict[str, Any]):
        self.fs = fs
        self.metadata = template
        self.deposition_id = deposition_id

    def write_metadata(self, filename: str, is_json=True) -> None:
        metadata = deepcopy(self.metadata)
        metadata["deposition_id"] = self.deposition_id
        with self.fs.open(filename, "w") as fh:
            data = tojson(metadata) if is_json else self.metadata
            fh.write(data)


class MergedMetadata(BaseMetadata):
    def write_metadata(self, filename: str, merge_data: dict[str, Any]) -> None:
        metadata = deep_merge(self.metadata, merge_data)
        metadata["deposition_id"] = self.deposition_id
        with self.fs.open(filename, "w") as fh:
            fh.write(tojson(metadata))


class TiltSeriesMetadata(MergedMetadata):
    pass


class AlignmentMetadata(MergedMetadata):
    pass


class DatasetMetadata(MergedMetadata):
    pass


class DepositionMetadata(MergedMetadata):
    pass


class RunMetadata(MergedMetadata):
    pass


class TomoMetadata(MergedMetadata):
    pass


class NeuroglancerMetadata(BaseMetadata):
    pass


class AnnotationMetadata(MergedMetadata):
    def get_filename_prefix(self, output_dir: str, identifier: int) -> str:
        version = self.metadata["version"]
        obj = None
        with contextlib.suppress(KeyError):
            obj = self.metadata["annotation_object"]["description"]
        if not obj:
            obj = self.metadata["annotation_object"]["name"]
        dest_filename = os.path.join(
            output_dir,
            "-".join(
                [
                    str(identifier),
                    re.sub("[^0-9a-z]", "_", obj.lower()),
<<<<<<< HEAD
                    re.sub("[^0-9a-z.]", "_", str(version).lower()),
=======
                    re.sub("[^0-9a-z.]", "_", f"{str(version).lower()}"),
>>>>>>> 0cc19179
                ],
            ),
        )
        return dest_filename<|MERGE_RESOLUTION|>--- conflicted
+++ resolved
@@ -73,11 +73,7 @@
                 [
                     str(identifier),
                     re.sub("[^0-9a-z]", "_", obj.lower()),
-<<<<<<< HEAD
-                    re.sub("[^0-9a-z.]", "_", str(version).lower()),
-=======
                     re.sub("[^0-9a-z.]", "_", f"{str(version).lower()}"),
->>>>>>> 0cc19179
                 ],
             ),
         )
