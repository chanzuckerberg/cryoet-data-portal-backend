--- conflicted
+++ resolved
@@ -124,7 +124,6 @@
             pyramid.append(d)
             scales.append(self.ome_zarr_transforms(vs))
 
-<<<<<<< HEAD
         # Store the labels contained in the data if the flag is activated
         metadata = {}
         if store_labels_metadata:
@@ -133,16 +132,6 @@
             label_values = [{"label-value": label} for label in labels]
             metadata["image-label"] = {"version": "0.4", "colors": label_values}
 
-        # Write the pyramid to the zarr store
-        delayed_values = ome_zarr.writer.write_multiscale(
-            pyramid,
-            group=self.root_group,
-            axes=self.ome_zarr_axes(),
-            coordinate_transformations=scales,
-            storage_options=dict(chunks=chunk_size, overwrite=True),
-            compute=True,
-            metadata=metadata,
-=======
         # TODO: Currently not being used because of memory spikes for large volumes (100GB+ memory spikes for 10GB+ data)
         # Fixed in latest version of ome_zarr (0.12.2), but can't upgrade because Zarr V3 is required and we don't support Zarr V3 yet.
         # # Write the pyramid to the zarr store
@@ -153,6 +142,7 @@
         #     coordinate_transformations=scales,
         #     storage_options=dict(chunks=chunk_size, overwrite=True),
         #     compute=True,
+        #     metadata=metadata,
         # )
         # TODO: Remove this temporary workaround
         datasets_meta = []
@@ -186,11 +176,8 @@
             )
 
         ome_zarr.writer.write_multiscales_metadata(
-            group=self.root_group, axes=self.ome_zarr_axes(), datasets=datasets_meta, name="/",
->>>>>>> d57c0261
+            group=self.root_group, axes=self.ome_zarr_axes(), datasets=datasets_meta, name="/", metadata=metadata,
         )
-
-        return delayed_values
 
 
 class VolumeReader(ABC):
@@ -422,26 +409,19 @@
         zarrdir: str,
         write: bool = True,
         pyramid_voxel_spacing: List[Tuple[float, float, float]] = None,
-<<<<<<< HEAD
+        chunk_size: Tuple[int, int, int] = (256, 256, 256),
         store_labels_metadata: bool = False,
-=======
-        chunk_size: Tuple[int, int, int] = (256, 256, 256),
->>>>>>> d57c0261
     ) -> str:
         destination_zarrdir = fs.destformat(zarrdir)
         # Write zarr data as 256^3 voxel chunks
         if write:
             writer = ZarrWriter(fs, destination_zarrdir)
-<<<<<<< HEAD
             writer.write_data(
                 pyramid,
                 voxel_spacing=pyramid_voxel_spacing,
-                chunk_size=(256, 256, 256),
+                chunk_size=chunk_size,
                 store_labels_metadata=store_labels_metadata,
             )
-=======
-            writer.write_data(pyramid, voxel_spacing=pyramid_voxel_spacing, chunk_size=chunk_size)
->>>>>>> d57c0261
         else:
             print(f"skipping remote push for {destination_zarrdir}")
         return os.path.basename(zarrdir)
@@ -642,15 +622,12 @@
     write_mrc: bool = True,
     write_zarr: bool = True,
     header_mapper: Callable[[np.array], None] = None,
-    voxel_spacing: float = None,
+    voxel_spacing: float | None = None,
     label: int = None,
     scale_0_dims = None,
     threshold: float | None = None,
-<<<<<<< HEAD
+    chunk_size: Tuple[int, int, int] = (256, 256, 256),
     multilabels: bool = False,
-=======
-    chunk_size: Tuple[int, int, int] = (256, 256, 256),
->>>>>>> d57c0261
 ):
     tc = get_converter(fs, tomo_filename, label, scale_0_dims, threshold, multilabels=multilabels)
     pyramid, pyramid_voxel_spacing = tc.make_pyramid(scale_z_axis=scale_z_axis, voxel_spacing=voxel_spacing)
@@ -660,11 +637,8 @@
         f"{output_prefix}.zarr",
         write_zarr,
         pyramid_voxel_spacing=pyramid_voxel_spacing,
-<<<<<<< HEAD
+        chunk_size=chunk_size,
         store_labels_metadata=multilabels,
-=======
-        chunk_size=chunk_size,
->>>>>>> d57c0261
     )
     _ = tc.pyramid_to_mrc(fs, pyramid, f"{output_prefix}.mrc", write_mrc, header_mapper, voxel_spacing)
 
