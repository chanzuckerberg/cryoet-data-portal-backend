--- conflicted
+++ resolved
@@ -211,7 +211,6 @@
         super().__init__(fs, mrc_filename)
         self.label = label
 
-<<<<<<< HEAD
     def make_pyramid(
         self,
         max_layers: int = 2,
@@ -225,13 +224,9 @@
         # Ensure voxel spacing rounded to 3rd digit
         voxel_spacing = round(voxel_spacing, 3)
 
-        pyramid = [(self.data == self.label).astype(np.float32)]
+        pyramid = [(self.data == self.label).astype(np.int8)]
         pyramid_voxel_spacing = [(voxel_spacing, voxel_spacing, voxel_spacing)]
 
-=======
-    def make_pyramid(self, max_layers: int = 2, scale_z_axis: bool = True) -> List[np.ndarray]:
-        pyramid = [(self.data == self.label).astype(np.int8)]
->>>>>>> 5c17de6b
         # Then make a pyramid of 100/50/25 percent scale volumes
         for i in range(max_layers):
             z_scale = 1
