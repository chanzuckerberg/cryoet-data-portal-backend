import logging
import os
import re

DATASET_CONFIGS_DIR = "../dataset_configs/"
EXCLUDE_LIST = ["template.yaml", "dataset_config_merged.yaml"]
EXCLUDE_KEYWORDS = "draft"
YAML_EXTENSIONS = (".yaml", ".yml")

# Set up logging
logging.basicConfig(level=logging.INFO)
logger = logging.getLogger(__name__)


def get_yaml_config_files(
    include_glob: str = None,
    exclude_keywords: str = EXCLUDE_KEYWORDS,
    dataset_configs_dir: str = DATASET_CONFIGS_DIR,
    verbose: bool = False,
) -> list:
    """
    Returns a list of files to validate based on the include glob and exclude keywords.
    """
    if verbose:
        logger.setLevel(logging.DEBUG)

    exclude_keywords_list = exclude_keywords.split(",")
    if exclude_keywords_list[0] != "":
        logger.info("Excluding files that contain any of the following keywords: %s", exclude_keywords_list)
    else:
        exclude_keywords_list = []

    # Get all YAML files in the dataset_configs directory
    all_files = []
    for root, _, files in os.walk(dataset_configs_dir):
        for file in files:
            if file.endswith(YAML_EXTENSIONS):
                all_files.append(os.path.join(root, file))

    # Filter files based on the exclude list
    files_to_validate = []
    for file in all_files:
        filename = os.path.basename(file)
        if filename in EXCLUDE_LIST:
            continue
        if any(keyword in filename for keyword in exclude_keywords_list):
<<<<<<< HEAD
            if verbose:
                print(f"[INFO]: Excluding {file} because it contains an exclude keyword")
=======
            logger.debug("Excluding %s because it contains an exclude keyword", file)
>>>>>>> b304fc9f
            continue
        files_to_validate.append(file)

    # Filter files based on the include glob
    if include_glob:
        logger.info("Filtering files based on include glob: %s", include_glob)
        files_to_validate = [file for file in files_to_validate if re.search(include_glob, file)]
        if verbose:
<<<<<<< HEAD
            print("[INFO]: Files to validate:")
            for file in files_to_validate:
                print(file)
=======
            logger.debug("Files to validate:")
            for file in files_to_validate:
                logger.debug(file)
>>>>>>> b304fc9f

    return files_to_validate<|MERGE_RESOLUTION|>--- conflicted
+++ resolved
@@ -44,12 +44,7 @@
         if filename in EXCLUDE_LIST:
             continue
         if any(keyword in filename for keyword in exclude_keywords_list):
-<<<<<<< HEAD
-            if verbose:
-                print(f"[INFO]: Excluding {file} because it contains an exclude keyword")
-=======
             logger.debug("Excluding %s because it contains an exclude keyword", file)
->>>>>>> b304fc9f
             continue
         files_to_validate.append(file)
 
@@ -58,14 +53,8 @@
         logger.info("Filtering files based on include glob: %s", include_glob)
         files_to_validate = [file for file in files_to_validate if re.search(include_glob, file)]
         if verbose:
-<<<<<<< HEAD
-            print("[INFO]: Files to validate:")
-            for file in files_to_validate:
-                print(file)
-=======
             logger.debug("Files to validate:")
             for file in files_to_validate:
                 logger.debug(file)
->>>>>>> b304fc9f
 
     return files_to_validate