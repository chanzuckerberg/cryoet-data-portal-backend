import re
from typing import Any, Optional

import click
from importers.annotation import AnnotationImporter
from importers.dataset import DatasetImporter
from importers.dataset_key_photo import DatasetKeyPhotoImporter
from importers.frame import FrameImporter
from importers.gain import GainImporter
from importers.key_image import KeyImageImporter
from importers.neuroglancer import NeuroglancerImporter
from importers.rawtilt import RawTiltImporter
from importers.run import RunImporter
from importers.tiltseries import TiltSeriesImporter
from importers.tomogram import TomogramImporter
from importers.voxel_spacing import VoxelSpacingImporter

from common.config import DepositionImportConfig
from common.fs import FileSystemApi

IMPORTERS = [
    AnnotationImporter,
    DatasetKeyPhotoImporter,
    DatasetImporter,
    FrameImporter,
    NeuroglancerImporter,
    TomogramImporter,
    GainImporter,
    KeyImageImporter,
    RawTiltImporter,
    RunImporter,
    TiltSeriesImporter,
    TomogramImporter,
    VoxelSpacingImporter,
]
IMPORTER_DICT = {cls.type_key: cls for cls in IMPORTERS}
# NOTE - ordering of keys is important here, the importer will respect it!
IMPORTER_DEP_TREE = {
    DatasetImporter: {
        RunImporter: {
            VoxelSpacingImporter: {
                AnnotationImporter: {},
                TomogramImporter: {
                    KeyImageImporter: {},
                    NeuroglancerImporter: {},
                },
            },
            GainImporter: {},
            FrameImporter: {},
            TiltSeriesImporter: {},
            RawTiltImporter: {},
        },
        DatasetKeyPhotoImporter: {},
    },
}


@click.group()
@click.pass_context
def cli(ctx):
    pass


def common_options(func):
    options = []
    for cls in IMPORTERS:
        plural_key = cls.plural_key.replace("_", "-")
        importer_key = cls.type_key.replace("_", "-")
        options.append(click.option(f"--import-{plural_key}", is_flag=True, default=False))
        options.append(click.option(f"--filter-{importer_key}-name", type=str, default=None, multiple=True))
        options.append(click.option(f"--exclude-{importer_key}-name", type=str, default=None, multiple=True))
        if cls.has_metadata:
            options.append(click.option(f"--import-{importer_key}-metadata", is_flag=True, default=False))
    for option in options:
        func = option(func)
    return func


def flatten_dependency_tree(tree):
    treedict = {}
    for k, v in tree.items():
        treedict[k] = set()
        treedict[k].update(set(v.keys()))
        for subtype, subdict in flatten_dependency_tree(v).items():
            treedict[subtype] = subdict
            treedict[k].update(subdict)
    return treedict


def do_import(config, tree, to_import, metadata_import, to_iterate, kwargs, parents: Optional[dict[str, Any]] = None):
    parents = dict(parents) if parents else {}
    for import_class, child_import_classes in tree.items():
        if import_class not in to_iterate:
            continue
        filter_patterns = [re.compile(pattern) for pattern in kwargs.get(f"filter_{import_class.type_key}_name", [])]
        exclude_patterns = [re.compile(pattern) for pattern in kwargs.get(f"exclude_{import_class.type_key}_name", [])]

        # It's probably clearer to send a flat dict of parents instead of
        # requiring importers to recurse through a single parent to find
        # all ancestors
        parent_args = dict(parents)

        items = import_class.finder(config, **parent_args)
        for item in items:
            print(f"Iterating {item.type_key}: {item.name}")
            if list(filter(lambda x: x.match(item.name), exclude_patterns)):
                print(f"Excluding {item.name}..")
                continue
            if filter_patterns and not list(filter(lambda x: x.match(item.name), filter_patterns)):
                print(f"Skipping {item.name}..")
                continue
            if import_class in to_import:
                print(f"Importing {import_class.type_key} {item.name}")
                item.import_item()
            if child_import_classes:
                sub_parents = {import_class.type_key: item}
                sub_parents.update(parents)
                do_import(config, child_import_classes, to_import, metadata_import, to_iterate, kwargs, sub_parents)
            # Not all importers have metadata, but we don't expose the option for it unless it's supported
            if import_class in metadata_import and item.has_metadata:
                print(f"Importing {import_class.type_key} metadata")
                item.import_metadata()


@cli.command()
@click.argument("config_file", required=True, type=str)
@click.argument("input_bucket", required=True, type=str)
@click.argument("output_path", required=True, type=str)
@click.option("--import-everything", is_flag=True, default=False)
<<<<<<< HEAD
@click.option("--filter-run-name", type=str, default=None, multiple=True)
@click.option("--exclude-run-name", type=str, default=None, multiple=True)
@click.option("--make-key-image", type=bool, is_flag=True, default=False)
@click.option("--make-neuroglancer-config", type=bool, is_flag=True, default=False)
@click.option("--import-neuroglancer-precompute", type=bool, is_flag=True, default=False)
=======
>>>>>>> c326993e
@click.option("--write-mrc/--no-write-mrc", default=True)
@click.option("--write-zarr/--no-write-zarr", default=True)
@click.option("--force-overwrite", is_flag=True, default=False)
@click.option("--local-fs", type=bool, is_flag=True, default=False)
@common_options
@click.pass_context
def convert(
    ctx,
    config_file: str,
    input_bucket: str,
    output_path: str,
    import_everything: bool,
<<<<<<< HEAD
    filter_run_name: list[str],
    exclude_run_name: list[str],
    make_key_image: bool,
    make_neuroglancer_config: bool,
    import_neuroglancer_precompute: bool,
=======
>>>>>>> c326993e
    write_mrc: bool,
    write_zarr: bool,
    force_overwrite: bool,
    local_fs: bool,
    **kwargs,
):
    fs_mode = "s3"
    if local_fs:
        fs_mode = "local"

    fs = FileSystemApi.get_fs_api(mode=fs_mode, force_overwrite=force_overwrite)

    config = DepositionImportConfig(fs, config_file, output_path, input_bucket, IMPORTERS)
    config.write_mrc = write_mrc
    config.write_zarr = write_zarr
    config.load_map_files()

<<<<<<< HEAD
    # Configure which dependencies that do / don't require us to iterate over importer results.
    iterate_annotations = max(
        import_annotations,
        import_annotation_metadata,
        import_metadata,
        import_neuroglancer_precompute,
        make_key_image,
    )
    iterate_tomos = max(
        import_tomograms,
        import_tomogram_metadata,
        import_metadata,
        import_everything,
        make_key_image,
        make_neuroglancer_config,
        iterate_annotations,
    )
    iterate_keyimages = max(import_everything, make_key_image)
    iterate_tiltseries = max(import_metadata, import_tiltseries, import_tiltseries_metadata, import_everything)
    iterate_frames = max(import_frames, import_everything)
    iterate_ng = max(make_neuroglancer_config, import_everything)
    if import_everything:
        import_tomograms = True
        import_tomogram_metadata = True
        import_annotations = True
        import_annotation_metadata = True
        import_tiltseries = True
        import_tiltseries_metadata = True
        import_datasets = True
        import_dataset_metadata = True
        import_neuroglancer_precompute = True
        iterate_ng = True
        iterate_keyimages = True

    exclude_run_name_patterns = [re.compile(pattern) for pattern in exclude_run_name]
    filter_run_name_patterns = [re.compile(pattern) for pattern in filter_run_name]
    # Always iterate over datasets and runs.
    dataset = DatasetImporter(config, None)
    for run in RunImporter.find_runs(config, dataset):
        if list(filter(lambda x: x.match(run.run_name), exclude_run_name_patterns)):
            print(f"Excluding {run.run_name}..")
            continue
        if filter_run_name and not list(filter(lambda x: x.match(run.run_name), filter_run_name_patterns)):
            print(f"Skipping {run.run_name}..")
            continue
        print(f"Processing {run.run_name}...")
        if import_run_metadata or import_metadata or import_everything:
            run.import_run_metadata()
        if iterate_tomos:
            for tomo in TomogramImporter.find_tomograms(config, run):
                if iterate_tomos and not run.voxel_spacing:
                    run.set_voxel_spacing(tomo.get_voxel_spacing())
                if import_tomograms:
                    tomo.import_tomogram(write_mrc=write_mrc, write_zarr=write_zarr)
                if iterate_annotations:
                    for annotation in AnnotationImporter.find_annotations(config, tomo):
                        if import_annotations:
                            annotation.import_annotations(write_mrc=write_mrc, write_zarr=write_zarr)
                        if import_annotation_metadata:
                            annotation.import_metadata()
                        if import_neuroglancer_precompute:
                            annotation.import_neuroglancer_component()
                if iterate_keyimages:
                    for keyimage in KeyImageImporter.find_key_images(config, tomo):
                        keyimage.make_key_image(config)
                if import_tomogram_metadata:
                    tomo.import_metadata(True)
                if iterate_ng:
                    for item in NeuroglancerImporter.find_ng(config, tomo):
                        item.import_neuroglancer_config()
        if iterate_frames:
            frame_imports = FramesImporter.find_frames(config, run)
            for importer in frame_imports:
                importer.import_frames()
        if iterate_tiltseries:
            ts_imports = TiltSeriesImporter.find_tiltseries(config, run)
            for importer in ts_imports:
                if import_tiltseries:
                    importer.import_tiltseries(write_mrc=write_mrc, write_zarr=write_zarr)
                if import_tiltseries_metadata:
                    importer.import_metadata(True)
            if import_tiltseries:
                raw_imports = RawTiltImporter.find_rawtilts(config, run)
                for importer in raw_imports:
                    importer.import_rawtilts()
    if import_datasets or import_everything:
        dataset_key_photos_importer = DatasetKeyPhotoImporter.find_dataset_key_photos(config, dataset)
        dataset_key_photos_importer.import_key_photo()
    if import_metadata or import_dataset_metadata or import_everything:
        dataset.import_metadata(output_path)
=======
    iteration_deps = flatten_dependency_tree(IMPORTER_DEP_TREE).items()
    if import_everything:
        to_import = set(IMPORTERS)
        metadata_import = set(IMPORTERS)
        to_iterate = set(IMPORTERS)
    else:
        to_import = {k for k in IMPORTERS if kwargs.get(f"import_{k.plural_key}")}
        metadata_import = {k for k in IMPORTERS if kwargs.get(f"import_{k.type_key}_metadata")}
        needs_iteration = to_import.union(metadata_import)
        to_iterate = needs_iteration.union({k for k, v in iteration_deps if needs_iteration.intersection(v)})
    do_import(config, IMPORTER_DEP_TREE, to_import, metadata_import, to_iterate, kwargs)
>>>>>>> c326993e


if __name__ == "__main__":
    cli()<|MERGE_RESOLUTION|>--- conflicted
+++ resolved
@@ -127,14 +127,6 @@
 @click.argument("input_bucket", required=True, type=str)
 @click.argument("output_path", required=True, type=str)
 @click.option("--import-everything", is_flag=True, default=False)
-<<<<<<< HEAD
-@click.option("--filter-run-name", type=str, default=None, multiple=True)
-@click.option("--exclude-run-name", type=str, default=None, multiple=True)
-@click.option("--make-key-image", type=bool, is_flag=True, default=False)
-@click.option("--make-neuroglancer-config", type=bool, is_flag=True, default=False)
-@click.option("--import-neuroglancer-precompute", type=bool, is_flag=True, default=False)
-=======
->>>>>>> c326993e
 @click.option("--write-mrc/--no-write-mrc", default=True)
 @click.option("--write-zarr/--no-write-zarr", default=True)
 @click.option("--force-overwrite", is_flag=True, default=False)
@@ -147,14 +139,6 @@
     input_bucket: str,
     output_path: str,
     import_everything: bool,
-<<<<<<< HEAD
-    filter_run_name: list[str],
-    exclude_run_name: list[str],
-    make_key_image: bool,
-    make_neuroglancer_config: bool,
-    import_neuroglancer_precompute: bool,
-=======
->>>>>>> c326993e
     write_mrc: bool,
     write_zarr: bool,
     force_overwrite: bool,
@@ -172,98 +156,6 @@
     config.write_zarr = write_zarr
     config.load_map_files()
 
-<<<<<<< HEAD
-    # Configure which dependencies that do / don't require us to iterate over importer results.
-    iterate_annotations = max(
-        import_annotations,
-        import_annotation_metadata,
-        import_metadata,
-        import_neuroglancer_precompute,
-        make_key_image,
-    )
-    iterate_tomos = max(
-        import_tomograms,
-        import_tomogram_metadata,
-        import_metadata,
-        import_everything,
-        make_key_image,
-        make_neuroglancer_config,
-        iterate_annotations,
-    )
-    iterate_keyimages = max(import_everything, make_key_image)
-    iterate_tiltseries = max(import_metadata, import_tiltseries, import_tiltseries_metadata, import_everything)
-    iterate_frames = max(import_frames, import_everything)
-    iterate_ng = max(make_neuroglancer_config, import_everything)
-    if import_everything:
-        import_tomograms = True
-        import_tomogram_metadata = True
-        import_annotations = True
-        import_annotation_metadata = True
-        import_tiltseries = True
-        import_tiltseries_metadata = True
-        import_datasets = True
-        import_dataset_metadata = True
-        import_neuroglancer_precompute = True
-        iterate_ng = True
-        iterate_keyimages = True
-
-    exclude_run_name_patterns = [re.compile(pattern) for pattern in exclude_run_name]
-    filter_run_name_patterns = [re.compile(pattern) for pattern in filter_run_name]
-    # Always iterate over datasets and runs.
-    dataset = DatasetImporter(config, None)
-    for run in RunImporter.find_runs(config, dataset):
-        if list(filter(lambda x: x.match(run.run_name), exclude_run_name_patterns)):
-            print(f"Excluding {run.run_name}..")
-            continue
-        if filter_run_name and not list(filter(lambda x: x.match(run.run_name), filter_run_name_patterns)):
-            print(f"Skipping {run.run_name}..")
-            continue
-        print(f"Processing {run.run_name}...")
-        if import_run_metadata or import_metadata or import_everything:
-            run.import_run_metadata()
-        if iterate_tomos:
-            for tomo in TomogramImporter.find_tomograms(config, run):
-                if iterate_tomos and not run.voxel_spacing:
-                    run.set_voxel_spacing(tomo.get_voxel_spacing())
-                if import_tomograms:
-                    tomo.import_tomogram(write_mrc=write_mrc, write_zarr=write_zarr)
-                if iterate_annotations:
-                    for annotation in AnnotationImporter.find_annotations(config, tomo):
-                        if import_annotations:
-                            annotation.import_annotations(write_mrc=write_mrc, write_zarr=write_zarr)
-                        if import_annotation_metadata:
-                            annotation.import_metadata()
-                        if import_neuroglancer_precompute:
-                            annotation.import_neuroglancer_component()
-                if iterate_keyimages:
-                    for keyimage in KeyImageImporter.find_key_images(config, tomo):
-                        keyimage.make_key_image(config)
-                if import_tomogram_metadata:
-                    tomo.import_metadata(True)
-                if iterate_ng:
-                    for item in NeuroglancerImporter.find_ng(config, tomo):
-                        item.import_neuroglancer_config()
-        if iterate_frames:
-            frame_imports = FramesImporter.find_frames(config, run)
-            for importer in frame_imports:
-                importer.import_frames()
-        if iterate_tiltseries:
-            ts_imports = TiltSeriesImporter.find_tiltseries(config, run)
-            for importer in ts_imports:
-                if import_tiltseries:
-                    importer.import_tiltseries(write_mrc=write_mrc, write_zarr=write_zarr)
-                if import_tiltseries_metadata:
-                    importer.import_metadata(True)
-            if import_tiltseries:
-                raw_imports = RawTiltImporter.find_rawtilts(config, run)
-                for importer in raw_imports:
-                    importer.import_rawtilts()
-    if import_datasets or import_everything:
-        dataset_key_photos_importer = DatasetKeyPhotoImporter.find_dataset_key_photos(config, dataset)
-        dataset_key_photos_importer.import_key_photo()
-    if import_metadata or import_dataset_metadata or import_everything:
-        dataset.import_metadata(output_path)
-=======
     iteration_deps = flatten_dependency_tree(IMPORTER_DEP_TREE).items()
     if import_everything:
         to_import = set(IMPORTERS)
@@ -275,7 +167,6 @@
         needs_iteration = to_import.union(metadata_import)
         to_iterate = needs_iteration.union({k for k, v in iteration_deps if needs_iteration.intersection(v)})
     do_import(config, IMPORTER_DEP_TREE, to_import, metadata_import, to_iterate, kwargs)
->>>>>>> c326993e
 
 
 if __name__ == "__main__":
