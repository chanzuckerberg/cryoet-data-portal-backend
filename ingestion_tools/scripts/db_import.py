import click
import logging

import boto3
from botocore import UNSIGNED
from botocore.config import Config

from common import db_models
from importers.db.annotation import AnnotationDBImporter, AnnotationAuthorDBImporter
from importers.db.base_importer import DBImportConfig
from importers.db.dataset import DatasetDBImporter, DatasetFundingDBImporter, DatasetAuthorDBImporter
from importers.db.run import RunDBImporter
from importers.db.tiltseries import TiltSeriesDBImporter
from importers.db.tomogram import TomogramDBImporter, TomogramAuthorDBImporter
from importers.db.voxel_spacing import TomogramVoxelSpacingDBImporter


@click.group()
def cli():
    pass


<<<<<<< HEAD
=======
def find_subdirs_with_files(s3_client, bucket_name, prefix, target_filename):
    paginator = s3_client.get_paginator("list_objects_v2")
    print(f"looking for prefix {prefix}")
    pages = paginator.paginate(Bucket=bucket_name, Prefix=prefix, Delimiter="/")

    for page in pages:
        for obj in page["CommonPrefixes"]:
            subdir = obj["Prefix"]
            try:
                metadata_key = f"{subdir}{target_filename}"
                s3_client.head_object(Bucket=bucket_name, Key=metadata_key)
            except Exception:
                continue
            yield subdir


def glob_s3_prefixes(s3_client, bucket_name, prefix, glob_string):
    paginator = s3_client.get_paginator("list_objects_v2")
    print(f"looking for prefix {prefix}::{glob_string}")
    pages = paginator.paginate(Bucket=bucket_name, Prefix=prefix, Delimiter="/")

    for page in pages:
        if not page.get("CommonPrefixes"):
            break
        for obj in page["CommonPrefixes"]:
            subdir = obj["Prefix"]
            if PurePath(subdir).match(glob_string):
                yield subdir


def glob_s3_files(s3_client, bucket_name, prefix, glob_string):
    paginator = s3_client.get_paginator("list_objects_v2")
    print(f"looking for prefix {prefix}{glob_string}")
    pages = paginator.paginate(Bucket=bucket_name, Prefix=prefix, Delimiter="/")

    for page in pages:
        for obj in page.get("Contents", {}):
            if not obj:
                break
            if PurePath(obj["Key"]).match(glob_string):
                yield obj["Key"]


def load_key_json(s3_client, bucket_name, key, is_file_required=True):
    try:
        text = s3_client.get_object(Bucket=bucket_name, Key=key)
        data = json.loads(text["Body"].read())
        return data
    except ClientError as ex:
        if ex.response["Error"]["Code"] == "NoSuchKey" and not is_file_required:
            print(f"NoSuchKey on bucket_name={bucket_name} key={key}")
            return None
        else:
            raise


def join_path(*args) -> str:
    return os.path.join(*args)


def upsert(
    id_fields: list[str],
    klass: type,
    mapping: dict[str, Any],
    data: dict[str, Any],
):
    obj = klass()
    map_to_db(obj, mapping, data)
    identifiers = {id_field: getattr(obj, id_field) for id_field in id_fields}
    try:
        existing_obj = klass.get(*[getattr(klass, k) == v for k, v in identifiers.items()])
    except peewee.DoesNotExist:
        obj.save(force_insert=True)
        return obj

    # TODO - we shouldn't do double work!!
    map_to_db(existing_obj, mapping, data)
    existing_obj.save()
    return existing_obj


def map_to_db(obj: db_models.BaseModel, mapping: dict[str, Any], data: dict[str, Any]):
    for db_key, data_path in mapping.items():
        if not isinstance(data_path, list):
            setattr(obj, db_key, data_path)
            continue
        value = None
        for pathpart in data_path:
            value = data.get(pathpart) if not value else value.get(pathpart)
            if not value:
                break
        if value and "date" in db_key:
            value = datetime.datetime.strptime(value, "%Y-%m-%d")  # type: ignore
        setattr(obj, db_key, value)


def get_existing_objects(klass: type, filters: dict[str, Any], hash_attributes: list[str]) -> dict[str, type]:
    result = {}
    query = klass.select().where(*[getattr(klass, k) == v for k, v in filters.items()])
    for record in query:
        key = "-".join([f"{getattr(record, attr)}" for attr in hash_attributes])
        result[key] = record
    return result


def load_dataset_authors_data(dataset_id: int, metadata: dict[str, Any]):
    author_map = {
        "dataset_id": dataset_id,
        "orcid": ["ORCID"],
        "name": ["name"],
        "primary_author_status": ["primary_author_status"],
        "corresponding_author_status": ["corresponding_author_status"],
        "email": ["email"],
        "affiliation_name": ["affiliation_name"],
        "affiliation_address": ["affiliation_address"],
        "affiliation_identifier": ["affiliation_identifier"],
    }
    existing_objs = get_existing_objects(db_models.DatasetAuthor, {"dataset_id": dataset_id}, ["name", "dataset_id_id"])
    for index, author in enumerate(metadata["authors"]):
        author_map["author_list_order"] = index + 1
        # TODO Update upsert to use existing_obj
        dataset_author = upsert(["dataset_id", "name"], db_models.DatasetAuthor, author_map, author)
        existing_objs.pop("-".join([dataset_author.name, str(dataset_author.dataset_id_id)]), None)
    for stale_obj in existing_objs.values():
        stale_obj.delete_instance()


def load_dataset_funding_data(dataset_id: int, metadata: dict[str, Any]):
    funding_map = {
        "dataset_id": dataset_id,
        "funding_agency_name": ["funding_agency_name"],
        "grant_id": ["grant_id"],
    }
    # TODO this doesn't handle deleting unused rows.
    for funding in metadata.get("funding", []):
        upsert(
            ["dataset_id", "funding_agency_name"],
            db_models.DatasetFunding,
            funding_map,
            funding,
        )


def load_datasets_data(dir_prefix: str, metadata: dict[str, Any], s3_prefix, https_prefix):
    print(json.dumps(metadata, indent=4))
    key_photos = metadata.get("key_photos", {})
    data_map = {
        "id": ["dataset_identifier"],
        "title": ["dataset_title"],
        "description": ["dataset_description"],
        "deposition_date": ["dates", "deposition_date"],
        "release_date": ["dates", "release_date"],
        "last_modified_date": ["dates", "last_modified_date"],
        "related_database_entries": ["cross_references", "related_database_entries"],
        "related_database_links": ["cross_references", "related_database_links"],
        "dataset_publications": ["cross_references", "dataset_publications"],
        "dataset_citations": ["cross_references", "dataset_citations"],
        "sample_type": ["sample_type"],
        "organism_name": ["organism", "name"],
        "organism_taxid": ["organism", "taxonomy_id"],
        "tissue_name": ["tissue", "name"],
        "tissue_id": ["tissue", "id"],
        "cell_name": ["cell_type", "name"],
        "cell_type_id": ["cell_type", "id"],
        "cell_strain_name": ["cell_strain", "name"],
        "cell_strain_id": ["cell_strain", "id"],
        "cell_component_name": ["cell_component", "name"],
        "cell_component_id": ["cell_component", "id"],
        "sample_preparation": ["sample_preparation"],
        "grid_preparation": ["grid_preparation"],
        "other_setup": ["other_setup"],
        "s3_prefix": join_path(s3_prefix, dir_prefix),
        "https_prefix": join_path(https_prefix, dir_prefix),
        "key_photo_url": join_path(https_prefix, key_photos.get("snapshot")) if key_photos else None,
        "key_photo_thumbnail_url": join_path(https_prefix, key_photos.get("thumbnail")) if key_photos else None,
    }
    dataset = upsert(["id"], db_models.Dataset, data_map, metadata)
    return dataset


def load_runs_data(
    dataset: db_models.Dataset,
    dir_prefix: str,
    metadata: dict[str, Any],
    s3_prefix,
    https_prefix,
):
    data_map = {
        "dataset_id": dataset.id,
        "name": ["run_name"],
        "s3_prefix": join_path(s3_prefix, dir_prefix),
        "https_prefix": join_path(https_prefix, dir_prefix),
    }
    run = upsert(["name", "dataset_id"], db_models.Run, data_map, metadata)
    return run


def get_tomogram_type(dir_prefix: str) -> str:
    if "CanonicalTomogram" in dir_prefix:
        return "CANONICAL"
    return "UNKOWN"


def load_tomogram_authors_data(tomogram_id: int, metadata: dict[str, Any]):
    author_map = {
        "tomogram_id": tomogram_id,
        "orcid": ["ORCID"],
        "name": ["name"],
        "primary_author_status": ["primary_author_status"],
        "corresponding_author_status": ["corresponding_author_status"],
        "email": ["email"],
        "affiliation_name": ["affiliation_name"],
        "affiliation_address": ["affiliation_address"],
        "affiliation_identifier": ["affiliation_identifier"],
    }
    # TODO this doesn't handle deleting unused rows.
    for index, author in enumerate(metadata["authors"]):
        author_map["author_list_order"] = index + 1
        upsert(["tomogram_id", "name"], db_models.TomogramAuthor, author_map, author)
        del author_map["author_list_order"]


def load_tomo_data(
    voxelspacing: db_models.TomogramVoxelSpacing,
    dir_prefix,
    metadata,
    s3_prefix,
    https_prefix,
    neuroglancer_config,
):
    key_photos = metadata.get("key_photo")
    data_map = {
        "tomogram_voxel_spacing_id": voxelspacing.id,
        "name": ["run_name"],
        "size_x": ["size", "x"],
        "size_y": ["size", "y"],
        "size_z": ["size", "z"],
        "voxel_spacing": ["voxel_spacing"],
        "fiducial_alignment_status": normalize_fiducial_alignment(metadata["fiducial_alignment_status"]),
        "reconstruction_method": ["reconstruction_method"],
        "reconstruction_software": ["reconstruction_software"],
        "processing": ["processing"],
        "processing_software": ["processing_software"],
        "tomogram_version": ["tomogram_version"],
        "is_canonical": True,
        "s3_omezarr_dir": join_path(s3_prefix, dir_prefix, metadata["omezarr_dir"]),
        "https_omezarr_dir": join_path(https_prefix, dir_prefix, metadata["omezarr_dir"]),
        "s3_mrc_scale0": join_path(s3_prefix, dir_prefix, metadata["mrc_files"][0]),
        "https_mrc_scale0": join_path(https_prefix, dir_prefix, metadata["mrc_files"][0]),
        "scale0_dimensions": f"{metadata['scales'][0]['x']},{metadata['scales'][0]['y']},{metadata['scales'][0]['z']}",
        "scale1_dimensions": f"{metadata['scales'][1]['x']},{metadata['scales'][1]['y']},{metadata['scales'][1]['z']}",
        "scale2_dimensions": f"{metadata['scales'][2]['x']},{metadata['scales'][2]['y']},{metadata['scales'][2]['z']}",
        "ctf_corrected": ["ctf_corrected"],
        "offset_x": ["offset", "x"],
        "offset_y": ["offset", "y"],
        "offset_z": ["offset", "z"],
        "key_photo_url": join_path(https_prefix, key_photos.get("snapshot")) if key_photos else None,
        "key_photo_thumbnail_url": join_path(https_prefix, key_photos.get("thumbnail")) if key_photos else None,
        "neuroglancer_config": neuroglancer_config,
        "affine_transformation_matrix": ["affine_transformation_matrix"],
        "type": get_tomogram_type(dir_prefix),
    }
    return upsert(["name", "tomogram_voxel_spacing_id"], db_models.Tomogram, data_map, metadata)


def load_annotation_author_data(annotation_id: int, metadata: dict[str, Any]):
    authors_data_map = {
        "annotation_id": annotation_id,
        "name": ["name"],
        "orcid": ["ORCID"],
        "corresponding_author_status": ["corresponding_author_status"],
        "primary_annotator_status": ["primary_annotator_status"],
        "email": ["email"],
        "affiliation_name": ["affiliation_name"],
        "affiliation_address": ["affiliation_address"],
        "affiliation_identifier": ["affiliation_identifier"],
    }
    for index, author_metadata in enumerate(metadata["authors"]):
        authors_data_map["author_list_order"] = index + 1
        upsert(
            ["annotation_id", "name"],
            db_models.AnnotationAuthor,
            authors_data_map,
            author_metadata,
        )
        del authors_data_map["author_list_order"]


def load_annotation_data(
    spacing: db_models.TomogramVoxelSpacing,
    dir_prefix,
    metadata_filename,
    metadata,
    s3_prefix,
    https_prefix,
):
    data_map = {
        "tomogram_voxel_spacing_id": spacing.id,
        "s3_metadata_path": join_path(s3_prefix, metadata_filename),
        "https_metadata_path": join_path(https_prefix, metadata_filename),
        "deposition_date": ["dates", "deposition_date"],
        "release_date": ["dates", "release_date"],
        "last_modified_date": ["dates", "last_modified_date"],
        "annotation_publication": ["annotation_publications"],
        "annotation_method": ["annotation_method"],
        "ground_truth_status": ["ground_truth_status"],
        "object_name": ["annotation_object", "name"],
        "object_id": ["annotation_object", "id"],
        "object_description": ["annotation_object", "description"],
        "object_state": ["annotation_object", "state"],
        "object_count": ["object_count"],
        "confidence_precision": ["annotation_confidence", "precision"],
        "confidence_recall": ["annotation_confidence", "recall"],
        "ground_truth_used": ["annotation_confidence", "ground_truth_used"],
        "annotation_software": ["annotation_software"],
        "is_curator_recommended": ["is_curator_recommended"],
    }
    annotation = upsert(["s3_metadata_path"], db_models.Annotation, data_map, metadata)

    for file in metadata["files"]:
        file_data_map = {
            "annotation_id": annotation.id,
            "shape_type": ["shape"],
            "format": ["format"],
            "s3_path": join_path(s3_prefix, file["path"]),
            "https_path": join_path(https_prefix, file["path"]),
            "is_visualization_default": ["is_visualization_default"],
        }
        upsert(
            ["annotation_id", "format", "shape_type"],
            db_models.AnnotationFiles,
            file_data_map,
            file,
        )

    return annotation


def get_rawtlt(s3, s3_bucket, dir_prefix):
    for key in glob_s3_files(s3, s3_bucket, dir_prefix, "*.rawtlt"):
        return os.path.basename(key)
    for key in glob_s3_files(s3, s3_bucket, dir_prefix, "*.tlt"):
        return os.path.basename(key)


def get_xf(s3, s3_bucket, dir_prefix):
    for key in glob_s3_files(s3, s3_bucket, dir_prefix, "*.xf"):
        return os.path.basename(key)


def get_mdoc(s3, s3_bucket, dir_prefix):
    for key in glob_s3_files(s3, s3_bucket, dir_prefix, "*.mdoc"):
        return os.path.basename(key)


def load_voxel_spacing_data(
    run: db_models.Run,
    dir_prefix,
    voxel_spacing,
    s3_prefix,
    https_prefix,
):
    data_map = {
        "voxel_spacing": voxel_spacing,
        "s3_prefix": join_path(s3_prefix, dir_prefix),
        "https_prefix": join_path(https_prefix, dir_prefix),
        "run_id": run.id,
    }
    row = upsert(["run_id", "voxel_spacing"], db_models.TomogramVoxelSpacing, data_map, {})
    return row


def load_tiltseries_data(
    s3,
    s3_bucket,
    run: db_models.Run,
    dir_prefix,
    metadata,
    s3_prefix,
    https_prefix,
):
    if not metadata:
        return

    data_map = {
        "acceleration_voltage": ["acceleration_voltage"],
        "binning_from_frames": ["binning_from_frames"],
        "pixel_spacing": ["pixel_spacing"],
        "spherical_aberration_constant": ["spherical_aberration_constant"],
        "microscope_manufacturer": ["microscope", "manufacturer"],
        "microscope_model": ["microscope", "model"],
        "microscope_energy_filter": ["microscope_optical_setup", "energy_filter"],
        "microscope_phase_plate": ["microscope_optical_setup", "phase_plate"],
        "microscope_image_corrector": ["microscope_optical_setup", "image_corrector"],
        "microscope_additional_info": ["microscope_additional_info"],
        "camera_manufacturer": ["camera", "manufacturer"],
        "camera_model": ["camera", "model"],
        "tilt_min": ["tilt_range", "min"],
        "tilt_max": ["tilt_range", "max"],
        "tilt_range": abs(float(metadata["tilt_range"]["max"]) - float(metadata["tilt_range"]["min"])),
        "tilt_step": ["tilt_step"],
        "tilting_scheme": ["tilting_scheme"],
        "tilt_axis": ["tilt_axis"],
        "total_flux": ["total_flux"],
        "data_acquisition_software": ["data_acquisition_software"],
        "related_empiar_entry": ["related_empiar_entry"],
        "tilt_series_quality": ["tilt_series_quality"],
        "run_id": run.id,
        "is_aligned": ["is_aligned"],
        "aligned_tiltseries_binning": ["aligned_tiltseries_binning"],
        "frames_count": ["frames_count"],
    }

    mrc_bin1 = metadata["mrc_files"][0]
    if mrc_bin1:
        data_map["s3_mrc_bin1"] = join_path(s3_prefix, dir_prefix, mrc_bin1)
        data_map["https_mrc_bin1"] = join_path(https_prefix, dir_prefix, mrc_bin1)

    omezarr_dir = metadata["omezarr_dir"]
    if omezarr_dir:
        data_map["s3_omezarr_dir"] = join_path(s3_prefix, dir_prefix, omezarr_dir)
        data_map["https_omezarr_dir"] = join_path(https_prefix, dir_prefix, omezarr_dir)

    mdoc = get_mdoc(s3, s3_bucket, dir_prefix)
    if mdoc:
        data_map["s3_collection_metadata"] = join_path(s3_prefix, dir_prefix, mdoc)
        data_map["https_collection_metadata"] = join_path(https_prefix, dir_prefix, mdoc)

    rawtlt = get_rawtlt(s3, s3_bucket, dir_prefix)
    if rawtlt:
        data_map["s3_angle_list"] = join_path(s3_prefix, dir_prefix, rawtlt)
        data_map["https_angle_list"] = join_path(https_prefix, dir_prefix, rawtlt)

    xf = get_xf(s3, s3_bucket, dir_prefix)
    if xf:
        data_map["s3_alignment_file"] = join_path(s3_prefix, dir_prefix, xf)
        data_map["https_alignment_file"] = join_path(https_prefix, dir_prefix, xf)

    tiltseries = upsert(["run_id"], db_models.TiltSeries, data_map, metadata)
    return tiltseries


def generate_neuroglancer_data(s3, s3_bucket, tomo_prefix) -> Optional[str]:
    try:
        config = load_key_json(s3, s3_bucket, join_path(tomo_prefix, "neuroglancer_config.json"))
        return json.dumps(config, separators=(",", ":"))
    except ClientError:
        return None


>>>>>>> 09db20a2
@cli.command()
@click.argument("s3_bucket", required=True, type=str)
@click.argument("https_prefix", required=True, type=str)
@click.argument("postgres_url", required=True, type=str)
@click.option("--s3_prefix", required=True, default="", type=str)
@click.option(
    "--anonymous",
    is_flag=True,
    required=True,
    default=False,
    type=bool,
    help="Use anonymous access to S3",
)
@click.option(
    "--debug/--no-debug",
    is_flag=True,
    required=True,
    default=False,
    type=bool,
    help="Print DB Queries",
)
@click.option("--filter-dataset", type=str, default=None, multiple=True)
@click.option("--import-annotations", is_flag=True, default=False)
@click.option("--import-annotation-authors", is_flag=True, default=False)
@click.option("--import-dataset-authors", is_flag=True, default=False)
@click.option("--import-dataset-funding", is_flag=True, default=False)
@click.option("--import-runs", is_flag=True, default=False)
@click.option("--import-tiltseries", is_flag=True, default=False)
@click.option("--import-tomograms", is_flag=True, default=False)
@click.option("--import-tomogram-authors", is_flag=True, default=False)
@click.option("--import-tomogram-voxel-spacing", is_flag=True, default=False)
@click.option("--import-everything", is_flag=True, default=False)
@click.option("--endpoint-url", type=str, default=None)
def load(
    s3_bucket: str,
    https_prefix: str,
    postgres_url: str,
    s3_prefix: str,
    anonymous: bool,
    debug: bool,
    filter_dataset: list[str],
    import_annotations: bool,
    import_annotation_authors: bool,
    import_dataset_authors: bool,
    import_dataset_funding: bool,
    import_runs: bool,
    import_tiltseries: bool,
    import_tomograms: bool,
    import_tomogram_authors: bool,
    import_tomogram_voxel_spacing: bool,
    import_everything: bool,
    endpoint_url: str,
):
    db_models.db.init(postgres_url)
    if debug:
        logger = logging.getLogger("peewee")
        logger.addHandler(logging.StreamHandler())
        logger.setLevel(logging.DEBUG)
<<<<<<< HEAD
=======
    config = Config(signature_version=UNSIGNED) if anonymous else None
    s3 = boto3.client("s3", endpoint_url=endpoint_url, config=config)
>>>>>>> 09db20a2

    if import_everything:
        import_annotations = True
        import_annotation_authors = True
        import_dataset_authors = True
        import_dataset_funding = True
        import_runs = True
        import_tiltseries = True
        import_tomograms = True
        import_tomogram_authors = True
        import_tomogram_voxel_spacing = True
    else:
        import_annotations = max(import_annotations, import_annotation_authors)
        import_tomograms = max(import_tomograms, import_tomogram_authors)
        import_tomogram_voxel_spacing = max(import_annotations, import_tomograms, import_tomogram_voxel_spacing)
        import_runs = max(import_runs, import_tiltseries, import_tomogram_voxel_spacing)

    s3_client = boto3.client("s3", config=Config(signature_version=UNSIGNED)) if anonymous else boto3.client("s3")
    config = DBImportConfig(s3_client, s3_bucket, https_prefix)
    for dataset in DatasetDBImporter.get_items(config, s3_prefix):
        if filter_dataset and dataset.dir_prefix not in filter_dataset:
            print(f"Skipping {dataset.dir_prefix}...")
            continue

        dataset_obj = dataset.import_to_db()
        dataset_id = dataset_obj.id

        if import_dataset_authors:
            dataset_authors = DatasetAuthorDBImporter.get_item(dataset_id, dataset, config)
            dataset_authors.import_to_db()

        if import_dataset_funding:
            funding = DatasetFundingDBImporter.get_item(dataset_id, dataset, config)
            funding.import_to_db()

        if not import_runs:
            continue

        for run in RunDBImporter.get_item(dataset_id, dataset, config):
            run_obj = run.import_to_db()
            run_id = run_obj.id

            if import_tiltseries:
                tilt_series = TiltSeriesDBImporter.get_item(run_id, run, config)
                tilt_series.import_to_db()

            if not import_tomogram_voxel_spacing:
                continue

            for voxel_spacing in TomogramVoxelSpacingDBImporter.get_items(run_id, run, config):
                voxel_spacing_obj = voxel_spacing.import_to_db()

                if import_tomograms:
                    for tomogram in TomogramDBImporter.get_item(voxel_spacing_obj.id, voxel_spacing, config):
                        tomogram_obj = tomogram.import_to_db()

                        if import_tomogram_authors:
                            tomogram_authors = TomogramAuthorDBImporter.get_item(tomogram_obj.id, tomogram, config)
                            tomogram_authors.import_to_db()

                if import_annotations:
                    for annotation in AnnotationDBImporter.get_item(voxel_spacing_obj.id, voxel_spacing, config):
                        annotation_obj = annotation.import_to_db()

                        if import_annotation_authors:
                            annotation_authors = AnnotationAuthorDBImporter.get_item(
                                annotation_obj.id, annotation, config
                            )
                            annotation_authors.import_to_db()


if __name__ == "__main__":
    cli()<|MERGE_RESOLUTION|>--- conflicted
+++ resolved
@@ -1,18 +1,18 @@
-import click
 import logging
 
 import boto3
+import click
 from botocore import UNSIGNED
 from botocore.config import Config
+from importers.db.annotation import AnnotationAuthorDBImporter, AnnotationDBImporter
+from importers.db.base_importer import DBImportConfig
+from importers.db.dataset import DatasetAuthorDBImporter, DatasetDBImporter, DatasetFundingDBImporter
+from importers.db.run import RunDBImporter
+from importers.db.tiltseries import TiltSeriesDBImporter
+from importers.db.tomogram import TomogramAuthorDBImporter, TomogramDBImporter
+from importers.db.voxel_spacing import TomogramVoxelSpacingDBImporter
 
 from common import db_models
-from importers.db.annotation import AnnotationDBImporter, AnnotationAuthorDBImporter
-from importers.db.base_importer import DBImportConfig
-from importers.db.dataset import DatasetDBImporter, DatasetFundingDBImporter, DatasetAuthorDBImporter
-from importers.db.run import RunDBImporter
-from importers.db.tiltseries import TiltSeriesDBImporter
-from importers.db.tomogram import TomogramDBImporter, TomogramAuthorDBImporter
-from importers.db.voxel_spacing import TomogramVoxelSpacingDBImporter
 
 
 @click.group()
@@ -20,459 +20,6 @@
     pass
 
 
-<<<<<<< HEAD
-=======
-def find_subdirs_with_files(s3_client, bucket_name, prefix, target_filename):
-    paginator = s3_client.get_paginator("list_objects_v2")
-    print(f"looking for prefix {prefix}")
-    pages = paginator.paginate(Bucket=bucket_name, Prefix=prefix, Delimiter="/")
-
-    for page in pages:
-        for obj in page["CommonPrefixes"]:
-            subdir = obj["Prefix"]
-            try:
-                metadata_key = f"{subdir}{target_filename}"
-                s3_client.head_object(Bucket=bucket_name, Key=metadata_key)
-            except Exception:
-                continue
-            yield subdir
-
-
-def glob_s3_prefixes(s3_client, bucket_name, prefix, glob_string):
-    paginator = s3_client.get_paginator("list_objects_v2")
-    print(f"looking for prefix {prefix}::{glob_string}")
-    pages = paginator.paginate(Bucket=bucket_name, Prefix=prefix, Delimiter="/")
-
-    for page in pages:
-        if not page.get("CommonPrefixes"):
-            break
-        for obj in page["CommonPrefixes"]:
-            subdir = obj["Prefix"]
-            if PurePath(subdir).match(glob_string):
-                yield subdir
-
-
-def glob_s3_files(s3_client, bucket_name, prefix, glob_string):
-    paginator = s3_client.get_paginator("list_objects_v2")
-    print(f"looking for prefix {prefix}{glob_string}")
-    pages = paginator.paginate(Bucket=bucket_name, Prefix=prefix, Delimiter="/")
-
-    for page in pages:
-        for obj in page.get("Contents", {}):
-            if not obj:
-                break
-            if PurePath(obj["Key"]).match(glob_string):
-                yield obj["Key"]
-
-
-def load_key_json(s3_client, bucket_name, key, is_file_required=True):
-    try:
-        text = s3_client.get_object(Bucket=bucket_name, Key=key)
-        data = json.loads(text["Body"].read())
-        return data
-    except ClientError as ex:
-        if ex.response["Error"]["Code"] == "NoSuchKey" and not is_file_required:
-            print(f"NoSuchKey on bucket_name={bucket_name} key={key}")
-            return None
-        else:
-            raise
-
-
-def join_path(*args) -> str:
-    return os.path.join(*args)
-
-
-def upsert(
-    id_fields: list[str],
-    klass: type,
-    mapping: dict[str, Any],
-    data: dict[str, Any],
-):
-    obj = klass()
-    map_to_db(obj, mapping, data)
-    identifiers = {id_field: getattr(obj, id_field) for id_field in id_fields}
-    try:
-        existing_obj = klass.get(*[getattr(klass, k) == v for k, v in identifiers.items()])
-    except peewee.DoesNotExist:
-        obj.save(force_insert=True)
-        return obj
-
-    # TODO - we shouldn't do double work!!
-    map_to_db(existing_obj, mapping, data)
-    existing_obj.save()
-    return existing_obj
-
-
-def map_to_db(obj: db_models.BaseModel, mapping: dict[str, Any], data: dict[str, Any]):
-    for db_key, data_path in mapping.items():
-        if not isinstance(data_path, list):
-            setattr(obj, db_key, data_path)
-            continue
-        value = None
-        for pathpart in data_path:
-            value = data.get(pathpart) if not value else value.get(pathpart)
-            if not value:
-                break
-        if value and "date" in db_key:
-            value = datetime.datetime.strptime(value, "%Y-%m-%d")  # type: ignore
-        setattr(obj, db_key, value)
-
-
-def get_existing_objects(klass: type, filters: dict[str, Any], hash_attributes: list[str]) -> dict[str, type]:
-    result = {}
-    query = klass.select().where(*[getattr(klass, k) == v for k, v in filters.items()])
-    for record in query:
-        key = "-".join([f"{getattr(record, attr)}" for attr in hash_attributes])
-        result[key] = record
-    return result
-
-
-def load_dataset_authors_data(dataset_id: int, metadata: dict[str, Any]):
-    author_map = {
-        "dataset_id": dataset_id,
-        "orcid": ["ORCID"],
-        "name": ["name"],
-        "primary_author_status": ["primary_author_status"],
-        "corresponding_author_status": ["corresponding_author_status"],
-        "email": ["email"],
-        "affiliation_name": ["affiliation_name"],
-        "affiliation_address": ["affiliation_address"],
-        "affiliation_identifier": ["affiliation_identifier"],
-    }
-    existing_objs = get_existing_objects(db_models.DatasetAuthor, {"dataset_id": dataset_id}, ["name", "dataset_id_id"])
-    for index, author in enumerate(metadata["authors"]):
-        author_map["author_list_order"] = index + 1
-        # TODO Update upsert to use existing_obj
-        dataset_author = upsert(["dataset_id", "name"], db_models.DatasetAuthor, author_map, author)
-        existing_objs.pop("-".join([dataset_author.name, str(dataset_author.dataset_id_id)]), None)
-    for stale_obj in existing_objs.values():
-        stale_obj.delete_instance()
-
-
-def load_dataset_funding_data(dataset_id: int, metadata: dict[str, Any]):
-    funding_map = {
-        "dataset_id": dataset_id,
-        "funding_agency_name": ["funding_agency_name"],
-        "grant_id": ["grant_id"],
-    }
-    # TODO this doesn't handle deleting unused rows.
-    for funding in metadata.get("funding", []):
-        upsert(
-            ["dataset_id", "funding_agency_name"],
-            db_models.DatasetFunding,
-            funding_map,
-            funding,
-        )
-
-
-def load_datasets_data(dir_prefix: str, metadata: dict[str, Any], s3_prefix, https_prefix):
-    print(json.dumps(metadata, indent=4))
-    key_photos = metadata.get("key_photos", {})
-    data_map = {
-        "id": ["dataset_identifier"],
-        "title": ["dataset_title"],
-        "description": ["dataset_description"],
-        "deposition_date": ["dates", "deposition_date"],
-        "release_date": ["dates", "release_date"],
-        "last_modified_date": ["dates", "last_modified_date"],
-        "related_database_entries": ["cross_references", "related_database_entries"],
-        "related_database_links": ["cross_references", "related_database_links"],
-        "dataset_publications": ["cross_references", "dataset_publications"],
-        "dataset_citations": ["cross_references", "dataset_citations"],
-        "sample_type": ["sample_type"],
-        "organism_name": ["organism", "name"],
-        "organism_taxid": ["organism", "taxonomy_id"],
-        "tissue_name": ["tissue", "name"],
-        "tissue_id": ["tissue", "id"],
-        "cell_name": ["cell_type", "name"],
-        "cell_type_id": ["cell_type", "id"],
-        "cell_strain_name": ["cell_strain", "name"],
-        "cell_strain_id": ["cell_strain", "id"],
-        "cell_component_name": ["cell_component", "name"],
-        "cell_component_id": ["cell_component", "id"],
-        "sample_preparation": ["sample_preparation"],
-        "grid_preparation": ["grid_preparation"],
-        "other_setup": ["other_setup"],
-        "s3_prefix": join_path(s3_prefix, dir_prefix),
-        "https_prefix": join_path(https_prefix, dir_prefix),
-        "key_photo_url": join_path(https_prefix, key_photos.get("snapshot")) if key_photos else None,
-        "key_photo_thumbnail_url": join_path(https_prefix, key_photos.get("thumbnail")) if key_photos else None,
-    }
-    dataset = upsert(["id"], db_models.Dataset, data_map, metadata)
-    return dataset
-
-
-def load_runs_data(
-    dataset: db_models.Dataset,
-    dir_prefix: str,
-    metadata: dict[str, Any],
-    s3_prefix,
-    https_prefix,
-):
-    data_map = {
-        "dataset_id": dataset.id,
-        "name": ["run_name"],
-        "s3_prefix": join_path(s3_prefix, dir_prefix),
-        "https_prefix": join_path(https_prefix, dir_prefix),
-    }
-    run = upsert(["name", "dataset_id"], db_models.Run, data_map, metadata)
-    return run
-
-
-def get_tomogram_type(dir_prefix: str) -> str:
-    if "CanonicalTomogram" in dir_prefix:
-        return "CANONICAL"
-    return "UNKOWN"
-
-
-def load_tomogram_authors_data(tomogram_id: int, metadata: dict[str, Any]):
-    author_map = {
-        "tomogram_id": tomogram_id,
-        "orcid": ["ORCID"],
-        "name": ["name"],
-        "primary_author_status": ["primary_author_status"],
-        "corresponding_author_status": ["corresponding_author_status"],
-        "email": ["email"],
-        "affiliation_name": ["affiliation_name"],
-        "affiliation_address": ["affiliation_address"],
-        "affiliation_identifier": ["affiliation_identifier"],
-    }
-    # TODO this doesn't handle deleting unused rows.
-    for index, author in enumerate(metadata["authors"]):
-        author_map["author_list_order"] = index + 1
-        upsert(["tomogram_id", "name"], db_models.TomogramAuthor, author_map, author)
-        del author_map["author_list_order"]
-
-
-def load_tomo_data(
-    voxelspacing: db_models.TomogramVoxelSpacing,
-    dir_prefix,
-    metadata,
-    s3_prefix,
-    https_prefix,
-    neuroglancer_config,
-):
-    key_photos = metadata.get("key_photo")
-    data_map = {
-        "tomogram_voxel_spacing_id": voxelspacing.id,
-        "name": ["run_name"],
-        "size_x": ["size", "x"],
-        "size_y": ["size", "y"],
-        "size_z": ["size", "z"],
-        "voxel_spacing": ["voxel_spacing"],
-        "fiducial_alignment_status": normalize_fiducial_alignment(metadata["fiducial_alignment_status"]),
-        "reconstruction_method": ["reconstruction_method"],
-        "reconstruction_software": ["reconstruction_software"],
-        "processing": ["processing"],
-        "processing_software": ["processing_software"],
-        "tomogram_version": ["tomogram_version"],
-        "is_canonical": True,
-        "s3_omezarr_dir": join_path(s3_prefix, dir_prefix, metadata["omezarr_dir"]),
-        "https_omezarr_dir": join_path(https_prefix, dir_prefix, metadata["omezarr_dir"]),
-        "s3_mrc_scale0": join_path(s3_prefix, dir_prefix, metadata["mrc_files"][0]),
-        "https_mrc_scale0": join_path(https_prefix, dir_prefix, metadata["mrc_files"][0]),
-        "scale0_dimensions": f"{metadata['scales'][0]['x']},{metadata['scales'][0]['y']},{metadata['scales'][0]['z']}",
-        "scale1_dimensions": f"{metadata['scales'][1]['x']},{metadata['scales'][1]['y']},{metadata['scales'][1]['z']}",
-        "scale2_dimensions": f"{metadata['scales'][2]['x']},{metadata['scales'][2]['y']},{metadata['scales'][2]['z']}",
-        "ctf_corrected": ["ctf_corrected"],
-        "offset_x": ["offset", "x"],
-        "offset_y": ["offset", "y"],
-        "offset_z": ["offset", "z"],
-        "key_photo_url": join_path(https_prefix, key_photos.get("snapshot")) if key_photos else None,
-        "key_photo_thumbnail_url": join_path(https_prefix, key_photos.get("thumbnail")) if key_photos else None,
-        "neuroglancer_config": neuroglancer_config,
-        "affine_transformation_matrix": ["affine_transformation_matrix"],
-        "type": get_tomogram_type(dir_prefix),
-    }
-    return upsert(["name", "tomogram_voxel_spacing_id"], db_models.Tomogram, data_map, metadata)
-
-
-def load_annotation_author_data(annotation_id: int, metadata: dict[str, Any]):
-    authors_data_map = {
-        "annotation_id": annotation_id,
-        "name": ["name"],
-        "orcid": ["ORCID"],
-        "corresponding_author_status": ["corresponding_author_status"],
-        "primary_annotator_status": ["primary_annotator_status"],
-        "email": ["email"],
-        "affiliation_name": ["affiliation_name"],
-        "affiliation_address": ["affiliation_address"],
-        "affiliation_identifier": ["affiliation_identifier"],
-    }
-    for index, author_metadata in enumerate(metadata["authors"]):
-        authors_data_map["author_list_order"] = index + 1
-        upsert(
-            ["annotation_id", "name"],
-            db_models.AnnotationAuthor,
-            authors_data_map,
-            author_metadata,
-        )
-        del authors_data_map["author_list_order"]
-
-
-def load_annotation_data(
-    spacing: db_models.TomogramVoxelSpacing,
-    dir_prefix,
-    metadata_filename,
-    metadata,
-    s3_prefix,
-    https_prefix,
-):
-    data_map = {
-        "tomogram_voxel_spacing_id": spacing.id,
-        "s3_metadata_path": join_path(s3_prefix, metadata_filename),
-        "https_metadata_path": join_path(https_prefix, metadata_filename),
-        "deposition_date": ["dates", "deposition_date"],
-        "release_date": ["dates", "release_date"],
-        "last_modified_date": ["dates", "last_modified_date"],
-        "annotation_publication": ["annotation_publications"],
-        "annotation_method": ["annotation_method"],
-        "ground_truth_status": ["ground_truth_status"],
-        "object_name": ["annotation_object", "name"],
-        "object_id": ["annotation_object", "id"],
-        "object_description": ["annotation_object", "description"],
-        "object_state": ["annotation_object", "state"],
-        "object_count": ["object_count"],
-        "confidence_precision": ["annotation_confidence", "precision"],
-        "confidence_recall": ["annotation_confidence", "recall"],
-        "ground_truth_used": ["annotation_confidence", "ground_truth_used"],
-        "annotation_software": ["annotation_software"],
-        "is_curator_recommended": ["is_curator_recommended"],
-    }
-    annotation = upsert(["s3_metadata_path"], db_models.Annotation, data_map, metadata)
-
-    for file in metadata["files"]:
-        file_data_map = {
-            "annotation_id": annotation.id,
-            "shape_type": ["shape"],
-            "format": ["format"],
-            "s3_path": join_path(s3_prefix, file["path"]),
-            "https_path": join_path(https_prefix, file["path"]),
-            "is_visualization_default": ["is_visualization_default"],
-        }
-        upsert(
-            ["annotation_id", "format", "shape_type"],
-            db_models.AnnotationFiles,
-            file_data_map,
-            file,
-        )
-
-    return annotation
-
-
-def get_rawtlt(s3, s3_bucket, dir_prefix):
-    for key in glob_s3_files(s3, s3_bucket, dir_prefix, "*.rawtlt"):
-        return os.path.basename(key)
-    for key in glob_s3_files(s3, s3_bucket, dir_prefix, "*.tlt"):
-        return os.path.basename(key)
-
-
-def get_xf(s3, s3_bucket, dir_prefix):
-    for key in glob_s3_files(s3, s3_bucket, dir_prefix, "*.xf"):
-        return os.path.basename(key)
-
-
-def get_mdoc(s3, s3_bucket, dir_prefix):
-    for key in glob_s3_files(s3, s3_bucket, dir_prefix, "*.mdoc"):
-        return os.path.basename(key)
-
-
-def load_voxel_spacing_data(
-    run: db_models.Run,
-    dir_prefix,
-    voxel_spacing,
-    s3_prefix,
-    https_prefix,
-):
-    data_map = {
-        "voxel_spacing": voxel_spacing,
-        "s3_prefix": join_path(s3_prefix, dir_prefix),
-        "https_prefix": join_path(https_prefix, dir_prefix),
-        "run_id": run.id,
-    }
-    row = upsert(["run_id", "voxel_spacing"], db_models.TomogramVoxelSpacing, data_map, {})
-    return row
-
-
-def load_tiltseries_data(
-    s3,
-    s3_bucket,
-    run: db_models.Run,
-    dir_prefix,
-    metadata,
-    s3_prefix,
-    https_prefix,
-):
-    if not metadata:
-        return
-
-    data_map = {
-        "acceleration_voltage": ["acceleration_voltage"],
-        "binning_from_frames": ["binning_from_frames"],
-        "pixel_spacing": ["pixel_spacing"],
-        "spherical_aberration_constant": ["spherical_aberration_constant"],
-        "microscope_manufacturer": ["microscope", "manufacturer"],
-        "microscope_model": ["microscope", "model"],
-        "microscope_energy_filter": ["microscope_optical_setup", "energy_filter"],
-        "microscope_phase_plate": ["microscope_optical_setup", "phase_plate"],
-        "microscope_image_corrector": ["microscope_optical_setup", "image_corrector"],
-        "microscope_additional_info": ["microscope_additional_info"],
-        "camera_manufacturer": ["camera", "manufacturer"],
-        "camera_model": ["camera", "model"],
-        "tilt_min": ["tilt_range", "min"],
-        "tilt_max": ["tilt_range", "max"],
-        "tilt_range": abs(float(metadata["tilt_range"]["max"]) - float(metadata["tilt_range"]["min"])),
-        "tilt_step": ["tilt_step"],
-        "tilting_scheme": ["tilting_scheme"],
-        "tilt_axis": ["tilt_axis"],
-        "total_flux": ["total_flux"],
-        "data_acquisition_software": ["data_acquisition_software"],
-        "related_empiar_entry": ["related_empiar_entry"],
-        "tilt_series_quality": ["tilt_series_quality"],
-        "run_id": run.id,
-        "is_aligned": ["is_aligned"],
-        "aligned_tiltseries_binning": ["aligned_tiltseries_binning"],
-        "frames_count": ["frames_count"],
-    }
-
-    mrc_bin1 = metadata["mrc_files"][0]
-    if mrc_bin1:
-        data_map["s3_mrc_bin1"] = join_path(s3_prefix, dir_prefix, mrc_bin1)
-        data_map["https_mrc_bin1"] = join_path(https_prefix, dir_prefix, mrc_bin1)
-
-    omezarr_dir = metadata["omezarr_dir"]
-    if omezarr_dir:
-        data_map["s3_omezarr_dir"] = join_path(s3_prefix, dir_prefix, omezarr_dir)
-        data_map["https_omezarr_dir"] = join_path(https_prefix, dir_prefix, omezarr_dir)
-
-    mdoc = get_mdoc(s3, s3_bucket, dir_prefix)
-    if mdoc:
-        data_map["s3_collection_metadata"] = join_path(s3_prefix, dir_prefix, mdoc)
-        data_map["https_collection_metadata"] = join_path(https_prefix, dir_prefix, mdoc)
-
-    rawtlt = get_rawtlt(s3, s3_bucket, dir_prefix)
-    if rawtlt:
-        data_map["s3_angle_list"] = join_path(s3_prefix, dir_prefix, rawtlt)
-        data_map["https_angle_list"] = join_path(https_prefix, dir_prefix, rawtlt)
-
-    xf = get_xf(s3, s3_bucket, dir_prefix)
-    if xf:
-        data_map["s3_alignment_file"] = join_path(s3_prefix, dir_prefix, xf)
-        data_map["https_alignment_file"] = join_path(https_prefix, dir_prefix, xf)
-
-    tiltseries = upsert(["run_id"], db_models.TiltSeries, data_map, metadata)
-    return tiltseries
-
-
-def generate_neuroglancer_data(s3, s3_bucket, tomo_prefix) -> Optional[str]:
-    try:
-        config = load_key_json(s3, s3_bucket, join_path(tomo_prefix, "neuroglancer_config.json"))
-        return json.dumps(config, separators=(",", ":"))
-    except ClientError:
-        return None
-
-
->>>>>>> 09db20a2
 @cli.command()
 @click.argument("s3_bucket", required=True, type=str)
 @click.argument("https_prefix", required=True, type=str)
@@ -531,11 +78,6 @@
         logger = logging.getLogger("peewee")
         logger.addHandler(logging.StreamHandler())
         logger.setLevel(logging.DEBUG)
-<<<<<<< HEAD
-=======
-    config = Config(signature_version=UNSIGNED) if anonymous else None
-    s3 = boto3.client("s3", endpoint_url=endpoint_url, config=config)
->>>>>>> 09db20a2
 
     if import_everything:
         import_annotations = True
@@ -553,7 +95,8 @@
         import_tomogram_voxel_spacing = max(import_annotations, import_tomograms, import_tomogram_voxel_spacing)
         import_runs = max(import_runs, import_tiltseries, import_tomogram_voxel_spacing)
 
-    s3_client = boto3.client("s3", config=Config(signature_version=UNSIGNED)) if anonymous else boto3.client("s3")
+    s3_config = Config(signature_version=UNSIGNED) if anonymous else None
+    s3_client = boto3.client("s3", endpoint_url=endpoint_url, config=s3_config)
     config = DBImportConfig(s3_client, s3_bucket, https_prefix)
     for dataset in DatasetDBImporter.get_items(config, s3_prefix):
         if filter_dataset and dataset.dir_prefix not in filter_dataset:
@@ -602,7 +145,9 @@
 
                         if import_annotation_authors:
                             annotation_authors = AnnotationAuthorDBImporter.get_item(
-                                annotation_obj.id, annotation, config
+                                annotation_obj.id,
+                                annotation,
+                                config,
                             )
                             annotation_authors.import_to_db()
 
