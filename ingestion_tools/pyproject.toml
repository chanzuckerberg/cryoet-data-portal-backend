--- conflicted
+++ resolved
@@ -53,11 +53,7 @@
 pytest = "^8.3.2"
 boto3-stubs = {extras = ["s3"], version = "^1.34.34"}
 mypy = "^1.8.0"
-<<<<<<< HEAD
-cryoet-data-portal-neuroglancer = { git = "https://github.com/chanzuckerberg/cryoet-data-portal-neuroglancer.git", tag = "v1.5.0" }
-=======
 cryoet-data-portal-neuroglancer = { git = "https://github.com/chanzuckerberg/cryoet-data-portal-neuroglancer.git", tag = "v1.6.1" }
->>>>>>> 9c226ff3
 distinctipy = "^1.3.4"
 imodmodel = "0.0.12"
 mdocfile = "^0.1.2"
