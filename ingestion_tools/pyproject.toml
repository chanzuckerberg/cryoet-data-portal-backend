[tool.poetry]
name = "ingestion_tools"
version = "0.1.0"
description = "Ingestion tools for the CZI Imaging Institute CryoET Data Portal"
authors = [
    "CZI Imaging Team <cryoetdataportal@chanzuckerberg.com>"
]
license = "MIT"
readme = "README.md"
classifiers = [
    "Development Status :: 4 - Beta",
    "Intended Audience :: Developers",
    "Intended Audience :: Information Technology",
    "Intended Audience :: Science/Research",
    "License :: OSI Approved :: MIT License",
    "Programming Language :: Python",
    "Topic :: Scientific/Engineering :: Bio-Informatics",
    "Operating System :: POSIX :: Linux",
    "Operating System :: MacOS :: MacOS X",
    "Programming Language :: Python :: 3.11",
]

[project.urls]
homepage = "https://cryoetdataportal.czscience.com/"
repository = "https://github.com/chanzuckerberg/cryoet-data-portal-backend"

[tool.poetry.dependencies]
python = "^3.11"
peewee = "3.16.2"
boto3 = "*"
botocore = "*"
s3fs = {extras = ["boto3"], version = ">=2023.12.0"}
click = "^8.1.7"
psycopg2-binary = "^2.9.9"
mrcfile = "^1.5.0"
zarr = "^2.16.1"
dateparser = "^1.2.0"
starfile = "^0.5.4"
scikit-image = "^0.22.0"
ndjson = "^0.3.1"
ome-zarr = "^0.9.0"
matplotlib = "^3.8.2"
imageio = "^2.33.1"
pytest = "^8.0.0"
boto3-stubs = {extras = ["s3"], version = "^1.34.34"}
mypy = "^1.8.0"
cryoet-data-portal-neuroglancer = { git = "https://github.com/chanzuckerberg/cryoet-data-portal-neuroglancer.git", branch = "main" }
distinctipy = "^1.3.4"
imodmodel = "0.0.12"
mdocfile = "^0.1.2"
tifffile = "^2024.8.10"
<<<<<<< HEAD
pytest-xdist = "^3.6.1"
allure-pytest = "^2.13.5"
=======
trimesh = "^4.4.4"
vtk = "^9.3.1"
numpy = "^1.22.0"
>>>>>>> 6a35e919

[tool.black]
line-length = 120
target_version = ['py311']

[tool.ruff]
line-length = 120
target-version = "py39"

[tool.ruff.lint]
select = [
    "E", "W",  # pycodestyle
    "F",  # pyflakes
    "B",  # bugbear
    "I",  # isort
    "N",  # pep8-naming
    "ASYNC",  # async
    "COM",  # commas
    "C4",  # comprehensions
    "DTZ",  # datetimez
    "ISC",  # implicit-str-concat
    "G",  # logging-format
    "T20",  # print
    "SIM",  # simplify
]
ignore = [
    "E501",  # line too long
    "C408",  # rewrite empty built-ins as literals
    "T201",  # print statements.
    "DTZ007", # Datetime objects without timezones.
    "DTZ005", # More datetimes without timezones.
]

[tool.ruff.lint.per-file-ignores]
# Ignore `SIM115` (not using open() in a context manager) since all calls to this method *do* use a context manager.
"scripts/common/fs.py" = ["SIM115"]
"**/graphql_api/**" = ["B008", "N815", "B006", "N801", "E721", "SIM118", "B904", "DTZ001", "E722"]
"**/support/enums.py" = ["N801"]

[tool.ruff.lint.isort]
known-first-party =["common"]

[tool.ruff.lint.flake8-quotes]
docstring-quotes = "double"

[tool.mypy]
show_error_codes = true
ignore_missing_imports = true
warn_unreachable = true
strict = true

[tool.pytest.ini_options]
# Ignore tests in a data_validation folder (asterisk before to glob if in scripts/ or ingestion_tools/ folder)
addopts = "--ignore-glob=*data_validation/"<|MERGE_RESOLUTION|>--- conflicted
+++ resolved
@@ -49,14 +49,11 @@
 imodmodel = "0.0.12"
 mdocfile = "^0.1.2"
 tifffile = "^2024.8.10"
-<<<<<<< HEAD
 pytest-xdist = "^3.6.1"
 allure-pytest = "^2.13.5"
-=======
 trimesh = "^4.4.4"
 vtk = "^9.3.1"
 numpy = "^1.22.0"
->>>>>>> 6a35e919
 
 [tool.black]
 line-length = 120
