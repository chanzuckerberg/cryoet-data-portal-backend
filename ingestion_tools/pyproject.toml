--- conflicted
+++ resolved
@@ -53,11 +53,8 @@
 vtk = "^9.3.1"
 numpy = "^1.22.0"
 pytest-xdist = "^3.6.1"
-<<<<<<< HEAD
 h5py = "^3.11.0"
-=======
 allure-pytest = "^2.13.5"
->>>>>>> 320e4f75
 
 [tool.black]
 line-length = 120
