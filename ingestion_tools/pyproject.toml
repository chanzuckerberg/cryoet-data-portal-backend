--- conflicted
+++ resolved
@@ -53,11 +53,7 @@
 pytest = "^8.3.2"
 boto3-stubs = {extras = ["s3"], version = "^1.34.34"}
 mypy = "^1.8.0"
-<<<<<<< HEAD
-cryoet-data-portal-neuroglancer = { git = "https://github.com/chanzuckerberg/cryoet-data-portal-neuroglancer.git", tag = "v1.3.0" }
-=======
 cryoet-data-portal-neuroglancer = { git = "https://github.com/chanzuckerberg/cryoet-data-portal-neuroglancer.git", tag = "v1.4.0" }
->>>>>>> 1d15eb64
 distinctipy = "^1.3.4"
 imodmodel = "0.0.12"
 mdocfile = "^0.1.2"
