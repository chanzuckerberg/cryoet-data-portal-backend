--- conflicted
+++ resolved
@@ -49,13 +49,10 @@
 imodmodel = "0.0.12"
 mdocfile = "^0.1.2"
 tifffile = "^2024.8.10"
-<<<<<<< HEAD
 trimesh = "^4.4.4"
 vtk = "^9.3.1"
 numpy = "^1.22.0"
-=======
 pytest-xdist = "^3.6.1"
->>>>>>> 01348618
 
 [tool.black]
 line-length = 120
