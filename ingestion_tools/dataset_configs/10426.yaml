--- conflicted
+++ resolved
@@ -71,12 +71,8 @@
 depositions:
 - metadata:
     authors: *id001
-<<<<<<< HEAD
-    dates: *id002
-=======
     cross_references: *id002
     dates: *id003
->>>>>>> ba152265
     deposition_description: Cryo-electron tomography datasets used in the development
       and evaluation of the unroofing method for preparation of plasma membranes and
       associated proteins.
