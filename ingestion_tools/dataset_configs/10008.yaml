--- conflicted
+++ resolved
@@ -166,10 +166,7 @@
 tiltseries:
 - metadata:
     acceleration_voltage: 300000
-<<<<<<< HEAD
-=======
     alignment_binning_factor: null
->>>>>>> 832d8cb3
     binning_from_frames: 1
     camera:
       manufacturer: Gatan
