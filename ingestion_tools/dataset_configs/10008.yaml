alignments:
- metadata:
    format: IMOD
  sources:
  - source_multi_glob:
      list_globs:
      - tomo/raw_stacks/{mapped_ts_name}/imod/{mapped_frame_name}-.*.tlt
      - tomo/raw_stacks/{mapped_ts_name}/imod/{mapped_frame_name}-.*.xf
annotations:
- metadata:
    annotation_method: Template matching + manual filtering + 3D classification filtering
    annotation_object:
      id: GO:0009326
      name: hydrogen-dependent CO2 reductase filament
    annotation_publications: doi:10.1038/s41586-022-04971-z
    annotation_software: STOPGAP
    authors: &id001
    - ORCID: 0000-0002-4416-0271
      name: Helge Markus Dietrich
      primary_author_status: true
    - ORCID: 0000-0003-4247-4303
      name: Ricardo D Righetto
      primary_author_status: true
    - ORCID: 0000-0002-7237-3119
      name: Anuj Kumar
    - ORCID: 0000-0001-8898-2392
      name: Wojciech Wietrzynski
    - name: Raphael Trischler
    - ORCID: 0000-0002-1800-8014
      name: Sandra Katharina Schuller
    - ORCID: 0000-0003-0932-7600
      name: Jonathan Wagner
    - name: Fabian M. Schwarz
    - ORCID: 0000-0002-0941-4387
      corresponding_author_status: true
      name: Benjamin D. Engel
    - ORCID: 0000-0001-7955-5508
      corresponding_author_status: true
      name: "Volker M\xFCller"
    - ORCID: 0000-0002-9121-1764
      corresponding_author_status: true
      name: Jan Michael Schuller
    dates: &id002
      deposition_date: '2022-05-29'
      last_modified_date: '2023-11-21'
      release_date: '2022-06-07'
    ground_truth_status: true
    is_curator_recommended: true
    method_type: hybrid
    version: 1.0
  sources:
  - OrientedPoint:
      binning: 2
      file_format: stopgap_star
      filter_value: '{run_name}'
      glob_string: subtomo/hdcr/hdcr_tm_bin2_motl_12.star
<<<<<<< HEAD
      is_portal_standard: false
=======

>>>>>>> 61a4a089
      is_visualization_default: true
      order: xyz
- metadata:
    annotation_method: Template matching + manual filtering + 3D classification filtering
    annotation_object:
      id: GO:0022626
      name: cytosolic ribosome
    annotation_publications: doi:10.1038/s41586-022-04971-z
    annotation_software: STOPGAP
    authors: *id001
    dates: *id002
    ground_truth_status: true
    is_curator_recommended: true
    method_type: hybrid
    version: 1.0
  sources:
  - OrientedPoint:
      binning: 4
      file_format: stopgap_star
      filter_value: '{run_name}'
      glob_string: subtomo/ribo/ribo_tm_bin1_motl_12.star
<<<<<<< HEAD
      is_portal_standard: false
=======

>>>>>>> 61a4a089
      is_visualization_default: true
      order: xyz
collection_metadata:
- sources:
  - source_multi_glob:
      list_globs:
      - tomo/raw_stacks/{mapped_ts_name}/SerialEM/{mapped_frame_name}.st.mdoc
dataset_keyphotos:
- sources:
  - literal:
      value:
        snapshot: https://www.ebi.ac.uk/pdbe/emdb-empiar/entryIcons/11058-l.gif
        thumbnail: https://www.ebi.ac.uk/pdbe/emdb-empiar/entryIcons/11058.gif
datasets:
- metadata:
    authors: &id003
    - ORCID: 0000-0002-4416-0271
      name: Helge Markus Dietrich
      primary_author_status: true
    - ORCID: 0000-0003-4247-4303
      name: Ricardo D Righetto
      primary_author_status: true
    - ORCID: 0000-0002-7237-3119
      name: Anuj Kumar
    - ORCID: 0000-0001-8898-2392
      name: Wojciech Wietrzynski
    - name: Raphael Trischler
    - ORCID: 0000-0002-1800-8014
      name: Sandra Katharina Schuller
    - ORCID: 0000-0003-0932-7600
      name: Jonathan Wagner
    - name: Fabian M. Schwarz
    - ORCID: 0000-0002-0941-4387
      corresponding_author_status: true
      name: Benjamin D. Engel
    - ORCID: 0000-0001-7955-5508
      corresponding_author_status: true
      name: "Volker M\xFCller"
    - ORCID: 0000-0002-9121-1764
      corresponding_author_status: true
      name: Jan Michael Schuller
    cell_strain:
      name: LKT-1
    cross_references: &id004
      publications: doi:10.1038/s41586-022-04971-z
      related_database_entries: EMPIAR-11058
    dataset_description: Cryo-electron tomograms of T. kivui of FIB-SEM lamella.
    dataset_identifier: 10008
    dataset_title: Hydrogen-dependent CO2 reductase
    dates: *id002
    funding:
    - funding_agency_name: German Research Foundation (DFG)
      grant_id: SCHU 3364/1-1
    - funding_agency_name: European Research Council (ERC)
      grant_id: '741791'
    - funding_agency_name: German Research Foundation (DFG)
      grant_id: FOR 2092
    - funding_agency_name: Alexander von Humboldt Foundation
    - funding_agency_name: German Research Foundation (DFG)
      grant_id: 20016/446
    grid_preparation: 'model: Quantifoil R2/1, material: COPPER, support_film_film_type_id:
      1, support_film_film_material: CARBON, support_film_film_topology: HOLEY, support_film_instance_type:
      support_film, pretreatment_type_: GLOW DISCHARGE, pretreatment_atmosphere: AIR'
    organism:
      name: Thermoanaerobacter kivui
      taxonomy_id: 2325
    sample_preparation: 'buffer_ph: 7.0, vitrification_cryogen_name: ETHANE-PROPANE,
      vitrification_instrument: FEI VITROBOT MARK IV, instance_type: subtomogram_averaging_preparation'
    sample_type: organism
  sources:
  - literal:
      value:
      - '10008'
depositions:
- metadata:
    authors: *id003
    cross_references: *id004
    dates: *id002
    deposition_description: Cryo-electron tomograms of T. kivui FIB-SEM lamellas,
      including annotations of membrane-anchored hydrogen-dependent CO2 reductase
      filaments and ribosomes, refined using STOPGAP.
    deposition_identifier: 10008
    deposition_title: Membrane-anchored Hydrogen-dependent CO2 reductase nanowires
      in T. kivui
    deposition_types:
    - dataset
    - annotation
  sources:
  - literal:
      value:
      - 10008
frames:
- sources:
  - source_glob:
      list_glob: tomo/raw_stacks/{mapped_ts_name}/frames/*{mapped_frame_name}_*.tif
runs:
- sources:
  - source_glob:
      list_glob: tomo/bin4_denoised/*.rec
      match_regex: .*
      name_regex: (.*).rec
standardization_config:
  deposition_id: 10008
  run_to_frame_map_csv: tomo_frame_map.csv
  run_to_ts_map_csv: tomo_ts_map.csv
  source_prefix: Ben_T_kivui
tiltseries:
- metadata:
    acceleration_voltage: 300000
    binning_from_frames: 1
    camera:
      manufacturer: Gatan
      model: K2 SUMMIT
    data_acquisition_software: SerialEM
    is_aligned: false
    microscope:
      manufacturer: TFS
      model: KRIOS
    microscope_optical_setup:
      energy_filter: GIF Quantum LS
    pixel_spacing: 3.52
    related_empiar_entry: EMPIAR-11058
    spherical_aberration_constant: 2.7
    tilt_axis: 1.36
    tilt_range:
      max: 70
      min: -50
    tilt_series_quality: 5
    tilt_step: 2
    tilting_scheme: Dose symmetric from lamella pre-tilt
    total_flux: 120
  sources:
  - source_glob:
      list_glob: tomo/raw_stacks/{mapped_ts_name}/SerialEM/{mapped_frame_name}.st
      match_regex: .*
tomograms:
- metadata:
    affine_transformation_matrix:
    - - 1
      - 0
      - 0
      - 0
    - - 0
      - 1
      - 0
      - 0
    - - 0
      - 0
      - 1
      - 0
    - - 0
      - 0
      - 0
      - 1
    authors: *id003
    ctf_corrected: false
    dates: *id002
    fiducial_alignment_status: FIDUCIAL
    is_visualization_default: true
    offset:
      x: 0
      y: 0
      z: 0
    processing: denoised
    reconstruction_method: WBP
    reconstruction_software: STOPGAP
    tomogram_version: 1
    voxel_spacing: 14.08
  sources:
  - source_glob:
      list_glob: tomo/bin4_denoised/{run_name}.rec
      match_regex: .*
version: 1.1.0
voxel_spacings:
- sources:
  - literal:
      value:
      - 14.08<|MERGE_RESOLUTION|>--- conflicted
+++ resolved
@@ -54,11 +54,7 @@
       file_format: stopgap_star
       filter_value: '{run_name}'
       glob_string: subtomo/hdcr/hdcr_tm_bin2_motl_12.star
-<<<<<<< HEAD
-      is_portal_standard: false
-=======
 
->>>>>>> 61a4a089
       is_visualization_default: true
       order: xyz
 - metadata:
@@ -80,11 +76,7 @@
       file_format: stopgap_star
       filter_value: '{run_name}'
       glob_string: subtomo/ribo/ribo_tm_bin1_motl_12.star
-<<<<<<< HEAD
-      is_portal_standard: false
-=======
 
->>>>>>> 61a4a089
       is_visualization_default: true
       order: xyz
 collection_metadata:
