alignments:
- metadata:
    format: IMOD
  sources:
  - source_multi_glob:
      list_globs:
      - tomo/raw_stacks/{mapped_ts_name}/imod/{mapped_frame_name}-.*.tlt
      - tomo/raw_stacks/{mapped_ts_name}/imod/{mapped_frame_name}-.*.xf
annotations:
- metadata:
    annotation_method: Template matching + manual filtering + 3D classification filtering
    annotation_object:
      id: GO:0009326
      name: hydrogen-dependent CO2 reductase filament
    annotation_publications: doi:10.1038/s41586-022-04971-z
    annotation_software: STOPGAP
    authors: &id001
    - ORCID: 0000-0002-4416-0271
      name: Helge Markus Dietrich
      primary_author_status: true
    - ORCID: 0000-0003-4247-4303
      name: Ricardo D Righetto
      primary_author_status: true
    - ORCID: 0000-0002-7237-3119
      name: Anuj Kumar
    - ORCID: 0000-0001-8898-2392
      name: Wojciech Wietrzynski
    - name: Raphael Trischler
    - ORCID: 0000-0002-1800-8014
      name: Sandra Katharina Schuller
    - ORCID: 0000-0003-0932-7600
      name: Jonathan Wagner
    - name: Fabian M. Schwarz
    - ORCID: 0000-0002-0941-4387
      corresponding_author_status: true
      name: Benjamin D. Engel
    - ORCID: 0000-0001-7955-5508
      corresponding_author_status: true
      name: "Volker M\xFCller"
    - ORCID: 0000-0002-9121-1764
      corresponding_author_status: true
      name: Jan Michael Schuller
    dates: &id002
      deposition_date: '2022-05-29'
      last_modified_date: '2023-11-21'
      release_date: '2022-06-07'
    ground_truth_status: true
    is_curator_recommended: true
    method_type: hybrid
    version: 1.0
  sources:
  - OrientedPoint:
      binning: 2
      file_format: stopgap_star
      filter_value: '{run_name}'
      glob_string: subtomo/hdcr/hdcr_tm_bin2_motl_12.star
      is_portal_standard: false
      is_visualization_default: true
      order: xyz
- metadata:
    annotation_method: Template matching + manual filtering + 3D classification filtering
    annotation_object:
      id: GO:0022626
      name: cytosolic ribosome
    annotation_publications: doi:10.1038/s41586-022-04971-z
    annotation_software: STOPGAP
    authors: *id001
    dates: *id002
    ground_truth_status: true
    is_curator_recommended: true
    method_type: hybrid
    version: 1.0
  sources:
  - OrientedPoint:
      binning: 4
      file_format: stopgap_star
      filter_value: '{run_name}'
      glob_string: subtomo/ribo/ribo_tm_bin1_motl_12.star
      is_portal_standard: false
      is_visualization_default: true
      order: xyz
collection_metadata:
- sources:
  - source_multi_glob:
      list_globs:
      - tomo/raw_stacks/{mapped_ts_name}/SerialEM/{mapped_frame_name}.st.mdoc
dataset_keyphotos:
- sources:
  - literal:
      value:
        snapshot: https://www.ebi.ac.uk/pdbe/emdb-empiar/entryIcons/11058-l.gif
        thumbnail: https://www.ebi.ac.uk/pdbe/emdb-empiar/entryIcons/11058.gif
datasets:
- metadata:
    authors: &id003
    - ORCID: 0000-0002-4416-0271
      name: Helge Markus Dietrich
      primary_author_status: true
    - ORCID: 0000-0003-4247-4303
      name: Ricardo D Righetto
      primary_author_status: true
    - ORCID: 0000-0002-7237-3119
      name: Anuj Kumar
    - ORCID: 0000-0001-8898-2392
      name: Wojciech Wietrzynski
    - name: Raphael Trischler
    - ORCID: 0000-0002-1800-8014
      name: Sandra Katharina Schuller
    - ORCID: 0000-0003-0932-7600
      name: Jonathan Wagner
    - name: Fabian M. Schwarz
    - ORCID: 0000-0002-0941-4387
      corresponding_author_status: true
      name: Benjamin D. Engel
    - ORCID: 0000-0001-7955-5508
      corresponding_author_status: true
      name: "Volker M\xFCller"
    - ORCID: 0000-0002-9121-1764
      corresponding_author_status: true
      name: Jan Michael Schuller
    cell_strain:
      name: LKT-1
    cross_references: &id004
      publications: doi:10.1038/s41586-022-04971-z
      related_database_entries: EMPIAR-11058
    dataset_description: Cryo-electron tomograms of T. kivui of FIB-SEM lamella.
    dataset_identifier: 10008
    dataset_title: Hydrogen-dependent CO2 reductase
    dates: *id002
    funding:
    - funding_agency_name: German Research Foundation (DFG)
      grant_id: SCHU 3364/1-1
    - funding_agency_name: European Research Council (ERC)
      grant_id: '741791'
    - funding_agency_name: German Research Foundation (DFG)
      grant_id: FOR 2092
    - funding_agency_name: Alexander von Humboldt Foundation
    - funding_agency_name: German Research Foundation (DFG)
      grant_id: 20016/446
    grid_preparation: 'model: Quantifoil R2/1, material: COPPER, support_film_film_type_id:
      1, support_film_film_material: CARBON, support_film_film_topology: HOLEY, support_film_instance_type:
      support_film, pretreatment_type_: GLOW DISCHARGE, pretreatment_atmosphere: AIR'
    organism:
      name: Thermoanaerobacter kivui
      taxonomy_id: 2325
    sample_preparation: 'buffer_ph: 7.0, vitrification_cryogen_name: ETHANE-PROPANE,
      vitrification_instrument: FEI VITROBOT MARK IV, instance_type: subtomogram_averaging_preparation'
    sample_type: organism
  sources:
  - literal:
      value:
      - '10008'
depositions:
- metadata:
    authors: *id003
    cross_references: *id004
    dates: *id002
    deposition_description: Cryo-electron tomograms of T. kivui FIB-SEM lamellas,
      including annotations of membrane-anchored hydrogen-dependent CO2 reductase
      filaments and ribosomes, refined using STOPGAP.
    deposition_identifier: 10008
    deposition_title: Membrane-anchored Hydrogen-dependent CO2 reductase nanowires
      in T. kivui
    deposition_types:
    - dataset
    - annotation
  sources:
  - literal:
      value:
      - 10008
frames:
- sources:
  - source_glob:
      list_glob: tomo/raw_stacks/{mapped_ts_name}/frames/*{mapped_frame_name}_*.tif
<<<<<<< HEAD
key_images:
- sources:
  - literal:
      value:
      - from_tomogram
=======
rawtilts:
- sources:
  - source_multi_glob:
      list_globs:
      - tomo/raw_stacks/{mapped_ts_name}/imod/{mapped_frame_name}-.*.tlt
      - tomo/raw_stacks/{mapped_ts_name}/imod/{mapped_frame_name}-.*.xf
>>>>>>> ba152265
runs:
- sources:
  - source_glob:
      list_glob: tomo/bin4_denoised/*.rec
      match_regex: .*
      name_regex: (.*).rec
standardization_config:
  deposition_id: 10008
  run_to_frame_map_csv: tomo_frame_map.csv
  run_to_ts_map_csv: tomo_ts_map.csv
  source_prefix: Ben_T_kivui
tiltseries:
- metadata:
    acceleration_voltage: 300000
    binning_from_frames: 1
    camera:
      manufacturer: Gatan
      model: K2 SUMMIT
    data_acquisition_software: SerialEM
    is_aligned: false
    microscope:
      manufacturer: TFS
      model: KRIOS
    microscope_optical_setup:
      energy_filter: GIF Quantum LS
    pixel_spacing: 3.52
    related_empiar_entry: EMPIAR-11058
    spherical_aberration_constant: 2.7
    tilt_axis: 1.36
    tilt_range:
      max: 70
      min: -50
    tilt_series_quality: 5
    tilt_step: 2
    tilting_scheme: Dose symmetric from lamella pre-tilt
    total_flux: 120
  sources:
  - source_glob:
      list_glob: tomo/raw_stacks/{mapped_ts_name}/SerialEM/{mapped_frame_name}.st
      match_regex: .*
tomograms:
- metadata:
    affine_transformation_matrix:
    - - 1
      - 0
      - 0
      - 0
    - - 0
      - 1
      - 0
      - 0
    - - 0
      - 0
      - 1
      - 0
    - - 0
      - 0
      - 0
      - 1
    authors: *id003
    ctf_corrected: false
    dates: *id002
    fiducial_alignment_status: FIDUCIAL
    is_visualization_default: true
    offset:
      x: 0
      y: 0
      z: 0
    processing: denoised
    reconstruction_method: WBP
    reconstruction_software: STOPGAP
    tomogram_version: 1
    voxel_spacing: 14.08
  sources:
  - source_glob:
      list_glob: tomo/bin4_denoised/{run_name}.rec
      match_regex: .*
version: 1.1.0
voxel_spacings:
- sources:
  - literal:
      value:
      - 14.08<|MERGE_RESOLUTION|>--- conflicted
+++ resolved
@@ -172,20 +172,12 @@
 - sources:
   - source_glob:
       list_glob: tomo/raw_stacks/{mapped_ts_name}/frames/*{mapped_frame_name}_*.tif
-<<<<<<< HEAD
-key_images:
-- sources:
-  - literal:
-      value:
-      - from_tomogram
-=======
 rawtilts:
 - sources:
   - source_multi_glob:
       list_globs:
       - tomo/raw_stacks/{mapped_ts_name}/imod/{mapped_frame_name}-.*.tlt
       - tomo/raw_stacks/{mapped_ts_name}/imod/{mapped_frame_name}-.*.xf
->>>>>>> ba152265
 runs:
 - sources:
   - source_glob:
