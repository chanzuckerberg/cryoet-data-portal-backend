--- conflicted
+++ resolved
@@ -32,21 +32,13 @@
       binning: 1
       file_format: tardis
       glob_string: '{dataset_name}/{run_name}/{run_name}_instance.csv'
-<<<<<<< HEAD
-      is_portal_standard: false
-=======
 
->>>>>>> 61a4a089
       is_visualization_default: false
       order: xyz
   - SemanticSegmentationMask:
       file_format: mrc
       glob_string: '{dataset_name}/{run_name}/{run_name}_semantic.mrc'
-<<<<<<< HEAD
-      is_portal_standard: false
-=======
 
->>>>>>> 61a4a089
       is_visualization_default: false
 datasets:
 - sources:
