annotations:
- metadata:
    annotation_method: manual labeling.
    annotation_object:
      id: GO:0009431
      name: flagellar basal body, MS ring
    annotation_software: IMOD
    authors: &id001
    - corresponding_author_status: true
      name: Mohammed Kaplan
      primary_author_status: true
    dates: &id002
      deposition_date: '2024-05-20'
      last_modified_date: '2024-05-20'
      release_date: '2024-05-20'
    ground_truth_status: false
    is_curator_recommended: true
    method_type: manual
    version: 1.0
  sources:
  - OrientedPoint:
      binning: 1
      file_format: mod
      glob_string: '{dataset_name}/{run_name}_MS.mod'
<<<<<<< HEAD
      is_portal_standard: false
=======

>>>>>>> 61a4a089
      is_visualization_default: true
      order: xyz
datasets:
- sources:
  - source_glob:
      list_glob: 100??
      match_regex: .*
      name_regex: (.*)
depositions:
- metadata:
    authors: *id001
    dates: *id002
    deposition_description: Manual annotations of flagellar basal body, created and
      pre-oriented using IMOD.
    deposition_identifier: 10302
    deposition_title: Manual annotations of flagellar basal body
    deposition_types:
    - annotation
  sources:
  - literal:
      value:
      - 10302
runs:
- sources:
  - source_glob:
      list_glob: '{dataset_name}/*'
      match_regex: .*
      name_regex: (.*)_MS.mod
standardization_config:
  deposition_id: 10302
  source_prefix: braxton_owens_05_2024/d3_ms_rings_common
version: 1.1.0
voxel_spacings:
- sources:
  - destination_glob:
      list_glob: '{run_output_path}/Tomograms/VoxelSpacing*'
      match_regex: .*
      name_regex: VoxelSpacing(.*)<|MERGE_RESOLUTION|>--- conflicted
+++ resolved
@@ -22,11 +22,7 @@
       binning: 1
       file_format: mod
       glob_string: '{dataset_name}/{run_name}_MS.mod'
-<<<<<<< HEAD
-      is_portal_standard: false
-=======
 
->>>>>>> 61a4a089
       is_visualization_default: true
       order: xyz
 datasets:
