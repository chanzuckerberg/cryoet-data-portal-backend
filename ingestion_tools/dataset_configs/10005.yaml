--- conflicted
+++ resolved
@@ -30,11 +30,7 @@
       delimiter: ' '
       file_format: csv
       glob_string: coorinates_dmt48/s{run_name}_dmt48_coordinates_bin2.txt
-<<<<<<< HEAD
-      is_portal_standard: false
-=======
 
->>>>>>> 61a4a089
       is_visualization_default: true
 - metadata:
     annotation_method: Template matching + manual filtering + 3D classification filtering
@@ -55,11 +51,7 @@
       delimiter: ' '
       file_format: csv
       glob_string: coordinates_dmt96/s{run_name}_dmt96_coordinates_bin2.txt
-<<<<<<< HEAD
-      is_portal_standard: false
-=======
 
->>>>>>> 61a4a089
       is_visualization_default: true
 dataset_keyphotos:
 - sources:
