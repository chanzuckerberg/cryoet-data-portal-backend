alignments:
- metadata:
    format: IMOD
  sources:
  - source_multi_glob:
      list_globs:
      - '{run_name}/AreTomo/*_dose-filt.xf'
annotations:
- metadata:
    annotation_method: crYOLO picking
    annotation_object:
      description: Cytosolic ribosome
      id: GO:0022626
      name: cytosolic ribosome
    annotation_publications: doi:10.1101/2023.08.18.553799
    authors:
    - ORCID: 0000-0002-0960-0825
      name: Ramya Rangan
      primary_author_status: true
    - ORCID: 0000-0003-2020-3561
      name: Sagar Khavnekar
    - ORCID: 0000-0002-5216-6542
      name: Adam Lerer
    - ORCID: 0000-0003-3060-7738
      name: Jake Johnston
    - name: Ron Kelley
    - name: Martin Obr
    - ORCID: 0000-0002-4480-5439
      corresponding_author_status: true
      name: Abhay Kotecha
    - ORCID: 0000-0001-6345-1907
      corresponding_author_status: true
      name: Ellen D. Zhong
    dates: &id001
      deposition_date: '2023-09-01'
      last_modified_date: '2023-11-15'
      release_date: '2023-11-30'
    ground_truth_status: false
    is_curator_recommended: true
    method_type: automated
    version: 1.0
  sources:
  - OrientedPoint:
      binning: 4
      file_format: tomoman_relion_star
      glob_string: '{run_name}/metadata/particles/*.star'
<<<<<<< HEAD
      is_portal_standard: false
=======

>>>>>>> 61a4a089
      is_visualization_default: true
      order: xyz
collection_metadata:
- sources:
  - source_multi_glob:
      list_globs:
      - '{run_name}/*.mdoc'
dataset_keyphotos:
- sources:
  - literal:
      value:
        snapshot: https://www.ebi.ac.uk/pdbe/emdb-empiar/entryIcons/11658-l.gif
        thumbnail: https://www.ebi.ac.uk/pdbe/emdb-empiar/entryIcons/11658.gif
datasets:
- metadata:
    authors: &id002
    - ORCID: 0000-0002-0960-0825
      name: Ramya Rangan
      primary_author_status: true
    - ORCID: 0000-0003-2020-3561
      name: Sagar Khavnekar
    - ORCID: 0000-0002-5216-6542
      name: Adam Lerer
    - ORCID: 0000-0003-3060-7738
      name: Jake Johnston
    - name: Ron Kelley
    - name: Martin Obr
    - ORCID: 0000-0002-4480-5439
      corresponding_author_status: true
      name: Abhay Kotecha
    - ORCID: 0000-0001-6345-1907
      corresponding_author_status: true
      name: Ellen D. Zhong
    cross_references: &id003
      publications: doi:10.1101/2023.08.18.553799
      related_database_entries: EMPIAR-11658
    dataset_description: Cryo-electron tomograms of S.cerevisiae of plasma FIB-SEM
      lamella. with CryoDRGN reconstructed 80S ribosome.
    dataset_identifier: 10007
    dataset_title: S. cerevisiae
    dates: *id001
    funding:
    - funding_agency_name: Max Planck Society
    - funding_agency_name: Other private
    grid_preparation: "Grid\nModel: Quantifoil R1.2/3\nMaterial: COPPER\n\nPretreatment:\
      \ Type: GLOW DISCHARGE\nAtmosphere: Air\n\nSupport Film:\nMaterial: Carbon \n\
      Topology: Holey\nThickness: \u2013\n\nVitrification:\nCryogen Name: ETHANE \n\
      Instrument: Vitrobot Mark IV\n"
    organism:
      name: Saccharomyces cerevisiae
    sample_preparation: 'buffer_ph: 7.0, vitrification_cryogen_name: ETHANE, instance_type:
      subtomogram_averaging_preparation'
    sample_type: organism
  sources:
  - literal:
      value:
      - '10007'
depositions:
- metadata:
    authors: *id002
    cross_references: *id003
    dates: *id001
    deposition_description: Cryo-electron tomograms of S.cerevisiae of plasma FIB-SEM
      lamella, including 80S ribosome annotations generated using crYOLO. This dataset
      was used for evaluation of the cryoDRGN-ET reconstruction of the 80S ribosome
      conformational landscape inside cells.
    deposition_identifier: 10007
    deposition_title: Saccharomyces cerevisiae cryo-FIB lamella tomograms
    deposition_types:
    - dataset
    - annotation
  sources:
  - literal:
      value:
      - 10007
frames:
- sources:
  - source_glob:
      list_glob: '{run_name}/frames/*.eer'
gains:
- sources:
  - source_glob:
      list_glob: '{run_name}/*.gain'
rawtilts:
- sources:
  - source_multi_glob:
      list_globs:
      - '{run_name}/*_dose-filt.rawtlt'
runs:
- sources:
  - source_glob:
      list_glob: '*_pos*'
      match_regex: .*
      name_regex: (.*)
standardization_config:
  deposition_id: 10007
  run_data_map_file: run_data_map.csv
  run_to_tomo_map_csv: run_to_tomo_map.csv
  source_prefix: Abhay_yeast
tiltseries:
- metadata:
    acceleration_voltage: 300000
    binning_from_frames: 4
    camera: &id004
      manufacturer: FEI
      model: FALCON IV
    data_acquisition_software: TEM Tomography 5
    is_aligned: false
    microscope: &id005
      manufacturer: FEI
      model: TITAN KRIOS
    microscope_optical_setup: &id006
      energy_filter: Selectris X
    pixel_spacing: 1.96
    related_empiar_entry: EMPIAR-11658
    spherical_aberration_constant: 2.7
    tilt_axis: -87
    tilt_range: &id007
      max: 60
      min: -60
    tilt_series_quality: int {ts_quality_score}
    tilt_step: 3
    tilting_scheme: Dose symmetric from lamella pre-tilt
    total_flux: 143.5
  sources:
  - parent_filters:
      exclude:
        run:
        - ^ay08102021_grid_3_lamella3_pos12$
        - ^ay18112021_grid2_lamella1_position2$
        - ^ay18112021_grid2_lamella4_position11$
        - ^ay18112021_grid2_lamella4_position13
        - ^ay18112021_grid2_lamella5_position16$
        - ^ay18112021_gridX_lamella1_pos5$
        - ^ay18112021_gridX_lamella8_pos6$
    source_glob: &id008
      list_glob: '{run_name}/*.st'
      name_regex: (.*)
- metadata:
    acceleration_voltage: 300000
    binning_from_frames: 4
    camera: *id004
    data_acquisition_software: TEM Tomography 5
    is_aligned: false
    microscope: *id005
    microscope_optical_setup: *id006
    pixel_spacing: 3.4
    related_empiar_entry: EMPIAR-11658
    spherical_aberration_constant: 2.7
    tilt_axis: -87
    tilt_range: *id007
    tilt_series_quality: 5
    tilt_step: 3
    tilting_scheme: Dose symmetric from lamella pre-tilt
    total_flux: 143.5
  sources:
  - parent_filters:
      include:
        run:
        - ^ay08102021_grid_3_lamella3_pos12$
        - ^ay18112021_grid2_lamella1_position2$
        - ^ay18112021_grid2_lamella4_position11$
        - ^ay18112021_grid2_lamella4_position13$
        - ^ay18112021_grid2_lamella5_position16$
        - ^ay18112021_gridX_lamella1_pos5$
        - ^ay18112021_gridX_lamella8_pos6$
    source_glob: *id008
tomograms:
- metadata:
    affine_transformation_matrix:
    - - 1
      - 0
      - 0
      - 0
    - - 0
      - 1
      - 0
      - 0
    - - 0
      - 0
      - 1
      - 0
    - - 0
      - 0
      - 0
      - 1
    authors: *id002
    ctf_corrected: false
    dates: *id001
    fiducial_alignment_status: NON_FIDUCIAL
    is_visualization_default: true
    offset:
      x: 0
      y: 0
      z: 0
    processing: denoised
    reconstruction_method: WBP
    reconstruction_software: cryoDRGN
    tomogram_version: 1
    voxel_spacing: 7.84
  sources:
  - source_glob:
      list_glob: bin4_cryocare/{mapped_tomo_name}.rec
      match_regex: .*
version: 1.1.0
voxel_spacings:
- sources:
  - literal:
      value:
      - 7.84<|MERGE_RESOLUTION|>--- conflicted
+++ resolved
@@ -44,11 +44,7 @@
       binning: 4
       file_format: tomoman_relion_star
       glob_string: '{run_name}/metadata/particles/*.star'
-<<<<<<< HEAD
-      is_portal_standard: false
-=======
 
->>>>>>> 61a4a089
       is_visualization_default: true
       order: xyz
 collection_metadata:
