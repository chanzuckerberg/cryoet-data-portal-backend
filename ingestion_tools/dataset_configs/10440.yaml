--- conflicted
+++ resolved
@@ -1,553 +1,3 @@
-<<<<<<< HEAD
-alignments:
-- metadata:
-    alignment_type: LOCAL
-    format: ARETOMO3
-    is_portal_standard: true
-    method_type: projection_matching
-  sources:
-  - source_multi_glob:
-      list_globs:
-      - '{run_name}/{run_name}.aln'
-annotations:
-- metadata:
-    annotation_method: hybrid curation using CellCanvas, copick, slabpick, deepfindET,
-      topaz, minislab curation and cryoSPARC
-    annotation_object:
-      id: GO:0070288
-      name: ferritin complex
-      state: apo
-    annotation_publications: 10.1101/2024.11.04.621686, 10.1101/2024.11.04.621608,
-      EMD-41923
-    annotation_software: CellCanvas + ChimeraX-copick 0.5.0 + copick-live + pytom-match-pick
-      0.6.0 + slabpick 0.1.0 + deepfindET 0.4.0 + topaz 0.2.5 + cryoSPARC 4.4.1
-    authors: &id001
-    - ORCID: 0000-0002-5940-3897
-      corresponding_author_status: false
-      name: Ariana Peck
-      primary_author_status: true
-    - ORCID: 0000-0002-3248-9678
-      corresponding_author_status: false
-      name: Yue Yu
-      primary_author_status: true
-    - ORCID: 0000-0002-8063-6951
-      corresponding_author_status: false
-      name: Jonathan Schwartz
-      primary_author_status: true
-    - ORCID: 0000-0003-0466-4376
-      corresponding_author_status: false
-      name: Anchi Cheng
-      primary_author_status: false
-    - ORCID: 0000-0003-4685-037X
-      corresponding_author_status: false
-      name: Utz Heinrich Ermel
-      primary_author_status: false
-    - ORCID: 0000-0002-7324-2559
-      corresponding_author_status: false
-      name: Saugat Kandel
-      primary_author_status: false
-    - ORCID: 0000-0002-2662-6373
-      corresponding_author_status: false
-      name: Dari Kimanius
-      primary_author_status: false
-    - ORCID: 0000-0002-6731-5854
-      corresponding_author_status: false
-      name: Elizabeth Montabana
-      primary_author_status: false
-    - ORCID: 0000-0001-9010-7298
-      corresponding_author_status: false
-      name: Daniel Serwas
-      primary_author_status: false
-    - ORCID: 0009-0002-6674-7601
-      corresponding_author_status: false
-      name: Hannah Siems
-      primary_author_status: false
-    - ORCID: 0000-0002-2355-2284
-      corresponding_author_status: false
-      name: Zhuowen Zhao
-      primary_author_status: false
-    - ORCID: 0000-0001-9517-3075
-      corresponding_author_status: false
-      name: Shawn Zheng
-      primary_author_status: false
-    - ORCID: 0000-0002-1796-1479
-      corresponding_author_status: false
-      name: Matthias Haury
-      primary_author_status: false
-    - ORCID: 0000-0003-3512-695X
-      corresponding_author_status: false
-      name: David Agard
-      primary_author_status: false
-    - ORCID: 0000-0002-3287-121X
-      corresponding_author_status: false
-      name: Clinton Potter
-      primary_author_status: false
-    - ORCID: 0000-0002-0624-5020
-      corresponding_author_status: false
-      name: Bridget Carragher
-      primary_author_status: false
-    - ORCID: 0000-0002-7237-1973
-      corresponding_author_status: true
-      name: Kyle I. S. Harrington
-      primary_author_status: false
-    - ORCID: 0000-0002-8402-0134
-      corresponding_author_status: true
-      name: Mohammadreza Paraan
-      primary_author_status: false
-    dates: &id002
-      deposition_date: '2024-10-30'
-      last_modified_date: '2024-10-30'
-      release_date: '2024-10-30'
-    ground_truth_status: true
-    is_curator_recommended: true
-    method_links: &id003
-    - custom_name: slabpick on GitHub
-      link: https://github.com/apeck12/slabpick
-      link_type: source_code
-    - custom_name: CellCanvas homepage
-      link: https://cellcanvas.org/
-      link_type: website
-    - custom_name: deepfindET on GitHub
-      link: https://github.com/copick/DeepFindET
-      link_type: source_code
-    - custom_name: copick on GitHub
-      link: https://github.com/copick/copick
-      link_type: source_code
-    - custom_name: copick-live on GitHub
-      link: https://github.com/copick/copick_live
-      link_type: source_code
-    - custom_name: chimerax-copick on GitHub
-      link: https://github.com/copick/chimerax-copick
-      link_type: source_code
-    - custom_name: pytom-match-pick on GitHub
-      link: https://github.com/SBC-Utrecht/pytom-match-pick
-      link_type: source_code
-    - custom_name: topaz on GitHub
-      link: https://github.com/tbepler/topaz
-      link_type: source_code
-    - custom_name: cryosparc homepage
-      link: https://cryosparc.com/
-      link_type: website
-    method_type: hybrid
-    version: 1.0
-  sources:
-  - Point:
-      binning: 10.012
-      columns: xyz
-      file_format: copick
-      glob_strings:
-      - '{run_name}/Picks/curation_0_apo-ferritin.json'
-      is_visualization_default: true
-- metadata:
-    annotation_method: hybrid curation using CellCanvas, copick, slabpick, deepfindET,
-      topaz, minislab curation and cryoSPARC
-    annotation_object:
-      id: UniProtKB:P10537
-      name: Beta-amylase
-      state: tetrameric
-    annotation_publications: 10.1101/2024.11.04.621686, 10.1101/2024.11.04.621608,
-      EMD-30405
-    annotation_software: CellCanvas + ChimeraX-copick 0.5.0 + copick-live + pytom-match-pick
-      0.6.0 + slabpick 0.1.0 + deepfindET 0.4.0 + topaz 0.2.5 + cryoSPARC 4.4.1
-    authors: *id001
-    dates: *id002
-    ground_truth_status: true
-    is_curator_recommended: true
-    method_links: *id003
-    method_type: hybrid
-    version: 1.0
-  sources:
-  - Point:
-      binning: 10.012
-      columns: xyz
-      file_format: copick
-      glob_strings:
-      - '{run_name}/Picks/curation_0_beta-amylase.json'
-      is_visualization_default: true
-- metadata:
-    annotation_method: hybrid curation using CellCanvas, copick, slabpick, deepfindET,
-      topaz, minislab curation and cryoSPARC
-    annotation_object:
-      id: UniProtKB:P00722
-      name: Beta-galactosidase
-      state: tetrameric
-    annotation_publications: 10.1101/2024.11.04.621686, 10.1101/2024.11.04.621608,
-      EMD-0153
-    annotation_software: CellCanvas + ChimeraX-copick 0.5.0 + copick-live + pytom-match-pick
-      0.6.0 + slabpick 0.1.0 + deepfindET 0.4.0 + topaz 0.2.5 + cryoSPARC 4.4.1
-    authors: *id001
-    dates: *id002
-    ground_truth_status: true
-    is_curator_recommended: true
-    method_links: *id003
-    method_type: hybrid
-    version: 1.0
-  sources:
-  - Point:
-      binning: 10.012
-      columns: xyz
-      file_format: copick
-      glob_strings:
-      - '{run_name}/Picks/curation_0_beta-galactosidase.json'
-      is_visualization_default: true
-- metadata:
-    annotation_method: hybrid curation using CellCanvas, copick, slabpick, deepfindET,
-      topaz, minislab curation and cryoSPARC
-    annotation_object:
-      id: GO:0022626
-      name: cytosolic ribosome
-    annotation_publications: 10.1101/2024.11.04.621686, 10.1101/2024.11.04.621608,
-      EMD-3883
-    annotation_software: CellCanvas + ChimeraX-copick 0.5.0 + copick-live + pytom-match-pick
-      0.6.0 + slabpick 0.1.0 + deepfindET 0.4.0 + topaz 0.2.5 + cryoSPARC 4.4.1
-    authors: *id001
-    dates: *id002
-    ground_truth_status: true
-    is_curator_recommended: true
-    method_links: *id003
-    method_type: hybrid
-    version: 1.0
-  sources:
-  - Point:
-      binning: 10.012
-      columns: xyz
-      file_format: copick
-      glob_strings:
-      - '{run_name}/Picks/curation_0_ribosome.json'
-      is_visualization_default: true
-- metadata:
-    annotation_method: hybrid curation using CellCanvas, copick, slabpick, deepfindET,
-      topaz, minislab curation and cryoSPARC
-    annotation_object:
-      id: UniProtKB:P01267
-      name: Thyroglobulin
-      state: dimeric
-    annotation_publications: 10.1101/2024.11.04.621686, 10.1101/2024.11.04.621608,
-      EMD-24181
-    annotation_software: CellCanvas + ChimeraX-copick 0.5.0 + copick-live + pytom-match-pick
-      0.6.0 + slabpick 0.1.0 + deepfindET 0.4.0 + topaz 0.2.5 + cryoSPARC 4.4.1
-    authors: *id001
-    dates: *id002
-    ground_truth_status: true
-    is_curator_recommended: true
-    method_links: *id003
-    method_type: hybrid
-    version: 1.0
-  sources:
-  - Point:
-      binning: 10.012
-      columns: xyz
-      file_format: copick
-      glob_strings:
-      - '{run_name}/Picks/curation_0_thyroglobulin.json'
-      is_visualization_default: true
-- metadata:
-    annotation_method: hybrid curation using CellCanvas, copick, slabpick, deepfindET,
-      topaz, minislab curation and cryoSPARC
-    annotation_object:
-      description: PP7 VLP
-      id: GO:0170047
-      name: virus-like capsid
-    annotation_publications: 10.1101/2024.11.04.621686, 10.1101/2024.11.04.621608,
-      EMD-41917
-    annotation_software: CellCanvas + ChimeraX-copick 0.5.0 + copick-live + pytom-match-pick
-      0.6.0 + slabpick 0.1.0 + deepfindET 0.4.0 + topaz 0.2.5 + cryoSPARC 4.4.1
-    authors: *id001
-    dates: *id002
-    ground_truth_status: true
-    is_curator_recommended: true
-    method_links: *id003
-    method_type: hybrid
-    version: 1.0
-  sources:
-  - Point:
-      binning: 10.012
-      columns: xyz
-      file_format: copick
-      glob_strings:
-      - '{run_name}/Picks/curation_0_virus-like-particle.json'
-      is_visualization_default: true
-collection_metadata:
-- sources:
-  - source_multi_glob:
-      list_globs:
-      - '{run_name}/{run_name}.mdoc'
-dataset_keyphotos:
-- sources:
-  - literal:
-      value:
-        snapshot: null
-        thumbnail: null
-datasets:
-- metadata:
-    authors: *id001
-    cross_references:
-      publications: 10.1101/2024.11.04.621686, 10.1101/2024.11.04.621608
-      related_database_entries: EMD-41923, EMD-30405, EMD-0153, EMD-3883, EMD-24181,
-        EMD-41917
-    dataset_description: This dataset is comprised of movie stacks, tiltseries, alignments,
-      tomograms and hand-curated ground truth annotations for the purpose of training
-      object identification algorithms in the context of the CryoET Object Identification
-      Challenge. The data was acquired on a Krios G4 using a Falcon 4i detector and
-      SelctrisX energy filter. Tomograms were reconstructed using AreTomo3 v1.0.23
-      and post-processed using different methods. Each run provides raw, denoised,
-      missing wedge corrected and ctf corrected tomograms. The labels were curated
-      as described in the accompanying paper and include point labels for Apo-ferritin,
-      Beta-amylase, Beta-galactosidase, cytosolic ribosomes, thyroglobulin and VLP.
-    dataset_identifier: 10440
-    dataset_title: CZII - CryoET Object Identification Challenge - Experimental Training
-      Data
-    dates: *id002
-    funding:
-    - funding_agency_name: Chan Zuckerberg Initiative
-      grant_id: "CZII-2023\u2013327779"
-    grid_preparation: "Set Leica GP2 chamber to 4\xB0C and 95% humidity + Use Whitman\
-      \ #1 blotting paper + Attach GFP nanobodies to grid surface using maleimide\
-      \ groups and kck linker + Apply 100 \xB5L lysate in 10 rounds of 10 \xB5L each\
-      \ + Wash grid twice with PBS + Remove excess buffer + Add sequentially 1 \xB5\
-      L each: THG (17.8 mg/mL), Apoferritin (5 mg/mL), \u03B2-galactosidase (6 mg/mL),\
-      \ \u03B2-amylase (5 mg/mL), HSA (50 mg/mL), VLP (7.5 mg/mL) + Back-side blot\
-      \ for 6 seconds + Plunge-freeze in liquid ethane (-180\xB0C)"
-    sample_preparation: "Use HEK293T cells with LAMP1-GFP tag (from CZ BioHub) + Lyse\
-      \ cells using hypotonic buffer (25mM Tris*HCl pH 7.5, 50mM sucrose, 0.2mM EGTA,\
-      \ 0.5mM MgCl2) with 23G syringe + Immediately add sucrose buffer (2.5M sucrose,\
-      \ 0.2mM EGTA, 0.5mM MgCl2) + Remove nuclear fraction by centrifuging at 1000\
-      \ x g for 10 min + Keep all steps at 4\xB0C and lysate on ice"
-    sample_type: in_vitro
-  sources:
-  - literal:
-      value:
-      - '10440'
-deposition_keyphotos:
-- sources:
-  - literal:
-      value:
-        snapshot: cryoetportal-rawdatasets-dev/deposition_key_photos/deposition_10310_snapshot.png
-        thumbnail: cryoetportal-rawdatasets-dev/deposition_key_photos/deposition_10310_thumbnail.png
-depositions:
-- metadata:
-    authors: *id001
-    cross_references:
-      publications: 10.1101/2024.11.04.621686, 10.1101/2024.11.04.621608, 10.1109/TMI.2024.3398401
-      related_database_entries: EMD-41923, EMD-30405, EMD-0153, EMD-3883, EMD-24181,
-        EMD-41917
-    dates: *id002
-    deposition_description: Experimental and simulated training data for the CryoET
-      Object Identification Challenge. Each dataset contains tilt series, alignments,
-      tomograms and ground truth annotations for six protein complexes (Apo-ferritin,
-      Beta-amylase, Beta-galactosidase, cytosolic ribosomes, thyroglobulin and VLP).
-      Curation procedures are described in detail in the accompanying paper. Details
-      on how the dataset is used in the competition are available on the competition
-      page.
-    deposition_identifier: 10310
-    deposition_title: CZII - CryoET Object Identification Challenge
-    deposition_types:
-    - dataset
-    - annotation
-  sources:
-  - literal:
-      value:
-      - 10310
-frames:
-- metadata:
-    dose_rate: 0
-    is_gain_corrected: false
-  sources:
-  - source_glob:
-      list_glob: '{run_name}/Frames/*.eer'
-gains:
-- sources:
-  - source_glob:
-      list_glob: 20240308_100035_EER_GainReference.gain
-rawtilts:
-- sources:
-  - source_multi_glob:
-      list_globs:
-      - '{run_name}/{run_name}.rawtlt'
-runs:
-- sources:
-  - source_glob:
-      list_glob: TS_*
-      match_regex: TS_\d{1,2}_\d$
-      name_regex: (TS_\d{1,2}_\d)$
-standardization_config:
-  deposition_id: 10310
-  source_prefix: CZII/202410_competition
-tiltseries:
-- metadata:
-    acceleration_voltage: 300000
-    binning_from_frames: 1
-    camera:
-      manufacturer: TFS
-      model: FALCON 4i
-    data_acquisition_software: Tomo5
-    is_aligned: false
-    microscope:
-      manufacturer: TFS
-      model: TITAN KRIOS G4
-    microscope_optical_setup:
-      energy_filter: Selectris X
-    pixel_spacing: 1.54
-    spherical_aberration_constant: 2.7
-    tilt_axis: 80
-    tilt_range:
-      max: 45
-      min: -45
-    tilt_series_quality: 5
-    tilt_step: 3.0
-    tilting_scheme: dose-symmetric
-    total_flux: 120
-  sources:
-  - source_glob:
-      list_glob: '{run_name}/TiltSeries/{run_name}.mrc'
-tomograms:
-- metadata:
-    affine_transformation_matrix:
-    - - 1
-      - 0
-      - 0
-      - 0
-    - - 0
-      - 1
-      - 0
-      - 0
-    - - 0
-      - 0
-      - 1
-      - 0
-    - - 0
-      - 0
-      - 0
-      - 1
-    align_software: AreTomo3 v1.0.23
-    authors: *id001
-    ctf_corrected: true
-    dates: *id002
-    fiducial_alignment_status: NON_FIDUCIAL
-    is_visualization_default: true
-    offset:
-      x: 0
-      y: 0
-      z: 0
-    processing: denoised
-    processing_software: DenoisET
-    reconstruction_method: WBP
-    reconstruction_software: AreTomo3 v1.0.23
-    tomogram_version: 1
-    voxel_spacing: 10.012
-  sources:
-  - source_glob:
-      list_glob: '{run_name}/VoxelSpacing10.000/denoised.zarr'
-- metadata:
-    affine_transformation_matrix:
-    - - 1
-      - 0
-      - 0
-      - 0
-    - - 0
-      - 1
-      - 0
-      - 0
-    - - 0
-      - 0
-      - 1
-      - 0
-    - - 0
-      - 0
-      - 0
-      - 1
-    align_software: AreTomo3 v1.0.23
-    authors: *id001
-    ctf_corrected: true
-    dates: *id002
-    fiducial_alignment_status: NON_FIDUCIAL
-    is_visualization_default: false
-    offset:
-      x: 0
-      y: 0
-      z: 0
-    processing: filtered
-    reconstruction_method: WBP
-    reconstruction_software: AreTomo3 v1.0.23
-    tomogram_version: 1
-    voxel_spacing: 10.012
-  sources:
-  - source_glob:
-      list_glob: '{run_name}/VoxelSpacing10.000/ctfdeconvolved.zarr'
-- metadata:
-    affine_transformation_matrix:
-    - - 1
-      - 0
-      - 0
-      - 0
-    - - 0
-      - 1
-      - 0
-      - 0
-    - - 0
-      - 0
-      - 1
-      - 0
-    - - 0
-      - 0
-      - 0
-      - 1
-    align_software: AreTomo3 v1.0.23
-    authors: *id001
-    ctf_corrected: false
-    dates: *id002
-    fiducial_alignment_status: NON_FIDUCIAL
-    is_visualization_default: false
-    offset:
-      x: 0
-      y: 0
-      z: 0
-    processing: raw
-    reconstruction_method: WBP
-    reconstruction_software: AreTomo3 v1.0.23
-    tomogram_version: 1
-    voxel_spacing: 10.012
-  sources:
-  - source_glob:
-      list_glob: '{run_name}/VoxelSpacing10.000/wbp.zarr'
-- metadata:
-    affine_transformation_matrix:
-    - - 1
-      - 0
-      - 0
-      - 0
-    - - 0
-      - 1
-      - 0
-      - 0
-    - - 0
-      - 0
-      - 1
-      - 0
-    - - 0
-      - 0
-      - 0
-      - 1
-    align_software: AreTomo3 v1.0.23
-    authors: *id001
-    ctf_corrected: true
-    dates: *id002
-    fiducial_alignment_status: NON_FIDUCIAL
-    is_visualization_default: false
-    offset:
-      x: 0
-      y: 0
-      z: 0
-    processing: denoised
-    processing_software: IsoNet
-    reconstruction_method: WBP
-    reconstruction_software: AreTomo3 v1.0.23
-    tomogram_version: 1
-    voxel_spacing: 10.012
-  sources:
-  - source_glob:
-      list_glob: '{run_name}/VoxelSpacing10.000/isonetcorrected.zarr'
-=======
 depositions:
   - metadata:
       authors: &deposition_authors
@@ -1172,7 +622,6 @@
           match_regex: (.*)\.mrc
 
 
->>>>>>> cb6586f7
 version: 1.1.0
 voxel_spacings:
   - sources:
