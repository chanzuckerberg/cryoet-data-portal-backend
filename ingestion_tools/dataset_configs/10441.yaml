depositions:
- sources:
  - literal:
      value:
      - 10310
alignments:
- metadata:
    format: IMOD
    method_type: undefined
    alignment_type: GLOBAL
    is_portal_standard: true
  sources:
  - source_multi_glob:
      list_globs:
      - '{run_name}/TiltSeries/*.tlt'
      - '{run_name}/TiltSeries/*.xf'
annotations:
<<<<<<< HEAD
  - metadata:
      annotation_method: polnet-simulated ground truth
      annotation_object:
        id: GO:0016020
        name: membrane
      annotation_publications: 10.1109/TMI.2024.3398401
      annotation_software: polnet
      authors: &id001
        - ORCID: 0000-0002-8063-6951
          name: Jonathan Schwartz
          primary_author_status: true
        - name: Kyle I. S. Harrington
          primary_author_status: false
          corresponding_author_status: true
          ORCID: 0000-0002-7237-1973
        - name: Mohammadreza Paraan
          primary_author_status: false
          corresponding_author_status: true
          ORCID: 0000-0002-8402-0134
      dates: &id002
        deposition_date: '2024-10-30'
        last_modified_date: '2024-10-30'
        release_date: '2024-10-30'
      ground_truth_status: true
      is_curator_recommended: true
      method_links: &id003
        - custom_name: polnet on GitHub
          link: https://github.com/anmartinezs/polnet
          link_type: source_code
      method_type: simulated
      version: 1.0
    sources:
      - SemanticSegmentationMask:
          file_format: mrc
          glob_strings: &id004
            - '{run_name}/Segmentations/ground_truth.mrc'
          is_visualization_default: true
          mask_label: 1

  - metadata:
      annotation_method: polnet-simulated ground truth
      annotation_object:
        state: apo
        id: GO:0070288
        name: ferritin complex
      annotation_publications: 10.1109/TMI.2024.3398401, EMD-41923
      annotation_software: polnet
      authors: *id001
      dates: *id002
      ground_truth_status: true
      is_curator_recommended: true
      method_links: *id003
      method_type: simulated
      version: 1.0
    sources:
      - SemanticSegmentationMask:
          file_format: mrc
          glob_strings: *id004
          is_visualization_default: true
          mask_label: 2
      - OrientedPoint:
          binning: 10
          file_format: relion3_star
          glob_strings:
            - '{run_name}/Picks/apo-ferritin.star'
          is_visualization_default: true
          order: xyz
          mesh_source_path: 'mesh_source/ferritin_complex.glb'

  - metadata:
      annotation_method: polnet-simulated ground truth
      annotation_object:
        id: UniProtKB:P10537
        name: Beta-amylase
      annotation_publications: 10.1109/TMI.2024.3398401, EMD-30405
      annotation_software: polnet
      authors: *id001
      dates: *id002
      ground_truth_status: true
      is_curator_recommended: true
      method_links: *id003
      method_type: simulated
      version: 1.0
    sources:
      - SemanticSegmentationMask:
          file_format: mrc
          glob_strings: *id004
          is_visualization_default: true
          mask_label: 3
      - OrientedPoint:
          binning: 10
          file_format: relion3_star
          glob_strings:
            - '{run_name}/Picks/beta-amylase.star'
          is_visualization_default: true
          order: xyz
          mesh_source_path: 'mesh_source/beta-amylase.glb'

  - metadata:
      annotation_method: polnet-simulated ground truth
      annotation_object:
        id: UniProtKB:P00722
        name: Beta-galactosidase
      annotation_publications: 10.1109/TMI.2024.3398401, EMD-0153
      annotation_software: polnet
      authors: *id001
      dates: *id002
      ground_truth_status: true
      is_curator_recommended: true
      method_links: *id003
      method_type: simulated
      version: 1.0
    sources:
      - SemanticSegmentationMask:
          file_format: mrc
          glob_strings: *id004
          is_visualization_default: true
          mask_label: 4
      - OrientedPoint:
          binning: 10
          file_format: relion3_star
          glob_strings:
            - '{run_name}/Picks/beta-galactoside.star'
          is_visualization_default: true
          order: xyz
          mesh_source_path: 'mesh_source/beta-galactosidase.glb'

  - metadata:
      annotation_method: polnet-simulated ground truth
      annotation_object:
        id: GO:0022626
        name: cytosolic ribosome
      annotation_publications: 10.1109/TMI.2024.3398401, EMD-3883
      annotation_software: polnet
      authors: *id001
      dates: *id002
      ground_truth_status: true
      is_curator_recommended: true
      method_links: *id003
      method_type: simulated
      version: 1.0
    sources:
      - SemanticSegmentationMask:
          file_format: mrc
          glob_strings: *id004
          is_visualization_default: true
          mask_label: 5
      - OrientedPoint:
          binning: 10
          file_format: relion3_star
          glob_strings:
            - '{run_name}/Picks/ribosome.star'
          is_visualization_default: true
          order: xyz
          mesh_source_path: 'mesh_source/ribosome.glb'

  - metadata:
      annotation_method: polnet-simulated ground truth
      annotation_object:
        id: UniProtKB:P01267
        name: Thyroglobulin
      annotation_publications: 10.1109/TMI.2024.3398401, EMD-24181
      annotation_software: polnet
      authors: *id001
      dates: *id002
      ground_truth_status: true
      is_curator_recommended: true
      method_links: *id003
      method_type: simulated
      version: 1.0
    sources:
      - SemanticSegmentationMask:
          file_format: mrc
          glob_strings: *id004
          is_visualization_default: true
          mask_label: 6
      - OrientedPoint:
          binning: 10
          file_format: relion3_star
          glob_strings:
            - '{run_name}/Picks/thyroglobulin.star'
          is_visualization_default: true
          order: xyz
          mesh_source_path: 'mesh_source/thyroglobulin.glb'

  - metadata:
      annotation_method: polnet-simulated ground truth
      annotation_object:
        description: PP7 VLP
        id: GO:0170047
        name: virus-like capsid
      annotation_publications: 10.1109/TMI.2024.3398401, EMD-41917
      annotation_software: polnet
      authors: *id001
      dates: *id002
      ground_truth_status: true
      is_curator_recommended: true
      method_links: *id003
      method_type: simulated
      version: 1.0
    sources:
      - SemanticSegmentationMask:
          file_format: mrc
          glob_strings: *id004
          is_visualization_default: true
          mask_label: 7
      - OrientedPoint:
          binning: 10
          file_format: relion3_star
          glob_strings:
            - '{run_name}/Picks/virus-like-particle.star'
          is_visualization_default: true
          order: xyz
          mesh_source_path: 'mesh_source/virus_like_capsid.glb'

=======
- metadata:
    annotation_method: polnet-simulated ground truth
    annotation_object:
      id: GO:0016020
      name: membrane
    annotation_publications: 10.1109/TMI.2024.3398401
    annotation_software: polnet
    authors: &id001
    - ORCID: 0000-0002-8063-6951
      name: Jonathan Schwartz
      primary_author_status: true
    - name: Kyle I. S. Harrington
      primary_author_status: false
      corresponding_author_status: true
      ORCID: 0000-0002-7237-1973
    - name: Mohammadreza Paraan
      primary_author_status: false
      corresponding_author_status: true
      ORCID: 0000-0002-8402-0134
    dates: &id002
      deposition_date: '2024-10-30'
      last_modified_date: '2024-10-30'
      release_date: '2024-10-30'
    ground_truth_status: true
    is_curator_recommended: true
    method_links: &id003
    - custom_name: polnet on GitHub
      link: https://github.com/anmartinezs/polnet
      link_type: source_code
    method_type: simulated
    version: 1.0
  sources:
  - SemanticSegmentationMask:
      file_format: mrc
      glob_strings: &id004
      - '{run_name}/Segmentations/ground_truth.mrc'
      is_visualization_default: true
      mask_label: 1
- metadata:
    annotation_method: polnet-simulated ground truth
    annotation_object:
      state: apo
      id: GO:0070288
      name: ferritin complex
    annotation_publications: 10.1109/TMI.2024.3398401, EMD-41923
    annotation_software: polnet
    authors: *id001
    dates: *id002
    ground_truth_status: true
    is_curator_recommended: true
    method_links: *id003
    method_type: simulated
    version: 1.0
  sources:
  - SemanticSegmentationMask:
      file_format: mrc
      glob_strings: *id004
      is_visualization_default: true
      mask_label: 2
  - OrientedPoint:
      binning: 10
      file_format: relion3_star
      glob_strings:
      - '{run_name}/Picks/apo-ferritin.star'
      is_visualization_default: true
      order: xyz
- metadata:
    annotation_method: polnet-simulated ground truth
    annotation_object:
      id: UniProtKB:P10537
      name: Beta-amylase
    annotation_publications: 10.1109/TMI.2024.3398401, EMD-30405
    annotation_software: polnet
    authors: *id001
    dates: *id002
    ground_truth_status: true
    is_curator_recommended: true
    method_links: *id003
    method_type: simulated
    version: 1.0
  sources:
  - SemanticSegmentationMask:
      file_format: mrc
      glob_strings: *id004
      is_visualization_default: true
      mask_label: 3
  - OrientedPoint:
      binning: 10
      file_format: relion3_star
      glob_strings:
      - '{run_name}/Picks/beta-amylase.star'
      is_visualization_default: true
      order: xyz
- metadata:
    annotation_method: polnet-simulated ground truth
    annotation_object:
      id: UniProtKB:P00722
      name: Beta-galactosidase
    annotation_publications: 10.1109/TMI.2024.3398401, EMD-0153
    annotation_software: polnet
    authors: *id001
    dates: *id002
    ground_truth_status: true
    is_curator_recommended: true
    method_links: *id003
    method_type: simulated
    version: 1.0
  sources:
  - SemanticSegmentationMask:
      file_format: mrc
      glob_strings: *id004
      is_visualization_default: true
      mask_label: 4
  - OrientedPoint:
      binning: 10
      file_format: relion3_star
      glob_strings:
      - '{run_name}/Picks/beta-galactoside.star'
      is_visualization_default: true
      order: xyz
- metadata:
    annotation_method: polnet-simulated ground truth
    annotation_object:
      id: GO:0022626
      name: cytosolic ribosome
    annotation_publications: 10.1109/TMI.2024.3398401, EMD-3883
    annotation_software: polnet
    authors: *id001
    dates: *id002
    ground_truth_status: true
    is_curator_recommended: true
    method_links: *id003
    method_type: simulated
    version: 1.0
  sources:
  - SemanticSegmentationMask:
      file_format: mrc
      glob_strings: *id004
      is_visualization_default: true
      mask_label: 5
  - OrientedPoint:
      binning: 10
      file_format: relion3_star
      glob_strings:
      - '{run_name}/Picks/ribosome.star'
      is_visualization_default: true
      order: xyz
- metadata:
    annotation_method: polnet-simulated ground truth
    annotation_object:
      id: UniProtKB:P01267
      name: Thyroglobulin
    annotation_publications: 10.1109/TMI.2024.3398401, EMD-24181
    annotation_software: polnet
    authors: *id001
    dates: *id002
    ground_truth_status: true
    is_curator_recommended: true
    method_links: *id003
    method_type: simulated
    version: 1.0
  sources:
  - SemanticSegmentationMask:
      file_format: mrc
      glob_strings: *id004
      is_visualization_default: true
      mask_label: 6
  - OrientedPoint:
      binning: 10
      file_format: relion3_star
      glob_strings:
      - '{run_name}/Picks/thyroglobulin.star'
      is_visualization_default: true
      order: xyz
- metadata:
    annotation_method: polnet-simulated ground truth
    annotation_object:
      description: PP7 VLP
      id: GO:0170047
      name: virus-like capsid
    annotation_publications: 10.1109/TMI.2024.3398401, EMD-41917
    annotation_software: polnet
    authors: *id001
    dates: *id002
    ground_truth_status: true
    is_curator_recommended: true
    method_links: *id003
    method_type: simulated
    version: 1.0
  sources:
  - SemanticSegmentationMask:
      file_format: mrc
      glob_strings: *id004
      is_visualization_default: true
      mask_label: 7
  - OrientedPoint:
      binning: 10
      file_format: relion3_star
      glob_strings:
      - '{run_name}/Picks/virus-like-particle.star'
      is_visualization_default: true
      order: xyz
>>>>>>> b883173a
collection_metadata:
- sources:
  - source_glob:
      list_glob: '{run_name}/mdocs/{run_name}_vali.mdoc'
datasets:
- metadata:
    authors: *id001
    cross_references:
      publications: 10.1101/2024.11.04.621686, 10.1101/2024.11.04.621608, 10.1109/TMI.2024.3398401
      related_database_entries: EMD-41923, EMD-30405, EMD-0153, EMD-3883, EMD-24181, EMD-41917
    dataset_description: This dataset is comprised of simulated tiltseries, tomograms and ground truth annotations for the
      purpose of training object identification algorithms in the context of the CryoET Object Identification Challenge. The
      data was simulated using polnet, and contains point labels and semantic masks for all 6 protein complexes included in
      the challenge dataset (Apo-ferritin, Beta-amylase, Beta-galactosidase, cytosolic ribosomes, thyroglobulin and VLP),
      as well as membranes.
    dataset_identifier: 10441
    dataset_title: CZII - CryoET Object Identification Challenge - Simulated Training Data
    dates: *id002
    funding:
    - funding_agency_name: Chan Zuckerberg Initiative
      grant_id: "CZII-2023\u2013327779"
    grid_preparation: ''
    sample_preparation: Simulation of 3D volumes with polnet + projection using IMOD's xyzproj + addition of noise + reconstruction
      with IMOD's tilt
    sample_type: in_silico
    assay:
      name: microscopy assay
      id: EFO:0002909
    development_stage:
      name: unknown
      id: unknown
    disease:
      name: normal
      id: PATO:0000461
  sources:
  - literal:
      value:
      - '10441'
frames:
- metadata:
    is_gain_corrected: true
    dose_rate: 3.226
  sources:
  - literal:
      value:
      - default
dataset_keyphotos:
- sources:
  - literal:
      value:
        snapshot: null
        thumbnail: null
rawtilts:
- sources:
  - source_glob:
      list_glob: '{run_name}/TiltSeries/*.rawtlt'
runs:
- sources:
  - source_glob:
      list_glob: TS_*
      match_regex: TS_\d{1,2}$
      name_regex: (TS_\d{1,2})$
standardization_config:
  deposition_id: 10310
  source_prefix: CZII/202410_simulated_2
tiltseries:
- metadata:
    acceleration_voltage: 300000
    aligned_tiltseries_binning: 1
    binning_from_frames: 1
    camera:
      manufacturer: simulated
      model: simulated
    data_acquisition_software: polnet
    is_aligned: true
    microscope:
      manufacturer: SIMULATED
      model: simulated
    microscope_optical_setup:
      energy_filter: None
    pixel_spacing: 10.0
    spherical_aberration_constant: 2.7
    tilt_axis: 0.0
    tilt_range:
      max: 45
      min: -45
    tilt_series_quality: 5
    tilt_step: 3.0
    tilting_scheme: simulated
    total_flux: 100
  sources:
  - source_glob:
      list_glob: '{run_name}/TiltSeries/tilt_series.mrc'
tomograms:
- metadata:
    affine_transformation_matrix:
    - - 1
      - 0
      - 0
      - 0
    - - 0
      - 1
      - 0
      - 0
    - - 0
      - 0
      - 1
      - 0
    - - 0
      - 0
      - 0
      - 1
    authors: *id001
    ctf_corrected: true
    dates: *id002
    fiducial_alignment_status: NON_FIDUCIAL
    is_visualization_default: true
    offset:
      x: 0
      y: 0
      z: 0
    processing: raw
    reconstruction_method: WBP
    reconstruction_software: IMOD
    tomogram_version: 1
    voxel_spacing: 10.0
  sources:
  - source_glob:
      list_glob: '{run_name}/VoxelSpacing10.000/wbp.mrc'
version: 1.1.0
voxel_spacings:
- sources:
  - literal:
      value:
      - 10.0<|MERGE_RESOLUTION|>--- conflicted
+++ resolved
@@ -15,223 +15,6 @@
       - '{run_name}/TiltSeries/*.tlt'
       - '{run_name}/TiltSeries/*.xf'
 annotations:
-<<<<<<< HEAD
-  - metadata:
-      annotation_method: polnet-simulated ground truth
-      annotation_object:
-        id: GO:0016020
-        name: membrane
-      annotation_publications: 10.1109/TMI.2024.3398401
-      annotation_software: polnet
-      authors: &id001
-        - ORCID: 0000-0002-8063-6951
-          name: Jonathan Schwartz
-          primary_author_status: true
-        - name: Kyle I. S. Harrington
-          primary_author_status: false
-          corresponding_author_status: true
-          ORCID: 0000-0002-7237-1973
-        - name: Mohammadreza Paraan
-          primary_author_status: false
-          corresponding_author_status: true
-          ORCID: 0000-0002-8402-0134
-      dates: &id002
-        deposition_date: '2024-10-30'
-        last_modified_date: '2024-10-30'
-        release_date: '2024-10-30'
-      ground_truth_status: true
-      is_curator_recommended: true
-      method_links: &id003
-        - custom_name: polnet on GitHub
-          link: https://github.com/anmartinezs/polnet
-          link_type: source_code
-      method_type: simulated
-      version: 1.0
-    sources:
-      - SemanticSegmentationMask:
-          file_format: mrc
-          glob_strings: &id004
-            - '{run_name}/Segmentations/ground_truth.mrc'
-          is_visualization_default: true
-          mask_label: 1
-
-  - metadata:
-      annotation_method: polnet-simulated ground truth
-      annotation_object:
-        state: apo
-        id: GO:0070288
-        name: ferritin complex
-      annotation_publications: 10.1109/TMI.2024.3398401, EMD-41923
-      annotation_software: polnet
-      authors: *id001
-      dates: *id002
-      ground_truth_status: true
-      is_curator_recommended: true
-      method_links: *id003
-      method_type: simulated
-      version: 1.0
-    sources:
-      - SemanticSegmentationMask:
-          file_format: mrc
-          glob_strings: *id004
-          is_visualization_default: true
-          mask_label: 2
-      - OrientedPoint:
-          binning: 10
-          file_format: relion3_star
-          glob_strings:
-            - '{run_name}/Picks/apo-ferritin.star'
-          is_visualization_default: true
-          order: xyz
-          mesh_source_path: 'mesh_source/ferritin_complex.glb'
-
-  - metadata:
-      annotation_method: polnet-simulated ground truth
-      annotation_object:
-        id: UniProtKB:P10537
-        name: Beta-amylase
-      annotation_publications: 10.1109/TMI.2024.3398401, EMD-30405
-      annotation_software: polnet
-      authors: *id001
-      dates: *id002
-      ground_truth_status: true
-      is_curator_recommended: true
-      method_links: *id003
-      method_type: simulated
-      version: 1.0
-    sources:
-      - SemanticSegmentationMask:
-          file_format: mrc
-          glob_strings: *id004
-          is_visualization_default: true
-          mask_label: 3
-      - OrientedPoint:
-          binning: 10
-          file_format: relion3_star
-          glob_strings:
-            - '{run_name}/Picks/beta-amylase.star'
-          is_visualization_default: true
-          order: xyz
-          mesh_source_path: 'mesh_source/beta-amylase.glb'
-
-  - metadata:
-      annotation_method: polnet-simulated ground truth
-      annotation_object:
-        id: UniProtKB:P00722
-        name: Beta-galactosidase
-      annotation_publications: 10.1109/TMI.2024.3398401, EMD-0153
-      annotation_software: polnet
-      authors: *id001
-      dates: *id002
-      ground_truth_status: true
-      is_curator_recommended: true
-      method_links: *id003
-      method_type: simulated
-      version: 1.0
-    sources:
-      - SemanticSegmentationMask:
-          file_format: mrc
-          glob_strings: *id004
-          is_visualization_default: true
-          mask_label: 4
-      - OrientedPoint:
-          binning: 10
-          file_format: relion3_star
-          glob_strings:
-            - '{run_name}/Picks/beta-galactoside.star'
-          is_visualization_default: true
-          order: xyz
-          mesh_source_path: 'mesh_source/beta-galactosidase.glb'
-
-  - metadata:
-      annotation_method: polnet-simulated ground truth
-      annotation_object:
-        id: GO:0022626
-        name: cytosolic ribosome
-      annotation_publications: 10.1109/TMI.2024.3398401, EMD-3883
-      annotation_software: polnet
-      authors: *id001
-      dates: *id002
-      ground_truth_status: true
-      is_curator_recommended: true
-      method_links: *id003
-      method_type: simulated
-      version: 1.0
-    sources:
-      - SemanticSegmentationMask:
-          file_format: mrc
-          glob_strings: *id004
-          is_visualization_default: true
-          mask_label: 5
-      - OrientedPoint:
-          binning: 10
-          file_format: relion3_star
-          glob_strings:
-            - '{run_name}/Picks/ribosome.star'
-          is_visualization_default: true
-          order: xyz
-          mesh_source_path: 'mesh_source/ribosome.glb'
-
-  - metadata:
-      annotation_method: polnet-simulated ground truth
-      annotation_object:
-        id: UniProtKB:P01267
-        name: Thyroglobulin
-      annotation_publications: 10.1109/TMI.2024.3398401, EMD-24181
-      annotation_software: polnet
-      authors: *id001
-      dates: *id002
-      ground_truth_status: true
-      is_curator_recommended: true
-      method_links: *id003
-      method_type: simulated
-      version: 1.0
-    sources:
-      - SemanticSegmentationMask:
-          file_format: mrc
-          glob_strings: *id004
-          is_visualization_default: true
-          mask_label: 6
-      - OrientedPoint:
-          binning: 10
-          file_format: relion3_star
-          glob_strings:
-            - '{run_name}/Picks/thyroglobulin.star'
-          is_visualization_default: true
-          order: xyz
-          mesh_source_path: 'mesh_source/thyroglobulin.glb'
-
-  - metadata:
-      annotation_method: polnet-simulated ground truth
-      annotation_object:
-        description: PP7 VLP
-        id: GO:0170047
-        name: virus-like capsid
-      annotation_publications: 10.1109/TMI.2024.3398401, EMD-41917
-      annotation_software: polnet
-      authors: *id001
-      dates: *id002
-      ground_truth_status: true
-      is_curator_recommended: true
-      method_links: *id003
-      method_type: simulated
-      version: 1.0
-    sources:
-      - SemanticSegmentationMask:
-          file_format: mrc
-          glob_strings: *id004
-          is_visualization_default: true
-          mask_label: 7
-      - OrientedPoint:
-          binning: 10
-          file_format: relion3_star
-          glob_strings:
-            - '{run_name}/Picks/virus-like-particle.star'
-          is_visualization_default: true
-          order: xyz
-          mesh_source_path: 'mesh_source/virus_like_capsid.glb'
-
-=======
 - metadata:
     annotation_method: polnet-simulated ground truth
     annotation_object:
@@ -298,6 +81,7 @@
       - '{run_name}/Picks/apo-ferritin.star'
       is_visualization_default: true
       order: xyz
+      mesh_source_path: 'mesh_source/ferritin_complex.glb'
 - metadata:
     annotation_method: polnet-simulated ground truth
     annotation_object:
@@ -325,6 +109,7 @@
       - '{run_name}/Picks/beta-amylase.star'
       is_visualization_default: true
       order: xyz
+      mesh_source_path: 'mesh_source/beta-amylase.glb'
 - metadata:
     annotation_method: polnet-simulated ground truth
     annotation_object:
@@ -352,6 +137,7 @@
       - '{run_name}/Picks/beta-galactoside.star'
       is_visualization_default: true
       order: xyz
+      mesh_source_path: 'mesh_source/beta-galactosidase.glb'
 - metadata:
     annotation_method: polnet-simulated ground truth
     annotation_object:
@@ -379,6 +165,7 @@
       - '{run_name}/Picks/ribosome.star'
       is_visualization_default: true
       order: xyz
+      mesh_source_path: 'mesh_source/ribosome.glb'
 - metadata:
     annotation_method: polnet-simulated ground truth
     annotation_object:
@@ -406,6 +193,7 @@
       - '{run_name}/Picks/thyroglobulin.star'
       is_visualization_default: true
       order: xyz
+      mesh_source_path: 'mesh_source/thyroglobulin.glb'
 - metadata:
     annotation_method: polnet-simulated ground truth
     annotation_object:
@@ -434,7 +222,7 @@
       - '{run_name}/Picks/virus-like-particle.star'
       is_visualization_default: true
       order: xyz
->>>>>>> b883173a
+      mesh_source_path: 'mesh_source/virus_like_capsid.glb'
 collection_metadata:
 - sources:
   - source_glob:
