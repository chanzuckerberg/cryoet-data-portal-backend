alignments:
- metadata:
    format: IMOD
  sources:
  - source_multi_glob:
      list_globs:
      - '{run_name}/AreTomo/{run_name}_dose-filt.tlt'
      - '{run_name}/AreTomo/{run_name}_dose-filt.xf'
- metadata:
    format: ARETOMO3
  sources:
  - source_multi_glob:
      list_globs:
      - '{run_name}/ctffind4/ctfphaseflip_ctffind4.txt'
annotations:
- metadata:
    annotation_method: Template matching + manual filtering + 3D classification filtering
    annotation_object:
      description: proton-transporting ATP synthase complex
      id: GO:0045259
      name: F1-F0 complex
    annotation_publications: EMPIAR-11756, 10.1093/micmic/ozad067.480
    annotation_software: STOPGAP
    authors: &id001
    - corresponding_author_status: false
      name: Ron Kelley
      primary_author_status: true
    - name: Xianjun Zhang
    - name: Martin Obr
    - ORCID: 0000-0003-2020-3561
      corresponding_author_status: true
      name: Sagar Khavnekar
      primary_author_status: true
    - corresponding_author_status: false
      name: Ricardo D. Righetto
    - corresponding_author_status: false
      name: Florent Waltz
    - corresponding_author_status: false
      name: Wojciech Wietrzynski
    - corresponding_author_status: false
      name: Alicia K Michael
    - corresponding_author_status: false
      name: Grigory Tagiltsev
    - corresponding_author_status: false
      name: Florian Beck
    - corresponding_author_status: false
      name: Ellen Zhong
    - corresponding_author_status: false
      name: William Wan
    - corresponding_author_status: false
      name: John Briggs
    - corresponding_author_status: false
      name: "M. J\xFCrgen Plitzko"
    - corresponding_author_status: false
      name: Benjamin D. Engel
    - corresponding_author_status: true
      name: Abhay Kotecha
    dates: &id002
      deposition_date: '2024-04-09'
      last_modified_date: '2024-04-09'
      release_date: '2024-04-09'
    ground_truth_status: true
    is_curator_recommended: true
    method_links: &id003
    - custom_name: STOPGAP on GitHub
      link: https://github.com/wan-lab-vanderbilt/STOPGAP
      link_type: source_code
    - custom_name: TOMOMAN on GitHub
      link: https://github.com/wan-lab-vanderbilt/TOMOMAN
      link_type: source_code
    method_type: hybrid
    version: 1.0
  sources:
  - OrientedPoint:
      binning: 4
      file_format: stopgap_star
      filter_value: '{annotation_micrograph_name}'
      glob_string: '{run_name}/metadata/particles/f1atpase_bin*.star'
<<<<<<< HEAD
      is_portal_standard: false
=======

>>>>>>> 61a4a089
      is_visualization_default: true
      order: xyz
- metadata:
    annotation_method: Template matching + manual filtering + 3D classification filtering
    annotation_object:
      description: mitochondrial proton-transporting ATP synthase complex
      id: GO:0045259
      name: F1-F0 complex
    annotation_publications: EMPIAR-11756, 10.1093/micmic/ozad067.480
    annotation_software: STOPGAP
    authors: *id001
    dates: *id002
    ground_truth_status: true
    is_curator_recommended: true
    method_links: *id003
    method_type: hybrid
    version: 1.0
  sources:
  - OrientedPoint:
      binning: 4
      file_format: stopgap_star
      filter_value: '{annotation_micrograph_name}'
      glob_string: '{run_name}/metadata/particles/f1atpase_mito_*.star'
<<<<<<< HEAD
      is_portal_standard: false
=======

>>>>>>> 61a4a089
      is_visualization_default: true
      order: xyz
- metadata:
    annotation_method: Template matching + manual filtering + 3D classification filtering
    annotation_object:
      description: Cytosolic ribosome
      id: GO:0022626
      name: cytosolic ribosome
    annotation_publications: EMPIAR-11756, 10.1093/micmic/ozad067.480
    annotation_software: STOPGAP
    authors: *id001
    dates: *id002
    ground_truth_status: true
    is_curator_recommended: true
    method_links: *id003
    method_type: hybrid
    version: 1.0
  sources:
  - OrientedPoint:
      binning: 4
      file_format: stopgap_star
      filter_value: '{annotation_micrograph_name}'
      glob_string: '{run_name}/metadata/particles/ribosome_*.star'
<<<<<<< HEAD
      is_portal_standard: false
=======

>>>>>>> 61a4a089
      is_visualization_default: true
      order: xyz
- metadata:
    annotation_method: Template matching + manual filtering + 3D classification filtering
    annotation_object:
      id: GO:0000786
      name: nucleosome
    annotation_publications: EMPIAR-11756, 10.1093/micmic/ozad067.480
    annotation_software: STOPGAP
    authors: *id001
    dates: *id002
    ground_truth_status: true
    is_curator_recommended: true
    method_links: *id003
    method_type: hybrid
    version: 1.0
  sources:
  - OrientedPoint:
      binning: 4
      file_format: stopgap_star
      filter_value: '{annotation_micrograph_name}'
      glob_string: '{run_name}/metadata/particles/nucleosome_*.star'
<<<<<<< HEAD
      is_portal_standard: false
=======

>>>>>>> 61a4a089
      is_visualization_default: true
      order: xyz
- metadata:
    annotation_method: Template matching + manual filtering + 3D classification filtering
    annotation_object:
      description: ribulose bisphosphate carboxylase complex
      id: GO:0048492
      name: RubisCO complex
    annotation_publications: EMPIAR-11756, 10.1093/micmic/ozad067.480
    annotation_software: STOPGAP
    authors: *id001
    dates: *id002
    ground_truth_status: true
    is_curator_recommended: true
    method_links: *id003
    method_type: hybrid
    version: 1.0
  sources:
  - OrientedPoint:
      binning: 4
      file_format: stopgap_star
      filter_value: '{annotation_micrograph_name}'
      glob_string: '{run_name}/metadata/particles/rubisco_*.star'
<<<<<<< HEAD
      is_portal_standard: false
=======

>>>>>>> 61a4a089
      is_visualization_default: true
      order: xyz
- metadata:
    annotation_method: Template matching + manual filtering + 3D classification filtering
    annotation_object:
      id: GO:0005874
      name: microtubule
    annotation_publications: EMPIAR-11756, 10.1093/micmic/ozad067.480
    annotation_software: STOPGAP
    authors: *id001
    dates: *id002
    ground_truth_status: true
    is_curator_recommended: true
    method_links: *id003
    method_type: hybrid
    version: 1.0
  sources:
  - OrientedPoint:
      binning: 4
      file_format: stopgap_star
      filter_value: '{annotation_micrograph_name}'
      glob_string: '{run_name}/metadata/particles/microtubule_*.star'
<<<<<<< HEAD
      is_portal_standard: false
=======

>>>>>>> 61a4a089
      is_visualization_default: true
      order: xyz
collection_metadata:
- sources:
  - source_multi_glob:
      list_globs:
      - '{run_name}/{run_name}.mdoc'
dataset_keyphotos:
- sources:
  - literal:
      value:
        snapshot: https://www.ebi.ac.uk/pdbe/emdb-empiar/entryIcons//11756-l.gif
        thumbnail: https://www.ebi.ac.uk/pdbe/emdb-empiar/entryIcons//11756.gif
datasets:
- metadata:
    authors: &id004
    - corresponding_author_status: false
      name: Ron Kelley
      primary_author_status: true
    - corresponding_author_status: false
      name: Xianjun Zhang
      primary_author_status: false
    - corresponding_author_status: false
      name: Martin Obr
      primary_author_status: false
    - ORCID: 0000-0003-2020-3561
      corresponding_author_status: true
      name: Sagar Khavnekar
      primary_author_status: true
    - corresponding_author_status: false
      name: Ricardo D. Righetto
      primary_author_status: false
    - corresponding_author_status: false
      name: Florent Waltz
      primary_author_status: false
    - corresponding_author_status: false
      name: Wojciech Wietrzynski
      primary_author_status: false
    - corresponding_author_status: false
      name: Alicia K Michael
      primary_author_status: false
    - corresponding_author_status: false
      name: Grigory Tagiltsev
      primary_author_status: false
    - corresponding_author_status: false
      name: Florian Beck
      primary_author_status: false
    - corresponding_author_status: false
      name: Ellen Zhong
      primary_author_status: false
    - corresponding_author_status: false
      name: William Wan
      primary_author_status: false
    - corresponding_author_status: false
      name: John Briggs
      primary_author_status: false
    - corresponding_author_status: false
      name: "M. J\xFCrgen Plitzko"
      primary_author_status: false
    - corresponding_author_status: false
      name: Benjamin D. Engel
      primary_author_status: false
    - corresponding_author_status: true
      name: Abhay Kotecha
      primary_author_status: false
    cell_type:
      name: Chlamydomonas reinhardtii
    cross_references: &id005
      publications: 10.1093/micmic/ozad067.480
      related_database_entries: EMPIAR-11756
    dataset_description: Cryo-electron tomography dataset of cryo-plasmaFIB milled
      lamella.
    dataset_identifier: 10301
    dataset_title: In situ cryo-ET dataset of Chlamydomonas reinhardtii prepared using
      cryo-plasmaFIB milling
    dates: *id002
    organism:
      name: Chlamydomonas reinhardtii
      taxonomy_id: 3055
    sample_type: organism
  sources:
  - literal:
      value:
      - '10301'
depositions:
- metadata:
    authors: *id004
    cross_references: *id005
    dates: *id002
    deposition_description: Cryo-electron tomography dataset of cryo-plasmaFIB milled
      lamella of Chlamydomonas reinhardtii. Contained tomograms are partially annotated,
      including annotations for ribosomes, nucleosomes, F1F0-ATPase, RubisCO, and
      microtubules.
    deposition_identifier: 10300
    deposition_title: In situ cryo-ET dataset of Chlamydomonas reinhardtii prepared
      using cryo-plasmaFIB milling
    deposition_types:
    - dataset
    - annotation
  sources:
  - literal:
      value:
      - 10300
frames:
- sources:
  - source_glob:
      list_glob: '{run_name}/frames/*.eer'
gains:
- sources:
  - source_glob:
      list_glob: '{run_name}/*.gain'
key_images:
- sources:
  - source_glob:
      list_glob: .*\.jpg
rawtilts:
- sources:
  - source_multi_glob:
      list_globs:
      - '{run_name}/{run_name}.rawtlt'
runs:
- sources:
  - source_glob:
      list_glob: '*_BrnoKrios_*'
      match_regex: /.*_BrnoKrios_.*$
      name_regex: (.*)
standardization_config:
  deposition_id: 10300
  run_data_map_file: run_to_data_map.tsv
  source_prefix: EMPIAR/11756/data/tomoman_minimal_project/
tiltseries:
- metadata:
    acceleration_voltage: 300000
    binning_from_frames: 1
    camera:
      manufacturer: FEI
      model: FALCON IV
    data_acquisition_software: TEM Tomography 5
    is_aligned: false
    microscope:
      manufacturer: FEI
      model: TITAN KRIOS
    microscope_optical_setup:
      energy_filter: Selectris X
    pixel_spacing: 1.96
    related_empiar_entry: EMPIAR-11756
    spherical_aberration_constant: 2.7
    tilt_axis: float {tilt_series_tilt_axis_angle}
    tilt_range:
      max: float {tilt_series_max_tilt}
      min: float {tilt_series_min_tilt}
    tilt_series_quality: 5
    tilt_step: 3.0
    tilting_scheme: dose-symmetric
    total_flux: float {tilt_series_total_flux}
  sources:
  - source_glob:
      list_glob: '{run_name}/{run_name}.st'
      match_regex: (.*)
tomograms:
- metadata:
    affine_transformation_matrix:
    - - 1
      - 0
      - 0
      - 0
    - - 0
      - 1
      - 0
      - 0
    - - 0
      - 0
      - 1
      - 0
    - - 0
      - 0
      - 0
      - 1
    authors: *id004
    ctf_corrected: true
    dates: *id002
    fiducial_alignment_status: NON_FIDUCIAL
    is_visualization_default: true
    offset:
      x: 0
      y: 0
      z: 0
    processing: denoised
    reconstruction_method: WBP
    reconstruction_software: IMOD
    tomogram_version: 1
    voxel_spacing: 7.84
  sources:
  - source_glob:
      list_glob: cryocare_bin4_tomoname/{run_name}.mrc
      match_regex: (.*)\.mrc
version: 1.1.0
voxel_spacings:
- sources:
  - literal:
      value:
      - 7.84<|MERGE_RESOLUTION|>--- conflicted
+++ resolved
@@ -76,11 +76,7 @@
       file_format: stopgap_star
       filter_value: '{annotation_micrograph_name}'
       glob_string: '{run_name}/metadata/particles/f1atpase_bin*.star'
-<<<<<<< HEAD
-      is_portal_standard: false
-=======
-
->>>>>>> 61a4a089
+
       is_visualization_default: true
       order: xyz
 - metadata:
@@ -104,11 +100,7 @@
       file_format: stopgap_star
       filter_value: '{annotation_micrograph_name}'
       glob_string: '{run_name}/metadata/particles/f1atpase_mito_*.star'
-<<<<<<< HEAD
-      is_portal_standard: false
-=======
-
->>>>>>> 61a4a089
+
       is_visualization_default: true
       order: xyz
 - metadata:
@@ -132,11 +124,7 @@
       file_format: stopgap_star
       filter_value: '{annotation_micrograph_name}'
       glob_string: '{run_name}/metadata/particles/ribosome_*.star'
-<<<<<<< HEAD
-      is_portal_standard: false
-=======
-
->>>>>>> 61a4a089
+
       is_visualization_default: true
       order: xyz
 - metadata:
@@ -159,11 +147,7 @@
       file_format: stopgap_star
       filter_value: '{annotation_micrograph_name}'
       glob_string: '{run_name}/metadata/particles/nucleosome_*.star'
-<<<<<<< HEAD
-      is_portal_standard: false
-=======
-
->>>>>>> 61a4a089
+
       is_visualization_default: true
       order: xyz
 - metadata:
@@ -187,11 +171,7 @@
       file_format: stopgap_star
       filter_value: '{annotation_micrograph_name}'
       glob_string: '{run_name}/metadata/particles/rubisco_*.star'
-<<<<<<< HEAD
-      is_portal_standard: false
-=======
-
->>>>>>> 61a4a089
+
       is_visualization_default: true
       order: xyz
 - metadata:
@@ -214,11 +194,7 @@
       file_format: stopgap_star
       filter_value: '{annotation_micrograph_name}'
       glob_string: '{run_name}/metadata/particles/microtubule_*.star'
-<<<<<<< HEAD
-      is_portal_standard: false
-=======
-
->>>>>>> 61a4a089
+
       is_visualization_default: true
       order: xyz
 collection_metadata:
