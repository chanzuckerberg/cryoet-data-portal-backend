annotations:
- metadata:
    annotation_method: Template matching + manual filtering + 3D classification filtering
    annotation_object:
      description: proton-transporting ATP synthase complex
      id: GO:0045259
      name: F1-F0-ATPase complex
    annotation_publications: EMPIAR-11756, 10.1093/micmic/ozad067.480
    annotation_software: STOPGAP
    authors: &id001
    - corresponding_author_status: false
      name: Ron Kelley
      primary_author_status: true
    - name: Xianjun Zhang
    - name: Martin Obr
    - ORCID: 0000-0003-2020-3561
      corresponding_author_status: true
      name: Sagar Khavnekar
      primary_author_status: true
    - corresponding_author_status: false
      name: Ricardo D. Righetto
    - corresponding_author_status: false
      name: Florent Waltz
    - corresponding_author_status: false
      name: Wojciech Wietrzynski
    - corresponding_author_status: false
      name: Alicia K Michael
    - corresponding_author_status: false
      name: Grigory Tagiltsev
    - corresponding_author_status: false
      name: Florian Beck
    - corresponding_author_status: false
      name: Ellen Zhong
    - corresponding_author_status: false
      name: William Wan
    - corresponding_author_status: false
      name: John Briggs
    - corresponding_author_status: false
      name: "M. J\xFCrgen Plitzko"
    - corresponding_author_status: false
      name: Benjamin D. Engel
    - corresponding_author_status: true
      name: Abhay Kotecha
    dates: &id002
      deposition_date: '2024-04-09'
      last_modified_date: '2024-04-09'
      release_date: '2024-04-09'
    ground_truth_status: true
    is_curator_recommended: true
    method_type: hybrid
    version: 1.0
  sources:
  - OrientedPoint:
      binning: 4
      file_format: stopgap_star
      filter_value: '{annotation_micrograph_name}'
      glob_string: '{run_name}/metadata/particles/f1atpase_bin*.star'
      is_visualization_default: true
      order: xyz
- metadata:
    annotation_method: Template matching + manual filtering + 3D classification filtering
    annotation_object:
      description: mitochondrial proton-transporting ATP synthase complex
      id: GO:0005753
      name: mitochondrial F1-F0-ATPase complex
    annotation_publications: EMPIAR-11756, 10.1093/micmic/ozad067.480
    annotation_software: STOPGAP
    authors: *id001
    dates: *id002
    ground_truth_status: true
    is_curator_recommended: true
    method_type: hybrid
    version: 1.0
  sources:
  - OrientedPoint:
      binning: 4
      file_format: stopgap_star
      filter_value: '{annotation_micrograph_name}'
      glob_string: '{run_name}/metadata/particles/f1atpase_mito_*.star'
      is_visualization_default: true
      order: xyz
- metadata:
    annotation_method: Template matching + manual filtering + 3D classification filtering
    annotation_object:
      description: Cytosolic ribosome
      id: GO:0022626
      name: cytosolic ribosome
    annotation_publications: EMPIAR-11756, 10.1093/micmic/ozad067.480
    annotation_software: STOPGAP
    authors: *id001
    dates: *id002
    ground_truth_status: true
    is_curator_recommended: true
    method_type: hybrid
    version: 1.0
  sources:
  - OrientedPoint:
      binning: 4
      file_format: stopgap_star
      filter_value: '{annotation_micrograph_name}'
      glob_string: '{run_name}/metadata/particles/ribosome_*.star'
      is_visualization_default: true
      order: xyz
- metadata:
    annotation_method: Template matching + manual filtering + 3D classification filtering
    annotation_object:
      id: GO:0000786
      name: nucleosome
    annotation_publications: EMPIAR-11756, 10.1093/micmic/ozad067.480
    annotation_software: STOPGAP
    authors: *id001
    dates: *id002
    ground_truth_status: true
    is_curator_recommended: true
    method_type: hybrid
    version: 1.0
  sources:
  - OrientedPoint:
      binning: 4
      file_format: stopgap_star
      filter_value: '{annotation_micrograph_name}'
      glob_string: '{run_name}/metadata/particles/nucleosome_*.star'
      is_visualization_default: true
      order: xyz
- metadata:
    annotation_method: Template matching + manual filtering + 3D classification filtering
    annotation_object:
      description: ribulose bisphosphate carboxylase complex
      id: GO:0048492
      name: RubisCO complex
    annotation_publications: EMPIAR-11756, 10.1093/micmic/ozad067.480
    annotation_software: STOPGAP
    authors: *id001
    dates: *id002
    ground_truth_status: true
    is_curator_recommended: true
    method_type: hybrid
    version: 1.0
  sources:
  - OrientedPoint:
      binning: 4
      file_format: stopgap_star
      filter_value: '{annotation_micrograph_name}'
      glob_string: '{run_name}/metadata/particles/rubisco_*.star'
      is_visualization_default: true
      order: xyz
- metadata:
    annotation_method: Template matching + manual filtering + 3D classification filtering
    annotation_object:
      id: GO:0005874
      name: microtubule
    annotation_publications: EMPIAR-11756, 10.1093/micmic/ozad067.480
    annotation_software: STOPGAP
    authors: *id001
    dates: *id002
    ground_truth_status: true
    is_curator_recommended: true
    method_type: hybrid
    version: 1.0
  sources:
  - OrientedPoint:
      binning: 4
      file_format: stopgap_star
      filter_value: '{annotation_micrograph_name}'
      glob_string: '{run_name}/metadata/particles/microtubule_*.star'
      is_visualization_default: true
      order: xyz
dataset_keyphotos:
- sources:
  - literal:
      value:
        snapshot: https://www.ebi.ac.uk/pdbe/emdb-empiar/entryIcons//11756-l.gif
        thumbnail: https://www.ebi.ac.uk/pdbe/emdb-empiar/entryIcons//11756.gif
datasets:
- metadata:
    authors: &id003
    - corresponding_author_status: false
      name: Ron Kelley
      primary_author_status: true
    - corresponding_author_status: false
      name: Xianjun Zhang
      primary_author_status: false
    - corresponding_author_status: false
      name: Martin Obr
      primary_author_status: false
    - ORCID: 0000-0003-2020-3561
      corresponding_author_status: true
      name: Sagar Khavnekar
      primary_author_status: true
    - corresponding_author_status: false
      name: Ricardo D. Righetto
      primary_author_status: false
    - corresponding_author_status: false
      name: Florent Waltz
      primary_author_status: false
    - corresponding_author_status: false
      name: Wojciech Wietrzynski
      primary_author_status: false
    - corresponding_author_status: false
      name: Alicia K Michael
      primary_author_status: false
    - corresponding_author_status: false
      name: Grigory Tagiltsev
      primary_author_status: false
    - corresponding_author_status: false
      name: Florian Beck
      primary_author_status: false
    - corresponding_author_status: false
      name: Ellen Zhong
      primary_author_status: false
    - corresponding_author_status: false
      name: William Wan
      primary_author_status: false
    - corresponding_author_status: false
      name: John Briggs
      primary_author_status: false
    - corresponding_author_status: false
      name: "M. J\xFCrgen Plitzko"
      primary_author_status: false
    - corresponding_author_status: false
      name: Benjamin D. Engel
      primary_author_status: false
    - corresponding_author_status: true
      name: Abhay Kotecha
      primary_author_status: false
    cell_type:
      name: Chlamydomonas reinhardtii
    cross_references:
      dataset_publications: EMPIAR-11756, 10.1093/micmic/ozad067.480
      related_database_entries: EMPIAR-11756
    dataset_description: Cryo-electron tomography dataset of cryo-plasmaFIB milled
      lamella.
    dataset_identifier: 10301
    dataset_title: In situ cryo-ET dataset of Chlamydomonas reinhardtii prepared using
      cryo-plasmaFIB milling
    dates: *id002
    organism:
      name: Chlamydomonas reinhardtii
      taxonomy_id: 3055
<<<<<<< HEAD
    sample_preparation: null
    sample_type: organism
=======
    sample_type: Organism
>>>>>>> f03cfe27
  sources:
  - literal:
      value:
      - '10301'
frames:
- sources:
  - source_glob:
      list_glob: '{run_name}/frames/*.eer'
gains:
- sources:
  - source_glob:
      list_glob: '{run_name}/*.gain'
key_images:
- sources:
  - source_glob:
      list_glob: .*\.jpg
rawtilts:
- sources:
  - source_multi_glob:
      list_globs:
      - '{run_name}/{run_name}.rawtlt'
      - '{run_name}/{run_name}.mdoc'
      - '{run_name}/AreTomo/{run_name}_dose-filt.tlt'
      - '{run_name}/AreTomo/{run_name}_dose-filt.xf'
      - '{run_name}/ctffind4/ctfphaseflip_ctffind4.txt'
runs:
- sources:
  - source_glob:
      list_glob: '*_BrnoKrios_*'
      match_regex: /.*_BrnoKrios_.*$
      name_regex: (.*)
standardization_config:
  deposition_id: 10301
  run_data_map_file: run_to_data_map.tsv
  source_prefix: EMPIAR/11756/data/tomoman_minimal_project/
tiltseries:
- metadata:
    acceleration_voltage: 300000
    binning_from_frames: 1
    camera:
      manufacturer: FEI
      model: FALCON IV
    data_acquisition_software: TEM Tomography 5
    is_aligned: false
    microscope:
      manufacturer: FEI
      model: TITAN KRIOS
    microscope_optical_setup:
      energy_filter: Selectris X
      image_corrector: None
      phase_plate: None
    pixel_spacing: 1.96
    related_empiar_entry: EMPIAR-11756
    spherical_aberration_constant: 2.7
    tilt_axis: float {tilt_series_tilt_axis_angle}
    tilt_range:
      max: float {tilt_series_max_tilt}
      min: float {tilt_series_min_tilt}
    tilt_series_quality: 5
    tilt_step: 3.0
    tilting_scheme: dose-symmetric
    total_flux: float {tilt_series_total_flux}
  sources:
  - source_glob:
      list_glob: '{run_name}/{run_name}.st'
      match_regex: (.*)
tomograms:
- metadata:
    affine_transformation_matrix:
    - - 1
      - 0
      - 0
      - 0
    - - 0
      - 1
      - 0
      - 0
    - - 0
      - 0
      - 1
      - 0
    - - 0
      - 0
      - 0
      - 1
    authors: *id003
    ctf_corrected: true
    fiducial_alignment_status: NON_FIDUCIAL
    offset:
      x: 0
      y: 0
      z: 0
    processing: denoised
    reconstruction_method: WBP
    reconstruction_software: IMOD
    tomogram_version: 1
    voxel_spacing: 7.84
  sources:
  - source_glob:
      list_glob: cryocare_bin4_tomoname/{run_name}.mrc
      match_regex: (.*)\.mrc
voxel_spacings:
- sources:
  - literal:
      value:
      - 7.84<|MERGE_RESOLUTION|>--- conflicted
+++ resolved
@@ -237,12 +237,7 @@
     organism:
       name: Chlamydomonas reinhardtii
       taxonomy_id: 3055
-<<<<<<< HEAD
-    sample_preparation: null
     sample_type: organism
-=======
-    sample_type: Organism
->>>>>>> f03cfe27
   sources:
   - literal:
       value:
