--- conflicted
+++ resolved
@@ -1,5 +1,4 @@
 alignments:
-<<<<<<< HEAD
   - metadata:
       alignment_type: LOCAL
       format: ARETOMO3
@@ -9,125 +8,6 @@
       - source_multi_glob:
           list_globs:
             - '{run_name}.aln'
-=======
-- metadata:
-    format: ARETOMO3
-    method_type: projection_matching
-    alignment_type: LOCAL
-    is_portal_standard: true
-  sources:
-  - source_multi_glob:
-      list_globs:
-        - '{run_name}.aln'
-
-depositions:
-- metadata:
-    authors: &deposition_authors
-      - name: Hannah Siems
-        primary_author_status: true
-        corresponding_author_status: false
-        ORCID: 0009-0002-6674-7601
-      - name: Yue Yu
-        primary_author_status: true
-        corresponding_author_status: false
-        ORCID: 0000-0002-3248-9678
-      - name: Ariana Peck
-        primary_author_status: true
-        corresponding_author_status: false
-        ORCID: 0000-0002-5940-3897
-      - name: Jonathan Schwartz
-        primary_author_status: true
-        corresponding_author_status: false
-        ORCID: 0000-0002-8063-6951
-      - name: Elizabeth Montabana
-        primary_author_status: true
-        corresponding_author_status: false
-        ORCID: 0000-0002-6731-5854
-      - name: Mohammadreza Paraan
-        primary_author_status: false
-        corresponding_author_status: true
-        ORCID: 0000-0002-8402-0134
-      - name: Daniel Serwas
-        primary_author_status: false
-        corresponding_author_status: true
-        ORCID: 0000-0001-9010-7298
-    dates: &deposition_dates
-      deposition_date: '2024-12-06'
-      last_modified_date: '2024-12-06'
-      release_date: '2024-12-06'
-    deposition_description: Cryo-electron tomography data of affinity-captured LAMP1-GFP positive organelles from
-      HEK293T cells. Contained data were collected on a Krios G4 using a Falcon 4i detector and SelctrisX energy filter.
-      Tomograms were reconstructed using AreTomo3.
-    deposition_identifier: 10318
-    deposition_title: Affinity-Captured Endo-/Lysosomes
-    deposition_types:
-      - dataset
-      - annotation
-  sources:
-  - literal:
-      value:
-      - 10318
-
-deposition_keyphotos:
-- sources:
-  - literal:
-      value:
-        snapshot: "cryoetportal-rawdatasets-dev/deposition_key_photos/deposition_10318_snapshot.png"
-        thumbnail: "cryoetportal-rawdatasets-dev/deposition_key_photos/deposition_10318_thumbnail.png"
-
-datasets:
-- metadata:
-    authors: *deposition_authors
-    dataset_description: Cryo-electron tomography data of affinity-captured LAMP1-GFP positive organelles from HEK293T
-      cells. Contained data were collected on a Krios G4 using a Falcon 4i detector and SelctrisX energy filter.
-      Tomograms were reconstructed using AreTomo3.
-    dataset_identifier: 10444
-    dataset_title: Affinity-Captured Endo-/Lysosomes
-    dates: &dataset_dates
-      deposition_date: '2024-11-26'
-      last_modified_date: '2024-11-26'
-      release_date: '2024-11-26'
-    funding:
-    - funding_agency_name: Chan Zuckerberg Initiative
-      grant_id: 'CZII-2023–327779'
-    grid_preparation: 6 µl of lysates were added to affinity grids and then blotted after ~15 seconds from the grid edge
-      with filter paper 3 times,  grids were washed with 6 µl ice cold PBS, sample addition and washing steps were
-      repeated ones and 6 µl PBS were added before blotting and plunging into liquid ethane. Leica GP2 was used for
-      grid preparation.
-    other_setup: Samples were imaged in a cryo-fluorescence microscope before cryoET imaging. Some of the surface
-      contamination originates from that additional imaging step.
-    organism:
-      name: Homo sapiens
-      taxonomy_id: 9606
-    sample_preparation: Affinity-grids were prepared by overlaying holey carbon grids with a thin layer of graphene
-      oxide. GFP-nanobodies were immoblilized on the graphene oxide surface using a PEG-linker. Cells expressing
-      LAMP1-GFP were washed and detached with ice cold PBS, and transfer to chilled 15 ml falcon tube, pelleted by
-      centrifugation at 500 x g for 5 min at 4°C, PBS was aspirated, pellet was resuspended in hypotonic homogenization
-      buffer (~1 mL), cells were mechanically lysed using 23G blunt needle, transferred to and mixed with isotonic
-      sucrose buffer, lysates were centrifuge at 1000 x g for 10 min at 4°C, supernatant was used for grid preparation.
-    sample_type: organelle
-    cell_component:
-      name: lysosome
-      id: GO:0005764
-    cell_strain:
-      id: CLO:0001230
-      name: HEK293
-    cell_type:
-      id: CL:0000010
-      name: cultured cell
-  sources:
-  - literal:
-      value:
-      - '10444'
-
-dataset_keyphotos:
-- sources:
-  - literal:
-      value:
-        snapshot: 'cryoetportal-rawdatasets-dev/CZII/20241206_lysosome_orange/10444-key-photo-snapshot.png'
-        thumbnail: 'cryoetportal-rawdatasets-dev/CZII/20241206_lysosome_orange/10444-key-photo-thumbnail.png'
-
->>>>>>> 8b68ecfe
 annotations:
   - metadata:
       annotation_method: Prediction using membrain-seg without rescaling and weights
@@ -243,7 +123,7 @@
       \ ones and 6 \xB5l PBS were added before blotting and plunging into liquid ethane.\
       \ Leica GP2 was used for grid preparation."
       organism:
-        name: Homo Sapiens
+        name: Homo sapiens
         taxonomy_id: 9606
       other_setup: Samples were imaged in a cryo-fluorescence microscope before cryoET
         imaging. Some of the surface contamination originates from that additional imaging
