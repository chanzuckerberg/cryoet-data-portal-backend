--- conflicted
+++ resolved
@@ -1,15 +1,12 @@
 alignments:
 - metadata:
+    format: ARETOMO3
+    method_type: projection_matching
     alignment_type: LOCAL
-    format: ARETOMO3
     is_portal_standard: true
-    method_type: projection_matching
   sources:
   - source_multi_glob:
       list_globs:
-<<<<<<< HEAD
-      - '{run_name}.aln'
-=======
         - '{run_name}.aln'
 
 depositions:
@@ -100,7 +97,6 @@
       value:
       - '10443'
 
->>>>>>> cb6586f7
 annotations:
 - metadata:
     annotation_method: Prediction using membrain-seg without rescaling and weights
@@ -110,169 +106,79 @@
       name: membrane
     annotation_publications: 10.1101/2024.01.05.574336
     annotation_software: membrain-seg 0.0.1
-    authors:
-    - ORCID: 0000-0002-8063-6951
-      corresponding_author_status: true
-      name: Jonathan Schwartz
-      primary_author_status: true
-    - ORCID: 0000-0002-3248-9678
-      corresponding_author_status: true
-      name: Yue Yu
-      primary_author_status: true
-    - ORCID: 0000-0002-8402-0134
-      corresponding_author_status: true
-      name: Mohammadreza Paraan
-      primary_author_status: true
-    - ORCID: 0000-0002-5940-3897
-      corresponding_author_status: true
-      name: Ariana Peck
-      primary_author_status: true
-    dates: &id001
-      deposition_date: '2024-11-26'
-      last_modified_date: '2024-11-26'
-      release_date: '2024-11-26'
+    method_links:
+      - custom_name: membrain-seg on GitHub
+        link: https://github.com/teamtomo/membrain-seg
+        link_type: source_code
+      - custom_name: membrain-seg on PyPI
+        link: https://pypi.org/project/membrain-seg/
+        link_type: other
+    authors: &annotation_authors
+      - name: Jonathan Schwartz
+        primary_author_status: true
+        corresponding_author_status: true
+        ORCID: 0000-0002-8063-6951
+      - name: Yue Yu
+        primary_author_status: true
+        corresponding_author_status: true
+        ORCID: 0000-0002-3248-9678
+      - name: Mohammadreza Paraan
+        primary_author_status: true
+        corresponding_author_status: true
+        ORCID: 0000-0002-8402-0134
+      - name: Ariana Peck
+        primary_author_status: true
+        corresponding_author_status: true
+        ORCID: 0000-0002-5940-3897
+    dates: *dataset_dates
     ground_truth_status: false
     is_curator_recommended: true
-    method_links:
-    - custom_name: membrain-seg on GitHub
-      link: https://github.com/teamtomo/membrain-seg
-      link_type: source_code
-    - custom_name: membrain-seg on PyPI
-      link: https://pypi.org/project/membrain-seg/
-      link_type: other
     method_type: automated
     version: 1.0
   sources:
   - SemanticSegmentationMask:
       file_format: mrc
       glob_strings:
-      - '{run_name}_Vol_Segment_mask.mrc'
+        - '{run_name}_Vol_Segment_mask.mrc'
       is_visualization_default: true
       mask_label: 1
       rescale: true
+
 collection_metadata:
 - sources:
   - source_glob:
       list_glob: '{run_name}.mdoc'
-<<<<<<< HEAD
-datasets:
-- metadata:
-    authors: &id002
-    - ORCID: 0009-0007-8169-0996
-      corresponding_author_status: false
-      name: Mallak Ali
-      primary_author_status: true
-    - ORCID: 0000-0001-8560-7407
-      corresponding_author_status: false
-      name: Julia Peukes
-      primary_author_status: true
-    - ORCID: 0000-0002-3248-9678
-      corresponding_author_status: false
-      name: Yue Yu
-      primary_author_status: true
-    - ORCID: 0000-0002-5940-3897
-      corresponding_author_status: false
-      name: Ariana Peck
-      primary_author_status: true
-    - ORCID: 0000-0002-6731-5854
-      corresponding_author_status: false
-      name: Elizabeth Montabana
-      primary_author_status: false
-    - ORCID: 0000-0003-0758-4654
-      corresponding_author_status: true
-      name: Shu-Hsien Sheu
-      primary_author_status: false
-    - ORCID: 0000-0002-8402-0134
-      corresponding_author_status: true
-      name: Mohammadreza Paraan
-      primary_author_status: false
-    dataset_description: Raw movie stacks, tilt series, alignments and cryo-eletron
-      tomograms of synaptosomes purified by the homogenization of rat hippocampi.
-      Samples were prepared by plunge-freezing via Leica GP2. Contained data were
-      collected on a Krios G4 using a Falcon 4i detector and SelctrisX energy filter.
-      Tomograms were reconstructed using AreTomo3 v2.0.4.
-    dataset_identifier: 10443
-    dataset_title: Synaptosomes from rat hippocampi (without centrifugation)
-    dates: *id001
-    funding:
-    - funding_agency_name: Chan Zuckerberg Initiative
-      grant_id: "CZII-2023\u2013327779"
-    grid_preparation: Glow discharge Quantifoil Cu 200 mesh 1.2/1.3 + apply 4ul of
-      diluted homogenate to grid + blot for 5 seconds + plunge-freeze
-    organism:
-      name: Sprague Dawley Rat
-      taxonomy_id: 10116
-    sample_preparation: 200 mg of hippocampus tissue placed into a glass pestle and
-      mortar with 5mL of ice-cold Hibernate-A buffer + grind for 40 seconds to homogenize
-      tissue + dilute homogenate 1:100 with Hibernate A
-    sample_type: tissue
-    tissue:
-      id: BTO:0000601
-      name: hippocampus
-  sources:
-  - literal:
-      value:
-      - '10443'
-deposition_keyphotos:
-- sources:
-  - literal:
-      value:
-        snapshot: cryoetportal-rawdatasets-dev/deposition_key_photos/deposition_10313_snapshot.png
-        thumbnail: cryoetportal-rawdatasets-dev/deposition_key_photos/deposition_10313_thumbnail.png
-depositions:
-- metadata:
-    authors: *id002
-    dates:
-      deposition_date: '2024-11-26'
-      last_modified_date: '2024-11-26'
-      release_date: '2024-11-26'
-    deposition_description: CryoET tomograms of synaptosomes for the development of
-      segmentation and subtomogram averaging pipelines for synaptic vesicle proteins,
-      post-synaptic receptors, etc. Each dataset has a slightly different sample preparation
-      conditions. The tomograms collectively have a combination of full synaptosomes,
-      presynaptic terminals, and other co-purified organelles that are not synaptosomes
-      such as mitochondria.
-    deposition_identifier: 10313
-    deposition_title: Cryo-ET of isolated segments of synaptic terminals, synaptosomes,
-      from rat hippocampi
-    deposition_types:
-    - dataset
-    - annotation
-  sources:
-  - literal:
-      value:
-      - 10313
+
 frames:
 - metadata:
-    dose_rate: 0
-=======
-
-frames:
-- metadata:
     dose_rate: 5.302
->>>>>>> cb6586f7
     is_gain_corrected: false
   sources:
   - source_glob:
       list_glob: '{run_name}/*.eer'
+
 gains:
 - sources:
   - source_glob:
       list_glob: '{gain_file}'
+
 rawtilts:
 - sources:
   - source_glob:
       list_glob: '{run_name}_st.rawtlt'
+
 runs:
 - sources:
   - source_glob:
       list_glob: '*.aln'
       match_regex: .*\.aln$
       name_regex: (.*)\.aln$
+
 standardization_config:
   deposition_id: 10313
+  source_prefix: CZII/20241124_synaptosome/
   run_data_map_file: run_to_data_map.tsv
-  source_prefix: CZII/20241124_synaptosome/
+
 tiltseries:
 - metadata:
     acceleration_voltage: 300000
@@ -287,7 +193,7 @@
       model: TITAN KRIOS G4
     microscope_optical_setup:
       energy_filter: Selectris X
-    pixel_spacing: 1.54
+    pixel_spacing: 1.540
     spherical_aberration_constant: 2.7
     tilt_axis: 80
     tilt_range:
@@ -301,6 +207,7 @@
   - source_glob:
       list_glob: '{run_name}_TS.mrc'
       match_regex: .*\.mrc$
+
 tomograms:
 - metadata:
     affine_transformation_matrix:
@@ -320,33 +227,33 @@
       - 0
       - 0
       - 1
-    authors: &id003
-    - ORCID: 0000-0002-8402-0134
-      corresponding_author_status: false
-      name: Mohammadreza Paraan
-      primary_author_status: true
-    - ORCID: 0000-0002-5940-3897
-      corresponding_author_status: false
-      name: Ariana Peck
-      primary_author_status: true
-    - ORCID: 0009-0007-8169-0996
-      corresponding_author_status: false
-      name: Mallak Ali
-      primary_author_status: false
-    - ORCID: 0000-0001-8560-7407
-      corresponding_author_status: false
-      name: Julia Peukes
-      primary_author_status: true
-    - ORCID: 0000-0002-3248-9678
-      corresponding_author_status: false
-      name: Yue Yu
-      primary_author_status: false
-    - ORCID: 0000-0001-9517-3075
-      corresponding_author_status: true
-      name: Shawn Zheng
-      primary_author_status: false
+    authors: &tomogram_authors
+      - name: Mohammadreza Paraan
+        primary_author_status: true
+        corresponding_author_status: false
+        ORCID: 0000-0002-8402-0134
+      - name: Ariana Peck
+        primary_author_status: true
+        corresponding_author_status: false
+        ORCID: 0000-0002-5940-3897
+      - name: Mallak Ali
+        primary_author_status: false
+        corresponding_author_status: false
+        ORCID: 0009-0007-8169-0996
+      - name: Julia Peukes
+        primary_author_status: true
+        corresponding_author_status: false
+        ORCID: 0000-0001-8560-7407
+      - name: Yue Yu
+        primary_author_status: false
+        corresponding_author_status: false
+        ORCID: 0000-0002-3248-9678
+      - name: Shawn Zheng
+        primary_author_status: false
+        corresponding_author_status: true
+        ORCID: 0000-0001-9517-3075
     ctf_corrected: true
-    dates: *id001
+    dates: *dataset_dates
     fiducial_alignment_status: NON_FIDUCIAL
     is_visualization_default: true
     offset:
@@ -358,11 +265,12 @@
     reconstruction_method: WBP
     reconstruction_software: AreTomo3 v2.0.4
     tomogram_version: 1
-    voxel_spacing: 4.99
+    voxel_spacing: 4.990
   sources:
   - source_glob:
       list_glob: '{run_name}_Vol.mrc'
       match_regex: (.*)\.mrc
+
 - metadata:
     affine_transformation_matrix:
     - - 1
@@ -381,9 +289,9 @@
       - 0
       - 0
       - 1
-    authors: *id003
+    authors: *tomogram_authors
     ctf_corrected: true
-    dates: *id001
+    dates: *dataset_dates
     fiducial_alignment_status: NON_FIDUCIAL
     is_visualization_default: false
     offset:
@@ -395,14 +303,16 @@
     reconstruction_method: WBP
     reconstruction_software: AreTomo3 v2.0.4
     tomogram_version: 1
-    voxel_spacing: 4.99
+    voxel_spacing: 4.990
   sources:
   - source_glob:
       list_glob: '{run_name}_dctf_Vol.mrc'
       match_regex: (.*)\.mrc
+
+
 version: 1.1.0
 voxel_spacings:
 - sources:
   - literal:
       value:
-      - 4.99+      - 4.990