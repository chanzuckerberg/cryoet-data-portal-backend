--- conflicted
+++ resolved
@@ -1,99 +1,3 @@
-<<<<<<< HEAD
-dataset:
-  dataset_identifier: 10040
-  dataset_description: This is 3rd of 5 sets of data studying Pseudomonas aeruginosa
-    collected by Mohammed Kaplan and is a part of Caltech Jensen  lab etdb. This is
-    from the transposon mutant library of Pseudomonas aeruginosa PAO1. The aim is
-    to check for the presence of PL sub complexes in the absence of FliF protein.
-  dataset_title: Pseudomonas aeruginosa
-  authors: &id001
-  - name: Mohammed Kaplan
-    primary_author_status: true
-    corresponding_author_status: false
-  - name: Grant Jensen
-    primary_author_status: false
-    corresponding_author_status: true
-  organism:
-    name: Pseudomonas aeruginosa
-    taxonomy_id: 287
-  sample_type: organism
-  sample_preparation: The cells were grown overnight at 37 C in LB with 100 ug/ml
-    gentamicin
-  grid_preparation: Samples from the overnight culture were used to prepare the grids.
-  dates:
-    deposition_date: 2023-10-01
-    last_modified_date: 2023-12-01
-    release_date: 2023-12-01
-  key_photos:
-    snapshot: cryoetportal-rawdatasets-dev/GJensen_full/mka2018-10-01-1/keyimg_mka2018-10-01-1.jpg
-    thumbnail: cryoetportal-rawdatasets-dev/GJensen_full/mka2018-10-01-1/keyimg_mka2018-10-01-1_s.jpg
-  cell_strain:
-    name: ''
-    id: null
-runs: {}
-tiltseries:
-  acceleration_voltage: 300000
-  binning_from_frames: null
-  camera:
-    acquire_mode: counting
-    manufacturer: Gatan
-    model: K2
-  data_acquisition_software: SerialEM
-  is_aligned: false
-  microscope:
-    additional_scope_info: ''
-    manufacturer: FEI
-    model: Polara
-  microscope_optical_setup:
-    energy_filter: GIF
-    image_corrector: null
-    phase_plate: false
-  pixel_spacing: 3.712
-  spherical_aberration_constant: 2.0
-  tilt_alignment_software: '{ts-tilt_alignment_software}'
-  tilt_axis: 84.3
-  tilt_range:
-    max: float {ts-tilt_range-max}
-    min: float {ts-tilt_range-min}
-  tilt_series_path: '{ts-tilt_series_path}'
-  tilt_series_quality: int {ts-tilt_series_quality}
-  tilt_step: float {ts-tilt_step}
-  tilting_scheme: min to max tilt
-  total_flux: 150.0
-tomograms:
-  affine_transformation_matrix:
-  - - 1
-    - 0
-    - 0
-    - 0
-  - - 0
-    - 1
-    - 0
-    - 0
-  - - 0
-    - 0
-    - 1
-    - 0
-  - - 0
-    - 0
-    - 0
-    - 1
-  align_softwares: '{tomo-align_softwares}'
-  authors: *id001
-  ctf_corrected: null
-  fiducial_alignment_status: '{tomo-fiducial_alignment_status}'
-  offset:
-    x: 0
-    y: 0
-    z: 0
-  processing: raw
-  processing_software: null
-  reconstruction_method: '{tomo-reconstruction_method}'
-  reconstruction_software: '{tomo-reconstruction_software}'
-  tomogram_version: 1
-  voxel_spacing: '{tomo-voxel_spacing}'
-=======
->>>>>>> 085db5cc
 annotations: {}
 dataset_keyphotos:
 - sources:
@@ -130,7 +34,7 @@
       taxonomy_id: 287
     sample_preparation: The cells were grown overnight at 37 C in LB with 100 ug/ml
       gentamicin
-    sample_type: Organism
+    sample_type: organism
   sources:
   - literal:
       value:
