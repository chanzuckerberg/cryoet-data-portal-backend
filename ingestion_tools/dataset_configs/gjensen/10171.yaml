annotations: []
dataset_keyphotos:
- sources:
  - literal:
      value:
        snapshot: cryoetportal-rawdatasets-dev/GJensen_full/cwl2012-08-16-1/keyimg_cwl2012-08-16-1.jpg
        thumbnail: cryoetportal-rawdatasets-dev/GJensen_full/cwl2012-08-16-1/keyimg_cwl2012-08-16-1_s.jpg
datasets:
- metadata:
    authors: &id001
    - corresponding_author_status: false
      name: Cora Woodward
      primary_author_status: true
    - corresponding_author_status: true
      name: Grant Jensen
      primary_author_status: false
    cell_strain:
      id: null
      name: Jurkat Clone E6-1
    cell_type:
      id: CL:0000084
      name: T cell
    dataset_description: This is 3rd of 3 sets of data studying Jurkat Human T-cell
      collected by Cora Woodward and is a part of Caltech Jensen  lab etdb. Jurkats
      were cell-cycle synchronized (Sarah Cheng) using nocodazole then HP frozen and
      cryo-sectioned by Mark Ladinsky-Grid4
    dataset_identifier: 10171
    dataset_title: Cryo-sectioned synchronized Jurkat
    dates: &id002
      deposition_date: '2023-10-01'
      last_modified_date: '2023-12-01'
      release_date: '2023-12-01'
    grid_preparation: cryo-sectioned by Mark Ladinsky
    organism:
      name: Homo sapiens
      taxonomy_id: 9606
    sample_preparation: nocodazole synchronized
    sample_type: cell
  sources:
  - literal:
      value:
      - '10171'
depositions:
- metadata:
    authors: *id001
    dates: *id002
    deposition_description: TBA
    deposition_identifier: 10033
    deposition_title: TBA
    deposition_type:
    - dataset
  sources:
  - literal:
      value:
      - 10033
key_images:
- sources:
  - source_glob:
      list_glob: '{run_name}/keyimg_{run_name}.jpg'
rawtilts:
- sources:
  - source_multi_glob:
      list_globs:
      - '{run_name}/rawdata/*.mdoc'
      - '{run_name}/file_*/*.rawtlt'
      - '{run_name}/{mapped_frame_name}/*.rawtlt'
runs:
- sources:
  - source_glob:
      list_glob: '*'
      match_regex: (cwl2012-08-16-1|cwl2012-08-16-2|cwl2012-08-16-3|cwl2012-08-16-4|cwl2012-08-16-5|cwl2012-08-16-6|cwl2012-08-16-7|cwl2012-08-16-8|cwl2012-08-16-9|cwl2012-08-16-10|cwl2012-08-16-11|cwl2012-08-16-12|cwl2012-08-16-13|cwl2012-08-16-14)$
      name_regex: (.*)
standardization_config:
  deposition_id: 10033
  run_data_map_file: run_data_map/10171.csv
  run_to_frame_map_csv: run_frames_map/10171.csv
  run_to_tomo_map_csv: run_tomo_map/10171.csv
  source_prefix: GJensen_full
tiltseries:
- metadata:
    acceleration_voltage: 300000
    binning_from_frames: null
    camera:
      acquire_mode: counting
      manufacturer: Gatan
      model: K2
    data_acquisition_software: UCSF tomo
    is_aligned: false
    microscope:
      additional_info: ''
      manufacturer: FEI
      model: Polara
    microscope_optical_setup:
      energy_filter: GIF
      image_corrector: null
<<<<<<< HEAD
      phase_plate: null
=======
      phase_plate: None
>>>>>>> 92c517c4
    pixel_spacing: float {ts-pixel_spacing}
    spherical_aberration_constant: 2.0
    tilt_alignment_software: IMOD
    tilt_axis: 84.3
    tilt_range:
      max: 60.0
      min: -60.0
    tilt_series_quality: 4
    tilt_step: 1.0
    tilting_scheme: min to max tilt
    total_flux: 150.0
  sources:
  - source_glob:
      list_glob: '{run_name}/rawdata/*'
      match_regex: .*/rawdata/[^\._].*\.(mrc|st|ali)$
tomograms:
- metadata:
    affine_transformation_matrix:
    - - 1
      - 0
      - 0
      - 0
    - - 0
      - 1
      - 0
      - 0
    - - 0
      - 0
      - 1
      - 0
    - - 0
      - 0
      - 0
      - 1
    align_software: IMOD
    authors: *id001
    ctf_corrected: null
    fiducial_alignment_status: FIDUCIAL
    offset:
      x: 0
      y: 0
      z: 0
    processing: raw
    processing_software: null
    reconstruction_method: WBP
    reconstruction_software: IMOD
    tomogram_version: 1
    voxel_spacing: float {tomo-voxel_spacing}
  sources:
  - source_glob:
      list_glob: '{run_name}/{mapped_tomo_name}'
      match_regex: .*\.(mrc|rec)$
voxel_spacings:
- sources:
  - literal:
      value:
      - float {tomo-voxel_spacing}<|MERGE_RESOLUTION|>--- conflicted
+++ resolved
@@ -93,11 +93,7 @@
     microscope_optical_setup:
       energy_filter: GIF
       image_corrector: null
-<<<<<<< HEAD
       phase_plate: null
-=======
-      phase_plate: None
->>>>>>> 92c517c4
     pixel_spacing: float {ts-pixel_spacing}
     spherical_aberration_constant: 2.0
     tilt_alignment_software: IMOD
