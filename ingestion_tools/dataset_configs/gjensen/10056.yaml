--- conflicted
+++ resolved
@@ -1,101 +1,3 @@
-<<<<<<< HEAD
-dataset:
-  dataset_identifier: 10056
-  dataset_description: This is 4th of 5 sets of data studying Coxiella burnetii collected
-    by Debnath Ghosal and is a part of Caltech Jensen  lab etdb. Coxiella burnetii
-    Nine Mile phase II clone 4 (NMIIC4) strain. Coxiella cells purified from infected
-    Vero cells.
-  dataset_title: C. burnetii Coxiella_ Verocells_28dpi
-  authors: &id001
-  - name: Debnath Ghosal
-    primary_author_status: true
-    corresponding_author_status: false
-  - name: Grant Jensen
-    primary_author_status: false
-    corresponding_author_status: true
-  organism:
-    name: Coxiella burnetii
-    taxonomy_id: 777
-  sample_type: organism
-  sample_preparation: Refer to Heinzen lab.
-  grid_preparation: "Freezing: 100% humidity, 4\xB5l sample, Blot force 6, blot time\
-    \ 4 sec. Wait time 0 sec. Drain time 1 sec. Ethane/propane mix. Grid: Quantifoil\
-    \ Cu 2/2 200. Add gold to cells prior to freezing: 1ul of gold to 4 ul of cells,\
-    \ freeze.T"
-  dates:
-    deposition_date: 2023-10-01
-    last_modified_date: 2023-12-01
-    release_date: 2023-12-01
-  key_photos:
-    snapshot: cryoetportal-rawdatasets-dev/GJensen_full/dga2017-09-25-2/keyimg_dga2017-09-25-2.jpg
-    thumbnail: cryoetportal-rawdatasets-dev/GJensen_full/dga2017-09-25-2/keyimg_dga2017-09-25-2_s.jpg
-  cell_strain:
-    name: Nine Mile phase II clone 4
-    id: null
-runs: {}
-tiltseries:
-  acceleration_voltage: 300000
-  binning_from_frames: null
-  camera:
-    acquire_mode: counting
-    manufacturer: Gatan
-    model: K2
-  data_acquisition_software: UCSFTomo
-  is_aligned: false
-  microscope:
-    additional_scope_info: ''
-    manufacturer: FEI
-    model: Polara
-  microscope_optical_setup:
-    energy_filter: GIF
-    image_corrector: null
-    phase_plate: false
-  pixel_spacing: 4.036
-  spherical_aberration_constant: 2.0
-  tilt_alignment_software: '{ts-tilt_alignment_software}'
-  tilt_axis: 84.3
-  tilt_range:
-    max: 60.0
-    min: -60.0
-  tilt_series_path: '{ts-tilt_series_path}'
-  tilt_series_quality: int {ts-tilt_series_quality}
-  tilt_step: 2.0
-  tilting_scheme: starting tilt to max then min
-  total_flux: 130.0
-tomograms:
-  affine_transformation_matrix:
-  - - 1
-    - 0
-    - 0
-    - 0
-  - - 0
-    - 1
-    - 0
-    - 0
-  - - 0
-    - 0
-    - 1
-    - 0
-  - - 0
-    - 0
-    - 0
-    - 1
-  align_softwares: '{tomo-align_softwares}'
-  authors: *id001
-  ctf_corrected: null
-  fiducial_alignment_status: '{tomo-fiducial_alignment_status}'
-  offset:
-    x: 0
-    y: 0
-    z: 0
-  processing: raw
-  processing_software: null
-  reconstruction_method: '{tomo-reconstruction_method}'
-  reconstruction_software: '{tomo-reconstruction_software}'
-  tomogram_version: 1
-  voxel_spacing: '{tomo-voxel_spacing}'
-=======
->>>>>>> 085db5cc
 annotations: {}
 dataset_keyphotos:
 - sources:
@@ -133,7 +35,7 @@
       name: Coxiella burnetii
       taxonomy_id: 777
     sample_preparation: Refer to Heinzen lab.
-    sample_type: Organism
+    sample_type: organism
   sources:
   - literal:
       value:
