--- conflicted
+++ resolved
@@ -58,42 +58,6 @@
 standardization_config:
   deposition_id: 10031
   source_prefix: GJensen_full
-<<<<<<< HEAD
-tiltseries:
-- metadata:
-    acceleration_voltage: 300000
-    binning_from_frames: null
-    camera:
-      acquire_mode: null
-      manufacturer: Gatan
-      model: UltraCam
-    data_acquisition_software: Leginon
-    is_aligned: false
-    microscope:
-      additional_info: ''
-      manufacturer: FEI
-      model: Polara
-    microscope_optical_setup:
-      energy_filter: GIF
-      image_corrector: null
-      phase_plate: None
-    pixel_spacing: null
-    spherical_aberration_constant: 2.0
-    tilt_alignment_software: RAPTOR
-    tilt_axis: 0.0
-    tilt_range:
-      max: 63
-      min: -63
-    tilt_series_quality: 4
-    tilt_step: 1
-    tilting_scheme: bidirectional
-    total_flux: 180.0
-  sources:
-  - source_glob:
-      list_glob: '{run_name}/rawdata/*'
-      match_regex: .*/rawdata/[^\._].*\.(mrc|st|ali)$
-=======
->>>>>>> fc55257c
 tomograms:
 - metadata:
     affine_transformation_matrix:
