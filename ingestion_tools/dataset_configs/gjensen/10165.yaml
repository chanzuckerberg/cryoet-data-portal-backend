--- conflicted
+++ resolved
@@ -18,11 +18,7 @@
       id: null
       name: ATCC 15444
     cross_references:
-<<<<<<< HEAD
-      dataset_publications: 10.1111/mmi.13593
-=======
-      publications: https://doi.org/10.1111/mmi.13593
->>>>>>> a33a03b8
+      publications: 10.1111/mmi.13593
     dataset_description: This is 4th of 5 sets of data studying Hyphomonas neptunium
       collected by Yi-Wei Chang and is a part of Caltech Jensen  lab etdb. ParB-YFP,
       stalk, chromosome segregation, chromosome origin
