--- conflicted
+++ resolved
@@ -1,98 +1,3 @@
-<<<<<<< HEAD
-dataset:
-  dataset_identifier: 10102
-  dataset_description: This is 2nd of 2 sets of data studying Proteus mirabilis collected
-    by Qing Yao and is a part of Caltech Jensen  lab etdb.
-  dataset_title: Swarmer cell, long cell of Proteus mirabilis
-  authors: &id001
-  - name: Qing Yao
-    primary_author_status: true
-    corresponding_author_status: false
-  - name: Grant Jensen
-    primary_author_status: false
-    corresponding_author_status: true
-  organism:
-    name: Proteus mirabilis
-    taxonomy_id: 584
-  sample_type: organism
-  sample_preparation: null
-  grid_preparation: "OD=6, 4 ul loading. bloting condition 6s force/ 3s time/ 1s dry\
-    \ time, QUANTIFOIL\xAE Holey Carbon Films 200 mesh"
-  dates:
-    deposition_date: 2023-10-01
-    last_modified_date: 2023-12-01
-    release_date: 2023-12-01
-  key_photos:
-    snapshot: cryoetportal-rawdatasets-dev/GJensen_full/qya2015-11-19-1/keyimg_qya2015-11-19-1.jpg
-    thumbnail: cryoetportal-rawdatasets-dev/GJensen_full/qya2015-11-19-1/keyimg_qya2015-11-19-1_s.jpg
-  cell_strain:
-    name: HI4320
-    id: null
-runs: {}
-tiltseries:
-  acceleration_voltage: 300000
-  binning_from_frames: null
-  camera:
-    acquire_mode: counting
-    manufacturer: Gatan
-    model: K2
-  data_acquisition_software: UCSFTomo
-  is_aligned: false
-  microscope:
-    additional_scope_info: ''
-    manufacturer: FEI
-    model: Polara
-  microscope_optical_setup:
-    energy_filter: GIF
-    image_corrector: null
-    phase_plate: false
-  pixel_spacing: '{ts-pixel_spacing}'
-  spherical_aberration_constant: 2.0
-  tilt_alignment_software: IMOD
-  tilt_axis: 84.3
-  tilt_range:
-    max: 60.0
-    min: -60.0
-  tilt_series_path: '{ts-tilt_series_path}'
-  tilt_series_quality: 4
-  tilt_step: 1.0
-  tilting_scheme: starting tilt to max then min
-  total_flux: 160.0
-tomograms:
-  affine_transformation_matrix:
-  - - 1
-    - 0
-    - 0
-    - 0
-  - - 0
-    - 1
-    - 0
-    - 0
-  - - 0
-    - 0
-    - 1
-    - 0
-  - - 0
-    - 0
-    - 0
-    - 1
-  align_softwares:
-  - IMOD
-  authors: *id001
-  ctf_corrected: null
-  fiducial_alignment_status: FIDUCIAL
-  offset:
-    x: 0
-    y: 0
-    z: 0
-  processing: raw
-  processing_software: null
-  reconstruction_method: Weighted back projection
-  reconstruction_software: IMOD
-  tomogram_version: 1
-  voxel_spacing: '{tomo-voxel_spacing}'
-=======
->>>>>>> 085db5cc
 annotations: {}
 dataset_keyphotos:
 - sources:
@@ -126,7 +31,7 @@
       name: Proteus mirabilis
       taxonomy_id: 584
     sample_preparation: null
-    sample_type: Organism
+    sample_type: organism
   sources:
   - literal:
       value:
