<<<<<<< HEAD
dataset:
  dataset_identifier: 10037
  dataset_description: This is 16th of 16 sets of data studying Gluconacetobacter
    hansenii collected by William Nicolas and is a part of Caltech Jensen  lab etdb.
    IT 1s
  dataset_title: G. hansenii wn19-2
  authors: &id001
  - name: William Nicolas
    primary_author_status: true
    corresponding_author_status: false
  - name: Grant Jensen
    primary_author_status: false
    corresponding_author_status: true
  organism:
    name: Gluconacetobacter hansenii
    taxonomy_id: 714995
  sample_type: organism
  sample_preparation: Static culture overnight - Spun down 2x5min 2000rcf 24deg -
    pellet resuspended in 0.5mL - put back at 30deg for 3 hours
  grid_preparation: Man blotting 5s
  dates:
    deposition_date: 2023-10-01
    last_modified_date: 2023-12-01
    release_date: 2023-12-01
  key_photos:
    snapshot: cryoetportal-rawdatasets-dev/GJensen_full/wnj2018-04-18-1/keyimg_wnj2018-04-18-1.jpg
    thumbnail: cryoetportal-rawdatasets-dev/GJensen_full/wnj2018-04-18-1/keyimg_wnj2018-04-18-1_s.jpg
  cell_strain:
    name: ATCC 23769
    id: null
runs: {}
tiltseries:
  acceleration_voltage: 300000
  binning_from_frames: null
  camera:
    acquire_mode: counting
    manufacturer: Gatan
    model: K2
  data_acquisition_software: Serial EM
  is_aligned: false
  microscope:
    additional_scope_info: ''
    manufacturer: FEI
    model: Polara
  microscope_optical_setup:
    energy_filter: GIF
    image_corrector: null
    phase_plate: false
  pixel_spacing: '{ts-pixel_spacing}'
  spherical_aberration_constant: 2.0
  tilt_alignment_software: RAPTOR
  tilt_axis: 84.3
  tilt_range:
    max: 50.0
    min: float {ts-tilt_range-min}
  tilt_series_path: '{ts-tilt_series_path}'
  tilt_series_quality: 4
  tilt_step: 1.0
  tilting_scheme: min to max tilt
  total_flux: '{ts-total_flux}'
tomograms:
  affine_transformation_matrix:
  - - 1
    - 0
    - 0
    - 0
  - - 0
    - 1
    - 0
    - 0
  - - 0
    - 0
    - 1
    - 0
  - - 0
    - 0
    - 0
    - 1
  align_softwares:
  - RAPTOR
  authors: *id001
  ctf_corrected: null
  fiducial_alignment_status: FIDUCIAL
  offset:
    x: 0
    y: 0
    z: 0
  processing: raw
  processing_software: null
  reconstruction_method: Weighted back projection
  reconstruction_software: IMOD
  tomogram_version: 1
  voxel_spacing: '{tomo-voxel_spacing}'
=======
>>>>>>> 085db5cc
annotations: {}
dataset_keyphotos:
- sources:
  - literal:
      value:
        snapshot: cryoetportal-rawdatasets-dev/GJensen_full/wnj2018-04-18-1/keyimg_wnj2018-04-18-1.jpg
        thumbnail: cryoetportal-rawdatasets-dev/GJensen_full/wnj2018-04-18-1/keyimg_wnj2018-04-18-1_s.jpg
datasets:
- metadata:
    authors: &id001
    - corresponding_author_status: false
      name: William Nicolas
      primary_author_status: true
    - corresponding_author_status: true
      name: Grant Jensen
      primary_author_status: false
    cell_strain:
      id: null
      name: ATCC 23769
    dataset_description: This is 16th of 16 sets of data studying Gluconacetobacter
      hansenii collected by William Nicolas and is a part of Caltech Jensen  lab etdb.
      IT 1s
    dataset_identifier: 10037
    dataset_title: G. hansenii wn19-2
    dates:
      deposition_date: 2023-10-01
      last_modified_date: 2023-12-01
      release_date: 2023-12-01
    grid_preparation: Man blotting 5s
    organism:
      name: Gluconacetobacter hansenii
      taxonomy_id: 714995
    sample_preparation: Static culture overnight - Spun down 2x5min 2000rcf 24deg
      - pellet resuspended in 0.5mL - put back at 30deg for 3 hours
    sample_type: Organism
  sources:
  - literal:
      value:
      - '10037'
key_images:
- sources:
  - source_glob:
      list_glob: '{run_name}/keyimg_{run_name}.jpg'
rawtilts:
- sources:
  - source_multi_glob:
      list_globs:
      - '{run_name}/rawdata/*.mdoc'
      - '{run_name}/file_*/*.rawtlt'
      - '{run_name}/{mapped_frame_name}/*.rawtlt'
runs:
- sources:
  - source_glob:
      list_glob: '*'
      match_regex: (wnj2018-04-18-1|wnj2018-04-18-2|wnj2018-04-18-3|wnj2018-04-19-4)$
      name_regex: (.*)
standardization_config:
  deposition_id: 10037
  run_data_map_file: run_data_map/10037.csv
  run_to_frame_map_csv: run_frames_map/10037.csv
  run_to_tomo_map_csv: run_tomo_map/10037.csv
  source_prefix: GJensen_full
tiltseries:
- metadata:
    acceleration_voltage: 300000
    binning_from_frames: null
    camera:
      acquire_mode: counting
      manufacturer: Gatan
      model: K2
    data_acquisition_software: Serial EM
    is_aligned: false
    microscope:
      additional_scope_info: ''
      manufacturer: FEI
      model: Polara
    microscope_optical_setup:
      energy_filter: GIF
      image_corrector: null
      phase_plate: false
    pixel_spacing: '{ts-pixel_spacing}'
    spherical_aberration_constant: 2.0
    tilt_alignment_software: RAPTOR
    tilt_axis: 84.3
    tilt_range:
      max: 50.0
      min: float {ts-tilt_range-min}
    tilt_series_path: '{ts-tilt_series_path}'
    tilt_series_quality: 4
    tilt_step: 1.0
    tilting_scheme: min to max tilt
    total_flux: '{ts-total_flux}'
  sources:
  - source_glob:
      list_glob: '{run_name}/rawdata/*'
      match_regex: .*/rawdata/[^\._].*\.(mrc|st|ali)$
tomograms:
- metadata:
    affine_transformation_matrix:
    - - 1
      - 0
      - 0
      - 0
    - - 0
      - 1
      - 0
      - 0
    - - 0
      - 0
      - 1
      - 0
    - - 0
      - 0
      - 0
      - 1
    align_softwares:
    - RAPTOR
    authors: *id001
    ctf_corrected: null
    fiducial_alignment_status: FIDUCIAL
    offset:
      x: 0
      y: 0
      z: 0
    processing: raw
    processing_software: null
    reconstruction_method: Weighted back projection
    reconstruction_software: IMOD
    tomogram_version: 1
    voxel_spacing: '{tomo-voxel_spacing}'
  sources:
  - source_glob:
      list_glob: '{run_name}/{mapped_tomo_name}'
      match_regex: .*\.(mrc|rec)$
voxel_spacings:
- sources:
  - literal:
      value:
      - float {tomo-voxel_spacing}<|MERGE_RESOLUTION|>--- conflicted
+++ resolved
@@ -1,99 +1,3 @@
-<<<<<<< HEAD
-dataset:
-  dataset_identifier: 10037
-  dataset_description: This is 16th of 16 sets of data studying Gluconacetobacter
-    hansenii collected by William Nicolas and is a part of Caltech Jensen  lab etdb.
-    IT 1s
-  dataset_title: G. hansenii wn19-2
-  authors: &id001
-  - name: William Nicolas
-    primary_author_status: true
-    corresponding_author_status: false
-  - name: Grant Jensen
-    primary_author_status: false
-    corresponding_author_status: true
-  organism:
-    name: Gluconacetobacter hansenii
-    taxonomy_id: 714995
-  sample_type: organism
-  sample_preparation: Static culture overnight - Spun down 2x5min 2000rcf 24deg -
-    pellet resuspended in 0.5mL - put back at 30deg for 3 hours
-  grid_preparation: Man blotting 5s
-  dates:
-    deposition_date: 2023-10-01
-    last_modified_date: 2023-12-01
-    release_date: 2023-12-01
-  key_photos:
-    snapshot: cryoetportal-rawdatasets-dev/GJensen_full/wnj2018-04-18-1/keyimg_wnj2018-04-18-1.jpg
-    thumbnail: cryoetportal-rawdatasets-dev/GJensen_full/wnj2018-04-18-1/keyimg_wnj2018-04-18-1_s.jpg
-  cell_strain:
-    name: ATCC 23769
-    id: null
-runs: {}
-tiltseries:
-  acceleration_voltage: 300000
-  binning_from_frames: null
-  camera:
-    acquire_mode: counting
-    manufacturer: Gatan
-    model: K2
-  data_acquisition_software: Serial EM
-  is_aligned: false
-  microscope:
-    additional_scope_info: ''
-    manufacturer: FEI
-    model: Polara
-  microscope_optical_setup:
-    energy_filter: GIF
-    image_corrector: null
-    phase_plate: false
-  pixel_spacing: '{ts-pixel_spacing}'
-  spherical_aberration_constant: 2.0
-  tilt_alignment_software: RAPTOR
-  tilt_axis: 84.3
-  tilt_range:
-    max: 50.0
-    min: float {ts-tilt_range-min}
-  tilt_series_path: '{ts-tilt_series_path}'
-  tilt_series_quality: 4
-  tilt_step: 1.0
-  tilting_scheme: min to max tilt
-  total_flux: '{ts-total_flux}'
-tomograms:
-  affine_transformation_matrix:
-  - - 1
-    - 0
-    - 0
-    - 0
-  - - 0
-    - 1
-    - 0
-    - 0
-  - - 0
-    - 0
-    - 1
-    - 0
-  - - 0
-    - 0
-    - 0
-    - 1
-  align_softwares:
-  - RAPTOR
-  authors: *id001
-  ctf_corrected: null
-  fiducial_alignment_status: FIDUCIAL
-  offset:
-    x: 0
-    y: 0
-    z: 0
-  processing: raw
-  processing_software: null
-  reconstruction_method: Weighted back projection
-  reconstruction_software: IMOD
-  tomogram_version: 1
-  voxel_spacing: '{tomo-voxel_spacing}'
-=======
->>>>>>> 085db5cc
 annotations: {}
 dataset_keyphotos:
 - sources:
@@ -128,7 +32,7 @@
       taxonomy_id: 714995
     sample_preparation: Static culture overnight - Spun down 2x5min 2000rcf 24deg
       - pellet resuspended in 0.5mL - put back at 30deg for 3 hours
-    sample_type: Organism
+    sample_type: organism
   sources:
   - literal:
       value:
