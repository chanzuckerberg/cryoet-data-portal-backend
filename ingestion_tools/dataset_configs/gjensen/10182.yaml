--- conflicted
+++ resolved
@@ -1,101 +1,3 @@
-<<<<<<< HEAD
-dataset:
-  dataset_identifier: 10182
-  dataset_description: This is 11th of 17 sets of data studying HUVECs collected by
-    Cora Woodward and is a part of Caltech Jensen  lab etdb.
-  dataset_title: HUVECs infx pNLBg1I
-  authors: &id001
-  - name: Cora Woodward
-    primary_author_status: true
-    corresponding_author_status: false
-  - name: Grant Jensen
-    primary_author_status: false
-    corresponding_author_status: true
-  organism:
-    name: Homo sapiens
-    taxonomy_id: 9606
-  sample_type: cell
-  sample_preparation: Whole cells were grown on Au finder grids and infected with
-    pNLGFPBglI. Sample frozen endpoint of virus infected
-  grid_preparation: manual blotting
-  dates:
-    deposition_date: 2023-10-01
-    last_modified_date: 2023-12-01
-    release_date: 2023-12-01
-  key_photos:
-    snapshot: cryoetportal-rawdatasets-dev/GJensen_full/cwl2013-10-18-1/keyimg_cwl2013-10-18-1.jpg
-    thumbnail: cryoetportal-rawdatasets-dev/GJensen_full/cwl2013-10-18-1/keyimg_cwl2013-10-18-1_s.jpg
-  cell_strain:
-    name: ''
-    id: null
-  cell_type:
-    cell_name: umbilical vein endothelial cell
-    cell_type_id: CL:0002618
-runs: {}
-tiltseries:
-  acceleration_voltage: 300000
-  binning_from_frames: null
-  camera:
-    acquire_mode: counting
-    manufacturer: Gatan
-    model: K2
-  data_acquisition_software: UCSFTomo
-  is_aligned: false
-  microscope:
-    additional_scope_info: ''
-    manufacturer: FEI
-    model: Polara
-  microscope_optical_setup:
-    energy_filter: GIF
-    image_corrector: null
-    phase_plate: false
-  pixel_spacing: 4.933
-  spherical_aberration_constant: 2.0
-  tilt_alignment_software: RAPTOR
-  tilt_axis: 84.3
-  tilt_range:
-    max: 60.0
-    min: -60.0
-  tilt_series_path: '{ts-tilt_series_path}'
-  tilt_series_quality: 4
-  tilt_step: float {ts-tilt_step}
-  tilting_scheme: starting tilt to max then min
-  total_flux: 150.0
-tomograms:
-  voxel_spacing: 19.733
-  reconstruction_method: Weighted back projection
-  reconstruction_software: IMOD
-  fiducial_alignment_status: FIDUCIAL
-  ctf_corrected: null
-  processing: raw
-  processing_software: null
-  align_softwares:
-  - RAPTOR
-  offset:
-    x: 0
-    y: 0
-    z: 0
-  affine_transformation_matrix:
-  - - 1
-    - 0
-    - 0
-    - 0
-  - - 0
-    - 1
-    - 0
-    - 0
-  - - 0
-    - 0
-    - 1
-    - 0
-  - - 0
-    - 0
-    - 0
-    - 1
-  authors: *id001
-  tomogram_version: 1
-=======
->>>>>>> 085db5cc
 annotations: {}
 dataset_keyphotos:
 - sources:
@@ -117,7 +19,7 @@
       name: ''
     cell_type:
       cell_name: umbilical vein endothelial cell
-      cell_type_id: http://purl.obolibrary.org/obo/BTO_0001949
+      cell_type_id: CL:0002618
     dataset_description: This is 11th of 17 sets of data studying HUVECs collected
       by Cora Woodward and is a part of Caltech Jensen  lab etdb.
     dataset_identifier: 10182
@@ -128,14 +30,11 @@
       release_date: 2023-12-01
     grid_preparation: manual blotting
     organism:
-      name: HUVECs
+      name: Homo sapiens
       taxonomy_id: 9606
     sample_preparation: Whole cells were grown on Au finder grids and infected with
       pNLGFPBglI. Sample frozen endpoint of virus infected
-    sample_type: Cell
-    tissue:
-      tissue_id: http://purl.obolibrary.org/obo/BTO_0000766
-      tissue_name: blood vessel endothelium
+    sample_type: cell
   sources:
   - literal:
       value:
