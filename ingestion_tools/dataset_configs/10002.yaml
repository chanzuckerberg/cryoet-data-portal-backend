alignments:
- metadata:
    affine_transformation_matrix: &id003
    - - 1
      - 0
      - 0
      - 0
    - - 0
      - 1
      - 0
      - 0
    - - 0
      - 0
      - -1
      - 0
    - - 0
      - 0
      - 625
      - 1
    format: IMOD
  sources:
  - source_multi_glob:
      list_globs:
      - metadata/{run_name}_sq_df_sorted_fid.xf
annotations:
- metadata:
    annotation_method: manual segmentation
    annotation_object:
      description: Actin ground truth
      id: GO:0005884
      name: actin filament
    annotation_publications: doi:10.1101/2022.04.12.488077, doi:10.1038/s41592-022-01746-2
    annotation_software: DeePiCt
    authors: &id001
    - ORCID: 0000-0002-9903-3667
      name: Sara Goetz
      primary_author_status: true
    - ORCID: 0000-0002-4691-9501
      name: Irene de Teresa Trueba
    - ORCID: 0000-0003-0901-8701
      name: Alexander Mattausch
    - ORCID: 0000-0002-4327-1068
      name: Frosina Stojanovska
    - ORCID: 0000-0003-4388-1349
      name: Christian Eugen Zimmerli
    - ORCID: 0000-0001-5333-3640
      name: Mauricio Toro-Nahuelpan
    - name: Dorothy W. C. Cheng
    - name: Fergus Tollervey
    - ORCID: 0000-0001-6562-7187
      name: Constantin Pape
    - ORCID: 0000-0002-7397-1321
      name: Martin Beck
    - ORCID: 0000-0001-6864-8901
      name: Alba Diz-Munoz
    - ORCID: 0000-0003-1334-6388
      name: Anna Kreshuk
    - ORCID: 0000-0001-6968-041X
      corresponding_author_status: true
      name: Julia Mahamid
    - ORCID: 0000-0001-8324-4040
      corresponding_author_status: true
      name: Judith B. Zaugg
    confidence:
      ground_truth_used: Ground truth from related paper
    dates: &id002
      deposition_date: '2023-05-01'
      last_modified_date: '2023-11-08'
      release_date: '2023-11-30'
    ground_truth_status: true
    is_curator_recommended: true
    method_type: manual
    version: 1.0
  sources:
  - SemanticSegmentationMask:
      file_format: mrc
      glob_string: labels/{run_name}_actin_ground_truth.mrc
<<<<<<< HEAD
      is_portal_standard: false
=======

>>>>>>> 61a4a089
      is_visualization_default: true
- metadata:
    annotation_method: 2D CNN + 3D CNN hyperparameter tuning
    annotation_object:
      description: Actin DeePiCt training prediction
      id: GO:0005884
      name: actin filament
    annotation_publications: doi:10.1101/2022.04.12.488077, doi:10.1038/s41592-022-01746-2
    annotation_software: Amira
    authors: *id001
    dates: *id002
    ground_truth_status: false
    is_curator_recommended: false
    method_links:
    - custom_name: DeePiCt on GitHub
      link: https://github.com/ZauggGroup/DeePiCt
      link_type: source_code
    method_type: automated
    version: 1.0
  sources:
  - SemanticSegmentationMask:
      file_format: mrc
      glob_string: prediction/{run_name}_*.mrc
<<<<<<< HEAD
      is_portal_standard: false
=======

>>>>>>> 61a4a089
      is_visualization_default: false
collection_metadata:
- sources:
  - source_multi_glob:
      list_globs:
      - metadata/{run_name}.mdoc
dataset_keyphotos:
- sources:
  - literal:
      value:
        snapshot: https://www.ebi.ac.uk/pdbe/emdb-empiar/entryIcons/10989-l.gif
        thumbnail: https://www.ebi.ac.uk/pdbe/emdb-empiar/entryIcons/10989.gif
datasets:
- metadata:
    authors: &id004
    - ORCID: 0000-0002-4691-9501
      name: Irene de Teresa Trueba
      primary_author_status: true
    - ORCID: 0000-0002-9903-3667
      name: Sara Goetz
    - ORCID: 0000-0003-0901-8701
      name: Alexander Mattausch
    - ORCID: 0000-0002-4327-1068
      name: Frosina Stojanovska
    - ORCID: 0000-0003-4388-1349
      name: Christian Eugen Zimmerli
    - ORCID: 0000-0001-5333-3640
      name: Mauricio Toro-Nahuelpan
    - name: Dorothy W. C. Cheng
    - name: Fergus Tollervey
    - ORCID: 0000-0001-6562-7187
      name: Constantin Pape
    - ORCID: 0000-0002-7397-1321
      name: Martin Beck
    - ORCID: 0000-0001-6864-8901
      name: Alba Diz-Munoz
    - ORCID: 0000-0003-1334-6388
      name: Anna Kreshuk
    - ORCID: 0000-0001-6968-041X
      corresponding_author_status: true
      name: Julia Mahamid
    - ORCID: 0000-0001-8324-4040
      corresponding_author_status: true
      name: Judith B. Zaugg
    cell_strain:
      id: BTO:0004790
      name: hTERT-RPE1 cell
    cell_type:
      id: CL:0002586
      name: retinal pigment epithelial cell
    cross_references:
      publications: doi:10.1101/2022.04.12.488077, doi:10.1038/s41592-022-01746-2
      related_database_entries: EMPIAR-10989
    dataset_description: Cryo-electron tomograms of RPE1 cells. Comprehensive annotation
      of actin filaments and microtubules
    dataset_identifier: 10002
    dataset_title: RPE1 cytosol with actin stress fiber
    dates: *id002
    funding:
    - funding_agency_name: European Research Council (ERC)
      grant_id: '760067'
    grid_preparation: 'model: Quantifoil, material: GOLD, support_film_film_type_id:
      1, support_film_film_topology: HOLEY, support_film_instance_type: support_film,
      pretreatment_type_: PLASMA CLEANING'
    organism:
      name: Homo sapiens
      taxonomy_id: 9606
    sample_preparation: 'buffer_ph: 7.4, vitrification_cryogen_name: ETHANE, cryo_protectant:
      None, instance_type: tomography_preparation'
    sample_type: cell
  sources:
  - literal:
      value:
      - '10002'
depositions:
- sources:
  - literal:
      value:
      - 10000
frames:
- sources:
  - source_glob:
      list_glob: frames/{mapped_frame_name}_*.tif
gains:
- sources:
  - source_glob:
      list_glob: CountRef_{mapped_frame_name}-range.dm4
runs:
- sources:
  - source_glob:
      list_glob: tomograms/*.rec
      match_regex: .*
      name_regex: (.*)_sq_df_sorted.rec
standardization_config:
  deposition_id: 10000
  run_data_map_file: run_data_map.csv
  run_to_frame_map_csv: run_to_frame_name_map.csv
  source_prefix: julia/RPE1
tiltseries:
- metadata:
    acceleration_voltage: 300000
    binning_from_frames: 1
    camera:
      manufacturer: Gatan
      model: K2 SUMMIT
    data_acquisition_software: SerialEM
    is_aligned: false
    microscope:
      manufacturer: TFS
      model: KRIOS
    microscope_optical_setup:
      energy_filter: GIF Quantum LS
      phase_plate: VOLTA PHASE PLATE
    pixel_spacing: float {run_pixel_spacing}
    spherical_aberration_constant: 2.7
    tilt_axis: 79
    tilt_range:
      max: 60
      min: -60
    tilt_series_quality: 5
    tilt_step: 3
    tilting_scheme: Dose symmetric from 0.0 degrees
    total_flux: 125
  sources:
  - source_glob:
      list_glob: stack/{run_name}_sq_df_sorted_orig.st
      match_regex: .*
tomograms:
- metadata:
    affine_transformation_matrix: *id003
    authors: *id004
    ctf_corrected: false
    dates:
      deposition_date: '2023-04-01'
      last_modified_date: '2023-06-01'
      release_date: '2023-06-01'
    fiducial_alignment_status: NON_FIDUCIAL
    is_visualization_default: true
    offset:
      x: 0
      y: 0
      z: 0
    processing: raw
    reconstruction_method: WBP
    reconstruction_software: IMOD
    tomogram_version: 1
    voxel_spacing: float {run_voxel_spacing}
  sources:
  - source_glob:
      list_glob: tomograms/{run_name}_*.rec
      match_regex: .*
version: 1.1.0
voxel_spacings:
- sources:
  - literal:
      value:
      - float {run_voxel_spacing}<|MERGE_RESOLUTION|>--- conflicted
+++ resolved
@@ -75,11 +75,7 @@
   - SemanticSegmentationMask:
       file_format: mrc
       glob_string: labels/{run_name}_actin_ground_truth.mrc
-<<<<<<< HEAD
-      is_portal_standard: false
-=======
 
->>>>>>> 61a4a089
       is_visualization_default: true
 - metadata:
     annotation_method: 2D CNN + 3D CNN hyperparameter tuning
@@ -103,11 +99,7 @@
   - SemanticSegmentationMask:
       file_format: mrc
       glob_string: prediction/{run_name}_*.mrc
-<<<<<<< HEAD
-      is_portal_standard: false
-=======
 
->>>>>>> 61a4a089
       is_visualization_default: false
 collection_metadata:
 - sources:
