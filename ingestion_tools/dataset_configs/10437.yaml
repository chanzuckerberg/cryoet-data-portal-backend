--- conflicted
+++ resolved
@@ -51,11 +51,7 @@
       file_format: mrc
       glob_strings:
       - Data_Set_3/{run_name}/segmentation_masks/Exospore.mrc
-<<<<<<< HEAD
-      is_portal_standard: false
-=======
-
->>>>>>> 61a4a089
+
       is_visualization_default: true
       mask_label: 1
 - metadata:
@@ -81,11 +77,7 @@
       file_format: mrc
       glob_strings:
       - Data_Set_3/{run_name}/segmentation_masks/Endospore.mrc
-<<<<<<< HEAD
-      is_portal_standard: false
-=======
-
->>>>>>> 61a4a089
+
       is_visualization_default: true
       mask_label: 1
 - metadata:
@@ -111,11 +103,7 @@
       file_format: mrc
       glob_strings:
       - Data_Set_3/{run_name}/segmentation_masks/Plasma_Membrane.mrc
-<<<<<<< HEAD
-      is_portal_standard: false
-=======
-
->>>>>>> 61a4a089
+
       is_visualization_default: true
       mask_label: 1
 - metadata:
@@ -142,11 +130,7 @@
       file_format: mrc
       glob_strings:
       - Data_Set_3/{run_name}/segmentation_masks/Anchoring_Disk_Fill.mrc
-<<<<<<< HEAD
-      is_portal_standard: false
-=======
-
->>>>>>> 61a4a089
+
       is_visualization_default: true
       mask_label: 1
 - metadata:
@@ -173,11 +157,7 @@
       file_format: mrc
       glob_strings:
       - Data_Set_3/{run_name}/segmentation_masks/Anchoring_Disk_Outline.mrc
-<<<<<<< HEAD
-      is_portal_standard: false
-=======
-
->>>>>>> 61a4a089
+
       is_visualization_default: true
       mask_label: 1
 - metadata:
@@ -203,11 +183,7 @@
       file_format: mrc
       glob_strings:
       - Data_Set_3/{run_name}/segmentation_masks/Polaroplast.mrc
-<<<<<<< HEAD
-      is_portal_standard: false
-=======
-
->>>>>>> 61a4a089
+
       is_visualization_default: true
       mask_label: 1
 - metadata:
@@ -234,11 +210,7 @@
       file_format: mrc
       glob_strings:
       - Data_Set_3/{run_name}/segmentation_masks/Vesicles_in_Polaroplast.mrc
-<<<<<<< HEAD
-      is_portal_standard: false
-=======
-
->>>>>>> 61a4a089
+
       is_visualization_default: true
       mask_label: 1
 - metadata:
@@ -264,11 +236,7 @@
       file_format: mrc
       glob_strings:
       - Data_Set_3/{run_name}/segmentation_masks/Nuclear_Envelope.mrc
-<<<<<<< HEAD
-      is_portal_standard: false
-=======
-
->>>>>>> 61a4a089
+
       is_visualization_default: true
       mask_label: 1
 - metadata:
@@ -294,11 +262,7 @@
       file_format: mrc
       glob_strings:
       - Data_Set_3/{run_name}/segmentation_masks/Nuclear_Fill.mrc
-<<<<<<< HEAD
-      is_portal_standard: false
-=======
-
->>>>>>> 61a4a089
+
       is_visualization_default: true
       mask_label: 1
 - metadata:
@@ -326,11 +290,7 @@
       file_format: mrc
       glob_strings:
       - Data_Set_3/{run_name}/segmentation_masks/Polar_Tube_M-Layer.mrc
-<<<<<<< HEAD
-      is_portal_standard: false
-=======
-
->>>>>>> 61a4a089
+
       is_visualization_default: true
       mask_label: 1
 - metadata:
@@ -358,11 +318,7 @@
       file_format: mrc
       glob_strings:
       - Data_Set_3/{run_name}/segmentation_masks/Polar_Tube_M-Layer_TopCoilsOnly.mrc
-<<<<<<< HEAD
-      is_portal_standard: false
-=======
-
->>>>>>> 61a4a089
+
       is_visualization_default: true
       mask_label: 1
 - metadata:
@@ -390,11 +346,7 @@
       file_format: mrc
       glob_strings:
       - Data_Set_3/{run_name}/segmentation_masks/Polar_Tube_OF-Layer.mrc
-<<<<<<< HEAD
-      is_portal_standard: false
-=======
-
->>>>>>> 61a4a089
+
       is_visualization_default: true
       mask_label: 1
 - metadata:
@@ -422,11 +374,7 @@
       file_format: mrc
       glob_strings:
       - Data_Set_3/{run_name}/segmentation_masks/Polar_Tube_Straight_Portion.mrc
-<<<<<<< HEAD
-      is_portal_standard: false
-=======
-
->>>>>>> 61a4a089
+
       is_visualization_default: true
       mask_label: 1
 - metadata:
@@ -453,11 +401,7 @@
       file_format: mrc
       glob_strings:
       - Data_Set_3/{run_name}/segmentation_masks/Polar_Tube_Unknown_Cluster.mrc
-<<<<<<< HEAD
-      is_portal_standard: false
-=======
-
->>>>>>> 61a4a089
+
       is_visualization_default: true
       mask_label: 1
 - metadata:
@@ -484,11 +428,7 @@
       file_format: mrc
       glob_strings:
       - Data_Set_3/{run_name}/segmentation_masks/Unknown_Structure.mrc
-<<<<<<< HEAD
-      is_portal_standard: false
-=======
-
->>>>>>> 61a4a089
+
       is_visualization_default: true
       mask_label: 1
 - metadata:
@@ -515,11 +455,7 @@
       file_format: mrc
       glob_strings:
       - Data_Set_3/{run_name}/segmentation_masks/Extra_Membranous_Vesicles.mrc
-<<<<<<< HEAD
-      is_portal_standard: false
-=======
-
->>>>>>> 61a4a089
+
       is_visualization_default: true
       mask_label: 1
 dataset_keyphotos:
