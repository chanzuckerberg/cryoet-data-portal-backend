<<<<<<< HEAD
alignments:
- metadata:
    format: IMOD
  sources:
  - source_multi_glob:
      list_globs:
      - Data_Set_3/{run_name}/aligned_tilt_series/*_Imod/*.xf
      - Data_Set_3/{run_name}/aligned_tilt_series/*_Imod/*.tlt
      - Data_Set_3/{run_name}/aligned_tilt_series/*_Imod/*.com
      - Data_Set_3/{run_name}/aligned_tilt_series/*_Imod/*.xtilt
=======
>>>>>>> ba152265
annotations:
- metadata:
    annotation_method: Manually annotate 5 slices of object of interest on 8X binned
      tomogram+ Train a 2D U net model with DICE Loss in segmentation wizard of dragonfly
      + Use trained model to predict segmentation for all slices in the tomogram +
      manually correct any aberrations, then retrain + Overlay predicted segmentations
      with raw slices and perform any clean up manually + convert to contour meshes
      and smooth
    annotation_object:
      id: GO:0090642
      name: microsporidian-type exospore
    annotation_publications: 10.1101/2024.07.13.603322
    annotation_software: Dragonfly
    authors: &id001
    - ORCID: 0000-0002-9479-3800
      corresponding_author_status: true
      name: Mahrukh Usmani
      primary_author_status: true
    - name: Harshita Ramchandani
    - ORCID: 0009-0006-6651-142X
      name: Rishwanth Raghu
    - ORCID: 0000-0001-6345-1907
      name: Ellen D. Zhong
    - ORCID: 0000-0002-2570-0404
      corresponding_author_status: true
      name: Damian C. Ekiert
    - ORCID: 0000-0003-0624-6178
      corresponding_author_status: true
      name: Gira Bhabha
    dates: &id002
      deposition_date: '2024-07-09'
      last_modified_date: '2024-07-24'
      release_date: '2024-07-29'
    ground_truth_status: false
    is_curator_recommended: true
    method_type: hybrid
    version: 1.0
  sources:
  - SemanticSegmentationMask:
      file_format: mrc
      glob_strings:
      - Data_Set_3/{run_name}/segmentation_masks/Exospore.mrc
<<<<<<< HEAD
      is_portal_standard: false
=======
>>>>>>> ba152265
      is_visualization_default: true
      mask_label: 1
- metadata:
    annotation_method: Manually annotate 5 slices of object of interest on 8X binned
      tomogram+ Train a 2D U net model with DICE Loss in segmentation wizard of dragonfly
      + Use trained model to predict segmentation for all slices in the tomogram +
      manually correct any aberrations, then retrain + Overlay predicted segmentations
      with raw slices and perform any clean up manually + convert to contour meshes
      and smooth
    annotation_object:
      id: GO:0090641
      name: microsporidian-type endospore
    annotation_publications: 10.1101/2024.07.13.603322
    annotation_software: Dragonfly
    authors: *id001
    dates: *id002
    ground_truth_status: false
    is_curator_recommended: true
    method_type: hybrid
    version: 1.0
  sources:
  - SemanticSegmentationMask:
      file_format: mrc
      glob_strings:
      - Data_Set_3/{run_name}/segmentation_masks/Endospore.mrc
<<<<<<< HEAD
      is_portal_standard: false
=======
>>>>>>> ba152265
      is_visualization_default: true
      mask_label: 1
- metadata:
    annotation_method: Manually annotate 5 slices of object of interest on 8X binned
      tomogram+ Train a 2D U net model with DICE Loss in segmentation wizard of dragonfly
      + Use trained model to predict segmentation for all slices in the tomogram +
      manually correct any aberrations, then retrain + Overlay predicted segmentations
      with raw slices and perform any clean up manually + convert to contour meshes
      and smooth
    annotation_object:
      id: GO:0005886
      name: plasma membrane
    annotation_publications: 10.1101/2024.07.13.603322
    annotation_software: Dragonfly
    authors: *id001
    dates: *id002
    ground_truth_status: false
    is_curator_recommended: true
    method_type: hybrid
    version: 1.0
  sources:
  - SemanticSegmentationMask:
      file_format: mrc
      glob_strings:
      - Data_Set_3/{run_name}/segmentation_masks/Plasma_Membrane.mrc
<<<<<<< HEAD
      is_portal_standard: false
=======
>>>>>>> ba152265
      is_visualization_default: true
      mask_label: 1
- metadata:
    annotation_method: Manually annotate 5 slices of object of interest on 8X binned
      tomogram+ Train a 2D U net model with DICE Loss in segmentation wizard of dragonfly
      + Use trained model to predict segmentation for all slices in the tomogram +
      manually correct any aberrations, then retrain + Overlay predicted segmentations
      with raw slices and perform any clean up manually + convert to contour meshes
      and smooth
    annotation_object:
      description: anchoring disc lumen
      id: GO:0160202
      name: polar tube anchoring disc
    annotation_publications: 10.1101/2024.07.13.603322
    annotation_software: Dragonfly
    authors: *id001
    dates: *id002
    ground_truth_status: false
    is_curator_recommended: true
    method_type: hybrid
    version: 1.0
  sources:
  - SemanticSegmentationMask:
      file_format: mrc
      glob_strings:
      - Data_Set_3/{run_name}/segmentation_masks/Anchoring_Disk_Fill.mrc
<<<<<<< HEAD
      is_portal_standard: false
=======
>>>>>>> ba152265
      is_visualization_default: true
      mask_label: 1
- metadata:
    annotation_method: Manually annotate 5 slices of object of interest on 8X binned
      tomogram+ Train a 2D U net model with DICE Loss in segmentation wizard of dragonfly
      + Use trained model to predict segmentation for all slices in the tomogram +
      manually correct any aberrations, then retrain + Overlay predicted segmentations
      with raw slices and perform any clean up manually + convert to contour meshes
      and smooth
    annotation_object:
      description: anchoring disc boundary
      id: GO:0160202
      name: polar tube anchoring disc
    annotation_publications: 10.1101/2024.07.13.603322
    annotation_software: Dragonfly
    authors: *id001
    dates: *id002
    ground_truth_status: false
    is_curator_recommended: true
    method_type: hybrid
    version: 1.0
  sources:
  - SemanticSegmentationMask:
      file_format: mrc
      glob_strings:
      - Data_Set_3/{run_name}/segmentation_masks/Anchoring_Disk_Outline.mrc
<<<<<<< HEAD
      is_portal_standard: false
=======
>>>>>>> ba152265
      is_visualization_default: true
      mask_label: 1
- metadata:
    annotation_method: Manually annotate 5 slices of object of interest on 8X binned
      tomogram+ Train a 2D U net model with DICE Loss in segmentation wizard of dragonfly
      + Use trained model to predict segmentation for all slices in the tomogram +
      manually correct any aberrations, then retrain + Overlay predicted segmentations
      with raw slices and perform any clean up manually + convert to contour meshes
      and smooth
    annotation_object:
      id: GO:0160201
      name: polaroplast
    annotation_publications: 10.1101/2024.07.13.603322
    annotation_software: Dragonfly
    authors: *id001
    dates: *id002
    ground_truth_status: false
    is_curator_recommended: true
    method_type: hybrid
    version: 1.0
  sources:
  - SemanticSegmentationMask:
      file_format: mrc
      glob_strings:
      - Data_Set_3/{run_name}/segmentation_masks/Polaroplast.mrc
<<<<<<< HEAD
      is_portal_standard: false
=======
>>>>>>> ba152265
      is_visualization_default: true
      mask_label: 1
- metadata:
    annotation_method: Manually annotate 5 slices of object of interest on 8X binned
      tomogram+ Train a 2D U net model with DICE Loss in segmentation wizard of dragonfly
      + Use trained model to predict segmentation for all slices in the tomogram +
      manually correct any aberrations, then retrain + Overlay predicted segmentations
      with raw slices and perform any clean up manually + convert to contour meshes
      and smooth
    annotation_object:
      description: vesicles in polaroplast
      id: GO:0160201
      name: polaroplast
    annotation_publications: 10.1101/2024.07.13.603322
    annotation_software: Dragonfly
    authors: *id001
    dates: *id002
    ground_truth_status: false
    is_curator_recommended: true
    method_type: hybrid
    version: 1.0
  sources:
  - SemanticSegmentationMask:
      file_format: mrc
      glob_strings:
      - Data_Set_3/{run_name}/segmentation_masks/Vesicles_in_Polaroplast.mrc
<<<<<<< HEAD
      is_portal_standard: false
=======
>>>>>>> ba152265
      is_visualization_default: true
      mask_label: 1
- metadata:
    annotation_method: Manually annotate 5 slices of object of interest on 8X binned
      tomogram+ Train a 2D U net model with DICE Loss in segmentation wizard of dragonfly
      + Use trained model to predict segmentation for all slices in the tomogram +
      manually correct any aberrations, then retrain + Overlay predicted segmentations
      with raw slices and perform any clean up manually + convert to contour meshes
      and smooth
    annotation_object:
      id: GO:0005635
      name: nuclear envelope
    annotation_publications: 10.1101/2024.07.13.603322
    annotation_software: Dragonfly
    authors: *id001
    dates: *id002
    ground_truth_status: false
    is_curator_recommended: true
    method_type: hybrid
    version: 1.0
  sources:
  - SemanticSegmentationMask:
      file_format: mrc
      glob_strings:
      - Data_Set_3/{run_name}/segmentation_masks/Nuclear_Envelope.mrc
<<<<<<< HEAD
      is_portal_standard: false
=======
>>>>>>> ba152265
      is_visualization_default: true
      mask_label: 1
- metadata:
    annotation_method: Manually annotate 5 slices of object of interest on 8X binned
      tomogram+ Train a 2D U net model with DICE Loss in segmentation wizard of dragonfly
      + Use trained model to predict segmentation for all slices in the tomogram +
      manually correct any aberrations, then retrain + Overlay predicted segmentations
      with raw slices and perform any clean up manually + convert to contour meshes
      and smooth
    annotation_object:
      id: GO:0031981
      name: nuclear lumen
    annotation_publications: 10.1101/2024.07.13.603322
    annotation_software: Dragonfly
    authors: *id001
    dates: *id002
    ground_truth_status: false
    is_curator_recommended: true
    method_type: hybrid
    version: 1.0
  sources:
  - SemanticSegmentationMask:
      file_format: mrc
      glob_strings:
      - Data_Set_3/{run_name}/segmentation_masks/Nuclear_Fill.mrc
<<<<<<< HEAD
      is_portal_standard: false
=======
>>>>>>> ba152265
      is_visualization_default: true
      mask_label: 1
- metadata:
    annotation_method: Manually annotate 5 slices of object of interest on 8X binned
      tomogram+ Train a 2D U net model with DICE Loss in segmentation wizard of dragonfly
      + Use trained model to predict segmentation for all slices in the tomogram +
      manually correct any aberrations, then retrain + Overlay predicted segmentations
      with raw slices and perform any clean up manually + convert to contour meshes
      and smooth
    annotation_object:
      description: polar tube M-Layer
      id: GO:0044099
      name: polar tube
      state: M-Layer
    annotation_publications: 10.1101/2024.07.13.603322
    annotation_software: Dragonfly
    authors: *id001
    dates: *id002
    ground_truth_status: false
    is_curator_recommended: true
    method_type: hybrid
    version: 1.0
  sources:
  - SemanticSegmentationMask:
      file_format: mrc
      glob_strings:
      - Data_Set_3/{run_name}/segmentation_masks/Polar_Tube_M-Layer.mrc
<<<<<<< HEAD
      is_portal_standard: false
=======
>>>>>>> ba152265
      is_visualization_default: true
      mask_label: 1
- metadata:
    annotation_method: Manually annotate 5 slices of object of interest on 8X binned
      tomogram+ Train a 2D U net model with DICE Loss in segmentation wizard of dragonfly
      + Use trained model to predict segmentation for all slices in the tomogram +
      manually correct any aberrations, then retrain + Overlay predicted segmentations
      with raw slices and perform any clean up manually + convert to contour meshes
      and smooth
    annotation_object:
      description: polar tube M-Layer, top coils only
      id: GO:0044099
      name: polar tube
      state: M-Layer
    annotation_publications: 10.1101/2024.07.13.603322
    annotation_software: Dragonfly
    authors: *id001
    dates: *id002
    ground_truth_status: false
    is_curator_recommended: true
    method_type: hybrid
    version: 1.0
  sources:
  - SemanticSegmentationMask:
      file_format: mrc
      glob_strings:
      - Data_Set_3/{run_name}/segmentation_masks/Polar_Tube_M-Layer_TopCoilsOnly.mrc
<<<<<<< HEAD
      is_portal_standard: false
=======
>>>>>>> ba152265
      is_visualization_default: true
      mask_label: 1
- metadata:
    annotation_method: Manually annotate 5 slices of object of interest on 8X binned
      tomogram+ Train a 2D U net model with DICE Loss in segmentation wizard of dragonfly
      + Use trained model to predict segmentation for all slices in the tomogram +
      manually correct any aberrations, then retrain + Overlay predicted segmentations
      with raw slices and perform any clean up manually + convert to contour meshes
      and smooth
    annotation_object:
      description: polar tube OF-Layer
      id: GO:0044099
      name: polar tube
      state: OF-Layer
    annotation_publications: 10.1101/2024.07.13.603322
    annotation_software: Dragonfly
    authors: *id001
    dates: *id002
    ground_truth_status: false
    is_curator_recommended: true
    method_type: hybrid
    version: 1.0
  sources:
  - SemanticSegmentationMask:
      file_format: mrc
      glob_strings:
      - Data_Set_3/{run_name}/segmentation_masks/Polar_Tube_OF-Layer.mrc
<<<<<<< HEAD
      is_portal_standard: false
=======
>>>>>>> ba152265
      is_visualization_default: true
      mask_label: 1
- metadata:
    annotation_method: Manually annotate 5 slices of object of interest on 8X binned
      tomogram+ Train a 2D U net model with DICE Loss in segmentation wizard of dragonfly
      + Use trained model to predict segmentation for all slices in the tomogram +
      manually correct any aberrations, then retrain + Overlay predicted segmentations
      with raw slices and perform any clean up manually + convert to contour meshes
      and smooth
    annotation_object:
      description: polar tube OF-Layer, straight portion
      id: GO:0044099
      name: polar tube
      state: OF-Layer
    annotation_publications: 10.1101/2024.07.13.603322
    annotation_software: Dragonfly
    authors: *id001
    dates: *id002
    ground_truth_status: false
    is_curator_recommended: true
    method_type: hybrid
    version: 1.0
  sources:
  - SemanticSegmentationMask:
      file_format: mrc
      glob_strings:
      - Data_Set_3/{run_name}/segmentation_masks/Polar_Tube_Straight_Portion.mrc
<<<<<<< HEAD
      is_portal_standard: false
=======
>>>>>>> ba152265
      is_visualization_default: true
      mask_label: 1
- metadata:
    annotation_method: Manually annotate 5 slices of object of interest on 8X binned
      tomogram+ Train a 2D U net model with DICE Loss in segmentation wizard of dragonfly
      + Use trained model to predict segmentation for all slices in the tomogram +
      manually correct any aberrations, then retrain + Overlay predicted segmentations
      with raw slices and perform any clean up manually + convert to contour meshes
      and smooth
    annotation_object:
      description: polar tube, unknown cluster
      id: GO:0044099
      name: polar tube
    annotation_publications: 10.1101/2024.07.13.603322
    annotation_software: Dragonfly
    authors: *id001
    dates: *id002
    ground_truth_status: false
    is_curator_recommended: true
    method_type: hybrid
    version: 1.0
  sources:
  - SemanticSegmentationMask:
      file_format: mrc
      glob_strings:
      - Data_Set_3/{run_name}/segmentation_masks/Polar_Tube_Unknown_Cluster.mrc
<<<<<<< HEAD
      is_portal_standard: false
=======
>>>>>>> ba152265
      is_visualization_default: true
      mask_label: 1
- metadata:
    annotation_method: Manually annotate 5 slices of object of interest on 8X binned
      tomogram+ Train a 2D U net model with DICE Loss in segmentation wizard of dragonfly
      + Use trained model to predict segmentation for all slices in the tomogram +
      manually correct any aberrations, then retrain + Overlay predicted segmentations
      with raw slices and perform any clean up manually + convert to contour meshes
      and smooth
    annotation_object:
      description: unknown structure
      id: GO:0110165
      name: cellular anatomical entity
    annotation_publications: 10.1101/2024.07.13.603322
    annotation_software: Dragonfly
    authors: *id001
    dates: *id002
    ground_truth_status: false
    is_curator_recommended: true
    method_type: hybrid
    version: 1.0
  sources:
  - SemanticSegmentationMask:
      file_format: mrc
      glob_strings:
      - Data_Set_3/{run_name}/segmentation_masks/Unknown_Structure.mrc
<<<<<<< HEAD
      is_portal_standard: false
=======
>>>>>>> ba152265
      is_visualization_default: true
      mask_label: 1
- metadata:
    annotation_method: Manually annotate 5 slices of object of interest on 8X binned
      tomogram+ Train a 2D U net model with DICE Loss in segmentation wizard of dragonfly
      + Use trained model to predict segmentation for all slices in the tomogram +
      manually correct any aberrations, then retrain + Overlay predicted segmentations
      with raw slices and perform any clean up manually + convert to contour meshes
      and smooth
    annotation_object:
      description: extra-membranous vesicle
      id: GO:0031982
      name: vesicle
    annotation_publications: 10.1101/2024.07.13.603322
    annotation_software: Dragonfly
    authors: *id001
    dates: *id002
    ground_truth_status: false
    is_curator_recommended: true
    method_type: hybrid
    version: 1.0
  sources:
  - SemanticSegmentationMask:
      file_format: mrc
      glob_strings:
      - Data_Set_3/{run_name}/segmentation_masks/Extra_Membranous_Vesicles.mrc
<<<<<<< HEAD
      is_portal_standard: false
=======
>>>>>>> ba152265
      is_visualization_default: true
      mask_label: 1
dataset_keyphotos:
- sources:
  - literal:
      value:
        snapshot: cryoetportal-rawdatasets-dev/mahrukh_usmani_06_2024/Data_Set_3/snapshot.png
        thumbnail: cryoetportal-rawdatasets-dev/mahrukh_usmani_06_2024/Data_Set_3/thumbnail.png
datasets:
- metadata:
    authors:
    - ORCID: 0000-0002-9479-3800
      corresponding_author_status: true
      name: Mahrukh Usmani
      primary_author_status: true
    - ORCID: 0000-0002-6050-2219
      corresponding_author_status: true
      name: Nicolas Coudray
      primary_author_status: true
    - ORCID: 0000-0002-7388-8907
      name: Daija Bobe
    - ORCID: 0000-0003-0188-9799
      name: Mykhailo Kopylov
    - ORCID: 0000-0002-2570-0404
      corresponding_author_status: true
      name: Damian C. Ekiert
    - ORCID: 0000-0003-0624-6178
      corresponding_author_status: true
      name: Gira Bhabha
    cell_strain:
      name: ATCC-50506
    cell_type:
      id: CL:0002369
      name: fungal spore
    cross_references:
      publications: 10.1101/2024.07.13.603322
      related_database_entries: EMD-45674, EMD-45671, EMD-45672, EMD-45673
    dataset_description: This dataset contains raw frames, tilt series, tomogram reconstructions
      and segmentations from Encephalitozoon intestinalis microsporidian spores. Samples
      were cryo-FIB milled.
    dataset_identifier: 10437
    dataset_title: Cryo-ET dataset (3) of dormant microporidian spores from Encephalitozoon
      intestinalis
    dates: *id002
    funding:
    - funding_agency_name: American Heart Association
      grant_id: '915749'
    - funding_agency_name: Searle Scholars Program
      grant_id: SSP-2018-2737
    - funding_agency_name: NIH/NIAID
      grant_id: R01AI147131
    - funding_agency_name: The Pew Charitable Trusts
      grant_id: PEW-00033055
    - funding_agency_name: NIH Common Fund Transformative High Resolution Cryo-Electron
        Microscopy program
      grant_id: U24 GM129539
    - funding_agency_name: Simons Foundation
      grant_id: SF349247
    - funding_agency_name: NY State Assembly
    - funding_agency_name: NIH/NIGMS
      grant_id: 9 P41 GM103310
    - funding_agency_name: Irma T. Hirschl Career Scientist Award
    grid_preparation: quantifoil 2/2 200mesh, ~20nm evaporated carbon,prepared using
      waffle method
    organism:
      name: Encephalitozoon intestinalis
      taxonomy_id: 58839
    other_setup: Cryo-FIB milling
    sample_preparation: 'E. intestinalis spores were purified from infected vero cells.
      (For method details see: Cryo-ET reveals the in situ architecture of the polar
      tube invasion apparatus from microsporidian parasites)'
    sample_type: cell
  sources:
  - literal:
      value:
      - '10437'
depositions:
- sources:
  - literal:
      value:
      - 10307
frames:
- sources:
  - source_glob:
      list_glob: Data_Set_3/{run_name}/raw_frames/*.tif
gains:
- sources:
  - source_glob:
      list_glob: '{gain_ref}'
key_images:
- sources:
  - source_glob:
      list_glob: .*\.jpg
rawtilts:
- sources:
  - source_multi_glob:
      list_globs:
      - Data_Set_3/{run_name}/tilt_series/*.mrc.rawtlt
<<<<<<< HEAD
=======
      - Data_Set_3/{run_name}/aligned_tilt_series/*_Imod/*.xf
      - Data_Set_3/{run_name}/aligned_tilt_series/*_Imod/*.xtilt
      - Data_Set_3/{run_name}/aligned_tilt_series/*_Imod/*.tlt
      - Data_Set_3/{run_name}/aligned_tilt_series/*_Imod/*.com
>>>>>>> ba152265
runs:
- sources:
  - source_glob:
      list_glob: Data_Set_3/tomo_*
      match_regex: tomo_\d{4}$
      name_regex: (tomo_\d{4})$
standardization_config:
  deposition_id: 10307
  run_data_map_file: Data_Set_3/run_to_data_map.tsv
  source_prefix: mahrukh_usmani_06_2024
tiltseries:
- metadata:
    acceleration_voltage: 300000
    binning_from_frames: 1
    camera:
      manufacturer: GATAN
      model: K3
    data_acquisition_software: SerialEM
    is_aligned: false
    microscope:
      manufacturer: FEI
      model: TITAN KRIOS
    microscope_optical_setup:
      energy_filter: Gatan BioQuantum
    pixel_spacing: 3.431
    spherical_aberration_constant: 2.7
    tilt_axis: 80
    tilt_range:
      max: float {tilt_series_max_tilt}
      min: float {tilt_series_min_tilt}
    tilt_series_quality: int {tilt_series_quality}
    tilt_step: 3.0
    tilting_scheme: dose-symmetric
    total_flux: float {tilt_series_total_flux}
  sources:
  - source_glob:
      list_glob: Data_Set_3/{run_name}/tilt_series/*.st
      match_regex: ^.*\.st$
tomograms:
- metadata:
    affine_transformation_matrix:
    - - 1
      - 0
      - 0
      - 0
    - - 0
      - 1
      - 0
      - 0
    - - 0
      - 0
      - 1
      - 0
    - - 0
      - 0
      - 0
      - 1
    authors:
    - ORCID: 0000-0002-9479-3800
      corresponding_author_status: true
      name: Mahrukh Usmani
      primary_author_status: true
    - ORCID: 0000-0002-6050-2219
      corresponding_author_status: true
      name: Nicolas Coudray
      primary_author_status: true
    - ORCID: 0000-0002-2570-0404
      corresponding_author_status: true
      name: Damian C. Ekiert
    - ORCID: 0000-0003-0624-6178
      corresponding_author_status: true
      name: Gira Bhabha
    ctf_corrected: false
<<<<<<< HEAD
    dates:
      deposition_date: '2024-07-09'
      last_modified_date: '2024-07-24'
      release_date: '2024-07-29'
    fiducial_alignment_status: NON_FIDUCIAL
    is_visualization_default: true
=======
    fiducial_alignment_status: NON_FIDUCIAL
>>>>>>> ba152265
    offset:
      x: 0
      y: 0
      z: 0
    processing: raw
    reconstruction_method: SART
    reconstruction_software: Aretomo 1.3.0
    tomogram_version: 1
    voxel_spacing: 13.72
  sources:
  - source_glob:
      list_glob: Data_Set_3/{run_name}/tomo_rec_4bin_SART/*.mrc
      match_regex: (.*)\.mrc
<<<<<<< HEAD
=======
version: 1.1.0
>>>>>>> ba152265
voxel_spacings:
- sources:
  - literal:
      value:
      - 13.72<|MERGE_RESOLUTION|>--- conflicted
+++ resolved
@@ -1,4 +1,3 @@
-<<<<<<< HEAD
 alignments:
 - metadata:
     format: IMOD
@@ -9,8 +8,6 @@
       - Data_Set_3/{run_name}/aligned_tilt_series/*_Imod/*.tlt
       - Data_Set_3/{run_name}/aligned_tilt_series/*_Imod/*.com
       - Data_Set_3/{run_name}/aligned_tilt_series/*_Imod/*.xtilt
-=======
->>>>>>> ba152265
 annotations:
 - metadata:
     annotation_method: Manually annotate 5 slices of object of interest on 8X binned
@@ -53,10 +50,7 @@
       file_format: mrc
       glob_strings:
       - Data_Set_3/{run_name}/segmentation_masks/Exospore.mrc
-<<<<<<< HEAD
-      is_portal_standard: false
-=======
->>>>>>> ba152265
+      is_portal_standard: false
       is_visualization_default: true
       mask_label: 1
 - metadata:
@@ -82,10 +76,7 @@
       file_format: mrc
       glob_strings:
       - Data_Set_3/{run_name}/segmentation_masks/Endospore.mrc
-<<<<<<< HEAD
-      is_portal_standard: false
-=======
->>>>>>> ba152265
+      is_portal_standard: false
       is_visualization_default: true
       mask_label: 1
 - metadata:
@@ -111,10 +102,7 @@
       file_format: mrc
       glob_strings:
       - Data_Set_3/{run_name}/segmentation_masks/Plasma_Membrane.mrc
-<<<<<<< HEAD
-      is_portal_standard: false
-=======
->>>>>>> ba152265
+      is_portal_standard: false
       is_visualization_default: true
       mask_label: 1
 - metadata:
@@ -141,10 +129,7 @@
       file_format: mrc
       glob_strings:
       - Data_Set_3/{run_name}/segmentation_masks/Anchoring_Disk_Fill.mrc
-<<<<<<< HEAD
-      is_portal_standard: false
-=======
->>>>>>> ba152265
+      is_portal_standard: false
       is_visualization_default: true
       mask_label: 1
 - metadata:
@@ -171,10 +156,7 @@
       file_format: mrc
       glob_strings:
       - Data_Set_3/{run_name}/segmentation_masks/Anchoring_Disk_Outline.mrc
-<<<<<<< HEAD
-      is_portal_standard: false
-=======
->>>>>>> ba152265
+      is_portal_standard: false
       is_visualization_default: true
       mask_label: 1
 - metadata:
@@ -200,10 +182,7 @@
       file_format: mrc
       glob_strings:
       - Data_Set_3/{run_name}/segmentation_masks/Polaroplast.mrc
-<<<<<<< HEAD
-      is_portal_standard: false
-=======
->>>>>>> ba152265
+      is_portal_standard: false
       is_visualization_default: true
       mask_label: 1
 - metadata:
@@ -230,10 +209,7 @@
       file_format: mrc
       glob_strings:
       - Data_Set_3/{run_name}/segmentation_masks/Vesicles_in_Polaroplast.mrc
-<<<<<<< HEAD
-      is_portal_standard: false
-=======
->>>>>>> ba152265
+      is_portal_standard: false
       is_visualization_default: true
       mask_label: 1
 - metadata:
@@ -259,10 +235,7 @@
       file_format: mrc
       glob_strings:
       - Data_Set_3/{run_name}/segmentation_masks/Nuclear_Envelope.mrc
-<<<<<<< HEAD
-      is_portal_standard: false
-=======
->>>>>>> ba152265
+      is_portal_standard: false
       is_visualization_default: true
       mask_label: 1
 - metadata:
@@ -288,10 +261,7 @@
       file_format: mrc
       glob_strings:
       - Data_Set_3/{run_name}/segmentation_masks/Nuclear_Fill.mrc
-<<<<<<< HEAD
-      is_portal_standard: false
-=======
->>>>>>> ba152265
+      is_portal_standard: false
       is_visualization_default: true
       mask_label: 1
 - metadata:
@@ -319,10 +289,7 @@
       file_format: mrc
       glob_strings:
       - Data_Set_3/{run_name}/segmentation_masks/Polar_Tube_M-Layer.mrc
-<<<<<<< HEAD
-      is_portal_standard: false
-=======
->>>>>>> ba152265
+      is_portal_standard: false
       is_visualization_default: true
       mask_label: 1
 - metadata:
@@ -350,10 +317,7 @@
       file_format: mrc
       glob_strings:
       - Data_Set_3/{run_name}/segmentation_masks/Polar_Tube_M-Layer_TopCoilsOnly.mrc
-<<<<<<< HEAD
-      is_portal_standard: false
-=======
->>>>>>> ba152265
+      is_portal_standard: false
       is_visualization_default: true
       mask_label: 1
 - metadata:
@@ -381,10 +345,7 @@
       file_format: mrc
       glob_strings:
       - Data_Set_3/{run_name}/segmentation_masks/Polar_Tube_OF-Layer.mrc
-<<<<<<< HEAD
-      is_portal_standard: false
-=======
->>>>>>> ba152265
+      is_portal_standard: false
       is_visualization_default: true
       mask_label: 1
 - metadata:
@@ -412,10 +373,7 @@
       file_format: mrc
       glob_strings:
       - Data_Set_3/{run_name}/segmentation_masks/Polar_Tube_Straight_Portion.mrc
-<<<<<<< HEAD
-      is_portal_standard: false
-=======
->>>>>>> ba152265
+      is_portal_standard: false
       is_visualization_default: true
       mask_label: 1
 - metadata:
@@ -442,10 +400,7 @@
       file_format: mrc
       glob_strings:
       - Data_Set_3/{run_name}/segmentation_masks/Polar_Tube_Unknown_Cluster.mrc
-<<<<<<< HEAD
-      is_portal_standard: false
-=======
->>>>>>> ba152265
+      is_portal_standard: false
       is_visualization_default: true
       mask_label: 1
 - metadata:
@@ -472,10 +427,7 @@
       file_format: mrc
       glob_strings:
       - Data_Set_3/{run_name}/segmentation_masks/Unknown_Structure.mrc
-<<<<<<< HEAD
-      is_portal_standard: false
-=======
->>>>>>> ba152265
+      is_portal_standard: false
       is_visualization_default: true
       mask_label: 1
 - metadata:
@@ -502,10 +454,7 @@
       file_format: mrc
       glob_strings:
       - Data_Set_3/{run_name}/segmentation_masks/Extra_Membranous_Vesicles.mrc
-<<<<<<< HEAD
-      is_portal_standard: false
-=======
->>>>>>> ba152265
+      is_portal_standard: false
       is_visualization_default: true
       mask_label: 1
 dataset_keyphotos:
@@ -604,13 +553,10 @@
   - source_multi_glob:
       list_globs:
       - Data_Set_3/{run_name}/tilt_series/*.mrc.rawtlt
-<<<<<<< HEAD
-=======
       - Data_Set_3/{run_name}/aligned_tilt_series/*_Imod/*.xf
       - Data_Set_3/{run_name}/aligned_tilt_series/*_Imod/*.xtilt
       - Data_Set_3/{run_name}/aligned_tilt_series/*_Imod/*.tlt
       - Data_Set_3/{run_name}/aligned_tilt_series/*_Imod/*.com
->>>>>>> ba152265
 runs:
 - sources:
   - source_glob:
@@ -684,16 +630,12 @@
       corresponding_author_status: true
       name: Gira Bhabha
     ctf_corrected: false
-<<<<<<< HEAD
     dates:
       deposition_date: '2024-07-09'
       last_modified_date: '2024-07-24'
       release_date: '2024-07-29'
     fiducial_alignment_status: NON_FIDUCIAL
     is_visualization_default: true
-=======
-    fiducial_alignment_status: NON_FIDUCIAL
->>>>>>> ba152265
     offset:
       x: 0
       y: 0
@@ -707,10 +649,7 @@
   - source_glob:
       list_glob: Data_Set_3/{run_name}/tomo_rec_4bin_SART/*.mrc
       match_regex: (.*)\.mrc
-<<<<<<< HEAD
-=======
 version: 1.1.0
->>>>>>> ba152265
 voxel_spacings:
 - sources:
   - literal:
