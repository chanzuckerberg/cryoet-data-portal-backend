--- conflicted
+++ resolved
@@ -1,4 +1,3 @@
-<<<<<<< HEAD
 alignments:
 - metadata:
     format: IMOD
@@ -7,8 +6,6 @@
       list_globs:
       - '{run_name}/TiltSeries/*.tlt'
       - '{run_name}/TiltSeries/*.xf'
-=======
->>>>>>> ba152265
 annotations:
 - metadata:
     annotation_method: polnet-simulated ground truth
@@ -41,10 +38,7 @@
       file_format: mrc
       glob_strings: &id004
       - '{run_name}/Segmentations/ground_truth.mrc'
-<<<<<<< HEAD
-      is_portal_standard: false
-=======
->>>>>>> ba152265
+      is_portal_standard: false
       is_visualization_default: true
       mask_label: 1
 - metadata:
@@ -65,10 +59,7 @@
   - SemanticSegmentationMask:
       file_format: mrc
       glob_strings: *id004
-<<<<<<< HEAD
-      is_portal_standard: false
-=======
->>>>>>> ba152265
+      is_portal_standard: false
       is_visualization_default: true
       mask_label: 2
   - OrientedPoint:
@@ -76,10 +67,7 @@
       file_format: relion3_star
       glob_strings:
       - '{run_name}/Picks/adp-mitochondrial.star'
-<<<<<<< HEAD
-      is_portal_standard: false
-=======
->>>>>>> ba152265
+      is_portal_standard: false
       is_visualization_default: true
       order: xyz
 - metadata:
@@ -100,10 +88,7 @@
   - SemanticSegmentationMask:
       file_format: mrc
       glob_strings: *id004
-<<<<<<< HEAD
-      is_portal_standard: false
-=======
->>>>>>> ba152265
+      is_portal_standard: false
       is_visualization_default: true
       mask_label: 3
   - OrientedPoint:
@@ -111,10 +96,7 @@
       file_format: relion3_star
       glob_strings:
       - '{run_name}/Picks/alkaline-phosphatase.star'
-<<<<<<< HEAD
-      is_portal_standard: false
-=======
->>>>>>> ba152265
+      is_portal_standard: false
       is_visualization_default: true
       order: xyz
 - metadata:
@@ -135,10 +117,7 @@
   - SemanticSegmentationMask:
       file_format: mrc
       glob_strings: *id004
-<<<<<<< HEAD
-      is_portal_standard: false
-=======
->>>>>>> ba152265
+      is_portal_standard: false
       is_visualization_default: true
       mask_label: 4
   - OrientedPoint:
@@ -146,10 +125,7 @@
       file_format: relion3_star
       glob_strings:
       - '{run_name}/Picks/nucleosome.star'
-<<<<<<< HEAD
-      is_portal_standard: false
-=======
->>>>>>> ba152265
+      is_portal_standard: false
       is_visualization_default: true
       order: xyz
 - metadata:
@@ -170,10 +146,7 @@
   - SemanticSegmentationMask:
       file_format: mrc
       glob_strings: *id004
-<<<<<<< HEAD
-      is_portal_standard: false
-=======
->>>>>>> ba152265
+      is_portal_standard: false
       is_visualization_default: true
       mask_label: 5
   - OrientedPoint:
@@ -181,10 +154,7 @@
       file_format: relion3_star
       glob_strings:
       - '{run_name}/Picks/ribosome.star'
-<<<<<<< HEAD
-      is_portal_standard: false
-=======
->>>>>>> ba152265
+      is_portal_standard: false
       is_visualization_default: true
       order: xyz
 - metadata:
@@ -205,10 +175,7 @@
   - SemanticSegmentationMask:
       file_format: mrc
       glob_strings: *id004
-<<<<<<< HEAD
-      is_portal_standard: false
-=======
->>>>>>> ba152265
+      is_portal_standard: false
       is_visualization_default: true
       mask_label: 6
   - OrientedPoint:
@@ -216,10 +183,7 @@
       file_format: relion3_star
       glob_strings:
       - '{run_name}/Picks/vault.star'
-<<<<<<< HEAD
-      is_portal_standard: false
-=======
->>>>>>> ba152265
+      is_portal_standard: false
       is_visualization_default: true
       order: xyz
 - metadata:
@@ -241,10 +205,7 @@
   - SemanticSegmentationMask:
       file_format: mrc
       glob_strings: *id004
-<<<<<<< HEAD
-      is_portal_standard: false
-=======
->>>>>>> ba152265
+      is_portal_standard: false
       is_visualization_default: true
       mask_label: 7
   - OrientedPoint:
@@ -252,10 +213,7 @@
       file_format: relion3_star
       glob_strings:
       - '{run_name}/Picks/virus-like-particle.star'
-<<<<<<< HEAD
-      is_portal_standard: false
-=======
->>>>>>> ba152265
+      is_portal_standard: false
       is_visualization_default: true
       order: xyz
 dataset_keyphotos:
@@ -306,24 +264,12 @@
   - literal:
       value:
       - 10309
-<<<<<<< HEAD
-=======
 frames: []
 gains: []
->>>>>>> ba152265
 key_images:
 - sources:
   - source_glob:
       list_glob: .*\.jpg
-<<<<<<< HEAD
-=======
-rawtilts:
-- sources:
-  - source_multi_glob:
-      list_globs:
-      - '{run_name}/TiltSeries/*.tlt'
-      - '{run_name}/TiltSeries/*.xf'
->>>>>>> ba152265
 runs:
 - sources:
   - source_glob:
@@ -382,13 +328,9 @@
       - 1
     authors: *id001
     ctf_corrected: true
-<<<<<<< HEAD
     dates: *id002
     fiducial_alignment_status: NON_FIDUCIAL
     is_visualization_default: true
-=======
-    fiducial_alignment_status: NON_FIDUCIAL
->>>>>>> ba152265
     offset:
       x: 0
       y: 0
@@ -401,10 +343,7 @@
   sources:
   - source_glob:
       list_glob: '{run_name}/VoxelSpacing10.000/wbp.mrc'
-<<<<<<< HEAD
-=======
 version: 1.1.0
->>>>>>> ba152265
 voxel_spacings:
 - sources:
   - literal:
