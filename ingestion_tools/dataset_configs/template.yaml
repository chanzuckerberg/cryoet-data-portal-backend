--- conflicted
+++ resolved
@@ -83,7 +83,7 @@
       is_visualization_default: see InstanceSegmentation.is_visualization_default
       mask_label: OPTIONAL, INTEGER (DEFAULT 1)
     parent_filters: see InstanceSegmentation.parent_filters
-<<<<<<< HEAD
+    exclude: SEE InstanceSegmentation.exclude
   - TriangularMesh:
       file_format: see InstanceSegmentation.file_format
       glob_string: see InstanceSegmentation.glob_string
@@ -92,9 +92,7 @@
       ontology_id: OPTIONAL, STRING (ONTOLOGY ID)
       scale_factor: OPTIONAL, FLOAT (DEFAULT 1) (POSITIVE)
     parent_filters: see InstanceSegmentation.parent_filters
-=======
-    exclude: SEE InstanceSegmentation.exclude
->>>>>>> 44172853
+    exclude: SEE InstanceSegmentation.exclude
 dataset_keyphotos: OPTIONAL
 - sources: REQUIRED
   - literal: REQUIRED
