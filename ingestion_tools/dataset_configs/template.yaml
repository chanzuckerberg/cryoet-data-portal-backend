--- conflicted
+++ resolved
@@ -78,15 +78,12 @@
       glob_strings: see InstanceSegmentation.glob_strings
       is_visualization_default: see InstanceSegmentation.is_visualization_default
       mask_label: OPTIONAL, INTEGER (DEFAULT 1)
-<<<<<<< HEAD
-      parent_filters: see InstanceSegmentation.parent_filters
+    parent_filters: see InstanceSegmentation.parent_filters
   - TriangularMesh:
       file_format: see InstanceSegmentation.file_format
       glob_string: see InstanceSegmentation.glob_string
       glob_strings: see InstanceSegmentation.glob_strings
       is_visualization_default: see InstanceSegmentation.is_visualization_default
-=======
->>>>>>> f21d4f39
     parent_filters: see InstanceSegmentation.parent_filters
 dataset_keyphotos: OPTIONAL
 - sources: REQUIRED
