--- conflicted
+++ resolved
@@ -1,4 +1,3 @@
-<<<<<<< HEAD
 alignments:
 - metadata:
     format: ARETOMO3
@@ -6,8 +5,6 @@
   - source_multi_glob:
       list_globs:
       - Data_Set_4/{run_name}/tilt_series/*.txt
-=======
->>>>>>> ba152265
 annotations:
 - metadata:
     annotation_method: Each organelle was segmented as a separate region of interest
@@ -43,10 +40,7 @@
       file_format: mrc
       glob_strings:
       - Data_Set_4/{run_name}/segmentation_masks/Exospore.mrc
-<<<<<<< HEAD
-      is_portal_standard: false
-=======
->>>>>>> ba152265
+      is_portal_standard: false
       is_visualization_default: true
       mask_label: 1
 - metadata:
@@ -69,10 +63,7 @@
       file_format: mrc
       glob_strings:
       - Data_Set_4/{run_name}/segmentation_masks/Endospore.mrc
-<<<<<<< HEAD
-      is_portal_standard: false
-=======
->>>>>>> ba152265
+      is_portal_standard: false
       is_visualization_default: true
       mask_label: 1
 - metadata:
@@ -95,10 +86,7 @@
       file_format: mrc
       glob_strings:
       - Data_Set_4/{run_name}/segmentation_masks/Plasma_Membrane.mrc
-<<<<<<< HEAD
-      is_portal_standard: false
-=======
->>>>>>> ba152265
+      is_portal_standard: false
       is_visualization_default: true
       mask_label: 1
 - metadata:
@@ -121,10 +109,7 @@
       file_format: mrc
       glob_strings:
       - Data_Set_4/{run_name}/segmentation_masks/Polaroplast.mrc
-<<<<<<< HEAD
-      is_portal_standard: false
-=======
->>>>>>> ba152265
+      is_portal_standard: false
       is_visualization_default: true
       mask_label: 1
 - metadata:
@@ -148,10 +133,7 @@
       file_format: mrc
       glob_strings:
       - Data_Set_4/{run_name}/segmentation_masks/Vesicles_in_Polaroplast.mrc
-<<<<<<< HEAD
-      is_portal_standard: false
-=======
->>>>>>> ba152265
+      is_portal_standard: false
       is_visualization_default: true
       mask_label: 1
 - metadata:
@@ -174,10 +156,7 @@
       file_format: mrc
       glob_strings:
       - Data_Set_4/{run_name}/segmentation_masks/Nuclear_Envelope.mrc
-<<<<<<< HEAD
-      is_portal_standard: false
-=======
->>>>>>> ba152265
+      is_portal_standard: false
       is_visualization_default: true
       mask_label: 1
 - metadata:
@@ -200,10 +179,7 @@
       file_format: mrc
       glob_strings:
       - Data_Set_4/{run_name}/segmentation_masks/Nuclear_Fill.mrc
-<<<<<<< HEAD
-      is_portal_standard: false
-=======
->>>>>>> ba152265
+      is_portal_standard: false
       is_visualization_default: true
       mask_label: 1
 - metadata:
@@ -228,10 +204,7 @@
       file_format: mrc
       glob_strings:
       - Data_Set_4/{run_name}/segmentation_masks/Polar_Tube_M-Layer.mrc
-<<<<<<< HEAD
-      is_portal_standard: false
-=======
->>>>>>> ba152265
+      is_portal_standard: false
       is_visualization_default: true
       mask_label: 1
 - metadata:
@@ -256,10 +229,7 @@
       file_format: mrc
       glob_strings:
       - Data_Set_4/{run_name}/segmentation_masks/Polar_Tube_M-Layer_multiple_coils.mrc
-<<<<<<< HEAD
-      is_portal_standard: false
-=======
->>>>>>> ba152265
+      is_portal_standard: false
       is_visualization_default: true
       mask_label: 1
 - metadata:
@@ -284,10 +254,7 @@
       file_format: mrc
       glob_strings:
       - Data_Set_4/{run_name}/segmentation_masks/Polar_Tube_M-Layer_single_coil.mrc
-<<<<<<< HEAD
-      is_portal_standard: false
-=======
->>>>>>> ba152265
+      is_portal_standard: false
       is_visualization_default: true
       mask_label: 1
 - metadata:
@@ -312,10 +279,7 @@
       file_format: mrc
       glob_strings:
       - Data_Set_4/{run_name}/segmentation_masks/Polar_Tube_M-Layer_Circular_Coils.mrc
-<<<<<<< HEAD
-      is_portal_standard: false
-=======
->>>>>>> ba152265
+      is_portal_standard: false
       is_visualization_default: true
       mask_label: 1
 - metadata:
@@ -340,10 +304,7 @@
       file_format: mrc
       glob_strings:
       - Data_Set_4/{run_name}/segmentation_masks/Polar_Tube_M-Layer_long.mrc
-<<<<<<< HEAD
-      is_portal_standard: false
-=======
->>>>>>> ba152265
+      is_portal_standard: false
       is_visualization_default: true
       mask_label: 1
 - metadata:
@@ -368,10 +329,7 @@
       file_format: mrc
       glob_strings:
       - Data_Set_4/{run_name}/segmentation_masks/Polar_Tube_OF-Layer.mrc
-<<<<<<< HEAD
-      is_portal_standard: false
-=======
->>>>>>> ba152265
+      is_portal_standard: false
       is_visualization_default: true
       mask_label: 1
 - metadata:
@@ -396,10 +354,7 @@
       file_format: mrc
       glob_strings:
       - Data_Set_4/{run_name}/segmentation_masks/Polar_Tube_IF-Layer.mrc
-<<<<<<< HEAD
-      is_portal_standard: false
-=======
->>>>>>> ba152265
+      is_portal_standard: false
       is_visualization_default: true
       mask_label: 1
 - metadata:
@@ -424,10 +379,7 @@
       file_format: mrc
       glob_strings:
       - Data_Set_4/{run_name}/segmentation_masks/Polar_Tube_OF-Layer_Circular_Coils.mrc
-<<<<<<< HEAD
-      is_portal_standard: false
-=======
->>>>>>> ba152265
+      is_portal_standard: false
       is_visualization_default: true
       mask_label: 1
 - metadata:
@@ -452,10 +404,7 @@
       file_format: mrc
       glob_strings:
       - Data_Set_4/{run_name}/segmentation_masks/Polar_Tube_OF-Layer_long.mrc
-<<<<<<< HEAD
-      is_portal_standard: false
-=======
->>>>>>> ba152265
+      is_portal_standard: false
       is_visualization_default: true
       mask_label: 1
 - metadata:
@@ -479,10 +428,7 @@
       file_format: mrc
       glob_strings:
       - Data_Set_4/{run_name}/segmentation_masks/Vesicles.mrc
-<<<<<<< HEAD
-      is_portal_standard: false
-=======
->>>>>>> ba152265
+      is_portal_standard: false
       is_visualization_default: true
       mask_label: 1
 dataset_keyphotos:
@@ -559,23 +505,17 @@
   - literal:
       value:
       - 10307
-<<<<<<< HEAD
-=======
 frames: []
 gains: []
->>>>>>> ba152265
 key_images:
 - sources:
   - source_glob:
       list_glob: .*\.jpg
-<<<<<<< HEAD
-=======
 rawtilts:
 - sources:
   - source_multi_glob:
       list_globs:
       - Data_Set_4/{run_name}/tilt_series/*.txt
->>>>>>> ba152265
 runs:
 - sources:
   - source_glob:
@@ -636,16 +576,12 @@
       - 1
     authors: *id003
     ctf_corrected: false
-<<<<<<< HEAD
     dates:
       deposition_date: '2024-07-09'
       last_modified_date: '2024-07-24'
       release_date: '2024-07-29'
     fiducial_alignment_status: NON_FIDUCIAL
     is_visualization_default: true
-=======
-    fiducial_alignment_status: NON_FIDUCIAL
->>>>>>> ba152265
     offset:
       x: 0
       y: 0
@@ -674,10 +610,7 @@
     source_glob:
       list_glob: Data_Set_4/{run_name}/Segmentation_Volumes/*.mrc
       match_regex: (.*)\.mrc
-<<<<<<< HEAD
-=======
 version: 1.1.0
->>>>>>> ba152265
 voxel_spacings:
 - sources:
   - literal:
