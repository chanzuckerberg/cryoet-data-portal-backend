--- conflicted
+++ resolved
@@ -68,19 +68,12 @@
       deposition_date: '2024-04-10'
       last_modified_date: '2024-04-10'
       release_date: '2024-04-10'
-<<<<<<< HEAD
     grid_preparation: null
     organism:
       name: Chlamydomonas reinhardtii
       taxonomy_id: 3055
     sample_preparation: null
     sample_type: organism
-=======
-    organism:
-      name: Chlamydomonas reinhardtii
-      taxonomy_id: 3055
-    sample_type: Organism
->>>>>>> f03cfe27
   sources:
   - literal:
       value:
