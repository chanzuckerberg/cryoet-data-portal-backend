alignments:
- metadata:
    format: IMOD
  sources:
  - source_multi_glob:
      list_globs:
      - Tomo{run_name}/raw_data/imod_metadata/*.tlt
      - Tomo{run_name}/raw_data/imod_metadata/*.xf
annotations:
- metadata:
    annotation_method: manual picking + line fit + pick on line + CC based filtering
    annotation_object:
      id: GO:0035869
      name: stellate
    annotation_publications: doi:10.1126/science.abm6704
    annotation_software: 3dmod, STOPGAP
    authors: &id001
    - ORCID: 0000-0003-4978-8516
      name: Hugo G. van den Hoek
      primary_author_status: true
    - ORCID: 0000-0002-2631-2294
      name: Nikolai Klena
      primary_author_status: true
    - ORCID: 0000-0001-6248-8863
      name: Mareike Jordan
    - name: Alvarez Viar G
    - ORCID: 0000-0003-4247-4303
      name: Ricardo D. Righetto
    - ORCID: 0000-0001-8748-1748
      name: Miroslava Schaffer
    - ORCID: 0000-0001-8289-9133
      name: Philipp Erdmann
    - ORCID: 0000-0003-2497-3010
      name: William Wan
    - ORCID: 0000-0001-6095-9721
      name: Stefan Geimer
    - ORCID: 0000-0002-6402-8315
      name: Juergen Plitzko
    - ORCID: 0000-0001-8154-8809
      name: Wolfgang Baumeister
    - ORCID: 0000-0002-2295-9568
      corresponding_author_status: true
      name: Gaia Pigino
    - ORCID: 0000-0001-5092-2343
      corresponding_author_status: true
      name: Virginie Hamel
    - ORCID: 0000-0002-0363-1049
      corresponding_author_status: true
      name: Paul Guichard
    - ORCID: 0000-0002-0941-4387
      corresponding_author_status: true
      name: Benjamin D. Engel
    dates: &id002
      deposition_date: '2023-11-01'
      last_modified_date: '2023-11-30'
      release_date: '2023-12-01'
    ground_truth_status: true
    is_curator_recommended: true
    method_type: manual
    version: 1.0
  sources:
  - OrientedPoint:
      binning: 2
      file_format: stopgap_star
      filter_value: '{run_name}'
      glob_string: motivelists/allmotl_S_newbin2_3.star
      is_portal_standard: false
      is_visualization_default: true
      order: xyz
- metadata:
    annotation_method: manual picking + line fit + pick on line + CC based filtering
    annotation_object:
      id: GO:0097537
      name: Y-shaped link
    annotation_publications: doi:10.1126/science.abm6704
    annotation_software: 3dmod, STOPGAP
    authors: *id001
    dates: *id002
    ground_truth_status: true
    is_curator_recommended: true
    method_type: manual
    version: 1.0
  sources:
  - OrientedPoint:
      binning: 2
      file_format: stopgap_star
      filter_value: '{run_name}'
      glob_string: motivelists/allmotl_Y_newbin2_3.star
      is_portal_standard: false
      is_visualization_default: true
      order: xyz
- metadata:
    annotation_method: manual picking + line fit + pick on line + CC based filtering
    annotation_object:
      id: GO:0035869
      name: MTD sleeve
    annotation_publications: doi:10.1126/science.abm6704
    annotation_software: 3dmod, STOPGAP
    authors: *id001
    dates: *id002
    ground_truth_status: true
    is_curator_recommended: true
    method_type: manual
    version: 1.0
  sources:
  - OrientedPoint:
      binning: 2
      file_format: stopgap_star
      filter_value: '{run_name}'
      glob_string: motivelists/allmotl_H_cleanbin2.star
      is_portal_standard: false
      is_visualization_default: true
      order: xyz
- metadata:
    annotation_method: manual picking + line fit + pick on line + CC based filtering
    annotation_object:
      description: MTD stellate
      id: GO:0097537
      name: Y-shaped link
    annotation_publications: doi:10.1126/science.abm6704
    annotation_software: 3dmod, STOPGAP
    authors: *id001
    dates: *id002
    ground_truth_status: true
    is_curator_recommended: true
    method_type: manual
    version: 1.0
  sources:
  - OrientedPoint:
      binning: 2
      file_format: stopgap_star
      filter_value: '{run_name}'
      glob_string: motivelists/MTD_MIP_bin2_recentered_shiftedorg_9.star
      is_portal_standard: false
      is_visualization_default: true
      order: xyz
- metadata:
    annotation_method: manual picking + line fit + pick on line + CC based filtering
    annotation_object:
      id: GO:0030992
      name: IFT B complex
    annotation_publications: doi:10.1126/science.abm6704
    annotation_software: 3dmod, STOPGAP
    authors: *id001
    dates: *id002
    ground_truth_status: true
    is_curator_recommended: true
    method_type: manual
    version: 1.0
  sources:
  - OrientedPoint:
      binning: 2
      file_format: stopgap_star
      filter_value: '{run_name}'
      glob_string: motivelists/allmotl_B2_newbin2_3.star
      is_portal_standard: false
      is_visualization_default: true
      order: xyz
- metadata:
    annotation_method: manual picking + line fit + pick on line + CC based filtering
    annotation_object:
      id: GO:0030991
      name: IFT A complex
    annotation_publications: doi:10.1126/science.abm6704
    annotation_software: 3dmod, STOPGAP
    authors: *id001
    dates: *id002
    ground_truth_status: true
    is_curator_recommended: true
    method_type: manual
    version: 1.0
  sources:
  - OrientedPoint:
      binning: 2
      file_format: stopgap_star
      filter_value: '{run_name}'
      glob_string: motivelists/allmotl_A2_newbin2_3.star
      is_portal_standard: false
      is_visualization_default: true
      order: xyz
- metadata:
    annotation_method: manual picking + line fit + pick on line + CC based filtering
    annotation_object:
      id: GO:0005858
      name: Dynein-1b
    annotation_publications: doi:10.1126/science.abm6704
    annotation_software: 3dmod, STOPGAP
    authors: *id001
    dates: *id002
    ground_truth_status: true
    is_curator_recommended: true
    method_type: manual
    version: 1.0
  sources:
  - OrientedPoint:
      binning: 2
      file_format: stopgap_star
      filter_value: '{run_name}'
      glob_string: motivelists/allmotl_D_newbin2_3.star
      is_portal_standard: false
      is_visualization_default: true
      order: xyz
collection_metadata:
- sources:
  - source_multi_glob:
      list_globs:
      - Tomo{run_name}/raw_data/mdocs/*.mdoc
dataset_keyphotos:
- sources:
  - literal:
      value:
        snapshot: https://www.ebi.ac.uk/pdbe/emdb-empiar/entryIcons/11078-l.gif
        thumbnail: https://www.ebi.ac.uk/pdbe/emdb-empiar/entryIcons/11078.gif
datasets:
- metadata:
    authors: &id003
    - ORCID: 0000-0003-4978-8516
      name: Hugo G. van den Hoek
      primary_author_status: true
    - ORCID: 0000-0002-2631-2294
      name: Nikolai Klena
      primary_author_status: true
    - ORCID: 0000-0001-6248-8863
      name: Mareike Jordan
    - name: Alvarez Viar G
    - ORCID: 0000-0003-4247-4303
      name: Ricardo D. Righetto
    - ORCID: 0000-0001-8748-1748
      name: Miroslava Schaffer
    - ORCID: 0000-0001-8289-9133
      name: Philipp Erdmann
    - ORCID: 0000-0003-2497-3010
      name: William Wan
    - ORCID: 0000-0001-6095-9721
      name: Stefan Geimer
    - ORCID: 0000-0002-6402-8315
      name: Juergen Plitzko
    - ORCID: 0000-0001-8154-8809
      name: Wolfgang Baumeister
    - ORCID: 0000-0002-2295-9568
      corresponding_author_status: true
      name: Gaia Pigino
    - ORCID: 0000-0001-5092-2343
      corresponding_author_status: true
      name: Virginie Hamel
    - ORCID: 0000-0002-0363-1049
      corresponding_author_status: true
      name: Paul Guichard
    - ORCID: 0000-0002-0941-4387
      corresponding_author_status: true
      name: Benjamin D. Engel
    cell_component:
      id: GO:0005929
      name: cilium
    cell_strain:
      name: CC-3994
    cross_references: &id004
      publications: doi:10.1126/science.abm6704
      related_database_entries: EMPIAR-11078
    dataset_description: Cryo-electron tomograms of Chlamydomonas from FIB-SEM lamella.
    dataset_identifier: 10009
    dataset_title: C. reinhardtii ciliary transition zone
    dates: *id002
    funding:
    - funding_agency_name: European Molecular Biology Organization (EMBO)
      grant_id: ALTF 537-2021
    - funding_agency_name: Alexander von Humboldt Foundation
    - funding_agency_name: European Research Council (ERC)
      grant_id: '819826'
    - funding_agency_name: European Research Council (ERC)
      grant_id: '715289'
    - funding_agency_name: Swiss National Science Foundation
      grant_id: PP00P3_187198
    - funding_agency_name: Max Planck Society
    - funding_agency_name: Helmholtz Association
    grid_preparation: 'model: Quantifoil R2/1, material: COPPER, support_film_film_type_id:
      1, support_film_film_material: CARBON, support_film_film_topology: CONTINUOUS,
      support_film_instance_type: support_film, pretreatment_type_: GLOW DISCHARGE'
    organism:
      name: Chlamydomonas reinhardtii
      taxonomy_id: 3055
    sample_preparation: 'buffer_ph: 7.0, vitrification_cryogen_name: ETHANE-PROPANE,
      vitrification_instrument: FEI VITROBOT MARK IV, instance_type: tomography_preparation'
    sample_type: organism
  sources:
  - literal:
      value:
      - '10009'
depositions:
- metadata:
    authors: *id003
    cross_references: *id004
    dates: *id002
    deposition_description: Cryo-electron tomograms of FIB-SEM lamellas of the Chlamydomonas
      reinhardtii ciliary base, including annotations of the intraflagellar transport
      machinery, refined using STOPGAP.
    deposition_identifier: 10009
    deposition_title: Architecture of the Chlamydomonas reinhardtii ciliary base
    deposition_types:
    - dataset
    - annotation
  sources:
  - literal:
      value:
      - 10009
frames:
- sources:
  - source_glob:
      list_glob: Tomo{run_name}/raw_data/raw_frames/*.mrc.bz2
<<<<<<< HEAD
key_images:
- sources:
  - literal:
      value:
      - from_tomogram
=======
rawtilts:
- sources:
  - source_multi_glob:
      list_globs:
      - Tomo{run_name}/raw_data/imod_metadata/*.tlt
      - Tomo{run_name}/raw_data/imod_metadata/*.xf
>>>>>>> ba152265
runs:
- sources:
  - source_glob:
      list_glob: Tomo*
      match_regex: .*
      name_regex: Tomo(.*)
standardization_config:
  deposition_id: 10009
  source_prefix: Ben_C_rein
tiltseries:
- metadata:
    acceleration_voltage: 300000
    camera: &id005
      manufacturer: Gatan
      model: K2 SUMMIT
    data_acquisition_software: SerialEM
    is_aligned: true
    microscope: &id006
      manufacturer: FEI
      model: TITAN KRIOS
    microscope_optical_setup: &id007
      energy_filter: GIF Quantum LS
    pixel_spacing: 3.42
    related_empiar_entry: EMPIAR-11078
    spherical_aberration_constant: 2.7
    tilt_axis: 0.0
    tilt_range: &id008
      max: 60
      min: -60
    tilt_series_quality: 5
    tilt_step: 2.0
    tilting_scheme: Dose-symmetric
    total_flux: 100
  sources:
  - parent_filters:
      exclude:
        run:
        - ^14$
        - ^1$
        - ^11$
    source_glob: &id009
      list_glob: Tomo{run_name}/*.ali
- metadata:
    acceleration_voltage: 300000
    camera: *id005
    data_acquisition_software: SerialEM
    is_aligned: true
    microscope: *id006
    microscope_optical_setup: *id007
    pixel_spacing: 3.42
    related_empiar_entry: EMPIAR-11078
    spherical_aberration_constant: 2.7
    tilt_axis: 0.0
    tilt_range: *id008
    tilt_series_quality: 5
    tilt_step: 2.0
    tilting_scheme: bi-directional
    total_flux: 100
  sources:
  - parent_filters:
      include:
        run:
        - ^11$
    source_glob: *id009
- metadata:
    acceleration_voltage: 300000
    camera: *id005
    data_acquisition_software: SerialEM
    is_aligned: true
    microscope: *id006
    microscope_optical_setup: *id007
    pixel_spacing: 13.68
    related_empiar_entry: EMPIAR-11078
    spherical_aberration_constant: 2.7
    tilt_axis: 0.0
    tilt_range: *id008
    tilt_series_quality: 5
    tilt_step: 2.0
    tilting_scheme: Dose-symmetric
    total_flux: 100
  sources:
  - parent_filters:
      include:
        run:
        - ^14$
        - ^1$
    source_glob: *id009
tomograms:
- metadata:
    affine_transformation_matrix:
    - - 1
      - 0
      - 0
      - 0
    - - 0
      - 1
      - 0
      - 0
    - - 0
      - 0
      - 1
      - 0
    - - 0
      - 0
      - 0
      - 1
    authors: *id003
    ctf_corrected: true
    dates: *id002
    fiducial_alignment_status: FIDUCIAL
    is_visualization_default: true
    offset:
      x: 0
      y: 0
      z: 0
    processing: denoised
    reconstruction_method: WBP
    reconstruction_software: STOPGAP
    tomogram_version: 1
    voxel_spacing: 13.68
  sources:
  - source_glob:
      list_glob: bin4_deconvoluted_tomos_forvisualisation/t{run_name}.rec
      match_regex: .*
version: 1.1.0
voxel_spacings:
- sources:
  - literal:
      value:
      - 13.68<|MERGE_RESOLUTION|>--- conflicted
+++ resolved
@@ -307,20 +307,12 @@
 - sources:
   - source_glob:
       list_glob: Tomo{run_name}/raw_data/raw_frames/*.mrc.bz2
-<<<<<<< HEAD
-key_images:
-- sources:
-  - literal:
-      value:
-      - from_tomogram
-=======
 rawtilts:
 - sources:
   - source_multi_glob:
       list_globs:
       - Tomo{run_name}/raw_data/imod_metadata/*.tlt
       - Tomo{run_name}/raw_data/imod_metadata/*.xf
->>>>>>> ba152265
 runs:
 - sources:
   - source_glob:
