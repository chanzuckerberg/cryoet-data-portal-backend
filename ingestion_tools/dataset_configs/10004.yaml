--- conflicted
+++ resolved
@@ -69,11 +69,7 @@
       columns: xyz
       file_format: csv_with_header
       glob_string: '{run_name}/annoRibosome_bin4.txt'
-<<<<<<< HEAD
-      is_portal_standard: false
-=======
 
->>>>>>> 61a4a089
       is_visualization_default: true
 collection_metadata:
 - sources:
