repos:
- repo: https://github.com/astral-sh/ruff-pre-commit
  rev: v0.6.2
  hooks:
  - id: ruff
    # These files are codegen'd and non-compliant :'(
    exclude: |
      (?x)(
          ^apiv2/.*|
          ^schema/.*/metadata_models.py|
          ^schema/.*/ingestion_config_models.py
      )
    args:
    - --fix
    - --config
    - ingestion_tools/pyproject.toml
- repo: https://github.com/astral-sh/ruff-pre-commit
  rev: v0.6.2
  hooks:
  - id: ruff
    args:
    - --fix
    - --config
    - apiv2/pyproject.toml
    files: '^apiv2/.*'
- repo: https://github.com/mpalmer/action-validator
  # requires installing `npm install -g @action-validator/core @action-validator/cli --save-dev`
  rev: v0.6.0
  hooks:
    - id: action-validator
- repo: https://github.com/pre-commit/pre-commit-hooks
  rev: v4.6.0
  hooks:
  - id: check-toml
  - id: check-yaml
    exclude: ingestion_tools/dataset_configs/template.yaml
  - id: check-json
    exclude: "launch.json"
  - id: check-merge-conflict
  - id: end-of-file-fixer
    exclude: |
      (?x)(
          ^.release-please-manifest.json|
          ^release-please-config.json
      )
  - id: trailing-whitespace
- repo: local
  hooks:
  - id: dataset-config-validation
    name: dataset-config-validation
    entry: bash -c "cd schema/ && make validate-configs"
    language: system
<<<<<<< HEAD
    files: '^(ingestion_tools/dataset_configs/|schema/v1.1.0/.*\.(json|py|yaml|Makefile))'
=======
    files: '^(ingestion_tools/dataset_configs/|schema/.*\.(py|yaml|json|Makefile))'
>>>>>>> 8231b999
<|MERGE_RESOLUTION|>--- conflicted
+++ resolved
@@ -50,8 +50,4 @@
     name: dataset-config-validation
     entry: bash -c "cd schema/ && make validate-configs"
     language: system
-<<<<<<< HEAD
-    files: '^(ingestion_tools/dataset_configs/|schema/v1.1.0/.*\.(json|py|yaml|Makefile))'
-=======
-    files: '^(ingestion_tools/dataset_configs/|schema/.*\.(py|yaml|json|Makefile))'
->>>>>>> 8231b999
+    files: '^(ingestion_tools/dataset_configs/|schema/.*\.(py|yaml|json|Makefile))'