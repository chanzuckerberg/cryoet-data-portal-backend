--- conflicted
+++ resolved
@@ -46,20 +46,10 @@
   - id: check-merge-conflict
   - id: end-of-file-fixer
   - id: trailing-whitespace
-<<<<<<< HEAD
-# TODO: re-enable when existing validation errors are fixed
-# - repo: local
-#   hooks:
-#   - id: dataset-config-validation
-#     name: dataset-config-validation
-#     entry: bash -c "cd schema/v1.1.0/ && make validate-configs"
-#     language: system
-=======
 - repo: local
   hooks:
   - id: dataset-config-validation
     name: dataset-config-validation
     entry: bash -c "cd schema/v1.1.0/ && make validate-configs"
     language: system
-    files: '^(ingestion_tools/dataset_configs/|schema/v1.1.0/.*\.(py|yaml|Makefile))'
->>>>>>> d562252c
+    files: '^(ingestion_tools/dataset_configs/|schema/v1.1.0/.*\.(py|yaml|Makefile))'