--- conflicted
+++ resolved
@@ -6,20 +6,12 @@
       - main
     paths:
         - ingestion_tools/dataset_configs/
-<<<<<<< HEAD
-        - schema/v1.1.0/scripts/dataset_config_validate.py
-=======
->>>>>>> 9eaca52e
         - schema/v1.1.0/Makefile
         - schema/v1.1.0/*.yaml
         - schema/v1.1.0/*.py
   pull_request:
     paths:
         - ingestion_tools/dataset_configs/
-<<<<<<< HEAD
-        - schema/v1.1.0/scripts/dataset_config_validate.py
-=======
->>>>>>> 9eaca52e
         - schema/v1.1.0/Makefile
         - schema/v1.1.0/*.yaml
         - schema/v1.1.0/*.py
