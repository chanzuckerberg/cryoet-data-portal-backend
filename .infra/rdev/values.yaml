--- conflicted
+++ resolved
@@ -2,24 +2,15 @@
   services:
     apiv2:
       image:
-<<<<<<< HEAD
-        tag: sha-3b1bc48
-=======
         tag: sha-02b7da6
->>>>>>> af902c52
       # TODO how do we refer to the tag that's being deployed right now?
       initContainers:
         # Install cerbos policies where the cerbos sidecar can grab them.
         - name: install-cerbos-policies
           image:
             repository: 533267185808.dkr.ecr.us-west-2.amazonaws.com/core-platform/cryoet-data-portal-backend/apiv2
-<<<<<<< HEAD
-            tag: sha-3b1bc48
-          command: ["cp -r", "./cerbos/", "/var/policies/"]
-=======
             tag: sha-02b7da6
           command: ["cp", "-r", "./cerbos/", "/var/policies/"]
->>>>>>> af902c52
           volumeMounts:
             - mountPath: /var/policies
               name: cerbos-policies
@@ -27,21 +18,13 @@
         - name: run-migrations
           image:
             repository: 533267185808.dkr.ecr.us-west-2.amazonaws.com/core-platform/cryoet-data-portal-backend/apiv2
-<<<<<<< HEAD
-            tag: sha-3b1bc48
-=======
             tag: sha-02b7da6
->>>>>>> af902c52
           command: ["alembic", "upgrade", "head"]
         # Generate random keys for decoding tokens. We don't use these keys so they don't need to be shared secrets.
         - name: gen-keypair
           image:
             repository: 533267185808.dkr.ecr.us-west-2.amazonaws.com/core-platform/cryoet-data-portal-backend/apiv2
-<<<<<<< HEAD
-            tag: sha-3b1bc48
-=======
             tag: sha-02b7da6
->>>>>>> af902c52
           command: ["./etc/gen_keys.sh", "/var/keys/"]
           volumeMounts:
             - mountPath: /var/keys
